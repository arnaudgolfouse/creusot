--- conflicted
+++ resolved
@@ -12,15 +12,8 @@
   goal vc_is_true'0 : [%#s2220] mktrue'0 () <= 10
 end
 module M_222__uses_invariant [#"222.rs" 40 0 40 41]
-<<<<<<< HEAD
-  let%span s2220 = "222.rs" 38 11 38 24
-  let%span s2221 = "222.rs" 40 25 40 26
-=======
-  type t
-  
   let%span s2220 = "222.rs" 40 25 40 26
   let%span s2221 = "222.rs" 38 11 38 24
->>>>>>> 34cd6190
   let%span s2222 = "222.rs" 39 10 39 26
   let%span soption3 = "../../../../creusot-contracts/src/std/option.rs" 31 0 423 1
   let%span s2224 = "222.rs" 30 8 30 12
@@ -70,7 +63,7 @@
     | {t_Once__0'0 = a_0} -> inv'0 a_0
     end
   
-  let rec take'0 (self:borrowed (t_Option'0)) (return'  (ret:t_Option'0))= {[@expl:precondition] inv'2 self}
+  let rec take'0 (self:borrowed (t_Option'0)) (return'  (ret:t_Option'0))= {[@expl:take 'self' type invariant] inv'2 self}
     any
     [ return' (result:t_Option'0)-> {inv'0 result}
       {[%#soption3] result = self.current /\ self.final = C_None'0}
@@ -88,7 +81,6 @@
   predicate resolve'0 (_1 : t_Option'0) =
     resolve'2 _1
   
-<<<<<<< HEAD
   predicate resolve'3 (self : borrowed (t_Once'0)) =
     [%#sresolve6] self.final = self.current
   
@@ -102,21 +94,8 @@
   
   meta "compute_max_steps" 1000000
   
-  let rec uses_invariant'0 (x:borrowed (t_Once'0)) (return'  (ret:()))= {[%#s2221] inv'1 x}
-    {[%#s2220] invariant'0 x.current}
-=======
-  let rec take'0 (self:borrowed (Option'0.t_Option t)) (return'  (ret:Option'0.t_Option t))= {[@expl:take 'self' type invariant] inv'2 self}
-    any
-    [ return' (result:Option'0.t_Option t)-> {inv'0 result}
-      {[%#soption3] result = self.current /\ self.final = Option'0.C_None}
-      (! return' {result}) ]
-    
-  
-  meta "compute_max_steps" 1000000
-  
-  let rec uses_invariant (x:borrowed (Once'0.t_Once t)) (return'  (ret:()))= {[@expl:uses_invariant 'x' type invariant] [%#s2220] inv'1 x}
+  let rec uses_invariant'0 (x:borrowed (t_Once'0)) (return'  (ret:()))= {[@expl:uses_invariant 'x' type invariant] [%#s2220] inv'1 x}
     {[@expl:uses_invariant requires] [%#s2221] invariant'0 x.current}
->>>>>>> 34cd6190
     (! bb0
     [ bb0 = s0
       [ s0 = {inv'0 (x.current).t_Once__0'0}
@@ -135,21 +114,8 @@
     | bb2 = return' {_0} ]
     )
     [ & _0 : () = any_l ()
-<<<<<<< HEAD
     | & x : borrowed (t_Once'0) = x
     | & _4 : t_Option'0 = any_l ()
     | & _5 : borrowed (t_Option'0) = any_l () ]
-     [ return' (result:())-> {[@expl:postcondition] [%#s2222] invariant'0 x.final} (! return' {result}) ] 
-=======
-    | & x : borrowed (Once'0.t_Once t) = x
-    | & _4 : Option'0.t_Option t = any_l ()
-    | & _5 : borrowed (Option'0.t_Option t) = any_l () ]
      [ return' (result:())-> {[@expl:uses_invariant ensures] [%#s2222] invariant'0 x.final} (! return' {result}) ] 
-end
-module M_222__qyi2574917115831112192 [#"222.rs" 19 0 19 13] (* <() as A> *)
-  
-end
-module M_222__qyi17379344119867683727 [#"222.rs" 36 0 36 29] (* <Once<T> as Invariant> *)
-  type t
->>>>>>> 34cd6190
 end