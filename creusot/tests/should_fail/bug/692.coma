module M_692__incorrect [#"692.rs" 8 0 8 76]
<<<<<<< HEAD
  let%span s6920 = "692.rs" 5 11 6 84
  let%span s6921 = "692.rs" 8 57 8 61
  let%span s6922 = "692.rs" 8 66 8 72
=======
  type c
  
  type b
  
  let%span s6920 = "692.rs" 8 57 8 61
  let%span s6921 = "692.rs" 8 66 8 72
  let%span s6922 = "692.rs" 5 11 6 84
>>>>>>> 34cd6190
  let%span s6923 = "692.rs" 7 10 7 15
  let%span sops4 = "../../../../creusot-contracts/src/std/ops.rs" 131 14 131 100
  let%span sops5 = "../../../../creusot-contracts/src/std/ops.rs" 136 14 136 101
  let%span sresolve6 = "../../../../creusot-contracts/src/resolve.rs" 41 20 41 34
  let%span sops7 = "../../../../creusot-contracts/src/std/ops.rs" 99 15 99 48
  let%span sops8 = "../../../../creusot-contracts/src/std/ops.rs" 100 14 100 35
  let%span sops9 = "../../../../creusot-contracts/src/std/ops.rs" 105 14 105 31
  let%span sops10 = "../../../../creusot-contracts/src/std/ops.rs" 110 15 110 29
  let%span sops11 = "../../../../creusot-contracts/src/std/ops.rs" 111 15 111 26
  let%span sops12 = "../../../../creusot-contracts/src/std/ops.rs" 112 14 112 28
  let%span sops13 = "../../../../creusot-contracts/src/std/ops.rs" 117 14 117 133
  
  type t_B'0
  
  predicate inv'0 (_1 : t_B'0)
  
  use prelude.prelude.Borrow
  
  predicate resolve'0 (_1 : t_B'0)
  
  type t_C'0
  
  predicate inv'1 (_1 : t_C'0)
  
  predicate resolve'1 (_1 : t_C'0)
  
  use prelude.prelude.Intrinsic
  
  predicate precondition'0 (self : t_C'0) (_2 : ())
  
  predicate precondition'1 (self : t_B'0) (_2 : bool)
  
  predicate postcondition'0 (self : t_C'0) (_2 : ()) (_3 : bool)
  
  predicate postcondition_mut'0 (self : borrowed t_C'0) (_2 : ()) (_3 : bool)
  
  predicate resolve'2 (self : borrowed t_C'0) =
    [%#sresolve6] self.final = self.current
  
  function fn_mut'0 (self : borrowed t_C'0) (args : ()) (res : bool) : ()
  
  axiom fn_mut'0_spec : forall self : borrowed t_C'0, args : (), res : bool . [%#sops4] postcondition_mut'0 self args res
  = (resolve'2 self /\ postcondition'0 self.current args res)
  
  predicate postcondition_once'0 (self : t_C'0) (_2 : ()) (_3 : bool)
  
  function fn_once'0 (self : t_C'0) (args : ()) (res : bool) : ()
  
  axiom fn_once'0_spec : forall self : t_C'0, args : (), res : bool . [%#sops5] postcondition_once'0 self args res
  = (resolve'1 self /\ postcondition'0 self args res)
  
  predicate unnest'0 (self : t_C'0) (_2 : t_C'0)
  
  function postcondition_mut_unnest'0 (self : borrowed t_C'0) (args : ()) (res : bool) : ()
  
  axiom postcondition_mut_unnest'0_spec : forall self : borrowed t_C'0, args : (), res : bool . ([%#sops7] postcondition_mut'0 self args res)
   -> ([%#sops8] unnest'0 self.current self.final)
  
  function unnest_refl'0 (self : t_C'0) : ()
  
  axiom unnest_refl'0_spec : forall self : t_C'0 . [%#sops9] unnest'0 self self
  
  function unnest_trans'0 (self : t_C'0) (b : t_C'0) (c : t_C'0) : ()
  
  axiom unnest_trans'0_spec : forall self : t_C'0, b : t_C'0, c : t_C'0 . ([%#sops10] unnest'0 self b)
   -> ([%#sops11] unnest'0 b c)  -> ([%#sops12] unnest'0 self c)
  
  function fn_mut_once'0 (self : t_C'0) (args : ()) (res : bool) : ()
  
  axiom fn_mut_once'0_spec : forall self : t_C'0, args : (), res : bool . [%#sops13] postcondition_once'0 self args res
  = (exists s : borrowed t_C'0 . s.current = self /\ postcondition_mut'0 s args res /\ resolve'1 s.final)
  
  meta "compute_max_steps" 1000000
  
<<<<<<< HEAD
  let rec incorrect'0 (cond:t_C'0) (branch:t_B'0) (return'  (ret:()))= {[%#s6922] inv'0 branch}
    {[%#s6921] inv'1 cond}
    {[%#s6920] precondition'0 cond ()
=======
  let rec incorrect (cond:c) (branch:b) (return'  (ret:()))= {[@expl:incorrect 'cond' type invariant] [%#s6920] inv'1 cond}
    {[@expl:incorrect 'branch' type invariant] [%#s6921] inv'0 branch}
    {[@expl:incorrect requires] [%#s6922] precondition'0 cond ()
>>>>>>> 34cd6190
    /\ (forall b : bool . precondition'1 branch (b)
    /\ (exists b : bool . forall b0 : bool . postcondition'0 cond () b0  -> b0 = b))}
    (! bb0
    [ bb0 = s0
      [ s0 = {[@expl:type invariant] inv'0 branch} s1
      | s1 = -{resolve'0 branch}- s2
      | s2 = {[@expl:type invariant] inv'1 cond} s3
      | s3 = -{resolve'1 cond}- s4
      | s4 = bb1 ]
      
    | bb1 = bb2
    | bb2 = bb3
    | bb3 = return' {_0} ]
<<<<<<< HEAD
    ) [ & _0 : () = any_l () | & cond : t_C'0 = cond | & branch : t_B'0 = branch ] 
    [ return' (result:())-> {[@expl:postcondition] [%#s6923] false} (! return' {result}) ]
=======
    ) [ & _0 : () = any_l () | & cond : c = cond | & branch : b = branch ] 
    [ return' (result:())-> {[@expl:incorrect ensures] [%#s6923] false} (! return' {result}) ]
>>>>>>> 34cd6190
    
end
module M_692__valid_normal [#"692.rs" 11 0 11 34]
  let%span s6920 = "692.rs" 12 16 12 20
  let%span s6921 = "692.rs" 10 10 10 15
  let%span s6922 = "692.rs" 14 11 14 15
  let%span s6923 = "692.rs" 13 25 13 45
  let%span s6924 = "692.rs" 16 25 16 26
  let%span s6925 = "692.rs" 16 36 16 37
  let%span s6926 = "692.rs" 15 27 15 62
  let%span s6927 = "692.rs" 5 11 6 84
  let%span s6928 = "692.rs" 8 57 8 61
  let%span s6929 = "692.rs" 8 66 8 72
  let%span s69210 = "692.rs" 7 10 7 15
  let%span sresolve11 = "../../../../creusot-contracts/src/resolve.rs" 41 20 41 34
  
  use prelude.prelude.UInt32
  
  use prelude.prelude.Intrinsic
  
  use prelude.prelude.Borrow
  
  type closure1'1  =
    { field_0'0: uint32 }
  
  use prelude.prelude.Int
  
  predicate inv'0 (_1 : closure1'1)
  
  axiom inv_axiom'0 [@rewrite] : forall x : closure1'1 [inv'0 x] . inv'0 x = true
  
  type closure2'1  =
    { field_0'1: borrowed uint32 }
  
  predicate inv'1 (_1 : closure2'1)
  
  axiom inv_axiom'1 [@rewrite] : forall x : closure2'1 [inv'1 x] . inv'1 x = true
  
  let rec closure1'0 (_1:closure1'1) (return'  (ret:bool))= (! bb0
    [ bb0 = s0
      [ s0 = UInt32.gt {_1.field_0'0} {[%#s6922] (7 : uint32)} (fun (_ret':bool) ->  [ &res <- _ret' ] s1)
      | s1 =  [ &_0 <- res ] s2
      | s2 = return' {_0} ]
       ]
<<<<<<< HEAD
    ) [ & _0 : bool = any_l () | & _1 : closure1'1 = _1 | & res : bool = any_l () ] 
    [ return' (result:bool)-> {[@expl:postcondition] [%#s6923] result = (_1.field_0'0 > (7 : uint32))}
=======
    ) [ & _0 : bool = any_l () | & _1 : Closure'0.m_692__valid_normal__qyClosure1 = _1 | & res : bool = any_l () ] 
    [ return' (result:bool)-> {[@expl:closure ensures] [%#s6921] result = (field_0'0 _1 > (7 : uint32))}
>>>>>>> 34cd6190
      (! return' {result}) ]
    
  
  predicate resolve'1 (self : borrowed closure2'1) =
    [%#sresolve11] self.final = self.current
  
  predicate resolve'0 (_1 : borrowed closure2'1) =
    resolve'1 _1
  
  predicate unnest'0 [#"692.rs" 15 17 15 64] (self : closure2'1) (_2 : closure2'1) =
    (_2.field_0'1).final = (self.field_0'1).final
  
  let rec closure2'0 (_1:borrowed closure2'1) (b:bool) (return'  (ret:()))= (! bb0
    [ bb0 = any [ br0 -> {b = false} (! bb2) | br1 -> {b} (! bb1) ] 
    | bb1 = s0 [ s0 =  [ &_4 <- [%#s6924] (2 : uint32) ] s1 | s1 = bb3 ] 
    | bb2 = s0 [ s0 =  [ &_4 <- [%#s6925] (1 : uint32) ] s1 | s1 = bb3 ] 
    | bb3 = s0
      [ s0 =  [ &_1 <- { _1 with current = { field_0'1 = { (_1.current).field_0'1 with current = _4 } } } ] s1
      | s1 = -{resolve'0 _1}- s2
      | s2 = return' {_0} ]
       ]
<<<<<<< HEAD
    ) [ & _0 : () = any_l () | & _1 : borrowed closure2'1 = _1 | & b : bool = b | & _4 : uint32 = any_l () ] 
    [ return' (result:())-> {[@expl:postcondition] unnest'0 _1.current _1.final}
      {[@expl:postcondition] [%#s6926] b /\ ((_1.final).field_0'1).current = (2 : uint32)
      \/ not b /\ ((_1.final).field_0'1).current = (1 : uint32)}
      (! return' {result}) ]
    
=======
    )
    [ & _0 : () = any_l ()
    | & _1 : borrowed Closure'0.m_692__valid_normal__qyClosure2 = _1
    | & b : bool = b
    | & _4 : uint32 = any_l () ]
    
    [ return' (result:())-> {[@expl:closure ensures] [%#s6922] b /\ (field_0'0 _1.final).current = (2 : uint32)
      \/ not b /\ (field_0'0 _1.final).current = (1 : uint32)}
      {[@expl:closure unnest] unnest'0 _1.current _1.final}
      (! return' {result}) ]
    
end
module M_692__valid_normal [#"692.rs" 11 0 11 34]
  let%span s6920 = "692.rs" 12 16 12 20
  let%span s6921 = "692.rs" 10 10 10 15
  let%span s6922 = "692.rs" 8 57 8 61
  let%span s6923 = "692.rs" 8 66 8 72
  let%span s6924 = "692.rs" 5 11 6 84
  let%span s6925 = "692.rs" 7 10 7 15
  let%span s6926 = "692.rs" 13 25 13 45
>>>>>>> 34cd6190
  
  predicate precondition'0 [#"692.rs" 13 15 13 47] (self : closure1'1) (_ : ()) =
    true
  
  predicate precondition'1 [#"692.rs" 15 17 15 64] (self : closure2'1) (args : bool) =
    let (b) = args in true
  
  predicate postcondition'0 [#"692.rs" 13 15 13 47] (self : closure1'1) (_ : ()) (result : bool) =
    [%#s6923] result = (self.field_0'0 > (7 : uint32))
  
<<<<<<< HEAD
  let rec incorrect'0 (cond:closure1'1) (branch:closure2'1) (return'  (ret:()))= {[@expl:precondition] [%#s6929] inv'1 branch}
    {[@expl:precondition] [%#s6928] inv'0 cond}
    {[@expl:precondition] [%#s6927] precondition'0 cond ()
=======
  let rec incorrect'0 (cond:Closure'0.m_692__valid_normal__qyClosure1) (branch:Closure'1.m_692__valid_normal__qyClosure2) (return'  (ret:()))= {[@expl:incorrect 'cond' type invariant] [%#s6922] inv'0 cond}
    {[@expl:incorrect 'branch' type invariant] [%#s6923] inv'1 branch}
    {[@expl:incorrect requires] [%#s6924] precondition'0 cond ()
>>>>>>> 34cd6190
    /\ (forall b : bool . precondition'1 branch (b)
    /\ (exists b : bool . forall b0 : bool . postcondition'0 cond () b0  -> b0 = b))}
    any [ return' (result:())-> {[%#s69210] false} (! return' {result}) ] 
  
  meta "compute_max_steps" 1000000
  
  let rec valid_normal'0 (n:uint32) (return'  (ret:uint32))= (! bb0
    [ bb0 = s0
      [ s0 =  [ &r <- [%#s6920] (0 : uint32) ] s1
      | s1 =  [ &cond <- { field_0'0 = n } ] s2
      | s2 = Borrow.borrow_mut <uint32> {r} (fun (_ret':borrowed uint32) ->  [ &_7 <- _ret' ]  [ &r <- _ret'.final ] s3)
      | s3 =  [ &branch <- { field_0'1 = _7 } ] s4
      | s4 = incorrect'0 {cond} {branch} (fun (_ret':()) ->  [ &_8 <- _ret' ] s5)
      | s5 = bb1 ]
      
    | bb1 = s0 [ s0 =  [ &_0 <- r ] s1 | s1 = return' {_0} ]  ]
    )
    [ & _0 : uint32 = any_l ()
    | & n : uint32 = n
    | & r : uint32 = any_l ()
    | & cond : closure1'1 = any_l ()
    | & branch : closure2'1 = any_l ()
    | & _7 : borrowed uint32 = any_l ()
    | & _8 : () = any_l () ]
     [ return' (result:uint32)-> {[@expl:valid_normal ensures] [%#s6921] false} (! return' {result}) ] 
end<|MERGE_RESOLUTION|>--- conflicted
+++ resolved
@@ -1,17 +1,7 @@
 module M_692__incorrect [#"692.rs" 8 0 8 76]
-<<<<<<< HEAD
-  let%span s6920 = "692.rs" 5 11 6 84
-  let%span s6921 = "692.rs" 8 57 8 61
-  let%span s6922 = "692.rs" 8 66 8 72
-=======
-  type c
-  
-  type b
-  
   let%span s6920 = "692.rs" 8 57 8 61
   let%span s6921 = "692.rs" 8 66 8 72
   let%span s6922 = "692.rs" 5 11 6 84
->>>>>>> 34cd6190
   let%span s6923 = "692.rs" 7 10 7 15
   let%span sops4 = "../../../../creusot-contracts/src/std/ops.rs" 131 14 131 100
   let%span sops5 = "../../../../creusot-contracts/src/std/ops.rs" 136 14 136 101
@@ -86,15 +76,9 @@
   
   meta "compute_max_steps" 1000000
   
-<<<<<<< HEAD
-  let rec incorrect'0 (cond:t_C'0) (branch:t_B'0) (return'  (ret:()))= {[%#s6922] inv'0 branch}
-    {[%#s6921] inv'1 cond}
-    {[%#s6920] precondition'0 cond ()
-=======
-  let rec incorrect (cond:c) (branch:b) (return'  (ret:()))= {[@expl:incorrect 'cond' type invariant] [%#s6920] inv'1 cond}
+  let rec incorrect'0 (cond:t_C'0) (branch:t_B'0) (return'  (ret:()))= {[@expl:incorrect 'cond' type invariant] [%#s6920] inv'1 cond}
     {[@expl:incorrect 'branch' type invariant] [%#s6921] inv'0 branch}
     {[@expl:incorrect requires] [%#s6922] precondition'0 cond ()
->>>>>>> 34cd6190
     /\ (forall b : bool . precondition'1 branch (b)
     /\ (exists b : bool . forall b0 : bool . postcondition'0 cond () b0  -> b0 = b))}
     (! bb0
@@ -108,13 +92,8 @@
     | bb1 = bb2
     | bb2 = bb3
     | bb3 = return' {_0} ]
-<<<<<<< HEAD
     ) [ & _0 : () = any_l () | & cond : t_C'0 = cond | & branch : t_B'0 = branch ] 
-    [ return' (result:())-> {[@expl:postcondition] [%#s6923] false} (! return' {result}) ]
-=======
-    ) [ & _0 : () = any_l () | & cond : c = cond | & branch : b = branch ] 
     [ return' (result:())-> {[@expl:incorrect ensures] [%#s6923] false} (! return' {result}) ]
->>>>>>> 34cd6190
     
 end
 module M_692__valid_normal [#"692.rs" 11 0 11 34]
@@ -125,9 +104,9 @@
   let%span s6924 = "692.rs" 16 25 16 26
   let%span s6925 = "692.rs" 16 36 16 37
   let%span s6926 = "692.rs" 15 27 15 62
-  let%span s6927 = "692.rs" 5 11 6 84
-  let%span s6928 = "692.rs" 8 57 8 61
-  let%span s6929 = "692.rs" 8 66 8 72
+  let%span s6927 = "692.rs" 8 57 8 61
+  let%span s6928 = "692.rs" 8 66 8 72
+  let%span s6929 = "692.rs" 5 11 6 84
   let%span s69210 = "692.rs" 7 10 7 15
   let%span sresolve11 = "../../../../creusot-contracts/src/resolve.rs" 41 20 41 34
   
@@ -159,13 +138,8 @@
       | s1 =  [ &_0 <- res ] s2
       | s2 = return' {_0} ]
        ]
-<<<<<<< HEAD
     ) [ & _0 : bool = any_l () | & _1 : closure1'1 = _1 | & res : bool = any_l () ] 
-    [ return' (result:bool)-> {[@expl:postcondition] [%#s6923] result = (_1.field_0'0 > (7 : uint32))}
-=======
-    ) [ & _0 : bool = any_l () | & _1 : Closure'0.m_692__valid_normal__qyClosure1 = _1 | & res : bool = any_l () ] 
-    [ return' (result:bool)-> {[@expl:closure ensures] [%#s6921] result = (field_0'0 _1 > (7 : uint32))}
->>>>>>> 34cd6190
+    [ return' (result:bool)-> {[@expl:closure ensures] [%#s6923] result = (_1.field_0'0 > (7 : uint32))}
       (! return' {result}) ]
     
   
@@ -187,35 +161,12 @@
       | s1 = -{resolve'0 _1}- s2
       | s2 = return' {_0} ]
        ]
-<<<<<<< HEAD
     ) [ & _0 : () = any_l () | & _1 : borrowed closure2'1 = _1 | & b : bool = b | & _4 : uint32 = any_l () ] 
-    [ return' (result:())-> {[@expl:postcondition] unnest'0 _1.current _1.final}
-      {[@expl:postcondition] [%#s6926] b /\ ((_1.final).field_0'1).current = (2 : uint32)
+    [ return' (result:())-> {[@expl:closure ensures] [%#s6926] b /\ ((_1.final).field_0'1).current = (2 : uint32)
       \/ not b /\ ((_1.final).field_0'1).current = (1 : uint32)}
-      (! return' {result}) ]
-    
-=======
-    )
-    [ & _0 : () = any_l ()
-    | & _1 : borrowed Closure'0.m_692__valid_normal__qyClosure2 = _1
-    | & b : bool = b
-    | & _4 : uint32 = any_l () ]
-    
-    [ return' (result:())-> {[@expl:closure ensures] [%#s6922] b /\ (field_0'0 _1.final).current = (2 : uint32)
-      \/ not b /\ (field_0'0 _1.final).current = (1 : uint32)}
       {[@expl:closure unnest] unnest'0 _1.current _1.final}
       (! return' {result}) ]
     
-end
-module M_692__valid_normal [#"692.rs" 11 0 11 34]
-  let%span s6920 = "692.rs" 12 16 12 20
-  let%span s6921 = "692.rs" 10 10 10 15
-  let%span s6922 = "692.rs" 8 57 8 61
-  let%span s6923 = "692.rs" 8 66 8 72
-  let%span s6924 = "692.rs" 5 11 6 84
-  let%span s6925 = "692.rs" 7 10 7 15
-  let%span s6926 = "692.rs" 13 25 13 45
->>>>>>> 34cd6190
   
   predicate precondition'0 [#"692.rs" 13 15 13 47] (self : closure1'1) (_ : ()) =
     true
@@ -226,15 +177,9 @@
   predicate postcondition'0 [#"692.rs" 13 15 13 47] (self : closure1'1) (_ : ()) (result : bool) =
     [%#s6923] result = (self.field_0'0 > (7 : uint32))
   
-<<<<<<< HEAD
-  let rec incorrect'0 (cond:closure1'1) (branch:closure2'1) (return'  (ret:()))= {[@expl:precondition] [%#s6929] inv'1 branch}
-    {[@expl:precondition] [%#s6928] inv'0 cond}
-    {[@expl:precondition] [%#s6927] precondition'0 cond ()
-=======
-  let rec incorrect'0 (cond:Closure'0.m_692__valid_normal__qyClosure1) (branch:Closure'1.m_692__valid_normal__qyClosure2) (return'  (ret:()))= {[@expl:incorrect 'cond' type invariant] [%#s6922] inv'0 cond}
-    {[@expl:incorrect 'branch' type invariant] [%#s6923] inv'1 branch}
-    {[@expl:incorrect requires] [%#s6924] precondition'0 cond ()
->>>>>>> 34cd6190
+  let rec incorrect'0 (cond:closure1'1) (branch:closure2'1) (return'  (ret:()))= {[@expl:incorrect 'cond' type invariant] [%#s6927] inv'0 cond}
+    {[@expl:incorrect 'branch' type invariant] [%#s6928] inv'1 branch}
+    {[@expl:incorrect requires] [%#s6929] precondition'0 cond ()
     /\ (forall b : bool . precondition'1 branch (b)
     /\ (exists b : bool . forall b0 : bool . postcondition'0 cond () b0  -> b0 = b))}
     any [ return' (result:())-> {[%#s69210] false} (! return' {result}) ] 
