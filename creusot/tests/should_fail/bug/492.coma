--- conflicted
+++ resolved
@@ -36,11 +36,7 @@
   
   meta "compute_max_steps" 1000000
   
-<<<<<<< HEAD
-  let rec reborrow_tuple'0 (x:borrowed t_T'0) (return'  (ret:(borrowed t_T'0, uint32)))= {[%#s4921] inv'1 x}
-=======
-  let rec reborrow_tuple (x:borrowed t) (return'  (ret:(borrowed t, uint32)))= {[@expl:reborrow_tuple 'x' type invariant] [%#s4921] inv'1 x}
->>>>>>> 34cd6190
+  let rec reborrow_tuple'0 (x:borrowed t_T'0) (return'  (ret:(borrowed t_T'0, uint32)))= {[@expl:reborrow_tuple 'x' type invariant] [%#s4921] inv'1 x}
     (! bb0
     [ bb0 = s0
       [ s0 = {inv'0 x.current}
@@ -55,15 +51,9 @@
       | s3 = -{resolve'0 x}- s4
       | s4 = return' {_0} ]
        ]
-<<<<<<< HEAD
     ) [ & _0 : (borrowed t_T'0, uint32) = any_l () | & x : borrowed t_T'0 = x | & _3 : borrowed t_T'0 = any_l () ] 
-    [ return' (result:(borrowed t_T'0, uint32))-> {[@expl:postcondition] [%#s4923] inv'2 result}
-      {[@expl:postcondition] [%#s4922] (let (a, _) = result in a).current = x.current}
-=======
-    ) [ & _0 : (borrowed t, uint32) = any_l () | & x : borrowed t = x | & _3 : borrowed t = any_l () ] 
-    [ return' (result:(borrowed t, uint32))-> {[@expl:reborrow_tuple result type invariant] [%#s4922] inv'2 result}
+    [ return' (result:(borrowed t_T'0, uint32))-> {[@expl:reborrow_tuple result type invariant] [%#s4922] inv'2 result}
       {[@expl:reborrow_tuple ensures] [%#s4923] (let (a, _) = result in a).current = x.current}
->>>>>>> 34cd6190
       (! return' {result}) ]
     
 end
