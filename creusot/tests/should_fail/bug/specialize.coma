--- conflicted
+++ resolved
@@ -1,47 +1,6 @@
-<<<<<<< HEAD
-
 module M_specialize__f [#"specialize.rs" 21 0 21 17]
   let%span sspecialize0 = "specialize.rs" 24 20 24 25
   let%span sspecialize1 = "specialize.rs" 17 14 17 18
-=======
-module T_core__ptr__non_null__NonNull
-  use prelude.prelude.Opaque
-  
-  type t_NonNull 't =
-    | C_NonNull opaque_ptr
-  
-  let rec t_NonNull < 't > (input:t_NonNull 't) (ret  (pointer:opaque_ptr))= any
-    [ good (pointer:opaque_ptr)-> {C_NonNull pointer = input} (! ret {pointer}) ]
-    
-end
-module T_core__marker__PhantomData
-  type t_PhantomData 't =
-    | C_PhantomData
-  
-  let rec t_PhantomData < 't > (input:t_PhantomData 't) (ret  )= any [ good -> {C_PhantomData  = input} (! ret) ] 
-end
-module T_core__ptr__unique__Unique
-  use T_core__marker__PhantomData as PhantomData'0
-  
-  use T_core__ptr__non_null__NonNull as NonNull'0
-  
-  type t_Unique 't =
-    | C_Unique (NonNull'0.t_NonNull 't) (PhantomData'0.t_PhantomData 't)
-  
-  let rec t_Unique < 't > (input:t_Unique 't) (ret  (pointer:NonNull'0.t_NonNull 't) (_marker:PhantomData'0.t_PhantomData 't))= any
-    [ good (pointer:NonNull'0.t_NonNull 't) (_marker:PhantomData'0.t_PhantomData 't)-> {C_Unique pointer _marker
-      = input}
-      (! ret {pointer} {_marker}) ]
-    
-end
-module T_alloc__raw_vec__Cap
-  use prelude.prelude.UIntSize
-  
-  use prelude.prelude.Int
-  
-  type t_Cap  =
-    | C_Cap usize
->>>>>>> dfce2a3a
   
   use prelude.prelude.Opaque
   
@@ -82,9 +41,9 @@
   let%span sspecialize0 = "specialize.rs" 31 20 31 25
   let%span sspecialize1 = "specialize.rs" 27 8 27 9
   let%span sspecialize2 = "specialize.rs" 6 9 6 13
-  let%span svec3 = "../../../../creusot-contracts/src/std/vec.rs" 68 20 68 41
-  let%span svec4 = "../../../../creusot-contracts/src/std/vec.rs" 19 14 19 41
-  let%span sseq5 = "../../../../creusot-contracts/src/logic/seq.rs" 402 8 402 97
+  let%span svec3 = "../../../../creusot-contracts/src/std/vec.rs" 66 20 66 41
+  let%span svec4 = "../../../../creusot-contracts/src/std/vec.rs" 18 14 18 41
+  let%span sseq5 = "../../../../creusot-contracts/src/logic/seq.rs" 388 8 388 97
   let%span sboxed6 = "../../../../creusot-contracts/src/std/boxed.rs" 28 8 28 18
   
   use prelude.prelude.Opaque
@@ -208,9 +167,9 @@
 end
 module M_specialize__qyi2463200954251793265__x__refines [#"specialize.rs" 12 4 12 22] (* <std::vec::Vec<U> as T> *)
   let%span sspecialize0 = "specialize.rs" 12 4 12 22
-  let%span svec1 = "../../../../creusot-contracts/src/std/vec.rs" 68 20 68 41
-  let%span svec2 = "../../../../creusot-contracts/src/std/vec.rs" 19 14 19 41
-  let%span sseq3 = "../../../../creusot-contracts/src/logic/seq.rs" 402 8 402 97
+  let%span svec1 = "../../../../creusot-contracts/src/std/vec.rs" 66 20 66 41
+  let%span svec2 = "../../../../creusot-contracts/src/std/vec.rs" 18 14 18 41
+  let%span sseq3 = "../../../../creusot-contracts/src/logic/seq.rs" 388 8 388 97
   let%span sboxed4 = "../../../../creusot-contracts/src/std/boxed.rs" 28 8 28 18
   
   use prelude.prelude.Opaque
