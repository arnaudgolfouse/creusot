module M_specialize__f [#"specialize.rs" 21 0 21 17]
  let%span sspecialize0 = "specialize.rs" 24 20 24 25
  let%span sspecialize1 = "specialize.rs" 17 14 17 18
  
  use prelude.prelude.Opaque
  
  type t_NonNull'0  =
    { t_NonNull__pointer'0: opaque_ptr }
  
  type t_Unique'0  =
    { t_Unique__pointer'0: t_NonNull'0; t_Unique__qy95zmarker'0: () }
  
  use prelude.prelude.UIntSize
  
  type t_Cap'0  =
    { t_Cap__0'0: usize }
  
  type t_RawVec'0  =
    { t_RawVec__ptr'0: t_Unique'0; t_RawVec__cap'0: t_Cap'0; t_RawVec__alloc'0: () }
  
  type t_Vec'0  =
    { t_Vec__buf'0: t_RawVec'0; t_Vec__len'0: usize }
  
  let rec x'0 (self:t_Vec'0) (return'  (ret:()))= any
    [ return' (result:())-> {[%#sspecialize1] true} (! return' {result}) ]
    
  
  use prelude.prelude.Intrinsic
  
  meta "compute_max_steps" 1000000
  
  let rec f'0 (v:t_Vec'0) (return'  (ret:()))= (! bb0
    [ bb0 = s0 [ s0 = x'0 {v} (fun (_ret':()) ->  [ &_2 <- _ret' ] s1) | s1 = bb1 ] 
    | bb1 = s0 [ s0 = {[@expl:assertion] [%#sspecialize0] false} s1 | s1 = bb2 ] 
    | bb2 = return' {_0} ]
    ) [ & _0 : () = any_l () | & v : t_Vec'0 = v | & _2 : () = any_l () ] 
    [ return' (result:())-> (! return' {result}) ]
    
end
module M_specialize__g [#"specialize.rs" 27 0 27 18]
  let%span sspecialize0 = "specialize.rs" 31 20 31 25
  let%span sspecialize1 = "specialize.rs" 27 8 27 9
  let%span sspecialize2 = "specialize.rs" 6 9 6 13
  let%span svec3 = "../../../../creusot-contracts/src/std/vec.rs" 65 20 65 41
  let%span svec4 = "../../../../creusot-contracts/src/std/vec.rs" 18 14 18 41
  let%span sseq5 = "../../../../creusot-contracts/src/logic/seq.rs" 444 20 444 95
  let%span sboxed6 = "../../../../creusot-contracts/src/std/boxed.rs" 28 8 28 18
  
  use prelude.prelude.Opaque
  
  type t_NonNull'0  =
    { t_NonNull__pointer'0: opaque_ptr }
  
  type t_Unique'0  =
    { t_Unique__pointer'0: t_NonNull'0; t_Unique__qy95zmarker'0: () }
  
  use prelude.prelude.UIntSize
  
  type t_Cap'0  =
    { t_Cap__0'0: usize }
  
  type t_RawVec'0  =
    { t_RawVec__ptr'0: t_Unique'0; t_RawVec__cap'0: t_Cap'0; t_RawVec__alloc'0: () }
  
  type t_Vec'0  =
    { t_Vec__buf'0: t_RawVec'0; t_Vec__len'0: usize }
  
  predicate inv'0 (_1 : t_Vec'0)
  
  use seq.Seq
  
  constant v_MAX'0 : usize = (18446744073709551615 : usize)
  
  use prelude.prelude.UIntSize
  
  use prelude.prelude.Int
  
  type t_T'0
  
  use seq.Seq
  
  function view'0 (self : t_Vec'0) : Seq.seq t_T'0
  
  axiom view'0_spec : forall self : t_Vec'0 . [%#svec4] Seq.length (view'0 self) <= UIntSize.to_int (v_MAX'0 : usize)
  
  predicate inv'1 (_1 : Seq.seq t_T'0)
  
  predicate invariant'0 (self : t_Vec'0) =
    [%#svec3] inv'1 (view'0 self)
  
  axiom inv_axiom'0 [@rewrite] : forall x : t_Vec'0 [inv'0 x] . inv'0 x = invariant'0 x
  
  use seq.Seq
  
  predicate inv'2 (_1 : t_T'0)
  
  predicate invariant'1 (self : Seq.seq t_T'0) =
    [%#sseq5] forall i : int . 0 <= i /\ i < Seq.length self  -> inv'2 (Seq.get self i)
  
  axiom inv_axiom'1 [@rewrite] : forall x : Seq.seq t_T'0 [inv'1 x] . inv'1 x = invariant'1 x
  
  predicate inv'3 (_1 : t_T'0)
  
  predicate invariant'2 (self : t_T'0) =
    [%#sboxed6] inv'3 self
  
  axiom inv_axiom'2 [@rewrite] : forall x : t_T'0 [inv'2 x] . inv'2 x = invariant'2 x
  
  let rec x'0 (self:t_Vec'0) (return'  (ret:()))= {[@expl:precondition] [%#sspecialize2] inv'0 self}
    any [ return' (result:())-> (! return' {result}) ] 
  
  use prelude.prelude.Intrinsic
  
<<<<<<< HEAD
  meta "compute_max_steps" 1000000
  
  let rec g'0 (v:t_Vec'0) (return'  (ret:()))= {[%#sspecialize1] inv'0 v}
=======
  let rec x'0 (self:Vec'0.t_Vec t (Global'0.t_Global)) (return'  (ret:()))= {[@expl:x 'self' type invariant] [%#sspecialize2] inv'0 self}
    any [ return' (result:())-> (! return' {result}) ] 
  
  meta "compute_max_steps" 1000000
  
  let rec g (v:Vec'0.t_Vec t (Global'0.t_Global)) (return'  (ret:()))= {[@expl:g 'v' type invariant] [%#sspecialize1] inv'0 v}
>>>>>>> 34cd6190
    (! bb0
    [ bb0 = s0 [ s0 = x'0 {v} (fun (_ret':()) ->  [ &_2 <- _ret' ] s1) | s1 = bb1 ] 
    | bb1 = s0 [ s0 = {[@expl:assertion] [%#sspecialize0] false} s1 | s1 = bb2 ] 
    | bb2 = return' {_0} ]
    ) [ & _0 : () = any_l () | & v : t_Vec'0 = v | & _2 : () = any_l () ] 
    [ return' (result:())-> (! return' {result}) ]
    
end
module M_specialize__h [#"specialize.rs" 34 0 34 17]
  let%span sspecialize0 = "specialize.rs" 37 20 37 25
  let%span sspecialize1 = "specialize.rs" 12 17 12 21
  let%span sspecialize2 = "specialize.rs" 11 14 11 19
  
  use prelude.prelude.Opaque
  
  type t_NonNull'0  =
    { t_NonNull__pointer'0: opaque_ptr }
  
  type t_Unique'0  =
    { t_Unique__pointer'0: t_NonNull'0; t_Unique__qy95zmarker'0: () }
  
  use prelude.prelude.UIntSize
  
  type t_Cap'0  =
    { t_Cap__0'0: usize }
  
  type t_RawVec'0  =
    { t_RawVec__ptr'0: t_Unique'0; t_RawVec__cap'0: t_Cap'0; t_RawVec__alloc'0: () }
  
  type t_Vec'0  =
    { t_Vec__buf'0: t_RawVec'0; t_Vec__len'0: usize }
  
  predicate inv'0 (_1 : t_Vec'0)
  
  axiom inv_axiom'0 [@rewrite] : forall x : t_Vec'0 [inv'0 x] . inv'0 x = true
  
<<<<<<< HEAD
  let rec x'0 (self:t_Vec'0) (return'  (ret:()))= {[@expl:precondition] [%#sspecialize1] inv'0 self}
=======
  let rec x'0 (self:Vec'0.t_Vec int32 (Global'0.t_Global)) (return'  (ret:()))= {[@expl:x 'self' type invariant] [%#sspecialize1] inv'0 self}
>>>>>>> 34cd6190
    any [ return' (result:())-> {[%#sspecialize2] false} (! return' {result}) ] 
  
  use prelude.prelude.Intrinsic
  
  meta "compute_max_steps" 1000000
  
  let rec h'0 (v:t_Vec'0) (return'  (ret:()))= (! bb0
    [ bb0 = s0 [ s0 = x'0 {v} (fun (_ret':()) ->  [ &_2 <- _ret' ] s1) | s1 = bb1 ] 
    | bb1 = s0 [ s0 = {[@expl:assertion] [%#sspecialize0] false} s1 | s1 = bb2 ] 
    | bb2 = return' {_0} ]
    ) [ & _0 : () = any_l () | & v : t_Vec'0 = v | & _2 : () = any_l () ] 
    [ return' (result:())-> (! return' {result}) ]
    
end
module M_specialize__qyi2463200954251793265__x__refines [#"specialize.rs" 12 4 12 22] (* <std::vec::Vec<U> as T> *)
  let%span sspecialize0 = "specialize.rs" 12 4 12 22
  let%span svec1 = "../../../../creusot-contracts/src/std/vec.rs" 65 20 65 41
  let%span svec2 = "../../../../creusot-contracts/src/std/vec.rs" 18 14 18 41
  let%span sseq3 = "../../../../creusot-contracts/src/logic/seq.rs" 444 20 444 95
  let%span sboxed4 = "../../../../creusot-contracts/src/std/boxed.rs" 28 8 28 18
  
  use prelude.prelude.Opaque
  
  type t_NonNull'0  =
    { t_NonNull__pointer'0: opaque_ptr }
  
  type t_Unique'0  =
    { t_Unique__pointer'0: t_NonNull'0; t_Unique__qy95zmarker'0: () }
  
  use prelude.prelude.UIntSize
  
  type t_Cap'0  =
    { t_Cap__0'0: usize }
  
  type t_RawVec'0  =
    { t_RawVec__ptr'0: t_Unique'0; t_RawVec__cap'0: t_Cap'0; t_RawVec__alloc'0: () }
  
  type t_Vec'0  =
    { t_Vec__buf'0: t_RawVec'0; t_Vec__len'0: usize }
  
  predicate inv'0 (_1 : t_Vec'0)
  
  use seq.Seq
  
  constant v_MAX'0 : usize = (18446744073709551615 : usize)
  
  use prelude.prelude.UIntSize
  
  use prelude.prelude.Int
  
  type t_U'0
  
  use seq.Seq
  
  function view'0 (self : t_Vec'0) : Seq.seq t_U'0
  
  axiom view'0_spec : forall self : t_Vec'0 . [%#svec2] Seq.length (view'0 self) <= UIntSize.to_int (v_MAX'0 : usize)
  
  predicate inv'1 (_1 : Seq.seq t_U'0)
  
  predicate invariant'0 (self : t_Vec'0) =
    [%#svec1] inv'1 (view'0 self)
  
  axiom inv_axiom'0 [@rewrite] : forall x : t_Vec'0 [inv'0 x] . inv'0 x = invariant'0 x
  
  use seq.Seq
  
  predicate inv'2 (_1 : t_U'0)
  
  predicate invariant'1 (self : Seq.seq t_U'0) =
    [%#sseq3] forall i : int . 0 <= i /\ i < Seq.length self  -> inv'2 (Seq.get self i)
  
  axiom inv_axiom'1 [@rewrite] : forall x : Seq.seq t_U'0 [inv'1 x] . inv'1 x = invariant'1 x
  
  predicate inv'3 (_1 : t_U'0)
  
  predicate invariant'2 (self : t_U'0) =
    [%#sboxed4] inv'3 self
  
  axiom inv_axiom'2 [@rewrite] : forall x : t_U'0 [inv'2 x] . inv'2 x = invariant'2 x
  
  goal refines : [%#sspecialize0] forall self : t_Vec'0 . inv'0 self  -> inv'0 self
end
module M_specialize__qyi7277341344010858608__x__refines [#"specialize.rs" 18 4 18 14] (* <std::vec::Vec<u32> as T> *)
  let%span sspecialize0 = "specialize.rs" 18 4 18 14
  
  goal refines : [%#sspecialize0] true
end<|MERGE_RESOLUTION|>--- conflicted
+++ resolved
@@ -106,23 +106,14 @@
   
   axiom inv_axiom'2 [@rewrite] : forall x : t_T'0 [inv'2 x] . inv'2 x = invariant'2 x
   
-  let rec x'0 (self:t_Vec'0) (return'  (ret:()))= {[@expl:precondition] [%#sspecialize2] inv'0 self}
+  let rec x'0 (self:t_Vec'0) (return'  (ret:()))= {[@expl:x 'self' type invariant] [%#sspecialize2] inv'0 self}
     any [ return' (result:())-> (! return' {result}) ] 
   
   use prelude.prelude.Intrinsic
   
-<<<<<<< HEAD
   meta "compute_max_steps" 1000000
   
-  let rec g'0 (v:t_Vec'0) (return'  (ret:()))= {[%#sspecialize1] inv'0 v}
-=======
-  let rec x'0 (self:Vec'0.t_Vec t (Global'0.t_Global)) (return'  (ret:()))= {[@expl:x 'self' type invariant] [%#sspecialize2] inv'0 self}
-    any [ return' (result:())-> (! return' {result}) ] 
-  
-  meta "compute_max_steps" 1000000
-  
-  let rec g (v:Vec'0.t_Vec t (Global'0.t_Global)) (return'  (ret:()))= {[@expl:g 'v' type invariant] [%#sspecialize1] inv'0 v}
->>>>>>> 34cd6190
+  let rec g'0 (v:t_Vec'0) (return'  (ret:()))= {[@expl:g 'v' type invariant] [%#sspecialize1] inv'0 v}
     (! bb0
     [ bb0 = s0 [ s0 = x'0 {v} (fun (_ret':()) ->  [ &_2 <- _ret' ] s1) | s1 = bb1 ] 
     | bb1 = s0 [ s0 = {[@expl:assertion] [%#sspecialize0] false} s1 | s1 = bb2 ] 
@@ -159,11 +150,7 @@
   
   axiom inv_axiom'0 [@rewrite] : forall x : t_Vec'0 [inv'0 x] . inv'0 x = true
   
-<<<<<<< HEAD
-  let rec x'0 (self:t_Vec'0) (return'  (ret:()))= {[@expl:precondition] [%#sspecialize1] inv'0 self}
-=======
-  let rec x'0 (self:Vec'0.t_Vec int32 (Global'0.t_Global)) (return'  (ret:()))= {[@expl:x 'self' type invariant] [%#sspecialize1] inv'0 self}
->>>>>>> 34cd6190
+  let rec x'0 (self:t_Vec'0) (return'  (ret:()))= {[@expl:x 'self' type invariant] [%#sspecialize1] inv'0 self}
     any [ return' (result:())-> {[%#sspecialize2] false} (! return' {result}) ] 
   
   use prelude.prelude.Intrinsic
