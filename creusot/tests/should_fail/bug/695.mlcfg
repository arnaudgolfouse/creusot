
module C695_InversedIf
  type c
  type b
  predicate resolve0 (self : c)
  val resolve0 (self : c) : bool
    ensures { result = resolve0 self }
    
  use prelude.Borrow
  predicate postcondition_mut0 (self : borrowed c) (_2 : ()) (_3 : bool)
  val postcondition_mut0 (self : borrowed c) (_2 : ()) (_3 : bool) : bool
    ensures { result = postcondition_mut0 self _2 _3 }
    
  predicate inv6 (_x : borrowed c)
  val inv6 (_x : borrowed c) : bool
    ensures { result = inv6 _x }
    
  predicate postcondition_once1 (self : c) (_2 : ()) (_3 : bool)
  val postcondition_once1 (self : c) (_2 : ()) (_3 : bool) : bool
    ensures { result = postcondition_once1 self _2 _3 }
    
  predicate inv4 (_x : bool)
  val inv4 (_x : bool) : bool
    ensures { result = inv4 _x }
    
  predicate inv3 (_x : ())
  val inv3 (_x : ()) : bool
    ensures { result = inv3 _x }
    
  predicate inv0 (_x : c)
  val inv0 (_x : c) : bool
    ensures { result = inv0 _x }
    
  function fn_mut_once0 (self : c) (args : ()) (res : bool) : ()
  val fn_mut_once0 (self : c) (args : ()) (res : bool) : ()
    requires {[#"../../../../../creusot-contracts/src/std/ops.rs" 123 19 123 23] inv0 self}
    requires {[#"../../../../../creusot-contracts/src/std/ops.rs" 123 25 123 29] inv3 args}
    requires {[#"../../../../../creusot-contracts/src/std/ops.rs" 123 37 123 40] inv4 res}
    ensures { result = fn_mut_once0 self args res }
    
  axiom fn_mut_once0_spec : forall self : c, args : (), res : bool . ([#"../../../../../creusot-contracts/src/std/ops.rs" 123 19 123 23] inv0 self) -> ([#"../../../../../creusot-contracts/src/std/ops.rs" 123 25 123 29] inv3 args) -> ([#"../../../../../creusot-contracts/src/std/ops.rs" 123 37 123 40] inv4 res) -> ([#"../../../../../creusot-contracts/src/std/ops.rs" 122 14 122 135] postcondition_once1 self args res = (exists s : borrowed c . inv6 s /\  * s = self /\ postcondition_mut0 s args res /\ resolve0 ( ^ s)))
  predicate unnest0 (self : c) (_2 : c)
  val unnest0 (self : c) (_2 : c) : bool
    ensures { result = unnest0 self _2 }
    
  function unnest_trans0 (self : c) (b : c) (c : c) : ()
  val unnest_trans0 (self : c) (b : c) (c : c) : ()
    requires {[#"../../../../../creusot-contracts/src/std/ops.rs" 114 15 114 29] unnest0 self b}
    requires {[#"../../../../../creusot-contracts/src/std/ops.rs" 115 15 115 26] unnest0 b c}
    requires {[#"../../../../../creusot-contracts/src/std/ops.rs" 117 20 117 24] inv0 self}
    requires {[#"../../../../../creusot-contracts/src/std/ops.rs" 117 26 117 27] inv0 b}
    requires {[#"../../../../../creusot-contracts/src/std/ops.rs" 117 35 117 36] inv0 c}
    ensures { result = unnest_trans0 self b c }
    
  axiom unnest_trans0_spec : forall self : c, b : c, c : c . ([#"../../../../../creusot-contracts/src/std/ops.rs" 114 15 114 29] unnest0 self b) -> ([#"../../../../../creusot-contracts/src/std/ops.rs" 115 15 115 26] unnest0 b c) -> ([#"../../../../../creusot-contracts/src/std/ops.rs" 117 20 117 24] inv0 self) -> ([#"../../../../../creusot-contracts/src/std/ops.rs" 117 26 117 27] inv0 b) -> ([#"../../../../../creusot-contracts/src/std/ops.rs" 117 35 117 36] inv0 c) -> ([#"../../../../../creusot-contracts/src/std/ops.rs" 116 14 116 28] unnest0 self c)
  function unnest_refl0 (self : c) : ()
  val unnest_refl0 (self : c) : ()
    requires {[#"../../../../../creusot-contracts/src/std/ops.rs" 110 19 110 23] inv0 self}
    ensures { result = unnest_refl0 self }
    
  axiom unnest_refl0_spec : forall self : c . ([#"../../../../../creusot-contracts/src/std/ops.rs" 110 19 110 23] inv0 self) -> ([#"../../../../../creusot-contracts/src/std/ops.rs" 109 14 109 31] unnest0 self self)
  function postcondition_mut_unnest0 (self : borrowed c) (args : ()) (res : bool) : ()
  val postcondition_mut_unnest0 (self : borrowed c) (args : ()) (res : bool) : ()
    requires {[#"../../../../../creusot-contracts/src/std/ops.rs" 103 15 103 48] postcondition_mut0 self args res}
    requires {[#"../../../../../creusot-contracts/src/std/ops.rs" 105 37 105 41] inv6 self}
    requires {[#"../../../../../creusot-contracts/src/std/ops.rs" 105 43 105 47] inv3 args}
    requires {[#"../../../../../creusot-contracts/src/std/ops.rs" 105 55 105 58] inv4 res}
    ensures { result = postcondition_mut_unnest0 self args res }
    
  axiom postcondition_mut_unnest0_spec : forall self : borrowed c, args : (), res : bool . ([#"../../../../../creusot-contracts/src/std/ops.rs" 103 15 103 48] postcondition_mut0 self args res) -> ([#"../../../../../creusot-contracts/src/std/ops.rs" 105 37 105 41] inv6 self) -> ([#"../../../../../creusot-contracts/src/std/ops.rs" 105 43 105 47] inv3 args) -> ([#"../../../../../creusot-contracts/src/std/ops.rs" 105 55 105 58] inv4 res) -> ([#"../../../../../creusot-contracts/src/std/ops.rs" 104 14 104 35] unnest0 ( * self) ( ^ self))
  predicate invariant6 (self : borrowed c)
  val invariant6 (self : borrowed c) : bool
    ensures { result = invariant6 self }
    
  axiom inv6 : forall x : borrowed c . inv6 x = true
  predicate invariant5 (self : bool) =
    [#"../../../../../creusot-contracts/src/invariant.rs" 8 8 8 12] true
  val invariant5 (self : bool) : bool
    ensures { result = invariant5 self }
    
  predicate inv5 (_x : bool)
  val inv5 (_x : bool) : bool
    ensures { result = inv5 _x }
    
  axiom inv5 : forall x : bool . inv5 x = true
  predicate invariant4 (self : bool) =
    [#"../../../../../creusot-contracts/src/invariant.rs" 8 8 8 12] true
  val invariant4 (self : bool) : bool
    ensures { result = invariant4 self }
    
  axiom inv4 : forall x : bool . inv4 x = true
  predicate invariant3 (self : ()) =
    [#"../../../../../creusot-contracts/src/invariant.rs" 8 8 8 12] true
  val invariant3 (self : ()) : bool
    ensures { result = invariant3 self }
    
  axiom inv3 : forall x : () . inv3 x = true
  predicate invariant2 (self : c)
  val invariant2 (self : c) : bool
    ensures { result = invariant2 self }
    
  predicate inv2 (_x : c)
  val inv2 (_x : c) : bool
    ensures { result = inv2 _x }
    
  axiom inv2 : forall x : c . inv2 x = true
  predicate postcondition0 (self : c) (_2 : ()) (_3 : bool)
  val postcondition0 (self : c) (_2 : ()) (_3 : bool) : bool
    ensures { result = postcondition0 self _2 _3 }
    
  function fn_once0 (self : c) (args : ()) (res : bool) : ()
  val fn_once0 (self : c) (args : ()) (res : bool) : ()
    requires {[#"../../../../../creusot-contracts/src/std/ops.rs" 145 15 145 19] inv0 self}
    requires {[#"../../../../../creusot-contracts/src/std/ops.rs" 145 21 145 25] inv3 args}
    requires {[#"../../../../../creusot-contracts/src/std/ops.rs" 145 33 145 36] inv4 res}
    ensures { result = fn_once0 self args res }
    
  axiom fn_once0_spec : forall self : c, args : (), res : bool . ([#"../../../../../creusot-contracts/src/std/ops.rs" 145 15 145 19] inv0 self) -> ([#"../../../../../creusot-contracts/src/std/ops.rs" 145 21 145 25] inv3 args) -> ([#"../../../../../creusot-contracts/src/std/ops.rs" 145 33 145 36] inv4 res) -> ([#"../../../../../creusot-contracts/src/std/ops.rs" 144 14 144 101] postcondition_once1 self args res = (resolve0 self /\ postcondition0 self args res))
  predicate resolve1 (self : borrowed c) =
    [#"../../../../../creusot-contracts/src/resolve.rs" 25 20 25 34]  ^ self =  * self
  val resolve1 (self : borrowed c) : bool
    ensures { result = resolve1 self }
    
  function fn_mut0 (self : borrowed c) (args : ()) (res : bool) : ()
  val fn_mut0 (self : borrowed c) (args : ()) (res : bool) : ()
    requires {[#"../../../../../creusot-contracts/src/std/ops.rs" 139 19 139 23] inv6 self}
    requires {[#"../../../../../creusot-contracts/src/std/ops.rs" 139 25 139 29] inv3 args}
    requires {[#"../../../../../creusot-contracts/src/std/ops.rs" 139 37 139 40] inv4 res}
    ensures { result = fn_mut0 self args res }
    
  axiom fn_mut0_spec : forall self : borrowed c, args : (), res : bool . ([#"../../../../../creusot-contracts/src/std/ops.rs" 139 19 139 23] inv6 self) -> ([#"../../../../../creusot-contracts/src/std/ops.rs" 139 25 139 29] inv3 args) -> ([#"../../../../../creusot-contracts/src/std/ops.rs" 139 37 139 40] inv4 res) -> ([#"../../../../../creusot-contracts/src/std/ops.rs" 138 14 138 100] postcondition_mut0 self args res = (resolve1 self /\ postcondition0 ( * self) args res))
  predicate invariant1 (self : b)
  val invariant1 (self : b) : bool
    ensures { result = invariant1 self }
    
  predicate inv1 (_x : b)
  val inv1 (_x : b) : bool
    ensures { result = inv1 _x }
    
  axiom inv1 : forall x : b . inv1 x = true
  predicate invariant0 (self : c)
  val invariant0 (self : c) : bool
    ensures { result = invariant0 self }
    
  axiom inv0 : forall x : c . inv0 x = true
  predicate postcondition_once0 (self : b) (_2 : bool) (_3 : ())
  val postcondition_once0 (self : b) (_2 : bool) (_3 : ()) : bool
    ensures { result = postcondition_once0 self _2 _3 }
    
  predicate precondition1 (self : b) (_2 : bool)
  val precondition1 (self : b) (_2 : bool) : bool
    ensures { result = precondition1 self _2 }
    
  predicate precondition0 (self : c) (_2 : ())
  val precondition0 (self : c) (_2 : ()) : bool
    ensures { result = precondition0 self _2 }
    
  val call_once0 (self : b) (args : bool) : ()
    requires {[#"../../../../../creusot-contracts/src/std/ops.rs" 148 0 172 1] precondition1 self args}
    requires {inv1 self}
    requires {inv5 args}
    ensures { [#"../../../../../creusot-contracts/src/std/ops.rs" 148 0 172 1] postcondition_once0 self args result }
    ensures { inv3 result }
    
  val call0 (self : c) (args : ()) : bool
    requires {[#"../../../../../creusot-contracts/src/std/ops.rs" 166 27 166 52] precondition0 self args}
    requires {inv2 self}
    requires {inv3 args}
    ensures { [#"../../../../../creusot-contracts/src/std/ops.rs" 148 0 172 1] postcondition0 self args result }
    ensures { inv4 result }
    
  let rec cfg inversed_if [#"../695.rs" 6 0 6 78] [@cfg:stackify] [@cfg:subregion_analysis] (cond : c) (branch : b) : ()
    requires {[#"../695.rs" 4 0 4 79] precondition0 cond () /\ (forall b : bool . precondition1 branch (b))}
    requires {[#"../695.rs" 6 59 6 63] inv0 cond}
    requires {[#"../695.rs" 6 68 6 74] inv1 branch}
    ensures { [#"../695.rs" 5 0 5 91] exists b : bool . postcondition0 cond () b /\ postcondition_once0 branch (not b) () }
    
   = [@vc:do_not_keep_trace] [@vc:sp]
  var _0 : ();
  var cond : c = cond;
  var branch : b = branch;
  var _6 : bool;
  {
    goto BB0
  }
  BB0 {
    goto BB1
  }
  BB1 {
    goto BB2
  }
  BB2 {
    [#"../695.rs" 7 8 7 14] _6 <- ([#"../695.rs" 7 8 7 14] call0 ([#"../695.rs" 7 8 7 12] cond) ([#"../695.rs" 7 8 7 14] ()));
    goto BB3
  }
  BB3 {
    assert { [@expl:type invariant] inv0 cond };
    assume { resolve0 cond };
    switch ([#"../695.rs" 7 7 7 14] not _6)
      | False -> goto BB6
      | True -> goto BB4
      end
  }
  BB4 {
<<<<<<< HEAD
    [#"../695.rs" 8 8 8 20] _0 <- ([#"../695.rs" 8 8 8 20] call_once0 ([#"../695.rs" 8 8 8 14] branch) ([#"../695.rs" 8 8 8 20] ([#"../695.rs" 8 15 8 19] [#"../695.rs" 8 15 8 19] true)));
    [#"../695.rs" 8 8 8 14] branch <- any b;
=======
    _0 <- ([#"../695.rs" 8 8 8 20] call_once0 branch ([#"../695.rs" 8 8 8 20] (([#"../695.rs" 8 15 8 19] [#"../695.rs" 8 15 8 19] true))));
    branch <- any b;
>>>>>>> aa6c5257
    goto BB5
  }
  BB5 {
    goto BB8
  }
  BB6 {
<<<<<<< HEAD
    [#"../695.rs" 10 8 10 21] _0 <- ([#"../695.rs" 10 8 10 21] call_once0 ([#"../695.rs" 10 8 10 14] branch) ([#"../695.rs" 10 8 10 21] ([#"../695.rs" 10 15 10 20] [#"../695.rs" 10 15 10 20] false)));
    [#"../695.rs" 10 8 10 14] branch <- any b;
=======
    _0 <- ([#"../695.rs" 10 8 10 21] call_once0 branch ([#"../695.rs" 10 8 10 21] (([#"../695.rs" 10 15 10 20] [#"../695.rs" 10 15 10 20] false))));
    branch <- any b;
>>>>>>> aa6c5257
    goto BB7
  }
  BB7 {
    goto BB8
  }
  BB8 {
    goto BB9
  }
  BB9 {
    goto BB10
  }
  BB10 {
    return _0
  }
  
end
module C695_Valid_Closure2_Type
  use prelude.Int16
  use prelude.UInt32
  use prelude.Int
  use prelude.Borrow
  type c695_valid_closure2  =
    | C695_Valid_Closure2 (borrowed uint32)
    
end
module C695_Valid_Closure2
  use prelude.Int16
  use prelude.Int
  use prelude.UInt32
  use prelude.Borrow
  use C695_Valid_Closure2_Type as C695_Valid_Closure2
  function field_00 [#"../695.rs" 19 17 19 64] (self : C695_Valid_Closure2.c695_valid_closure2) : borrowed uint32 =
    let C695_Valid_Closure2.C695_Valid_Closure2 a = self in a
  val field_00 [#"../695.rs" 19 17 19 64] (self : C695_Valid_Closure2.c695_valid_closure2) : borrowed uint32
    ensures { result = field_00 self }
    
  predicate unnest0 [#"../695.rs" 19 17 19 64] (self : C695_Valid_Closure2.c695_valid_closure2) (_2 : C695_Valid_Closure2.c695_valid_closure2)
    
   =
     ^ field_00 _2 =  ^ field_00 self
  predicate resolve0 (self : borrowed C695_Valid_Closure2.c695_valid_closure2) =
    [#"../../../../../creusot-contracts/src/resolve.rs" 25 20 25 34]  ^ self =  * self
  val resolve0 (self : borrowed C695_Valid_Closure2.c695_valid_closure2) : bool
    ensures { result = resolve0 self }
    
  let rec cfg c695_Valid_Closure2 [#"../695.rs" 19 17 19 64] [@cfg:stackify] [@cfg:subregion_analysis] (_1 : borrowed C695_Valid_Closure2.c695_valid_closure2) (b : bool) : ()
    ensures { [#"../695.rs" 19 27 19 62] b /\  * field_00 ( ^ _1) = (2 : uint32) \/ not b /\  * field_00 ( ^ _1) = (1 : uint32) }
    ensures { unnest0 ( * _1) ( ^ _1) }
    
   = [@vc:do_not_keep_trace] [@vc:sp]
  var _0 : ();
  var _1 : borrowed C695_Valid_Closure2.c695_valid_closure2 = _1;
  var b : bool = b;
  var res : ();
  var _4 : uint32;
  {
    goto BB0
  }
  BB0 {
    switch ([#"../695.rs" 20 21 20 22] b)
      | False -> goto BB2
      | True -> goto BB1
      end
  }
  BB1 {
    [#"../695.rs" 20 25 20 26] _4 <- ([#"../695.rs" 20 25 20 26] [#"../695.rs" 20 25 20 26] (2 : uint32));
    goto BB3
  }
  BB2 {
    [#"../695.rs" 20 36 20 37] _4 <- ([#"../695.rs" 20 36 20 37] [#"../695.rs" 20 36 20 37] (1 : uint32));
    goto BB3
  }
  BB3 {
<<<<<<< HEAD
    [#"../695.rs" 20 14 20 39] _1 <- { _1 with current = (let C695_Valid_Closure2.C695_Valid_Closure2 a =  * _1 in C695_Valid_Closure2.C695_Valid_Closure2 ({ (field_00 ( * _1)) with current = ([#"../695.rs" 20 14 20 39] _4) })) };
    [#"../695.rs" 20 14 20 39] _4 <- any uint32;
=======
    _1 <- { _1 with current = (let C695_Valid_Closure2.C695_Valid_Closure2 x0 =  * _1 in C695_Valid_Closure2.C695_Valid_Closure2 ({ (field_00 ( * _1)) with current = _4 })) };
    _4 <- any uint32;
>>>>>>> aa6c5257
    assume { resolve0 _1 };
    [#"../695.rs" 20 14 20 39] res <- ([#"../695.rs" 20 14 20 39] ());
    [#"../695.rs" 19 17 19 64] _0 <- ([#"../695.rs" 19 17 19 64] res);
    return _0
  }
  
end
module C695_Valid_Closure1_Type
  use prelude.Int8
  use prelude.UInt32
  use prelude.Int
  use prelude.Borrow
  type c695_valid_closure1  =
    | C695_Valid_Closure1 uint32
    
end
module C695_Valid_Closure1
  use prelude.Int8
  use prelude.UInt32
  use C695_Valid_Closure1_Type as C695_Valid_Closure1
  use prelude.Borrow
  use prelude.Int
  function field_00 [#"../695.rs" 17 15 17 47] (self : C695_Valid_Closure1.c695_valid_closure1) : uint32 =
    let C695_Valid_Closure1.C695_Valid_Closure1 a = self in a
  val field_00 [#"../695.rs" 17 15 17 47] (self : C695_Valid_Closure1.c695_valid_closure1) : uint32
    ensures { result = field_00 self }
    
  let rec cfg c695_Valid_Closure1 [#"../695.rs" 17 15 17 47] [@cfg:stackify] [@cfg:subregion_analysis] (_1 : C695_Valid_Closure1.c695_valid_closure1) : bool
    ensures { [#"../695.rs" 17 25 17 45] result = (field_00 _1 > (7 : uint32)) }
    
   = [@vc:do_not_keep_trace] [@vc:sp]
  var _0 : bool;
  var _1 : C695_Valid_Closure1.c695_valid_closure1 = _1;
  var res : bool;
  {
    goto BB0
  }
  BB0 {
    [#"../695.rs" 18 7 18 15] res <- ([#"../695.rs" 18 7 18 15] ([#"../695.rs" 18 7 18 8] field_00 _1) > ([#"../695.rs" 18 11 18 15] [#"../695.rs" 18 11 18 15] (7 : uint32)));
    [#"../695.rs" 17 15 17 47] _0 <- ([#"../695.rs" 17 15 17 47] res);
    return _0
  }
  
end
module C695_Valid
  use prelude.UInt32
  use prelude.Borrow
  use prelude.Int16
  use C695_Valid_Closure2_Type as C695_Valid_Closure2
  predicate invariant1 (self : C695_Valid_Closure2.c695_valid_closure2) =
    [#"../../../../../creusot-contracts/src/invariant.rs" 8 8 8 12] true
  val invariant1 (self : C695_Valid_Closure2.c695_valid_closure2) : bool
    ensures { result = invariant1 self }
    
  predicate inv1 (_x : C695_Valid_Closure2.c695_valid_closure2)
  val inv1 (_x : C695_Valid_Closure2.c695_valid_closure2) : bool
    ensures { result = inv1 _x }
    
  axiom inv1 : forall x : C695_Valid_Closure2.c695_valid_closure2 . inv1 x = true
  use prelude.Int8
  use C695_Valid_Closure1_Type as C695_Valid_Closure1
  predicate invariant0 (self : C695_Valid_Closure1.c695_valid_closure1) =
    [#"../../../../../creusot-contracts/src/invariant.rs" 8 8 8 12] true
  val invariant0 (self : C695_Valid_Closure1.c695_valid_closure1) : bool
    ensures { result = invariant0 self }
    
  predicate inv0 (_x : C695_Valid_Closure1.c695_valid_closure1)
  val inv0 (_x : C695_Valid_Closure1.c695_valid_closure1) : bool
    ensures { result = inv0 _x }
    
  axiom inv0 : forall x : C695_Valid_Closure1.c695_valid_closure1 . inv0 x = true
  use prelude.Int
  function field_01 [#"../695.rs" 19 17 19 64] (self : C695_Valid_Closure2.c695_valid_closure2) : borrowed uint32 =
    let C695_Valid_Closure2.C695_Valid_Closure2 a = self in a
  val field_01 [#"../695.rs" 19 17 19 64] (self : C695_Valid_Closure2.c695_valid_closure2) : borrowed uint32
    ensures { result = field_01 self }
    
  predicate postcondition_once0 [#"../695.rs" 19 17 19 64] (self : C695_Valid_Closure2.c695_valid_closure2) (args : bool) (result : ())
    
   =
    [#"../695.rs" 19 27 19 62] let (b) = args in b /\  ^ field_01 self = (2 : uint32) \/ not b /\  ^ field_01 self = (1 : uint32)
  function field_00 [#"../695.rs" 17 15 17 47] (self : C695_Valid_Closure1.c695_valid_closure1) : uint32 =
    let C695_Valid_Closure1.C695_Valid_Closure1 a = self in a
  val field_00 [#"../695.rs" 17 15 17 47] (self : C695_Valid_Closure1.c695_valid_closure1) : uint32
    ensures { result = field_00 self }
    
  predicate postcondition0 [#"../695.rs" 17 15 17 47] (self : C695_Valid_Closure1.c695_valid_closure1) (_ : ()) (result : bool)
    
   =
    [#"../695.rs" 17 25 17 45] result = (field_00 self > (7 : uint32))
  predicate precondition1 [#"../695.rs" 19 17 19 64] (self : C695_Valid_Closure2.c695_valid_closure2) (args : bool) =
    let (b) = args in true
  predicate precondition0 [#"../695.rs" 17 15 17 47] (self : C695_Valid_Closure1.c695_valid_closure1) (_ : ()) =
    true
  val inversed_if0 [#"../695.rs" 6 0 6 78] (cond : C695_Valid_Closure1.c695_valid_closure1) (branch : C695_Valid_Closure2.c695_valid_closure2) : ()
    requires {[#"../695.rs" 4 0 4 79] precondition0 cond () /\ (forall b : bool . precondition1 branch (b))}
    requires {[#"../695.rs" 6 59 6 63] inv0 cond}
    requires {[#"../695.rs" 6 68 6 74] inv1 branch}
    ensures { [#"../695.rs" 5 0 5 91] exists b : bool . postcondition0 cond () b /\ postcondition_once0 branch (not b) () }
    
  predicate resolve0 [#"../695.rs" 17 15 17 47] (_1 : C695_Valid_Closure1.c695_valid_closure1) =
    true
  let rec cfg valid [#"../695.rs" 15 0 15 27] [@cfg:stackify] [@cfg:subregion_analysis] (n : uint32) : uint32
    ensures { [#"../695.rs" 14 10 14 71] n > (7 : uint32) /\ result = (2 : uint32) \/ n <= (7 : uint32) /\ result = (1 : uint32) }
    
   = [@vc:do_not_keep_trace] [@vc:sp]
  var _0 : uint32;
  var n : uint32 = n;
  var r : uint32;
  var cond : C695_Valid_Closure1.c695_valid_closure1;
  var branch : C695_Valid_Closure2.c695_valid_closure2;
  var _7 : borrowed uint32;
  var _8 : ();
  {
    goto BB0
  }
  BB0 {
    [#"../695.rs" 16 16 16 20] r <- ([#"../695.rs" 16 16 16 20] [#"../695.rs" 16 16 16 20] (0 : uint32));
    [#"../695.rs" 17 15 17 47] cond <- ([#"../695.rs" 17 15 17 47] C695_Valid_Closure1.C695_Valid_Closure1 ([#"../695.rs" 17 15 17 47] n));
    [#"../695.rs" 19 17 19 64] _7 <- Borrow.borrow_mut r;
    [#"../695.rs" 19 17 19 64] r <-  ^ _7;
    [#"../695.rs" 19 17 19 64] branch <- ([#"../695.rs" 19 17 19 64] C695_Valid_Closure2.C695_Valid_Closure2 _7);
    _7 <- any borrowed uint32;
    assume { resolve0 cond };
    [#"../695.rs" 21 4 21 29] _8 <- ([#"../695.rs" 21 4 21 29] inversed_if0 ([#"../695.rs" 21 16 21 20] cond) ([#"../695.rs" 21 22 21 28] branch));
    [#"../695.rs" 21 22 21 28] branch <- any C695_Valid_Closure2.c695_valid_closure2;
    goto BB1
  }
  BB1 {
    assert { [@expl:assertion] [#"../695.rs" 22 20 22 25] false };
    [#"../695.rs" 23 4 23 5] _0 <- ([#"../695.rs" 23 4 23 5] r);
    return _0
  }
  
end<|MERGE_RESOLUTION|>--- conflicted
+++ resolved
@@ -72,7 +72,7 @@
   val invariant6 (self : borrowed c) : bool
     ensures { result = invariant6 self }
     
-  axiom inv6 : forall x : borrowed c . inv6 x = true
+  axiom inv6 : [#"../695.rs" 1 0 1 0] forall x : borrowed c . inv6 x = true
   predicate invariant5 (self : bool) =
     [#"../../../../../creusot-contracts/src/invariant.rs" 8 8 8 12] true
   val invariant5 (self : bool) : bool
@@ -82,19 +82,19 @@
   val inv5 (_x : bool) : bool
     ensures { result = inv5 _x }
     
-  axiom inv5 : forall x : bool . inv5 x = true
+  axiom inv5 : [#"../695.rs" 1 0 1 0] forall x : bool . inv5 x = true
   predicate invariant4 (self : bool) =
     [#"../../../../../creusot-contracts/src/invariant.rs" 8 8 8 12] true
   val invariant4 (self : bool) : bool
     ensures { result = invariant4 self }
     
-  axiom inv4 : forall x : bool . inv4 x = true
+  axiom inv4 : [#"../695.rs" 1 0 1 0] forall x : bool . inv4 x = true
   predicate invariant3 (self : ()) =
     [#"../../../../../creusot-contracts/src/invariant.rs" 8 8 8 12] true
   val invariant3 (self : ()) : bool
     ensures { result = invariant3 self }
     
-  axiom inv3 : forall x : () . inv3 x = true
+  axiom inv3 : [#"../695.rs" 1 0 1 0] forall x : () . inv3 x = true
   predicate invariant2 (self : c)
   val invariant2 (self : c) : bool
     ensures { result = invariant2 self }
@@ -103,7 +103,7 @@
   val inv2 (_x : c) : bool
     ensures { result = inv2 _x }
     
-  axiom inv2 : forall x : c . inv2 x = true
+  axiom inv2 : [#"../695.rs" 1 0 1 0] forall x : c . inv2 x = true
   predicate postcondition0 (self : c) (_2 : ()) (_3 : bool)
   val postcondition0 (self : c) (_2 : ()) (_3 : bool) : bool
     ensures { result = postcondition0 self _2 _3 }
@@ -137,12 +137,12 @@
   val inv1 (_x : b) : bool
     ensures { result = inv1 _x }
     
-  axiom inv1 : forall x : b . inv1 x = true
+  axiom inv1 : [#"../695.rs" 1 0 1 0] forall x : b . inv1 x = true
   predicate invariant0 (self : c)
   val invariant0 (self : c) : bool
     ensures { result = invariant0 self }
     
-  axiom inv0 : forall x : c . inv0 x = true
+  axiom inv0 : [#"../695.rs" 1 0 1 0] forall x : c . inv0 x = true
   predicate postcondition_once0 (self : b) (_2 : bool) (_3 : ())
   val postcondition_once0 (self : b) (_2 : bool) (_3 : ()) : bool
     ensures { result = postcondition_once0 self _2 _3 }
@@ -190,7 +190,7 @@
     goto BB2
   }
   BB2 {
-    [#"../695.rs" 7 8 7 14] _6 <- ([#"../695.rs" 7 8 7 14] call0 ([#"../695.rs" 7 8 7 12] cond) ([#"../695.rs" 7 8 7 14] ()));
+    _6 <- ([#"../695.rs" 7 8 7 14] call0 ([#"../695.rs" 7 8 7 12] cond) ([#"../695.rs" 7 8 7 14] ()));
     goto BB3
   }
   BB3 {
@@ -202,26 +202,16 @@
       end
   }
   BB4 {
-<<<<<<< HEAD
-    [#"../695.rs" 8 8 8 20] _0 <- ([#"../695.rs" 8 8 8 20] call_once0 ([#"../695.rs" 8 8 8 14] branch) ([#"../695.rs" 8 8 8 20] ([#"../695.rs" 8 15 8 19] [#"../695.rs" 8 15 8 19] true)));
-    [#"../695.rs" 8 8 8 14] branch <- any b;
-=======
     _0 <- ([#"../695.rs" 8 8 8 20] call_once0 branch ([#"../695.rs" 8 8 8 20] (([#"../695.rs" 8 15 8 19] [#"../695.rs" 8 15 8 19] true))));
     branch <- any b;
->>>>>>> aa6c5257
     goto BB5
   }
   BB5 {
     goto BB8
   }
   BB6 {
-<<<<<<< HEAD
-    [#"../695.rs" 10 8 10 21] _0 <- ([#"../695.rs" 10 8 10 21] call_once0 ([#"../695.rs" 10 8 10 14] branch) ([#"../695.rs" 10 8 10 21] ([#"../695.rs" 10 15 10 20] [#"../695.rs" 10 15 10 20] false)));
-    [#"../695.rs" 10 8 10 14] branch <- any b;
-=======
     _0 <- ([#"../695.rs" 10 8 10 21] call_once0 branch ([#"../695.rs" 10 8 10 21] (([#"../695.rs" 10 15 10 20] [#"../695.rs" 10 15 10 20] false))));
     branch <- any b;
->>>>>>> aa6c5257
     goto BB7
   }
   BB7 {
@@ -254,14 +244,14 @@
   use prelude.Borrow
   use C695_Valid_Closure2_Type as C695_Valid_Closure2
   function field_00 [#"../695.rs" 19 17 19 64] (self : C695_Valid_Closure2.c695_valid_closure2) : borrowed uint32 =
-    let C695_Valid_Closure2.C695_Valid_Closure2 a = self in a
+    [#"../695.rs" 1 0 1 0] let C695_Valid_Closure2.C695_Valid_Closure2 a = self in a
   val field_00 [#"../695.rs" 19 17 19 64] (self : C695_Valid_Closure2.c695_valid_closure2) : borrowed uint32
     ensures { result = field_00 self }
     
   predicate unnest0 [#"../695.rs" 19 17 19 64] (self : C695_Valid_Closure2.c695_valid_closure2) (_2 : C695_Valid_Closure2.c695_valid_closure2)
     
    =
-     ^ field_00 _2 =  ^ field_00 self
+    [#"../695.rs" 1 0 1 0]  ^ field_00 _2 =  ^ field_00 self
   predicate resolve0 (self : borrowed C695_Valid_Closure2.c695_valid_closure2) =
     [#"../../../../../creusot-contracts/src/resolve.rs" 25 20 25 34]  ^ self =  * self
   val resolve0 (self : borrowed C695_Valid_Closure2.c695_valid_closure2) : bool
@@ -269,7 +259,7 @@
     
   let rec cfg c695_Valid_Closure2 [#"../695.rs" 19 17 19 64] [@cfg:stackify] [@cfg:subregion_analysis] (_1 : borrowed C695_Valid_Closure2.c695_valid_closure2) (b : bool) : ()
     ensures { [#"../695.rs" 19 27 19 62] b /\  * field_00 ( ^ _1) = (2 : uint32) \/ not b /\  * field_00 ( ^ _1) = (1 : uint32) }
-    ensures { unnest0 ( * _1) ( ^ _1) }
+    ensures { [#"../695.rs" 1 0 1 0] unnest0 ( * _1) ( ^ _1) }
     
    = [@vc:do_not_keep_trace] [@vc:sp]
   var _0 : ();
@@ -281,30 +271,25 @@
     goto BB0
   }
   BB0 {
-    switch ([#"../695.rs" 20 21 20 22] b)
+    switch (b)
       | False -> goto BB2
       | True -> goto BB1
       end
   }
   BB1 {
-    [#"../695.rs" 20 25 20 26] _4 <- ([#"../695.rs" 20 25 20 26] [#"../695.rs" 20 25 20 26] (2 : uint32));
+    _4 <- ([#"../695.rs" 20 25 20 26] [#"../695.rs" 20 25 20 26] (2 : uint32));
     goto BB3
   }
   BB2 {
-    [#"../695.rs" 20 36 20 37] _4 <- ([#"../695.rs" 20 36 20 37] [#"../695.rs" 20 36 20 37] (1 : uint32));
+    _4 <- ([#"../695.rs" 20 36 20 37] [#"../695.rs" 20 36 20 37] (1 : uint32));
     goto BB3
   }
   BB3 {
-<<<<<<< HEAD
-    [#"../695.rs" 20 14 20 39] _1 <- { _1 with current = (let C695_Valid_Closure2.C695_Valid_Closure2 a =  * _1 in C695_Valid_Closure2.C695_Valid_Closure2 ({ (field_00 ( * _1)) with current = ([#"../695.rs" 20 14 20 39] _4) })) };
-    [#"../695.rs" 20 14 20 39] _4 <- any uint32;
-=======
     _1 <- { _1 with current = (let C695_Valid_Closure2.C695_Valid_Closure2 x0 =  * _1 in C695_Valid_Closure2.C695_Valid_Closure2 ({ (field_00 ( * _1)) with current = _4 })) };
     _4 <- any uint32;
->>>>>>> aa6c5257
     assume { resolve0 _1 };
-    [#"../695.rs" 20 14 20 39] res <- ([#"../695.rs" 20 14 20 39] ());
-    [#"../695.rs" 19 17 19 64] _0 <- ([#"../695.rs" 19 17 19 64] res);
+    res <- ([#"../695.rs" 20 14 20 39] ());
+    _0 <- res;
     return _0
   }
   
@@ -325,7 +310,7 @@
   use prelude.Borrow
   use prelude.Int
   function field_00 [#"../695.rs" 17 15 17 47] (self : C695_Valid_Closure1.c695_valid_closure1) : uint32 =
-    let C695_Valid_Closure1.C695_Valid_Closure1 a = self in a
+    [#"../695.rs" 1 0 1 0] let C695_Valid_Closure1.C695_Valid_Closure1 a = self in a
   val field_00 [#"../695.rs" 17 15 17 47] (self : C695_Valid_Closure1.c695_valid_closure1) : uint32
     ensures { result = field_00 self }
     
@@ -340,8 +325,8 @@
     goto BB0
   }
   BB0 {
-    [#"../695.rs" 18 7 18 15] res <- ([#"../695.rs" 18 7 18 15] ([#"../695.rs" 18 7 18 8] field_00 _1) > ([#"../695.rs" 18 11 18 15] [#"../695.rs" 18 11 18 15] (7 : uint32)));
-    [#"../695.rs" 17 15 17 47] _0 <- ([#"../695.rs" 17 15 17 47] res);
+    res <- ([#"../695.rs" 18 7 18 15] field_00 _1 > ([#"../695.rs" 18 11 18 15] [#"../695.rs" 18 11 18 15] (7 : uint32)));
+    _0 <- res;
     return _0
   }
   
@@ -360,7 +345,7 @@
   val inv1 (_x : C695_Valid_Closure2.c695_valid_closure2) : bool
     ensures { result = inv1 _x }
     
-  axiom inv1 : forall x : C695_Valid_Closure2.c695_valid_closure2 . inv1 x = true
+  axiom inv1 : [#"../695.rs" 1 0 1 0] forall x : C695_Valid_Closure2.c695_valid_closure2 . inv1 x = true
   use prelude.Int8
   use C695_Valid_Closure1_Type as C695_Valid_Closure1
   predicate invariant0 (self : C695_Valid_Closure1.c695_valid_closure1) =
@@ -372,10 +357,10 @@
   val inv0 (_x : C695_Valid_Closure1.c695_valid_closure1) : bool
     ensures { result = inv0 _x }
     
-  axiom inv0 : forall x : C695_Valid_Closure1.c695_valid_closure1 . inv0 x = true
+  axiom inv0 : [#"../695.rs" 1 0 1 0] forall x : C695_Valid_Closure1.c695_valid_closure1 . inv0 x = true
   use prelude.Int
   function field_01 [#"../695.rs" 19 17 19 64] (self : C695_Valid_Closure2.c695_valid_closure2) : borrowed uint32 =
-    let C695_Valid_Closure2.C695_Valid_Closure2 a = self in a
+    [#"../695.rs" 1 0 1 0] let C695_Valid_Closure2.C695_Valid_Closure2 a = self in a
   val field_01 [#"../695.rs" 19 17 19 64] (self : C695_Valid_Closure2.c695_valid_closure2) : borrowed uint32
     ensures { result = field_01 self }
     
@@ -384,7 +369,7 @@
    =
     [#"../695.rs" 19 27 19 62] let (b) = args in b /\  ^ field_01 self = (2 : uint32) \/ not b /\  ^ field_01 self = (1 : uint32)
   function field_00 [#"../695.rs" 17 15 17 47] (self : C695_Valid_Closure1.c695_valid_closure1) : uint32 =
-    let C695_Valid_Closure1.C695_Valid_Closure1 a = self in a
+    [#"../695.rs" 1 0 1 0] let C695_Valid_Closure1.C695_Valid_Closure1 a = self in a
   val field_00 [#"../695.rs" 17 15 17 47] (self : C695_Valid_Closure1.c695_valid_closure1) : uint32
     ensures { result = field_00 self }
     
@@ -393,9 +378,9 @@
    =
     [#"../695.rs" 17 25 17 45] result = (field_00 self > (7 : uint32))
   predicate precondition1 [#"../695.rs" 19 17 19 64] (self : C695_Valid_Closure2.c695_valid_closure2) (args : bool) =
-    let (b) = args in true
+    [#"../695.rs" 1 0 1 0] let (b) = args in true
   predicate precondition0 [#"../695.rs" 17 15 17 47] (self : C695_Valid_Closure1.c695_valid_closure1) (_ : ()) =
-    true
+    [#"../695.rs" 1 0 1 0] true
   val inversed_if0 [#"../695.rs" 6 0 6 78] (cond : C695_Valid_Closure1.c695_valid_closure1) (branch : C695_Valid_Closure2.c695_valid_closure2) : ()
     requires {[#"../695.rs" 4 0 4 79] precondition0 cond () /\ (forall b : bool . precondition1 branch (b))}
     requires {[#"../695.rs" 6 59 6 63] inv0 cond}
@@ -403,7 +388,7 @@
     ensures { [#"../695.rs" 5 0 5 91] exists b : bool . postcondition0 cond () b /\ postcondition_once0 branch (not b) () }
     
   predicate resolve0 [#"../695.rs" 17 15 17 47] (_1 : C695_Valid_Closure1.c695_valid_closure1) =
-    true
+    [#"../695.rs" 1 0 1 0] true
   let rec cfg valid [#"../695.rs" 15 0 15 27] [@cfg:stackify] [@cfg:subregion_analysis] (n : uint32) : uint32
     ensures { [#"../695.rs" 14 10 14 71] n > (7 : uint32) /\ result = (2 : uint32) \/ n <= (7 : uint32) /\ result = (1 : uint32) }
     
@@ -419,20 +404,20 @@
     goto BB0
   }
   BB0 {
-    [#"../695.rs" 16 16 16 20] r <- ([#"../695.rs" 16 16 16 20] [#"../695.rs" 16 16 16 20] (0 : uint32));
-    [#"../695.rs" 17 15 17 47] cond <- ([#"../695.rs" 17 15 17 47] C695_Valid_Closure1.C695_Valid_Closure1 ([#"../695.rs" 17 15 17 47] n));
-    [#"../695.rs" 19 17 19 64] _7 <- Borrow.borrow_mut r;
-    [#"../695.rs" 19 17 19 64] r <-  ^ _7;
-    [#"../695.rs" 19 17 19 64] branch <- ([#"../695.rs" 19 17 19 64] C695_Valid_Closure2.C695_Valid_Closure2 _7);
+    r <- ([#"../695.rs" 16 16 16 20] [#"../695.rs" 16 16 16 20] (0 : uint32));
+    cond <- ([#"../695.rs" 17 15 17 47] C695_Valid_Closure1.C695_Valid_Closure1 ([#"../695.rs" 17 15 17 47] n));
+    _7 <- Borrow.borrow_mut r;
+    r <-  ^ _7;
+    branch <- ([#"../695.rs" 19 17 19 64] C695_Valid_Closure2.C695_Valid_Closure2 _7);
     _7 <- any borrowed uint32;
     assume { resolve0 cond };
-    [#"../695.rs" 21 4 21 29] _8 <- ([#"../695.rs" 21 4 21 29] inversed_if0 ([#"../695.rs" 21 16 21 20] cond) ([#"../695.rs" 21 22 21 28] branch));
-    [#"../695.rs" 21 22 21 28] branch <- any C695_Valid_Closure2.c695_valid_closure2;
+    _8 <- ([#"../695.rs" 21 4 21 29] inversed_if0 cond branch);
+    branch <- any C695_Valid_Closure2.c695_valid_closure2;
     goto BB1
   }
   BB1 {
     assert { [@expl:assertion] [#"../695.rs" 22 20 22 25] false };
-    [#"../695.rs" 23 4 23 5] _0 <- ([#"../695.rs" 23 4 23 5] r);
+    _0 <- r;
     return _0
   }
   
