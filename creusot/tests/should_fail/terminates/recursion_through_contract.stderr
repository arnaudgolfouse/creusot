--- conflicted
+++ resolved
@@ -1,71 +1,35 @@
-<<<<<<< HEAD
-error: Mutually recursive functions: when calling `with_proof_assert`...
-  --> recursion_through_contract.rs:6:1
+error: Mutually recursive functions: when calling `f1`...
+  --> recursion_through_contract.rs:13:1
    |
-6  | fn with_proof_assert(x: Int) {
-   | ^^^^^^^^^^^^^^^^^^^^^^^^^^^^
+13 | fn f1() -> Int {
+   | ^^^^^^^^^^^^^^
    |
-note: then `with_proof_assert` calls `f1`...
+note: then `f1` calls `with_proof_assert`...
+  --> recursion_through_contract.rs:14:5
+   |
+14 |     with_proof_assert(5);
+   |     ^^^^^^^^^^^^^^^^^^^^
+note: finally `with_proof_assert` calls `f1`.
   --> recursion_through_contract.rs:8:14
    |
 8  |         x == f1()
    |              ^^^^
-note: finally `f1` calls `with_proof_assert`.
-  --> recursion_through_contract.rs:14:5
+
+error: Mutually recursive functions: when calling `f2`...
+  --> recursion_through_contract.rs:23:1
    |
-14 |     with_proof_assert(5);
-   |     ^^^^^^^^^^^^^^^^^^^^
-
-error: Mutually recursive functions: when calling `with_requires`...
-  --> recursion_through_contract.rs:20:1
+23 | fn f2() -> Int {
+   | ^^^^^^^^^^^^^^
    |
-20 | fn with_requires(x: Int) {}
-   | ^^^^^^^^^^^^^^^^^^^^^^^^
+note: then `f2` calls `with_requires`...
+  --> recursion_through_contract.rs:24:5
    |
-note: then `with_requires` calls `f2`...
+24 |     with_requires(5);
+   |     ^^^^^^^^^^^^^^^^
+note: finally `with_requires` calls `f2`.
   --> recursion_through_contract.rs:19:17
    |
 19 | #[requires(x == f2())]
    |                 ^^^^
-note: finally `f2` calls `with_requires`.
-  --> recursion_through_contract.rs:24:5
-   |
-24 |     with_requires(5);
-   |     ^^^^^^^^^^^^^^^^
-=======
-error: Mutually recursive functions: when calling `with_requires`...
-  --> recursion_through_contract.rs:20:1
-   |
-20 | fn with_requires(x: Int) {}
-   | ^^^^^^^^^^^^^^^^^^^^^^^^
-   |
-note: then `with_requires` calls `f2`...
-  --> recursion_through_contract.rs:19:17
-   |
-19 | #[requires(x == f2())]
-   |                 ^^^^
-note: finally `f2` calls `with_requires`.
-  --> recursion_through_contract.rs:24:5
-   |
-24 |     with_requires(5);
-   |     ^^^^^^^^^^^^^^^^
-
-error: Mutually recursive functions: when calling `with_proof_assert`...
-  --> recursion_through_contract.rs:6:1
-   |
-6  | fn with_proof_assert(x: Int) {
-   | ^^^^^^^^^^^^^^^^^^^^^^^^^^^^
-   |
-note: then `with_proof_assert` calls `f1`...
-  --> recursion_through_contract.rs:8:14
-   |
-8  |         x == f1()
-   |              ^^^^
-note: finally `f1` calls `with_proof_assert`.
-  --> recursion_through_contract.rs:14:5
-   |
-14 |     with_proof_assert(5);
-   |     ^^^^^^^^^^^^^^^^^^^^
->>>>>>> 716d5822
 
 error: aborting due to 2 previous errors
