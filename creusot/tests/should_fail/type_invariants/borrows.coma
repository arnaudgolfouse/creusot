module M_borrows__qyi5649894289181344863__new [#"borrows.rs" 17 4 17 30] (* NonZero *)
  let%span sborrows0 = "borrows.rs" 15 15 15 22
  let%span sborrows1 = "borrows.rs" 17 26 17 30
  let%span sborrows2 = "borrows.rs" 16 14 16 27
  let%span sborrows3 = "borrows.rs" 10 20 10 32
  
  use prelude.prelude.Int32
  
  type t_NonZero'0  =
    { t_NonZero__0'0: int32 }
  
  use prelude.prelude.Intrinsic
  
  use prelude.prelude.Int32
  
  predicate inv'0 (_1 : t_NonZero'0)
  
  predicate invariant'0 [#"borrows.rs" 9 4 9 30] (self : t_NonZero'0) =
    [%#sborrows3] Int32.to_int self.t_NonZero__0'0 <> 0
  
  axiom inv_axiom'0 [@rewrite] : forall x : t_NonZero'0 [inv'0 x] . inv'0 x
  = (invariant'0 x
  /\ match x with
    | {t_NonZero__0'0 = a_0} -> true
    end)
  
  meta "compute_max_steps" 1000000
  
<<<<<<< HEAD
  let rec new'0 (n:int32) (return'  (ret:t_NonZero'0))= {[%#sborrows0] Int32.to_int n <> 0}
    (! bb0 [ bb0 = s0 [ s0 =  [ &_0 <- { t_NonZero__0'0 = n } ] s1 | s1 = return' {_0} ]  ] )
    [ & _0 : t_NonZero'0 = any_l () | & n : int32 = n ]
    
    [ return' (result:t_NonZero'0)-> {[@expl:postcondition] [%#sborrows2] inv'0 result}
      {[@expl:postcondition] [%#sborrows1] result.t_NonZero__0'0 = n}
=======
  let rec new (n:int32) (return'  (ret:NonZero'0.t_NonZero))= {[@expl:new requires] [%#sborrows0] Int32.to_int n <> 0}
    (! bb0 [ bb0 = s0 [ s0 =  [ &_0 <- NonZero'0.C_NonZero n ] s1 | s1 = return' {_0} ]  ] )
    [ & _0 : NonZero'0.t_NonZero = any_l () | & n : int32 = n ]
    
    [ return' (result:NonZero'0.t_NonZero)-> {[@expl:new result type invariant] [%#sborrows1] inv'0 result}
      {[@expl:new ensures] [%#sborrows2] T_borrows__NonZero.t_NonZero__0 result = n}
>>>>>>> 34cd6190
      (! return' {result}) ]
    
end
module M_borrows__qyi5649894289181344863__inner_mut [#"borrows.rs" 23 4 23 43] (* NonZero *)
  let%span sborrows0 = "borrows.rs" 23 26 23 30
  let%span sborrows1 = "borrows.rs" 21 14 21 38
  let%span sborrows2 = "borrows.rs" 22 14 22 38
  let%span sresolve3 = "../../../../creusot-contracts/src/resolve.rs" 41 20 41 34
  let%span sinvariant4 = "../../../../creusot-contracts/src/invariant.rs" 34 20 34 44
  let%span sborrows5 = "borrows.rs" 10 20 10 32
  
  use prelude.prelude.Borrow
  
  use prelude.prelude.Int32
  
  type t_NonZero'0  =
    { t_NonZero__0'0: int32 }
  
  predicate resolve'2 (self : borrowed int32) =
    [%#sresolve3] self.final = self.current
  
  predicate resolve'0 (_1 : borrowed int32) =
    resolve'2 _1
  
  predicate inv'0 (_1 : borrowed (t_NonZero'0))
  
  predicate resolve'3 (self : borrowed (t_NonZero'0)) =
    [%#sresolve3] self.final = self.current
  
  predicate resolve'1 (_1 : borrowed (t_NonZero'0)) =
    resolve'3 _1
  
  use prelude.prelude.Intrinsic
  
  use prelude.prelude.Int32
  
  predicate inv'1 (_1 : t_NonZero'0)
  
  predicate invariant'0 (self : borrowed (t_NonZero'0)) =
    [%#sinvariant4] inv'1 self.current /\ inv'1 self.final
  
  axiom inv_axiom'0 [@rewrite] : forall x : borrowed (t_NonZero'0) [inv'0 x] . inv'0 x = invariant'0 x
  
  predicate invariant'1 [#"borrows.rs" 9 4 9 30] (self : t_NonZero'0) =
    [%#sborrows5] Int32.to_int self.t_NonZero__0'0 <> 0
  
  axiom inv_axiom'1 [@rewrite] : forall x : t_NonZero'0 [inv'1 x] . inv'1 x
  = (invariant'1 x
  /\ match x with
    | {t_NonZero__0'0 = a_0} -> true
    end)
  
  meta "compute_max_steps" 1000000
  
<<<<<<< HEAD
  let rec inner_mut'0 (self:borrowed (t_NonZero'0)) (return'  (ret:borrowed int32))= {[%#sborrows0] inv'0 self}
=======
  let rec inner_mut (self:borrowed (NonZero'0.t_NonZero)) (return'  (ret:borrowed int32))= {[@expl:inner_mut 'self' type invariant] [%#sborrows0] inv'0 self}
>>>>>>> 34cd6190
    (! bb0
    [ bb0 = s0
      [ s0 = Borrow.borrow_final <int32> {(self.current).t_NonZero__0'0} {Borrow.inherit_id (Borrow.get_id self) 1}
          (fun (_ret':borrowed int32) ->
             [ &_5 <- _ret' ] 
             [ &self <- { self with current = { t_NonZero__0'0 = _ret'.final } } ] 
            s1)
      | s1 = Borrow.borrow_final <int32> {_5.current} {Borrow.get_id _5}
          (fun (_ret':borrowed int32) ->  [ &_2 <- _ret' ]  [ &_5 <- { _5 with current = _ret'.final } ] s2)
      | s2 = Borrow.borrow_final <int32> {_2.current} {Borrow.get_id _2}
          (fun (_ret':borrowed int32) ->  [ &_0 <- _ret' ]  [ &_2 <- { _2 with current = _ret'.final } ] s3)
      | s3 = -{resolve'0 _5}- s4
      | s4 = -{resolve'0 _2}- s5
      | s5 = {[@expl:type invariant] inv'0 self} s6
      | s6 = -{resolve'1 self}- s7
      | s7 = return' {_0} ]
       ]
    )
    [ & _0 : borrowed int32 = any_l ()
    | & self : borrowed (t_NonZero'0) = self
    | & _2 : borrowed int32 = any_l ()
    | & _5 : borrowed int32 = any_l () ]
    
<<<<<<< HEAD
    [ return' (result:borrowed int32)-> {[@expl:postcondition] [%#sborrows2] Int32.to_int (self.final).t_NonZero__0'0
      = Int32.to_int result.final}
      {[@expl:postcondition] [%#sborrows1] Int32.to_int (self.current).t_NonZero__0'0 = Int32.to_int result.current}
=======
    [ return' (result:borrowed int32)-> {[@expl:inner_mut ensures #0] [%#sborrows1] Int32.to_int (T_borrows__NonZero.t_NonZero__0 self.current)
      = Int32.to_int result.current}
      {[@expl:inner_mut ensures #1] [%#sborrows2] Int32.to_int (T_borrows__NonZero.t_NonZero__0 self.final)
      = Int32.to_int result.final}
>>>>>>> 34cd6190
      (! return' {result}) ]
    
end
module M_borrows__simple [#"borrows.rs" 31 0 31 30]
  let%span sborrows0 = "borrows.rs" 31 14 31 15
  let%span sborrows1 = "borrows.rs" 29 11 29 27
  let%span sborrows2 = "borrows.rs" 30 11 30 21
  let%span sborrows3 = "borrows.rs" 99 11 99 25
  let%span sborrows4 = "borrows.rs" 100 10 100 25
  let%span smodel5 = "../../../../creusot-contracts/src/model.rs" 106 8 106 22
  let%span sresolve6 = "../../../../creusot-contracts/src/resolve.rs" 41 20 41 34
  let%span sinvariant7 = "../../../../creusot-contracts/src/invariant.rs" 34 20 34 44
  let%span sborrows8 = "borrows.rs" 10 20 10 32
  
  use prelude.prelude.Borrow
  
  use prelude.prelude.Int32
  
  type t_NonZero'0  =
    { t_NonZero__0'0: int32 }
  
  use prelude.prelude.Int
  
  use prelude.prelude.Int32
  
  function view'0 (self : borrowed int32) : int =
    [%#smodel5] Int32.to_int self.current
  
  constant v_MAX'0 : int32 = (2147483647 : int32)
  
  predicate inv'0 (_1 : borrowed (t_NonZero'0))
  
  predicate inv'1 (_1 : t_NonZero'0)
  
  predicate invariant'0 (self : borrowed (t_NonZero'0)) =
    [%#sinvariant7] inv'1 self.current /\ inv'1 self.final
  
  axiom inv_axiom'0 [@rewrite] : forall x : borrowed (t_NonZero'0) [inv'0 x] . inv'0 x = invariant'0 x
  
  predicate invariant'1 [#"borrows.rs" 9 4 9 30] (self : t_NonZero'0) =
    [%#sborrows8] Int32.to_int self.t_NonZero__0'0 <> 0
  
  axiom inv_axiom'1 [@rewrite] : forall x : t_NonZero'0 [inv'1 x] . inv'1 x
  = (invariant'1 x
  /\ match x with
    | {t_NonZero__0'0 = a_0} -> true
    end)
  
  let rec inc'0 (x:borrowed int32) (return'  (ret:()))= {[@expl:precondition] [%#sborrows3] view'0 x
    < Int32.to_int (v_MAX'0 : int32)}
    any [ return' (result:())-> {[%#sborrows4] Int32.to_int x.final = view'0 x + 1} (! return' {result}) ] 
  
  predicate resolve'2 (self : borrowed int32) =
    [%#sresolve6] self.final = self.current
  
  predicate resolve'0 (_1 : borrowed int32) =
    resolve'2 _1
  
  predicate resolve'3 (self : borrowed (t_NonZero'0)) =
    [%#sresolve6] self.final = self.current
  
<<<<<<< HEAD
  predicate resolve'1 (_1 : borrowed (t_NonZero'0)) =
    resolve'3 _1
  
  use prelude.prelude.Intrinsic
  
  meta "compute_max_steps" 1000000
  
  let rec simple'0 (x:borrowed (t_NonZero'0)) (return'  (ret:()))= {[%#sborrows2] inv'0 x}
    {[%#sborrows1] Int32.to_int (x.current).t_NonZero__0'0 <> - 1}
    {[%#sborrows0] Int32.to_int (x.current).t_NonZero__0'0 < Int32.to_int (v_MAX'0 : int32)}
=======
  let rec inc'0 (x:borrowed int32) (return'  (ret:()))= {[@expl:inc requires] [%#sborrows3] view'0 x
    < Int32.to_int (v_MAX'0 : int32)}
    any [ return' (result:())-> {[%#sborrows4] Int32.to_int x.final = view'0 x + 1} (! return' {result}) ] 
  
  meta "compute_max_steps" 1000000
  
  let rec simple (x:borrowed (NonZero'0.t_NonZero)) (return'  (ret:()))= {[@expl:simple 'x' type invariant] [%#sborrows0] inv'0 x}
    {[@expl:simple requires #0] [%#sborrows1] Int32.to_int (T_borrows__NonZero.t_NonZero__0 x.current)
    < Int32.to_int (v_MAX'0 : int32)}
    {[@expl:simple requires #1] [%#sborrows2] Int32.to_int (T_borrows__NonZero.t_NonZero__0 x.current) <> - 1}
>>>>>>> 34cd6190
    (! bb0
    [ bb0 = s0
      [ s0 = Borrow.borrow_final <int32> {(x.current).t_NonZero__0'0} {Borrow.inherit_id (Borrow.get_id x) 1}
          (fun (_ret':borrowed int32) ->
             [ &_6 <- _ret' ] 
             [ &x <- { x with current = { t_NonZero__0'0 = _ret'.final } } ] 
            s1)
      | s1 = Borrow.borrow_final <int32> {_6.current} {Borrow.get_id _6}
          (fun (_ret':borrowed int32) ->  [ &_5 <- _ret' ]  [ &_6 <- { _6 with current = _ret'.final } ] s2)
      | s2 = inc'0 {_5} (fun (_ret':()) ->  [ &_4 <- _ret' ] s3)
      | s3 = bb1 ]
      
    | bb1 = s0
      [ s0 = -{resolve'0 _6}- s1
      | s1 = {[@expl:type invariant] inv'0 x} s2
      | s2 = -{resolve'1 x}- s3
      | s3 = return' {_0} ]
       ]
    )
    [ & _0 : () = any_l ()
    | & x : borrowed (t_NonZero'0) = x
    | & _4 : () = any_l ()
    | & _5 : borrowed int32 = any_l ()
    | & _6 : borrowed int32 = any_l () ]
     [ return' (result:())-> (! return' {result}) ] 
end
module M_borrows__hard [#"borrows.rs" 38 0 38 28]
  let%span sborrows0 = "borrows.rs" 38 12 38 13
  let%span sborrows1 = "borrows.rs" 36 11 36 27
  let%span sborrows2 = "borrows.rs" 37 11 37 21
  let%span sborrows3 = "borrows.rs" 23 26 23 30
  let%span sborrows4 = "borrows.rs" 21 14 21 38
  let%span sborrows5 = "borrows.rs" 22 14 22 38
  let%span sborrows6 = "borrows.rs" 99 11 99 25
  let%span sborrows7 = "borrows.rs" 100 10 100 25
  let%span smodel8 = "../../../../creusot-contracts/src/model.rs" 106 8 106 22
  let%span sresolve9 = "../../../../creusot-contracts/src/resolve.rs" 41 20 41 34
  let%span sborrows10 = "borrows.rs" 10 20 10 32
  let%span sinvariant11 = "../../../../creusot-contracts/src/invariant.rs" 34 20 34 44
  
  use prelude.prelude.Borrow
  
  use prelude.prelude.Int32
  
  type t_NonZero'0  =
    { t_NonZero__0'0: int32 }
  
  predicate inv'0 (_1 : t_NonZero'0)
  
  predicate inv'1 (_1 : borrowed (t_NonZero'0))
  
  use prelude.prelude.Int32
  
  predicate invariant'0 [#"borrows.rs" 9 4 9 30] (self : t_NonZero'0) =
    [%#sborrows10] Int32.to_int self.t_NonZero__0'0 <> 0
  
  axiom inv_axiom'0 [@rewrite] : forall x : t_NonZero'0 [inv'0 x] . inv'0 x
  = (invariant'0 x
  /\ match x with
    | {t_NonZero__0'0 = a_0} -> true
    end)
  
  predicate invariant'1 (self : borrowed (t_NonZero'0)) =
    [%#sinvariant11] inv'0 self.current /\ inv'0 self.final
  
  axiom inv_axiom'1 [@rewrite] : forall x : borrowed (t_NonZero'0) [inv'1 x] . inv'1 x = invariant'1 x
  
  let rec inner_mut'0 (self:borrowed (t_NonZero'0)) (return'  (ret:borrowed int32))= {[@expl:precondition] [%#sborrows3] inv'1 self}
    any
    [ return' (result:borrowed int32)-> {[%#sborrows5] Int32.to_int (self.final).t_NonZero__0'0
      = Int32.to_int result.final}
      {[%#sborrows4] Int32.to_int (self.current).t_NonZero__0'0 = Int32.to_int result.current}
      (! return' {result}) ]
    
  
  use prelude.prelude.Int
  
  function view'0 (self : borrowed int32) : int =
    [%#smodel8] Int32.to_int self.current
  
  constant v_MAX'0 : int32 = (2147483647 : int32)
  
  let rec inc'0 (x:borrowed int32) (return'  (ret:()))= {[@expl:precondition] [%#sborrows6] view'0 x
    < Int32.to_int (v_MAX'0 : int32)}
    any [ return' (result:())-> {[%#sborrows7] Int32.to_int x.final = view'0 x + 1} (! return' {result}) ] 
  
  predicate resolve'2 (self : borrowed int32) =
    [%#sresolve9] self.final = self.current
  
  predicate resolve'0 (_1 : borrowed int32) =
    resolve'2 _1
  
  predicate resolve'3 (self : borrowed (t_NonZero'0)) =
    [%#sresolve9] self.final = self.current
  
<<<<<<< HEAD
  predicate resolve'1 (_1 : borrowed (t_NonZero'0)) =
    resolve'3 _1
  
  use prelude.prelude.Intrinsic
  
  meta "compute_max_steps" 1000000
  
  let rec hard'0 (x:borrowed (t_NonZero'0)) (return'  (ret:()))= {[%#sborrows2] inv'1 x}
    {[%#sborrows1] Int32.to_int (x.current).t_NonZero__0'0 <> - 1}
    {[%#sborrows0] Int32.to_int (x.current).t_NonZero__0'0 < Int32.to_int (v_MAX'0 : int32)}
=======
  let rec inc'0 (x:borrowed int32) (return'  (ret:()))= {[@expl:inc requires] [%#sborrows6] view'0 x
    < Int32.to_int (v_MAX'0 : int32)}
    any [ return' (result:())-> {[%#sborrows7] Int32.to_int x.final = view'0 x + 1} (! return' {result}) ] 
  
  let rec inner_mut'0 (self:borrowed (NonZero'0.t_NonZero)) (return'  (ret:borrowed int32))= {[@expl:inner_mut 'self' type invariant] [%#sborrows3] inv'1 self}
    any
    [ return' (result:borrowed int32)-> {[%#sborrows4] Int32.to_int (T_borrows__NonZero.t_NonZero__0 self.current)
      = Int32.to_int result.current}
      {[%#sborrows5] Int32.to_int (T_borrows__NonZero.t_NonZero__0 self.final) = Int32.to_int result.final}
      (! return' {result}) ]
    
  
  meta "compute_max_steps" 1000000
  
  let rec hard (x:borrowed (NonZero'0.t_NonZero)) (return'  (ret:()))= {[@expl:hard 'x' type invariant] [%#sborrows0] inv'1 x}
    {[@expl:hard requires #0] [%#sborrows1] Int32.to_int (T_borrows__NonZero.t_NonZero__0 x.current)
    < Int32.to_int (v_MAX'0 : int32)}
    {[@expl:hard requires #1] [%#sborrows2] Int32.to_int (T_borrows__NonZero.t_NonZero__0 x.current) <> - 1}
>>>>>>> 34cd6190
    (! bb0
    [ bb0 = s0
      [ s0 = {inv'0 x.current}
        Borrow.borrow_final <t_NonZero'0> {x.current} {Borrow.get_id x}
          (fun (_ret':borrowed (t_NonZero'0)) ->
             [ &_7 <- _ret' ] 
            -{inv'0 _ret'.final}-
             [ &x <- { x with current = _ret'.final } ] 
            s1)
      | s1 = inner_mut'0 {_7} (fun (_ret':borrowed int32) ->  [ &_6 <- _ret' ] s2)
      | s2 = bb1 ]
      
    | bb1 = s0
      [ s0 = Borrow.borrow_final <int32> {_6.current} {Borrow.get_id _6}
          (fun (_ret':borrowed int32) ->  [ &_5 <- _ret' ]  [ &_6 <- { _6 with current = _ret'.final } ] s1)
      | s1 = inc'0 {_5} (fun (_ret':()) ->  [ &_4 <- _ret' ] s2)
      | s2 = bb2 ]
      
    | bb2 = s0
      [ s0 = -{resolve'0 _6}- s1
      | s1 = {[@expl:type invariant] inv'1 x} s2
      | s2 = -{resolve'1 x}- s3
      | s3 = return' {_0} ]
       ]
    )
    [ & _0 : () = any_l ()
    | & x : borrowed (t_NonZero'0) = x
    | & _4 : () = any_l ()
    | & _5 : borrowed int32 = any_l ()
    | & _6 : borrowed int32 = any_l ()
    | & _7 : borrowed (t_NonZero'0) = any_l () ]
     [ return' (result:())-> (! return' {result}) ] 
end
module M_borrows__tuple [#"borrows.rs" 45 0 45 44]
  let%span sborrows0 = "borrows.rs" 46 13 46 14
  let%span sborrows1 = "borrows.rs" 45 17 45 18
  let%span sborrows2 = "borrows.rs" 43 11 43 29
  let%span sborrows3 = "borrows.rs" 44 11 44 23
  let%span sborrows4 = "borrows.rs" 99 11 99 25
  let%span sborrows5 = "borrows.rs" 100 10 100 25
  let%span smodel6 = "../../../../creusot-contracts/src/model.rs" 106 8 106 22
  let%span sresolve7 = "../../../../creusot-contracts/src/resolve.rs" 41 20 41 34
  let%span sresolve8 = "../../../../creusot-contracts/src/resolve.rs" 27 8 27 44
  let%span sborrows9 = "borrows.rs" 10 20 10 32
  let%span sinvariant10 = "../../../../creusot-contracts/src/invariant.rs" 34 20 34 44
  
  use prelude.prelude.Int32
  
  type t_NonZero'0  =
    { t_NonZero__0'0: int32 }
  
  use prelude.prelude.Borrow
  
  use prelude.prelude.Int
  
  use prelude.prelude.Int32
  
  function view'0 (self : borrowed int32) : int =
    [%#smodel6] Int32.to_int self.current
  
  constant v_MAX'0 : int32 = (2147483647 : int32)
  
  predicate inv'0 (_1 : (t_NonZero'0, borrowed (t_NonZero'0)))
  
  predicate inv'1 (_1 : t_NonZero'0)
  
  predicate inv'2 (_1 : borrowed (t_NonZero'0))
  
  axiom inv_axiom'0 [@rewrite] : forall x : (t_NonZero'0, borrowed (t_NonZero'0)) [inv'0 x] . inv'0 x
  = (let (x0, x1) = x in inv'1 x0 /\ inv'2 x1)
  
  predicate invariant'0 [#"borrows.rs" 9 4 9 30] (self : t_NonZero'0) =
    [%#sborrows9] Int32.to_int self.t_NonZero__0'0 <> 0
  
  axiom inv_axiom'1 [@rewrite] : forall x : t_NonZero'0 [inv'1 x] . inv'1 x
  = (invariant'0 x
  /\ match x with
    | {t_NonZero__0'0 = a_0} -> true
    end)
  
  predicate invariant'1 (self : borrowed (t_NonZero'0)) =
    [%#sinvariant10] inv'1 self.current /\ inv'1 self.final
  
  axiom inv_axiom'2 [@rewrite] : forall x : borrowed (t_NonZero'0) [inv'2 x] . inv'2 x = invariant'1 x
  
  let rec inc'0 (x:borrowed int32) (return'  (ret:()))= {[@expl:precondition] [%#sborrows4] view'0 x
    < Int32.to_int (v_MAX'0 : int32)}
    any [ return' (result:())-> {[%#sborrows5] Int32.to_int x.final = view'0 x + 1} (! return' {result}) ] 
  
  predicate resolve'2 (self : borrowed int32) =
    [%#sresolve7] self.final = self.current
  
  predicate resolve'0 (_1 : borrowed int32) =
    resolve'2 _1
  
  predicate resolve'4 (_1 : t_NonZero'0) =
    true
  
  predicate resolve'6 (self : borrowed (t_NonZero'0)) =
    [%#sresolve7] self.final = self.current
  
  predicate resolve'5 (_1 : borrowed (t_NonZero'0)) =
    resolve'6 _1
  
  predicate resolve'3 (self : (t_NonZero'0, borrowed (t_NonZero'0))) =
    [%#sresolve8] resolve'4 (let (a, _) = self in a) /\ resolve'5 (let (_, a) = self in a)
  
  predicate resolve'1 (_1 : (t_NonZero'0, borrowed (t_NonZero'0))) =
    resolve'3 _1
  
<<<<<<< HEAD
  use prelude.prelude.Intrinsic
  
  meta "compute_max_steps" 1000000
  
  let rec tuple'0 (x:(t_NonZero'0, borrowed (t_NonZero'0))) (return'  (ret:()))= {[%#sborrows3] inv'0 x}
    {[%#sborrows2] Int32.to_int ((let (_, a) = x in a).current).t_NonZero__0'0 <> - 1}
    {[%#sborrows1] Int32.to_int ((let (_, a) = x in a).current).t_NonZero__0'0 < Int32.to_int (v_MAX'0 : int32)}
=======
  predicate resolve'2 (self : borrowed int32) =
    [%#sresolve7] self.final = self.current
  
  predicate resolve'0 (_1 : borrowed int32) =
    resolve'2 _1
  
  function view'0 (self : borrowed int32) : int =
    [%#smodel6] Int32.to_int self.current
  
  let rec inc'0 (x:borrowed int32) (return'  (ret:()))= {[@expl:inc requires] [%#sborrows4] view'0 x
    < Int32.to_int (v_MAX'0 : int32)}
    any [ return' (result:())-> {[%#sborrows5] Int32.to_int x.final = view'0 x + 1} (! return' {result}) ] 
  
  meta "compute_max_steps" 1000000
  
  let rec tuple (x:(NonZero'0.t_NonZero, borrowed (NonZero'0.t_NonZero))) (return'  (ret:()))= {[@expl:tuple 'x' type invariant] [%#sborrows1] inv'0 x}
    {[@expl:tuple requires #0] [%#sborrows2] Int32.to_int (T_borrows__NonZero.t_NonZero__0 (let (_, a) = x in a).current)
    < Int32.to_int (v_MAX'0 : int32)}
    {[@expl:tuple requires #1] [%#sborrows3] Int32.to_int (T_borrows__NonZero.t_NonZero__0 (let (_, a) = x in a).current)
    <> - 1}
>>>>>>> 34cd6190
    (! bb0
    [ bb0 = s0
      [ s0 =  [ &x <- let (_, r'1) = x in ({ t_NonZero__0'0 = ([%#sborrows0] (0 : int32)) }, r'1) ] s1
      | s1 = Borrow.borrow_final
          <int32>
          {((let (_, r'2) = x in r'2).current).t_NonZero__0'0}
          {Borrow.inherit_id (Borrow.get_id (let (_, r'2) = x in r'2)) 1}
          (fun (_ret':borrowed int32) ->
             [ &_6 <- _ret' ] 
            
            [ &x <- let (r'3, _) = x in (r'3, { (let (_, r'2) = x in r'2) with current = { t_NonZero__0'0 = _ret'.final } }) ]
            
            s2)
      | s2 = Borrow.borrow_final <int32> {_6.current} {Borrow.get_id _6}
          (fun (_ret':borrowed int32) ->  [ &_5 <- _ret' ]  [ &_6 <- { _6 with current = _ret'.final } ] s3)
      | s3 = inc'0 {_5} (fun (_ret':()) ->  [ &_4 <- _ret' ] s4)
      | s4 = bb1 ]
      
    | bb1 = s0
      [ s0 = -{resolve'0 _6}- s1
      | s1 = {[@expl:type invariant] inv'0 x} s2
      | s2 = -{resolve'1 x}- s3
      | s3 = return' {_0} ]
       ]
    )
    [ & _0 : () = any_l ()
    | & x : (t_NonZero'0, borrowed (t_NonZero'0)) = x
    | & _4 : () = any_l ()
    | & _5 : borrowed int32 = any_l ()
    | & _6 : borrowed int32 = any_l () ]
     [ return' (result:())-> (! return' {result}) ] 
end
module M_borrows__partial_move [#"borrows.rs" 53 0 53 47]
  let%span sborrows0 = "borrows.rs" 56 10 56 11
  let%span sborrows1 = "borrows.rs" 53 20 53 21
  let%span sborrows2 = "borrows.rs" 51 11 51 29
  let%span sborrows3 = "borrows.rs" 52 11 52 23
  let%span sborrows4 = "borrows.rs" 99 11 99 25
  let%span sborrows5 = "borrows.rs" 100 10 100 25
  let%span smodel6 = "../../../../creusot-contracts/src/model.rs" 106 8 106 22
  let%span sresolve7 = "../../../../creusot-contracts/src/resolve.rs" 41 20 41 34
  let%span sinvariant8 = "../../../../creusot-contracts/src/invariant.rs" 34 20 34 44
  let%span sborrows9 = "borrows.rs" 10 20 10 32
  
  use prelude.prelude.Borrow
  
  use prelude.prelude.Int32
  
  type t_NonZero'0  =
    { t_NonZero__0'0: int32 }
  
  use prelude.prelude.Int
  
  use prelude.prelude.Int32
  
  function view'0 (self : borrowed int32) : int =
    [%#smodel6] Int32.to_int self.current
  
  constant v_MAX'0 : int32 = (2147483647 : int32)
  
  predicate inv'0 (_1 : borrowed (t_NonZero'0))
  
  predicate inv'2 (_1 : t_NonZero'0)
  
  predicate invariant'0 (self : borrowed (t_NonZero'0)) =
    [%#sinvariant8] inv'2 self.current /\ inv'2 self.final
  
  axiom inv_axiom'0 [@rewrite] : forall x : borrowed (t_NonZero'0) [inv'0 x] . inv'0 x = invariant'0 x
  
  predicate inv'1 (_1 : (t_NonZero'0, borrowed (t_NonZero'0)))
  
  axiom inv_axiom'1 [@rewrite] : forall x : (t_NonZero'0, borrowed (t_NonZero'0)) [inv'1 x] . inv'1 x
  = (let (x0, x1) = x in inv'2 x0 /\ inv'0 x1)
  
  predicate invariant'1 [#"borrows.rs" 9 4 9 30] (self : t_NonZero'0) =
    [%#sborrows9] Int32.to_int self.t_NonZero__0'0 <> 0
  
  axiom inv_axiom'2 [@rewrite] : forall x : t_NonZero'0 [inv'2 x] . inv'2 x
  = (invariant'1 x
  /\ match x with
    | {t_NonZero__0'0 = a_0} -> true
    end)
  
  let rec inc'0 (x:borrowed int32) (return'  (ret:()))= {[@expl:precondition] [%#sborrows4] view'0 x
    < Int32.to_int (v_MAX'0 : int32)}
    any [ return' (result:())-> {[%#sborrows5] Int32.to_int x.final = view'0 x + 1} (! return' {result}) ] 
  
  predicate resolve'2 (self : borrowed int32) =
    [%#sresolve7] self.final = self.current
  
  predicate resolve'0 (_1 : borrowed int32) =
    resolve'2 _1
  
  predicate resolve'3 (self : borrowed (t_NonZero'0)) =
    [%#sresolve7] self.final = self.current
  
<<<<<<< HEAD
  predicate resolve'1 (_1 : borrowed (t_NonZero'0)) =
    resolve'3 _1
  
  use prelude.prelude.Intrinsic
  
  meta "compute_max_steps" 1000000
  
  let rec partial_move'0 (x:(t_NonZero'0, borrowed (t_NonZero'0))) (return'  (ret:()))= {[%#sborrows3] inv'1 x}
    {[%#sborrows2] Int32.to_int ((let (_, a) = x in a).current).t_NonZero__0'0 <> - 1}
    {[%#sborrows1] Int32.to_int ((let (_, a) = x in a).current).t_NonZero__0'0 < Int32.to_int (v_MAX'0 : int32)}
=======
  let rec inc'0 (x:borrowed int32) (return'  (ret:()))= {[@expl:inc requires] [%#sborrows4] view'0 x
    < Int32.to_int (v_MAX'0 : int32)}
    any [ return' (result:())-> {[%#sborrows5] Int32.to_int x.final = view'0 x + 1} (! return' {result}) ] 
  
  meta "compute_max_steps" 1000000
  
  let rec partial_move (x:(NonZero'0.t_NonZero, borrowed (NonZero'0.t_NonZero))) (return'  (ret:()))= {[@expl:partial_move 'x' type invariant] [%#sborrows1] inv'1 x}
    {[@expl:partial_move requires #0] [%#sborrows2] Int32.to_int (T_borrows__NonZero.t_NonZero__0 (let (_, a) = x in a).current)
    < Int32.to_int (v_MAX'0 : int32)}
    {[@expl:partial_move requires #1] [%#sborrows3] Int32.to_int (T_borrows__NonZero.t_NonZero__0 (let (_, a) = x in a).current)
    <> - 1}
>>>>>>> 34cd6190
    (! bb0
    [ bb0 = s0
      [ s0 =  [ &a <- let (r'0, _) = x in r'0 ] s1
      | s1 = Borrow.borrow_final
          <int32>
          {((let (_, r'1) = x in r'1).current).t_NonZero__0'0}
          {Borrow.inherit_id (Borrow.get_id (let (_, r'1) = x in r'1)) 1}
          (fun (_ret':borrowed int32) ->
             [ &_7 <- _ret' ] 
            
            [ &x <- let (r'2, _) = x in (r'2, { (let (_, r'1) = x in r'1) with current = { t_NonZero__0'0 = _ret'.final } }) ]
            
            s2)
      | s2 = Borrow.borrow_final <int32> {_7.current} {Borrow.get_id _7}
          (fun (_ret':borrowed int32) ->  [ &_6 <- _ret' ]  [ &_7 <- { _7 with current = _ret'.final } ] s3)
      | s3 = inc'0 {_6} (fun (_ret':()) ->  [ &_5 <- _ret' ] s4)
      | s4 = bb1 ]
      
    | bb1 = s0
      [ s0 = -{resolve'0 _7}- s1
      | s1 = {[@expl:type invariant] match x with
          | (_, x'1) -> inv'0 x'1
          | _ -> true
          end}
        s2
      | s2 = -{match x with
          | (_, x'2) -> resolve'1 x'2
          | _ -> true
          end}-
        s3
      | s3 =  [ &a <- { t_NonZero__0'0 = ([%#sborrows0] (0 : int32)) } ] s4
      | s4 = return' {_0} ]
       ]
    )
    [ & _0 : () = any_l ()
    | & x : (t_NonZero'0, borrowed (t_NonZero'0)) = x
    | & a : t_NonZero'0 = any_l ()
    | & _5 : () = any_l ()
    | & _6 : borrowed int32 = any_l ()
    | & _7 : borrowed int32 = any_l () ]
     [ return' (result:())-> (! return' {result}) ] 
end
module M_borrows__destruct [#"borrows.rs" 61 0 61 43]
  let%span sborrows0 = "borrows.rs" 63 10 63 11
  let%span sborrows1 = "borrows.rs" 61 16 61 17
  let%span sborrows2 = "borrows.rs" 59 11 59 29
  let%span sborrows3 = "borrows.rs" 60 11 60 23
  let%span sborrows4 = "borrows.rs" 99 11 99 25
  let%span sborrows5 = "borrows.rs" 100 10 100 25
  let%span smodel6 = "../../../../creusot-contracts/src/model.rs" 106 8 106 22
  let%span sresolve7 = "../../../../creusot-contracts/src/resolve.rs" 41 20 41 34
  let%span sinvariant8 = "../../../../creusot-contracts/src/invariant.rs" 34 20 34 44
  let%span sborrows9 = "borrows.rs" 10 20 10 32
  
  use prelude.prelude.Int32
  
  type t_NonZero'0  =
    { t_NonZero__0'0: int32 }
  
  use prelude.prelude.Borrow
  
  use prelude.prelude.Int
  
  use prelude.prelude.Int32
  
  function view'0 (self : borrowed int32) : int =
    [%#smodel6] Int32.to_int self.current
  
  constant v_MAX'0 : int32 = (2147483647 : int32)
  
  predicate inv'0 (_1 : borrowed (t_NonZero'0))
  
  predicate inv'2 (_1 : t_NonZero'0)
  
  predicate invariant'0 (self : borrowed (t_NonZero'0)) =
    [%#sinvariant8] inv'2 self.current /\ inv'2 self.final
  
  axiom inv_axiom'0 [@rewrite] : forall x : borrowed (t_NonZero'0) [inv'0 x] . inv'0 x = invariant'0 x
  
  predicate inv'1 (_1 : (t_NonZero'0, borrowed (t_NonZero'0)))
  
  axiom inv_axiom'1 [@rewrite] : forall x : (t_NonZero'0, borrowed (t_NonZero'0)) [inv'1 x] . inv'1 x
  = (let (x0, x1) = x in inv'2 x0 /\ inv'0 x1)
  
  predicate invariant'1 [#"borrows.rs" 9 4 9 30] (self : t_NonZero'0) =
    [%#sborrows9] Int32.to_int self.t_NonZero__0'0 <> 0
  
  axiom inv_axiom'2 [@rewrite] : forall x : t_NonZero'0 [inv'2 x] . inv'2 x
  = (invariant'1 x
  /\ match x with
    | {t_NonZero__0'0 = a_0} -> true
    end)
  
  let rec inc'0 (x:borrowed int32) (return'  (ret:()))= {[@expl:precondition] [%#sborrows4] view'0 x
    < Int32.to_int (v_MAX'0 : int32)}
    any [ return' (result:())-> {[%#sborrows5] Int32.to_int x.final = view'0 x + 1} (! return' {result}) ] 
  
  predicate resolve'2 (self : borrowed int32) =
    [%#sresolve7] self.final = self.current
  
  predicate resolve'0 (_1 : borrowed int32) =
    resolve'2 _1
  
  predicate resolve'3 (self : borrowed (t_NonZero'0)) =
    [%#sresolve7] self.final = self.current
  
<<<<<<< HEAD
  predicate resolve'1 (_1 : borrowed (t_NonZero'0)) =
    resolve'3 _1
  
  use prelude.prelude.Intrinsic
  
  meta "compute_max_steps" 1000000
  
  let rec destruct'0 (x:(t_NonZero'0, borrowed (t_NonZero'0))) (return'  (ret:()))= {[%#sborrows3] inv'1 x}
    {[%#sborrows2] Int32.to_int ((let (_, a) = x in a).current).t_NonZero__0'0 <> - 1}
    {[%#sborrows1] Int32.to_int ((let (_, a) = x in a).current).t_NonZero__0'0 < Int32.to_int (v_MAX'0 : int32)}
=======
  let rec inc'0 (x:borrowed int32) (return'  (ret:()))= {[@expl:inc requires] [%#sborrows4] view'0 x
    < Int32.to_int (v_MAX'0 : int32)}
    any [ return' (result:())-> {[%#sborrows5] Int32.to_int x.final = view'0 x + 1} (! return' {result}) ] 
  
  meta "compute_max_steps" 1000000
  
  let rec destruct (x:(NonZero'0.t_NonZero, borrowed (NonZero'0.t_NonZero))) (return'  (ret:()))= {[@expl:destruct 'x' type invariant] [%#sborrows1] inv'1 x}
    {[@expl:destruct requires #0] [%#sborrows2] Int32.to_int (T_borrows__NonZero.t_NonZero__0 (let (_, a) = x in a).current)
    < Int32.to_int (v_MAX'0 : int32)}
    {[@expl:destruct requires #1] [%#sborrows3] Int32.to_int (T_borrows__NonZero.t_NonZero__0 (let (_, a) = x in a).current)
    <> - 1}
>>>>>>> 34cd6190
    (! bb0
    [ bb0 = s0
      [ s0 =  [ &a <- let (r'0, _) = x in r'0 ] s1
      | s1 =  [ &b <- let (_, r'1) = x in r'1 ] s2
      | s2 =  [ &a <- { t_NonZero__0'0 = ([%#sborrows0] (0 : int32)) } ] s3
      | s3 = Borrow.borrow_final <int32> {(b.current).t_NonZero__0'0} {Borrow.inherit_id (Borrow.get_id b) 1}
          (fun (_ret':borrowed int32) ->
             [ &_8 <- _ret' ] 
             [ &b <- { b with current = { t_NonZero__0'0 = _ret'.final } } ] 
            s4)
      | s4 = Borrow.borrow_final <int32> {_8.current} {Borrow.get_id _8}
          (fun (_ret':borrowed int32) ->  [ &_7 <- _ret' ]  [ &_8 <- { _8 with current = _ret'.final } ] s5)
      | s5 = inc'0 {_7} (fun (_ret':()) ->  [ &_6 <- _ret' ] s6)
      | s6 = bb1 ]
      
    | bb1 = s0
      [ s0 = -{resolve'0 _8}- s1
      | s1 = {[@expl:type invariant] inv'0 b} s2
      | s2 = -{resolve'1 b}- s3
      | s3 = return' {_0} ]
       ]
    )
    [ & _0 : () = any_l ()
    | & x : (t_NonZero'0, borrowed (t_NonZero'0)) = x
    | & a : t_NonZero'0 = any_l ()
    | & b : borrowed (t_NonZero'0) = any_l ()
    | & _6 : () = any_l ()
    | & _7 : borrowed int32 = any_l ()
    | & _8 : borrowed int32 = any_l () ]
     [ return' (result:())-> (! return' {result}) ] 
end
module M_borrows__frozen_dead [#"borrows.rs" 69 0 69 66]
  let%span sborrows0 = "borrows.rs" 69 27 69 28
  let%span sborrows1 = "borrows.rs" 69 47 69 48
  let%span sborrows2 = "borrows.rs" 67 11 67 27
  let%span sborrows3 = "borrows.rs" 68 11 68 21
  let%span sborrows4 = "borrows.rs" 99 11 99 25
  let%span sborrows5 = "borrows.rs" 100 10 100 25
  let%span sresolve6 = "../../../../creusot-contracts/src/resolve.rs" 41 20 41 34
  let%span smodel7 = "../../../../creusot-contracts/src/model.rs" 106 8 106 22
  let%span sborrows8 = "borrows.rs" 10 20 10 32
  let%span sinvariant9 = "../../../../creusot-contracts/src/invariant.rs" 34 20 34 44
  
  use prelude.prelude.Borrow
  
  use prelude.prelude.Int32
  
  type t_NonZero'0  =
    { t_NonZero__0'0: int32 }
  
  predicate inv'0 (_1 : t_NonZero'0)
  
  predicate inv'1 (_1 : borrowed (t_NonZero'0))
  
  predicate resolve'2 (self : borrowed (t_NonZero'0)) =
    [%#sresolve6] self.final = self.current
  
  predicate resolve'0 (_1 : borrowed (t_NonZero'0)) =
    resolve'2 _1
  
  use prelude.prelude.Int
  
  use prelude.prelude.Int32
  
  function view'0 (self : borrowed int32) : int =
    [%#smodel7] Int32.to_int self.current
  
  constant v_MAX'0 : int32 = (2147483647 : int32)
  
  predicate invariant'0 [#"borrows.rs" 9 4 9 30] (self : t_NonZero'0) =
    [%#sborrows8] Int32.to_int self.t_NonZero__0'0 <> 0
  
  axiom inv_axiom'0 [@rewrite] : forall x : t_NonZero'0 [inv'0 x] . inv'0 x
  = (invariant'0 x
  /\ match x with
    | {t_NonZero__0'0 = a_0} -> true
    end)
  
  predicate invariant'1 (self : borrowed (t_NonZero'0)) =
    [%#sinvariant9] inv'0 self.current /\ inv'0 self.final
  
  axiom inv_axiom'1 [@rewrite] : forall x : borrowed (t_NonZero'0) [inv'1 x] . inv'1 x = invariant'1 x
  
  let rec inc'0 (x:borrowed int32) (return'  (ret:()))= {[@expl:inc requires] [%#sborrows4] view'0 x
    < Int32.to_int (v_MAX'0 : int32)}
    any [ return' (result:())-> {[%#sborrows5] Int32.to_int x.final = view'0 x + 1} (! return' {result}) ] 
  
  predicate resolve'3 (self : borrowed int32) =
    [%#sresolve6] self.final = self.current
  
  predicate resolve'1 (_1 : borrowed int32) =
    resolve'3 _1
  
  use prelude.prelude.Intrinsic
  
  meta "compute_max_steps" 1000000
  
<<<<<<< HEAD
  let rec frozen_dead'0 (x:borrowed (t_NonZero'0)) (y:borrowed (t_NonZero'0)) (return'  (ret:()))= {[%#sborrows3] inv'1 y}
    {[%#sborrows2] inv'1 x}
    {[%#sborrows1] Int32.to_int (x.current).t_NonZero__0'0 <> - 1}
    {[%#sborrows0] Int32.to_int (x.current).t_NonZero__0'0 < Int32.to_int (v_MAX'0 : int32)}
=======
  let rec frozen_dead (x:borrowed (NonZero'0.t_NonZero)) (y:borrowed (NonZero'0.t_NonZero)) (return'  (ret:()))= {[@expl:frozen_dead 'x' type invariant] [%#sborrows0] inv'1 x}
    {[@expl:frozen_dead 'y' type invariant] [%#sborrows1] inv'1 y}
    {[@expl:frozen_dead requires #0] [%#sborrows2] Int32.to_int (T_borrows__NonZero.t_NonZero__0 x.current)
    < Int32.to_int (v_MAX'0 : int32)}
    {[@expl:frozen_dead requires #1] [%#sborrows3] Int32.to_int (T_borrows__NonZero.t_NonZero__0 x.current) <> - 1}
>>>>>>> 34cd6190
    (! bb0
    [ bb0 = s0
      [ s0 = Borrow.borrow_final <int32> {(x.current).t_NonZero__0'0} {Borrow.inherit_id (Borrow.get_id x) 1}
          (fun (_ret':borrowed int32) ->
             [ &_a <- _ret' ] 
             [ &x <- { x with current = { t_NonZero__0'0 = _ret'.final } } ] 
            s1)
      | s1 = {inv'0 y.current}
        Borrow.borrow_final <t_NonZero'0> {y.current} {Borrow.get_id y}
          (fun (_ret':borrowed (t_NonZero'0)) ->
             [ &_6 <- _ret' ] 
            -{inv'0 _ret'.final}-
             [ &y <- { y with current = _ret'.final } ] 
            s2)
      | s2 = {[@expl:type invariant] inv'1 x} s3
      | s3 = -{resolve'0 x}- s4
      | s4 =  [ &x <- _6 ] s5
      | s5 = {[@expl:type invariant] inv'1 x} s6
      | s6 = -{resolve'0 x}- s7
      | s7 = Borrow.borrow_final <int32> {_a.current} {Borrow.get_id _a}
          (fun (_ret':borrowed int32) ->  [ &_8 <- _ret' ]  [ &_a <- { _a with current = _ret'.final } ] s8)
      | s8 = inc'0 {_8} (fun (_ret':()) ->  [ &_7 <- _ret' ] s9)
      | s9 = bb1 ]
      
    | bb1 = s0
      [ s0 = -{resolve'1 _a}- s1
      | s1 = {[@expl:type invariant] inv'1 y} s2
      | s2 = -{resolve'0 y}- s3
      | s3 = return' {_0} ]
       ]
    )
    [ & _0 : () = any_l ()
    | & x : borrowed (t_NonZero'0) = x
    | & y : borrowed (t_NonZero'0) = y
    | & _a : borrowed int32 = any_l ()
    | & _6 : borrowed (t_NonZero'0) = any_l ()
    | & _7 : () = any_l ()
    | & _8 : borrowed int32 = any_l () ]
     [ return' (result:())-> (! return' {result}) ] 
end
module M_borrows__qyi5556307355051076399__foo [#"borrows.rs" 93 4 93 25] (* SumTo10 *)
  let%span sborrows0 = "borrows.rs" 93 20 93 24
  let%span sborrows1 = "borrows.rs" 92 15 92 34
  let%span sborrows2 = "borrows.rs" 99 11 99 25
  let%span sborrows3 = "borrows.rs" 100 10 100 25
  let%span sborrows4 = "borrows.rs" 105 11 105 25
  let%span sborrows5 = "borrows.rs" 106 10 106 25
  let%span smodel6 = "../../../../creusot-contracts/src/model.rs" 106 8 106 22
  let%span sresolve7 = "../../../../creusot-contracts/src/resolve.rs" 41 20 41 34
  let%span sinvariant8 = "../../../../creusot-contracts/src/invariant.rs" 34 20 34 44
  let%span sborrows9 = "borrows.rs" 87 20 87 43
  
  use prelude.prelude.Borrow
  
  use prelude.prelude.Int32
  
  type t_SumTo10'0  =
    { t_SumTo10__a'0: int32; t_SumTo10__b'0: int32 }
  
  use prelude.prelude.Int
  
  use prelude.prelude.Int32
  
  function view'0 (self : borrowed int32) : int =
    [%#smodel6] Int32.to_int self.current
  
  constant v_MAX'0 : int32 = (2147483647 : int32)
  
  predicate inv'0 (_1 : borrowed (t_SumTo10'0))
  
  predicate inv'1 (_1 : t_SumTo10'0)
  
  predicate invariant'0 (self : borrowed (t_SumTo10'0)) =
    [%#sinvariant8] inv'1 self.current /\ inv'1 self.final
  
  axiom inv_axiom'0 [@rewrite] : forall x : borrowed (t_SumTo10'0) [inv'0 x] . inv'0 x = invariant'0 x
  
  predicate invariant'1 [#"borrows.rs" 86 4 86 30] (self : t_SumTo10'0) =
    [%#sborrows9] Int32.to_int self.t_SumTo10__a'0 + Int32.to_int self.t_SumTo10__b'0 = 10
  
  axiom inv_axiom'1 [@rewrite] : forall x : t_SumTo10'0 [inv'1 x] . inv'1 x
  = (invariant'1 x
  /\ match x with
    | {t_SumTo10__a'0 = a ; t_SumTo10__b'0 = b} -> true
    end)
  
  let rec inc'0 (x:borrowed int32) (return'  (ret:()))= {[@expl:precondition] [%#sborrows2] view'0 x
    < Int32.to_int (v_MAX'0 : int32)}
    any [ return' (result:())-> {[%#sborrows3] Int32.to_int x.final = view'0 x + 1} (! return' {result}) ] 
  
  predicate resolve'2 (self : borrowed int32) =
    [%#sresolve7] self.final = self.current
  
  predicate resolve'0 (_1 : borrowed int32) =
    resolve'2 _1
  
  constant v_MIN'0 : int32 = (-2147483648 : int32)
  
<<<<<<< HEAD
  let rec dec'0 (x:borrowed int32) (return'  (ret:()))= {[@expl:precondition] [%#sborrows4] view'0 x
=======
  function view'0 (self : borrowed int32) : int =
    [%#smodel6] Int32.to_int self.current
  
  let rec dec'0 (x:borrowed int32) (return'  (ret:()))= {[@expl:dec requires] [%#sborrows4] view'0 x
>>>>>>> 34cd6190
    > Int32.to_int (v_MIN'0 : int32)}
    any [ return' (result:())-> {[%#sborrows5] Int32.to_int x.final = view'0 x - 1} (! return' {result}) ] 
  
  predicate resolve'3 (self : borrowed (t_SumTo10'0)) =
    [%#sresolve7] self.final = self.current
  
  predicate resolve'1 (_1 : borrowed (t_SumTo10'0)) =
    resolve'3 _1
  
<<<<<<< HEAD
  use prelude.prelude.Intrinsic
  
  meta "compute_max_steps" 1000000
  
  let rec foo'0 (self:borrowed (t_SumTo10'0)) (return'  (ret:()))= {[%#sborrows1] inv'0 self}
    {[%#sborrows0] Int32.to_int (self.current).t_SumTo10__a'0 < Int32.to_int (v_MAX'0 : int32)}
=======
  let rec inc'0 (x:borrowed int32) (return'  (ret:()))= {[@expl:inc requires] [%#sborrows2] view'0 x
    < Int32.to_int (v_MAX'0 : int32)}
    any [ return' (result:())-> {[%#sborrows3] Int32.to_int x.final = view'0 x + 1} (! return' {result}) ] 
  
  meta "compute_max_steps" 1000000
  
  let rec foo (self:borrowed (SumTo10'0.t_SumTo10)) (return'  (ret:()))= {[@expl:foo 'self' type invariant] [%#sborrows0] inv'0 self}
    {[@expl:foo requires] [%#sborrows1] Int32.to_int (T_borrows__SumTo10.t_SumTo10__a self.current)
    < Int32.to_int (v_MAX'0 : int32)}
>>>>>>> 34cd6190
    (! bb0
    [ bb0 = s0
      [ s0 = Borrow.borrow_final <int32> {(self.current).t_SumTo10__a'0} {Borrow.inherit_id (Borrow.get_id self) 1}
          (fun (_ret':borrowed int32) ->
             [ &_5 <- _ret' ] 
             [ &self <- { self with current = { self.current with t_SumTo10__a'0 = _ret'.final } } ] 
            s1)
      | s1 = Borrow.borrow_final <int32> {_5.current} {Borrow.get_id _5}
          (fun (_ret':borrowed int32) ->  [ &_4 <- _ret' ]  [ &_5 <- { _5 with current = _ret'.final } ] s2)
      | s2 = inc'0 {_4} (fun (_ret':()) ->  [ &_3 <- _ret' ] s3)
      | s3 = bb1 ]
      
    | bb1 = s0
      [ s0 = -{resolve'0 _5}- s1
      | s1 = Borrow.borrow_final <int32> {(self.current).t_SumTo10__b'0} {Borrow.inherit_id (Borrow.get_id self) 2}
          (fun (_ret':borrowed int32) ->
             [ &_8 <- _ret' ] 
             [ &self <- { self with current = { self.current with t_SumTo10__b'0 = _ret'.final } } ] 
            s2)
      | s2 = Borrow.borrow_final <int32> {_8.current} {Borrow.get_id _8}
          (fun (_ret':borrowed int32) ->  [ &_7 <- _ret' ]  [ &_8 <- { _8 with current = _ret'.final } ] s3)
      | s3 = dec'0 {_7} (fun (_ret':()) ->  [ &_6 <- _ret' ] s4)
      | s4 = bb2 ]
      
    | bb2 = s0
      [ s0 = -{resolve'0 _8}- s1
      | s1 = {[@expl:type invariant] inv'0 self} s2
      | s2 = -{resolve'1 self}- s3
      | s3 = return' {_0} ]
       ]
    )
    [ & _0 : () = any_l ()
    | & self : borrowed (t_SumTo10'0) = self
    | & _3 : () = any_l ()
    | & _4 : borrowed int32 = any_l ()
    | & _5 : borrowed int32 = any_l ()
    | & _6 : () = any_l ()
    | & _7 : borrowed int32 = any_l ()
    | & _8 : borrowed int32 = any_l () ]
     [ return' (result:())-> (! return' {result}) ] 
end
module M_borrows__inc [#"borrows.rs" 101 0 101 23]
  let%span sborrows0 = "borrows.rs" 102 10 102 11
  let%span sborrows1 = "borrows.rs" 99 11 99 25
  let%span sborrows2 = "borrows.rs" 100 10 100 25
  let%span smodel3 = "../../../../creusot-contracts/src/model.rs" 106 8 106 22
  let%span sresolve4 = "../../../../creusot-contracts/src/resolve.rs" 41 20 41 34
  
  use prelude.prelude.Int32
  
  use prelude.prelude.Borrow
  
  predicate resolve'1 (self : borrowed int32) =
    [%#sresolve4] self.final = self.current
  
  predicate resolve'0 (_1 : borrowed int32) =
    resolve'1 _1
  
  use prelude.prelude.Intrinsic
  
  use prelude.prelude.Int
  
  use prelude.prelude.Int32
  
  function view'0 (self : borrowed int32) : int =
    [%#smodel3] Int32.to_int self.current
  
  constant v_MAX'0 : int32 = (2147483647 : int32)
  
  meta "compute_max_steps" 1000000
  
<<<<<<< HEAD
  let rec inc'0 (x:borrowed int32) (return'  (ret:()))= {[%#sborrows1] view'0 x < Int32.to_int (v_MAX'0 : int32)}
=======
  let rec inc (x:borrowed int32) (return'  (ret:()))= {[@expl:inc requires] [%#sborrows1] view'0 x
    < Int32.to_int (v_MAX'0 : int32)}
>>>>>>> 34cd6190
    (! bb0
    [ bb0 = s0
      [ s0 = Int32.add {x.current} {[%#sborrows0] (1 : int32)}
          (fun (_ret':int32) ->  [ &x <- { x with current = _ret' } ] s1)
      | s1 = -{resolve'0 x}- s2
      | s2 = return' {_0} ]
       ]
    ) [ & _0 : () = any_l () | & x : borrowed int32 = x ] 
    [ return' (result:())-> {[@expl:inc ensures] [%#sborrows2] Int32.to_int x.final = view'0 x + 1}
      (! return' {result}) ]
    
end
module M_borrows__dec [#"borrows.rs" 107 0 107 23]
  let%span sborrows0 = "borrows.rs" 108 10 108 11
  let%span sborrows1 = "borrows.rs" 105 11 105 25
  let%span sborrows2 = "borrows.rs" 106 10 106 25
  let%span smodel3 = "../../../../creusot-contracts/src/model.rs" 106 8 106 22
  let%span sresolve4 = "../../../../creusot-contracts/src/resolve.rs" 41 20 41 34
  
  use prelude.prelude.Int32
  
  use prelude.prelude.Borrow
  
  predicate resolve'1 (self : borrowed int32) =
    [%#sresolve4] self.final = self.current
  
  predicate resolve'0 (_1 : borrowed int32) =
    resolve'1 _1
  
  use prelude.prelude.Intrinsic
  
  use prelude.prelude.Int
  
  use prelude.prelude.Int32
  
  function view'0 (self : borrowed int32) : int =
    [%#smodel3] Int32.to_int self.current
  
  constant v_MIN'0 : int32 = (-2147483648 : int32)
  
  meta "compute_max_steps" 1000000
  
<<<<<<< HEAD
  let rec dec'0 (x:borrowed int32) (return'  (ret:()))= {[%#sborrows1] view'0 x > Int32.to_int (v_MIN'0 : int32)}
=======
  let rec dec (x:borrowed int32) (return'  (ret:()))= {[@expl:dec requires] [%#sborrows1] view'0 x
    > Int32.to_int (v_MIN'0 : int32)}
>>>>>>> 34cd6190
    (! bb0
    [ bb0 = s0
      [ s0 = Int32.sub {x.current} {[%#sborrows0] (1 : int32)}
          (fun (_ret':int32) ->  [ &x <- { x with current = _ret' } ] s1)
      | s1 = -{resolve'0 x}- s2
      | s2 = return' {_0} ]
       ]
    ) [ & _0 : () = any_l () | & x : borrowed int32 = x ] 
    [ return' (result:())-> {[@expl:dec ensures] [%#sborrows2] Int32.to_int x.final = view'0 x - 1}
      (! return' {result}) ]
    
end<|MERGE_RESOLUTION|>--- conflicted
+++ resolved
@@ -26,21 +26,12 @@
   
   meta "compute_max_steps" 1000000
   
-<<<<<<< HEAD
-  let rec new'0 (n:int32) (return'  (ret:t_NonZero'0))= {[%#sborrows0] Int32.to_int n <> 0}
+  let rec new'0 (n:int32) (return'  (ret:t_NonZero'0))= {[@expl:new requires] [%#sborrows0] Int32.to_int n <> 0}
     (! bb0 [ bb0 = s0 [ s0 =  [ &_0 <- { t_NonZero__0'0 = n } ] s1 | s1 = return' {_0} ]  ] )
     [ & _0 : t_NonZero'0 = any_l () | & n : int32 = n ]
     
-    [ return' (result:t_NonZero'0)-> {[@expl:postcondition] [%#sborrows2] inv'0 result}
-      {[@expl:postcondition] [%#sborrows1] result.t_NonZero__0'0 = n}
-=======
-  let rec new (n:int32) (return'  (ret:NonZero'0.t_NonZero))= {[@expl:new requires] [%#sborrows0] Int32.to_int n <> 0}
-    (! bb0 [ bb0 = s0 [ s0 =  [ &_0 <- NonZero'0.C_NonZero n ] s1 | s1 = return' {_0} ]  ] )
-    [ & _0 : NonZero'0.t_NonZero = any_l () | & n : int32 = n ]
-    
-    [ return' (result:NonZero'0.t_NonZero)-> {[@expl:new result type invariant] [%#sborrows1] inv'0 result}
-      {[@expl:new ensures] [%#sborrows2] T_borrows__NonZero.t_NonZero__0 result = n}
->>>>>>> 34cd6190
+    [ return' (result:t_NonZero'0)-> {[@expl:new result type invariant] [%#sborrows1] inv'0 result}
+      {[@expl:new ensures] [%#sborrows2] result.t_NonZero__0'0 = n}
       (! return' {result}) ]
     
 end
@@ -95,11 +86,7 @@
   
   meta "compute_max_steps" 1000000
   
-<<<<<<< HEAD
-  let rec inner_mut'0 (self:borrowed (t_NonZero'0)) (return'  (ret:borrowed int32))= {[%#sborrows0] inv'0 self}
-=======
-  let rec inner_mut (self:borrowed (NonZero'0.t_NonZero)) (return'  (ret:borrowed int32))= {[@expl:inner_mut 'self' type invariant] [%#sborrows0] inv'0 self}
->>>>>>> 34cd6190
+  let rec inner_mut'0 (self:borrowed (t_NonZero'0)) (return'  (ret:borrowed int32))= {[@expl:inner_mut 'self' type invariant] [%#sborrows0] inv'0 self}
     (! bb0
     [ bb0 = s0
       [ s0 = Borrow.borrow_final <int32> {(self.current).t_NonZero__0'0} {Borrow.inherit_id (Borrow.get_id self) 1}
@@ -123,16 +110,9 @@
     | & _2 : borrowed int32 = any_l ()
     | & _5 : borrowed int32 = any_l () ]
     
-<<<<<<< HEAD
-    [ return' (result:borrowed int32)-> {[@expl:postcondition] [%#sborrows2] Int32.to_int (self.final).t_NonZero__0'0
-      = Int32.to_int result.final}
-      {[@expl:postcondition] [%#sborrows1] Int32.to_int (self.current).t_NonZero__0'0 = Int32.to_int result.current}
-=======
-    [ return' (result:borrowed int32)-> {[@expl:inner_mut ensures #0] [%#sborrows1] Int32.to_int (T_borrows__NonZero.t_NonZero__0 self.current)
+    [ return' (result:borrowed int32)-> {[@expl:inner_mut ensures #0] [%#sborrows1] Int32.to_int (self.current).t_NonZero__0'0
       = Int32.to_int result.current}
-      {[@expl:inner_mut ensures #1] [%#sborrows2] Int32.to_int (T_borrows__NonZero.t_NonZero__0 self.final)
-      = Int32.to_int result.final}
->>>>>>> 34cd6190
+      {[@expl:inner_mut ensures #1] [%#sborrows2] Int32.to_int (self.final).t_NonZero__0'0 = Int32.to_int result.final}
       (! return' {result}) ]
     
 end
@@ -181,7 +161,7 @@
     | {t_NonZero__0'0 = a_0} -> true
     end)
   
-  let rec inc'0 (x:borrowed int32) (return'  (ret:()))= {[@expl:precondition] [%#sborrows3] view'0 x
+  let rec inc'0 (x:borrowed int32) (return'  (ret:()))= {[@expl:inc requires] [%#sborrows3] view'0 x
     < Int32.to_int (v_MAX'0 : int32)}
     any [ return' (result:())-> {[%#sborrows4] Int32.to_int x.final = view'0 x + 1} (! return' {result}) ] 
   
@@ -194,7 +174,6 @@
   predicate resolve'3 (self : borrowed (t_NonZero'0)) =
     [%#sresolve6] self.final = self.current
   
-<<<<<<< HEAD
   predicate resolve'1 (_1 : borrowed (t_NonZero'0)) =
     resolve'3 _1
   
@@ -202,21 +181,9 @@
   
   meta "compute_max_steps" 1000000
   
-  let rec simple'0 (x:borrowed (t_NonZero'0)) (return'  (ret:()))= {[%#sborrows2] inv'0 x}
-    {[%#sborrows1] Int32.to_int (x.current).t_NonZero__0'0 <> - 1}
-    {[%#sborrows0] Int32.to_int (x.current).t_NonZero__0'0 < Int32.to_int (v_MAX'0 : int32)}
-=======
-  let rec inc'0 (x:borrowed int32) (return'  (ret:()))= {[@expl:inc requires] [%#sborrows3] view'0 x
-    < Int32.to_int (v_MAX'0 : int32)}
-    any [ return' (result:())-> {[%#sborrows4] Int32.to_int x.final = view'0 x + 1} (! return' {result}) ] 
-  
-  meta "compute_max_steps" 1000000
-  
-  let rec simple (x:borrowed (NonZero'0.t_NonZero)) (return'  (ret:()))= {[@expl:simple 'x' type invariant] [%#sborrows0] inv'0 x}
-    {[@expl:simple requires #0] [%#sborrows1] Int32.to_int (T_borrows__NonZero.t_NonZero__0 x.current)
-    < Int32.to_int (v_MAX'0 : int32)}
-    {[@expl:simple requires #1] [%#sborrows2] Int32.to_int (T_borrows__NonZero.t_NonZero__0 x.current) <> - 1}
->>>>>>> 34cd6190
+  let rec simple'0 (x:borrowed (t_NonZero'0)) (return'  (ret:()))= {[@expl:simple 'x' type invariant] [%#sborrows0] inv'0 x}
+    {[@expl:simple requires #0] [%#sborrows1] Int32.to_int (x.current).t_NonZero__0'0 < Int32.to_int (v_MAX'0 : int32)}
+    {[@expl:simple requires #1] [%#sborrows2] Int32.to_int (x.current).t_NonZero__0'0 <> - 1}
     (! bb0
     [ bb0 = s0
       [ s0 = Borrow.borrow_final <int32> {(x.current).t_NonZero__0'0} {Borrow.inherit_id (Borrow.get_id x) 1}
@@ -284,11 +251,11 @@
   
   axiom inv_axiom'1 [@rewrite] : forall x : borrowed (t_NonZero'0) [inv'1 x] . inv'1 x = invariant'1 x
   
-  let rec inner_mut'0 (self:borrowed (t_NonZero'0)) (return'  (ret:borrowed int32))= {[@expl:precondition] [%#sborrows3] inv'1 self}
+  let rec inner_mut'0 (self:borrowed (t_NonZero'0)) (return'  (ret:borrowed int32))= {[@expl:inner_mut 'self' type invariant] [%#sborrows3] inv'1 self}
     any
-    [ return' (result:borrowed int32)-> {[%#sborrows5] Int32.to_int (self.final).t_NonZero__0'0
-      = Int32.to_int result.final}
-      {[%#sborrows4] Int32.to_int (self.current).t_NonZero__0'0 = Int32.to_int result.current}
+    [ return' (result:borrowed int32)-> {[%#sborrows4] Int32.to_int (self.current).t_NonZero__0'0
+      = Int32.to_int result.current}
+      {[%#sborrows5] Int32.to_int (self.final).t_NonZero__0'0 = Int32.to_int result.final}
       (! return' {result}) ]
     
   
@@ -299,7 +266,7 @@
   
   constant v_MAX'0 : int32 = (2147483647 : int32)
   
-  let rec inc'0 (x:borrowed int32) (return'  (ret:()))= {[@expl:precondition] [%#sborrows6] view'0 x
+  let rec inc'0 (x:borrowed int32) (return'  (ret:()))= {[@expl:inc requires] [%#sborrows6] view'0 x
     < Int32.to_int (v_MAX'0 : int32)}
     any [ return' (result:())-> {[%#sborrows7] Int32.to_int x.final = view'0 x + 1} (! return' {result}) ] 
   
@@ -312,7 +279,6 @@
   predicate resolve'3 (self : borrowed (t_NonZero'0)) =
     [%#sresolve9] self.final = self.current
   
-<<<<<<< HEAD
   predicate resolve'1 (_1 : borrowed (t_NonZero'0)) =
     resolve'3 _1
   
@@ -320,29 +286,9 @@
   
   meta "compute_max_steps" 1000000
   
-  let rec hard'0 (x:borrowed (t_NonZero'0)) (return'  (ret:()))= {[%#sborrows2] inv'1 x}
-    {[%#sborrows1] Int32.to_int (x.current).t_NonZero__0'0 <> - 1}
-    {[%#sborrows0] Int32.to_int (x.current).t_NonZero__0'0 < Int32.to_int (v_MAX'0 : int32)}
-=======
-  let rec inc'0 (x:borrowed int32) (return'  (ret:()))= {[@expl:inc requires] [%#sborrows6] view'0 x
-    < Int32.to_int (v_MAX'0 : int32)}
-    any [ return' (result:())-> {[%#sborrows7] Int32.to_int x.final = view'0 x + 1} (! return' {result}) ] 
-  
-  let rec inner_mut'0 (self:borrowed (NonZero'0.t_NonZero)) (return'  (ret:borrowed int32))= {[@expl:inner_mut 'self' type invariant] [%#sborrows3] inv'1 self}
-    any
-    [ return' (result:borrowed int32)-> {[%#sborrows4] Int32.to_int (T_borrows__NonZero.t_NonZero__0 self.current)
-      = Int32.to_int result.current}
-      {[%#sborrows5] Int32.to_int (T_borrows__NonZero.t_NonZero__0 self.final) = Int32.to_int result.final}
-      (! return' {result}) ]
-    
-  
-  meta "compute_max_steps" 1000000
-  
-  let rec hard (x:borrowed (NonZero'0.t_NonZero)) (return'  (ret:()))= {[@expl:hard 'x' type invariant] [%#sborrows0] inv'1 x}
-    {[@expl:hard requires #0] [%#sborrows1] Int32.to_int (T_borrows__NonZero.t_NonZero__0 x.current)
-    < Int32.to_int (v_MAX'0 : int32)}
-    {[@expl:hard requires #1] [%#sborrows2] Int32.to_int (T_borrows__NonZero.t_NonZero__0 x.current) <> - 1}
->>>>>>> 34cd6190
+  let rec hard'0 (x:borrowed (t_NonZero'0)) (return'  (ret:()))= {[@expl:hard 'x' type invariant] [%#sborrows0] inv'1 x}
+    {[@expl:hard requires #0] [%#sborrows1] Int32.to_int (x.current).t_NonZero__0'0 < Int32.to_int (v_MAX'0 : int32)}
+    {[@expl:hard requires #1] [%#sborrows2] Int32.to_int (x.current).t_NonZero__0'0 <> - 1}
     (! bb0
     [ bb0 = s0
       [ s0 = {inv'0 x.current}
@@ -428,7 +374,7 @@
   
   axiom inv_axiom'2 [@rewrite] : forall x : borrowed (t_NonZero'0) [inv'2 x] . inv'2 x = invariant'1 x
   
-  let rec inc'0 (x:borrowed int32) (return'  (ret:()))= {[@expl:precondition] [%#sborrows4] view'0 x
+  let rec inc'0 (x:borrowed int32) (return'  (ret:()))= {[@expl:inc requires] [%#sborrows4] view'0 x
     < Int32.to_int (v_MAX'0 : int32)}
     any [ return' (result:())-> {[%#sborrows5] Int32.to_int x.final = view'0 x + 1} (! return' {result}) ] 
   
@@ -453,36 +399,14 @@
   predicate resolve'1 (_1 : (t_NonZero'0, borrowed (t_NonZero'0))) =
     resolve'3 _1
   
-<<<<<<< HEAD
-  use prelude.prelude.Intrinsic
-  
-  meta "compute_max_steps" 1000000
-  
-  let rec tuple'0 (x:(t_NonZero'0, borrowed (t_NonZero'0))) (return'  (ret:()))= {[%#sborrows3] inv'0 x}
-    {[%#sborrows2] Int32.to_int ((let (_, a) = x in a).current).t_NonZero__0'0 <> - 1}
-    {[%#sborrows1] Int32.to_int ((let (_, a) = x in a).current).t_NonZero__0'0 < Int32.to_int (v_MAX'0 : int32)}
-=======
-  predicate resolve'2 (self : borrowed int32) =
-    [%#sresolve7] self.final = self.current
-  
-  predicate resolve'0 (_1 : borrowed int32) =
-    resolve'2 _1
-  
-  function view'0 (self : borrowed int32) : int =
-    [%#smodel6] Int32.to_int self.current
-  
-  let rec inc'0 (x:borrowed int32) (return'  (ret:()))= {[@expl:inc requires] [%#sborrows4] view'0 x
-    < Int32.to_int (v_MAX'0 : int32)}
-    any [ return' (result:())-> {[%#sborrows5] Int32.to_int x.final = view'0 x + 1} (! return' {result}) ] 
-  
-  meta "compute_max_steps" 1000000
-  
-  let rec tuple (x:(NonZero'0.t_NonZero, borrowed (NonZero'0.t_NonZero))) (return'  (ret:()))= {[@expl:tuple 'x' type invariant] [%#sborrows1] inv'0 x}
-    {[@expl:tuple requires #0] [%#sborrows2] Int32.to_int (T_borrows__NonZero.t_NonZero__0 (let (_, a) = x in a).current)
-    < Int32.to_int (v_MAX'0 : int32)}
-    {[@expl:tuple requires #1] [%#sborrows3] Int32.to_int (T_borrows__NonZero.t_NonZero__0 (let (_, a) = x in a).current)
-    <> - 1}
->>>>>>> 34cd6190
+  use prelude.prelude.Intrinsic
+  
+  meta "compute_max_steps" 1000000
+  
+  let rec tuple'0 (x:(t_NonZero'0, borrowed (t_NonZero'0))) (return'  (ret:()))= {[@expl:tuple 'x' type invariant] [%#sborrows1] inv'0 x}
+    {[@expl:tuple requires #0] [%#sborrows2] Int32.to_int ((let (_, a) = x in a).current).t_NonZero__0'0
+    < Int32.to_int (v_MAX'0 : int32)}
+    {[@expl:tuple requires #1] [%#sborrows3] Int32.to_int ((let (_, a) = x in a).current).t_NonZero__0'0 <> - 1}
     (! bb0
     [ bb0 = s0
       [ s0 =  [ &x <- let (_, r'1) = x in ({ t_NonZero__0'0 = ([%#sborrows0] (0 : int32)) }, r'1) ] s1
@@ -566,7 +490,7 @@
     | {t_NonZero__0'0 = a_0} -> true
     end)
   
-  let rec inc'0 (x:borrowed int32) (return'  (ret:()))= {[@expl:precondition] [%#sborrows4] view'0 x
+  let rec inc'0 (x:borrowed int32) (return'  (ret:()))= {[@expl:inc requires] [%#sborrows4] view'0 x
     < Int32.to_int (v_MAX'0 : int32)}
     any [ return' (result:())-> {[%#sborrows5] Int32.to_int x.final = view'0 x + 1} (! return' {result}) ] 
   
@@ -579,7 +503,6 @@
   predicate resolve'3 (self : borrowed (t_NonZero'0)) =
     [%#sresolve7] self.final = self.current
   
-<<<<<<< HEAD
   predicate resolve'1 (_1 : borrowed (t_NonZero'0)) =
     resolve'3 _1
   
@@ -587,22 +510,10 @@
   
   meta "compute_max_steps" 1000000
   
-  let rec partial_move'0 (x:(t_NonZero'0, borrowed (t_NonZero'0))) (return'  (ret:()))= {[%#sborrows3] inv'1 x}
-    {[%#sborrows2] Int32.to_int ((let (_, a) = x in a).current).t_NonZero__0'0 <> - 1}
-    {[%#sborrows1] Int32.to_int ((let (_, a) = x in a).current).t_NonZero__0'0 < Int32.to_int (v_MAX'0 : int32)}
-=======
-  let rec inc'0 (x:borrowed int32) (return'  (ret:()))= {[@expl:inc requires] [%#sborrows4] view'0 x
-    < Int32.to_int (v_MAX'0 : int32)}
-    any [ return' (result:())-> {[%#sborrows5] Int32.to_int x.final = view'0 x + 1} (! return' {result}) ] 
-  
-  meta "compute_max_steps" 1000000
-  
-  let rec partial_move (x:(NonZero'0.t_NonZero, borrowed (NonZero'0.t_NonZero))) (return'  (ret:()))= {[@expl:partial_move 'x' type invariant] [%#sborrows1] inv'1 x}
-    {[@expl:partial_move requires #0] [%#sborrows2] Int32.to_int (T_borrows__NonZero.t_NonZero__0 (let (_, a) = x in a).current)
-    < Int32.to_int (v_MAX'0 : int32)}
-    {[@expl:partial_move requires #1] [%#sborrows3] Int32.to_int (T_borrows__NonZero.t_NonZero__0 (let (_, a) = x in a).current)
-    <> - 1}
->>>>>>> 34cd6190
+  let rec partial_move'0 (x:(t_NonZero'0, borrowed (t_NonZero'0))) (return'  (ret:()))= {[@expl:partial_move 'x' type invariant] [%#sborrows1] inv'1 x}
+    {[@expl:partial_move requires #0] [%#sborrows2] Int32.to_int ((let (_, a) = x in a).current).t_NonZero__0'0
+    < Int32.to_int (v_MAX'0 : int32)}
+    {[@expl:partial_move requires #1] [%#sborrows3] Int32.to_int ((let (_, a) = x in a).current).t_NonZero__0'0 <> - 1}
     (! bb0
     [ bb0 = s0
       [ s0 =  [ &a <- let (r'0, _) = x in r'0 ] s1
@@ -696,7 +607,7 @@
     | {t_NonZero__0'0 = a_0} -> true
     end)
   
-  let rec inc'0 (x:borrowed int32) (return'  (ret:()))= {[@expl:precondition] [%#sborrows4] view'0 x
+  let rec inc'0 (x:borrowed int32) (return'  (ret:()))= {[@expl:inc requires] [%#sborrows4] view'0 x
     < Int32.to_int (v_MAX'0 : int32)}
     any [ return' (result:())-> {[%#sborrows5] Int32.to_int x.final = view'0 x + 1} (! return' {result}) ] 
   
@@ -709,7 +620,6 @@
   predicate resolve'3 (self : borrowed (t_NonZero'0)) =
     [%#sresolve7] self.final = self.current
   
-<<<<<<< HEAD
   predicate resolve'1 (_1 : borrowed (t_NonZero'0)) =
     resolve'3 _1
   
@@ -717,22 +627,10 @@
   
   meta "compute_max_steps" 1000000
   
-  let rec destruct'0 (x:(t_NonZero'0, borrowed (t_NonZero'0))) (return'  (ret:()))= {[%#sborrows3] inv'1 x}
-    {[%#sborrows2] Int32.to_int ((let (_, a) = x in a).current).t_NonZero__0'0 <> - 1}
-    {[%#sborrows1] Int32.to_int ((let (_, a) = x in a).current).t_NonZero__0'0 < Int32.to_int (v_MAX'0 : int32)}
-=======
-  let rec inc'0 (x:borrowed int32) (return'  (ret:()))= {[@expl:inc requires] [%#sborrows4] view'0 x
-    < Int32.to_int (v_MAX'0 : int32)}
-    any [ return' (result:())-> {[%#sborrows5] Int32.to_int x.final = view'0 x + 1} (! return' {result}) ] 
-  
-  meta "compute_max_steps" 1000000
-  
-  let rec destruct (x:(NonZero'0.t_NonZero, borrowed (NonZero'0.t_NonZero))) (return'  (ret:()))= {[@expl:destruct 'x' type invariant] [%#sborrows1] inv'1 x}
-    {[@expl:destruct requires #0] [%#sborrows2] Int32.to_int (T_borrows__NonZero.t_NonZero__0 (let (_, a) = x in a).current)
-    < Int32.to_int (v_MAX'0 : int32)}
-    {[@expl:destruct requires #1] [%#sborrows3] Int32.to_int (T_borrows__NonZero.t_NonZero__0 (let (_, a) = x in a).current)
-    <> - 1}
->>>>>>> 34cd6190
+  let rec destruct'0 (x:(t_NonZero'0, borrowed (t_NonZero'0))) (return'  (ret:()))= {[@expl:destruct 'x' type invariant] [%#sborrows1] inv'1 x}
+    {[@expl:destruct requires #0] [%#sborrows2] Int32.to_int ((let (_, a) = x in a).current).t_NonZero__0'0
+    < Int32.to_int (v_MAX'0 : int32)}
+    {[@expl:destruct requires #1] [%#sborrows3] Int32.to_int ((let (_, a) = x in a).current).t_NonZero__0'0 <> - 1}
     (! bb0
     [ bb0 = s0
       [ s0 =  [ &a <- let (r'0, _) = x in r'0 ] s1
@@ -830,18 +728,11 @@
   
   meta "compute_max_steps" 1000000
   
-<<<<<<< HEAD
-  let rec frozen_dead'0 (x:borrowed (t_NonZero'0)) (y:borrowed (t_NonZero'0)) (return'  (ret:()))= {[%#sborrows3] inv'1 y}
-    {[%#sborrows2] inv'1 x}
-    {[%#sborrows1] Int32.to_int (x.current).t_NonZero__0'0 <> - 1}
-    {[%#sborrows0] Int32.to_int (x.current).t_NonZero__0'0 < Int32.to_int (v_MAX'0 : int32)}
-=======
-  let rec frozen_dead (x:borrowed (NonZero'0.t_NonZero)) (y:borrowed (NonZero'0.t_NonZero)) (return'  (ret:()))= {[@expl:frozen_dead 'x' type invariant] [%#sborrows0] inv'1 x}
+  let rec frozen_dead'0 (x:borrowed (t_NonZero'0)) (y:borrowed (t_NonZero'0)) (return'  (ret:()))= {[@expl:frozen_dead 'x' type invariant] [%#sborrows0] inv'1 x}
     {[@expl:frozen_dead 'y' type invariant] [%#sborrows1] inv'1 y}
-    {[@expl:frozen_dead requires #0] [%#sborrows2] Int32.to_int (T_borrows__NonZero.t_NonZero__0 x.current)
-    < Int32.to_int (v_MAX'0 : int32)}
-    {[@expl:frozen_dead requires #1] [%#sborrows3] Int32.to_int (T_borrows__NonZero.t_NonZero__0 x.current) <> - 1}
->>>>>>> 34cd6190
+    {[@expl:frozen_dead requires #0] [%#sborrows2] Int32.to_int (x.current).t_NonZero__0'0
+    < Int32.to_int (v_MAX'0 : int32)}
+    {[@expl:frozen_dead requires #1] [%#sborrows3] Int32.to_int (x.current).t_NonZero__0'0 <> - 1}
     (! bb0
     [ bb0 = s0
       [ s0 = Borrow.borrow_final <int32> {(x.current).t_NonZero__0'0} {Borrow.inherit_id (Borrow.get_id x) 1}
@@ -928,7 +819,7 @@
     | {t_SumTo10__a'0 = a ; t_SumTo10__b'0 = b} -> true
     end)
   
-  let rec inc'0 (x:borrowed int32) (return'  (ret:()))= {[@expl:precondition] [%#sborrows2] view'0 x
+  let rec inc'0 (x:borrowed int32) (return'  (ret:()))= {[@expl:inc requires] [%#sborrows2] view'0 x
     < Int32.to_int (v_MAX'0 : int32)}
     any [ return' (result:())-> {[%#sborrows3] Int32.to_int x.final = view'0 x + 1} (! return' {result}) ] 
   
@@ -940,14 +831,7 @@
   
   constant v_MIN'0 : int32 = (-2147483648 : int32)
   
-<<<<<<< HEAD
-  let rec dec'0 (x:borrowed int32) (return'  (ret:()))= {[@expl:precondition] [%#sborrows4] view'0 x
-=======
-  function view'0 (self : borrowed int32) : int =
-    [%#smodel6] Int32.to_int self.current
-  
   let rec dec'0 (x:borrowed int32) (return'  (ret:()))= {[@expl:dec requires] [%#sborrows4] view'0 x
->>>>>>> 34cd6190
     > Int32.to_int (v_MIN'0 : int32)}
     any [ return' (result:())-> {[%#sborrows5] Int32.to_int x.final = view'0 x - 1} (! return' {result}) ] 
   
@@ -957,24 +841,12 @@
   predicate resolve'1 (_1 : borrowed (t_SumTo10'0)) =
     resolve'3 _1
   
-<<<<<<< HEAD
-  use prelude.prelude.Intrinsic
-  
-  meta "compute_max_steps" 1000000
-  
-  let rec foo'0 (self:borrowed (t_SumTo10'0)) (return'  (ret:()))= {[%#sborrows1] inv'0 self}
-    {[%#sborrows0] Int32.to_int (self.current).t_SumTo10__a'0 < Int32.to_int (v_MAX'0 : int32)}
-=======
-  let rec inc'0 (x:borrowed int32) (return'  (ret:()))= {[@expl:inc requires] [%#sborrows2] view'0 x
-    < Int32.to_int (v_MAX'0 : int32)}
-    any [ return' (result:())-> {[%#sborrows3] Int32.to_int x.final = view'0 x + 1} (! return' {result}) ] 
-  
-  meta "compute_max_steps" 1000000
-  
-  let rec foo (self:borrowed (SumTo10'0.t_SumTo10)) (return'  (ret:()))= {[@expl:foo 'self' type invariant] [%#sborrows0] inv'0 self}
-    {[@expl:foo requires] [%#sborrows1] Int32.to_int (T_borrows__SumTo10.t_SumTo10__a self.current)
-    < Int32.to_int (v_MAX'0 : int32)}
->>>>>>> 34cd6190
+  use prelude.prelude.Intrinsic
+  
+  meta "compute_max_steps" 1000000
+  
+  let rec foo'0 (self:borrowed (t_SumTo10'0)) (return'  (ret:()))= {[@expl:foo 'self' type invariant] [%#sborrows0] inv'0 self}
+    {[@expl:foo requires] [%#sborrows1] Int32.to_int (self.current).t_SumTo10__a'0 < Int32.to_int (v_MAX'0 : int32)}
     (! bb0
     [ bb0 = s0
       [ s0 = Borrow.borrow_final <int32> {(self.current).t_SumTo10__a'0} {Borrow.inherit_id (Borrow.get_id self) 1}
@@ -1046,12 +918,8 @@
   
   meta "compute_max_steps" 1000000
   
-<<<<<<< HEAD
-  let rec inc'0 (x:borrowed int32) (return'  (ret:()))= {[%#sborrows1] view'0 x < Int32.to_int (v_MAX'0 : int32)}
-=======
-  let rec inc (x:borrowed int32) (return'  (ret:()))= {[@expl:inc requires] [%#sborrows1] view'0 x
-    < Int32.to_int (v_MAX'0 : int32)}
->>>>>>> 34cd6190
+  let rec inc'0 (x:borrowed int32) (return'  (ret:()))= {[@expl:inc requires] [%#sborrows1] view'0 x
+    < Int32.to_int (v_MAX'0 : int32)}
     (! bb0
     [ bb0 = s0
       [ s0 = Int32.add {x.current} {[%#sborrows0] (1 : int32)}
@@ -1094,12 +962,8 @@
   
   meta "compute_max_steps" 1000000
   
-<<<<<<< HEAD
-  let rec dec'0 (x:borrowed int32) (return'  (ret:()))= {[%#sborrows1] view'0 x > Int32.to_int (v_MIN'0 : int32)}
-=======
-  let rec dec (x:borrowed int32) (return'  (ret:()))= {[@expl:dec requires] [%#sborrows1] view'0 x
+  let rec dec'0 (x:borrowed int32) (return'  (ret:()))= {[@expl:dec requires] [%#sborrows1] view'0 x
     > Int32.to_int (v_MIN'0 : int32)}
->>>>>>> 34cd6190
     (! bb0
     [ bb0 = s0
       [ s0 = Int32.sub {x.current} {[%#sborrows0] (1 : int32)}
