<<<<<<< HEAD

=======
module T_borrows__NonZero [#"borrows.rs" 4 0 4 18]
  use prelude.prelude.Int32
  
  use prelude.prelude.Int
  
  type t_NonZero  =
    | C_NonZero int32
  
  let rec t_NonZero (input:t_NonZero) (ret  (field_0:int32))= any
    [ good (field_0:int32)-> {C_NonZero field_0 = input} (! ret {field_0}) ]
    
  
  function t_NonZero__0 (self : t_NonZero) : int32 =
    match self with
      | C_NonZero a -> a
      end
end
>>>>>>> dfce2a3a
module M_borrows__qyi5649894289181344863__new [#"borrows.rs" 17 4 17 30] (* NonZero *)
  let%span sborrows0 = "borrows.rs" 15 15 15 22
  let%span sborrows1 = "borrows.rs" 16 14 16 27
  let%span sborrows2 = "borrows.rs" 17 26 17 30
  let%span sborrows3 = "borrows.rs" 10 20 10 32
  
  use prelude.prelude.Int32
  
  type t_NonZero'0  =
    { t_NonZero__0'0: int32 }
  
  use prelude.prelude.Intrinsic
  
  use prelude.prelude.Int32
  
  predicate inv'0 (_1 : t_NonZero'0)
  
  predicate invariant'0 [#"borrows.rs" 9 4 9 30] (self : t_NonZero'0) =
    [%#sborrows3] Int32.to_int self.t_NonZero__0'0 <> 0
  
  axiom inv_axiom'0 [@rewrite] : forall x : t_NonZero'0 [inv'0 x] . inv'0 x
  = (invariant'0 x
  /\ match x with
    | {t_NonZero__0'0 = a_0} -> true
    end)
  
  meta "compute_max_steps" 1000000
  
  let rec new'0 (n:int32) (return'  (ret:t_NonZero'0))= {[%#sborrows0] Int32.to_int n <> 0}
    (! bb0 [ bb0 = s0 [ s0 =  [ &_0 <- { t_NonZero__0'0 = n } ] s1 | s1 = return' {_0} ]  ] )
    [ & _0 : t_NonZero'0 = any_l () | & n : int32 = n ]
    
    [ return' (result:t_NonZero'0)-> {[@expl:postcondition] [%#sborrows2] inv'0 result}
      {[@expl:postcondition] [%#sborrows1] result.t_NonZero__0'0 = n}
      (! return' {result}) ]
    
end
module M_borrows__qyi5649894289181344863__inner_mut [#"borrows.rs" 23 4 23 43] (* NonZero *)
  let%span sborrows0 = "borrows.rs" 23 26 23 30
  let%span sborrows1 = "borrows.rs" 21 14 21 38
  let%span sborrows2 = "borrows.rs" 22 14 22 38
  let%span sresolve3 = "../../../../creusot-contracts/src/resolve.rs" 41 20 41 34
  let%span sinvariant4 = "../../../../creusot-contracts/src/invariant.rs" 34 20 34 44
  let%span sborrows5 = "borrows.rs" 10 20 10 32
  
  use prelude.prelude.Borrow
  
  use prelude.prelude.Int32
  
  type t_NonZero'0  =
    { t_NonZero__0'0: int32 }
  
  predicate resolve'2 (self : borrowed int32) =
    [%#sresolve3] self.final = self.current
  
  predicate resolve'0 (_1 : borrowed int32) =
    resolve'2 _1
  
  predicate inv'0 (_1 : borrowed (t_NonZero'0))
  
  predicate resolve'3 (self : borrowed (t_NonZero'0)) =
    [%#sresolve3] self.final = self.current
  
  predicate resolve'1 (_1 : borrowed (t_NonZero'0)) =
    resolve'3 _1
  
  use prelude.prelude.Intrinsic
  
  use prelude.prelude.Int32
  
  predicate inv'1 (_1 : t_NonZero'0)
  
  predicate invariant'0 (self : borrowed (t_NonZero'0)) =
    [%#sinvariant4] inv'1 self.current /\ inv'1 self.final
  
  axiom inv_axiom'0 [@rewrite] : forall x : borrowed (t_NonZero'0) [inv'0 x] . inv'0 x = invariant'0 x
  
  predicate invariant'1 [#"borrows.rs" 9 4 9 30] (self : t_NonZero'0) =
    [%#sborrows5] Int32.to_int self.t_NonZero__0'0 <> 0
  
  axiom inv_axiom'1 [@rewrite] : forall x : t_NonZero'0 [inv'1 x] . inv'1 x
  = (invariant'1 x
  /\ match x with
    | {t_NonZero__0'0 = a_0} -> true
    end)
  
  meta "compute_max_steps" 1000000
  
  let rec inner_mut'0 (self:borrowed (t_NonZero'0)) (return'  (ret:borrowed int32))= {[%#sborrows0] inv'0 self}
    (! bb0
    [ bb0 = s0
      [ s0 = Borrow.borrow_final <int32> {(self.current).t_NonZero__0'0} {Borrow.inherit_id (Borrow.get_id self) 1}
          (fun (_ret':borrowed int32) ->
             [ &_5 <- _ret' ] 
             [ &self <- { self with current = { t_NonZero__0'0 = _ret'.final } } ] 
            s1)
      | s1 = Borrow.borrow_final <int32> {_5.current} {Borrow.get_id _5}
          (fun (_ret':borrowed int32) ->  [ &_2 <- _ret' ]  [ &_5 <- { _5 with current = _ret'.final } ] s2)
      | s2 = Borrow.borrow_final <int32> {_2.current} {Borrow.get_id _2}
          (fun (_ret':borrowed int32) ->  [ &_0 <- _ret' ]  [ &_2 <- { _2 with current = _ret'.final } ] s3)
      | s3 = -{resolve'0 _5}- s4
      | s4 = -{resolve'0 _2}- s5
      | s5 = {[@expl:type invariant] inv'0 self} s6
      | s6 = -{resolve'1 self}- s7
      | s7 = return' {_0} ]
       ]
    )
    [ & _0 : borrowed int32 = any_l ()
    | & self : borrowed (t_NonZero'0) = self
    | & _2 : borrowed int32 = any_l ()
    | & _5 : borrowed int32 = any_l () ]
    
    [ return' (result:borrowed int32)-> {[@expl:postcondition] [%#sborrows2] Int32.to_int (self.final).t_NonZero__0'0
      = Int32.to_int result.final}
      {[@expl:postcondition] [%#sborrows1] Int32.to_int (self.current).t_NonZero__0'0 = Int32.to_int result.current}
      (! return' {result}) ]
    
end
module M_borrows__simple [#"borrows.rs" 31 0 31 30]
  let%span sborrows0 = "borrows.rs" 29 11 29 27
  let%span sborrows1 = "borrows.rs" 30 11 30 21
  let%span sborrows2 = "borrows.rs" 31 14 31 15
  let%span sborrows3 = "borrows.rs" 99 11 99 25
  let%span sborrows4 = "borrows.rs" 100 10 100 25
  let%span smodel5 = "../../../../creusot-contracts/src/model.rs" 109 8 109 22
  let%span sresolve6 = "../../../../creusot-contracts/src/resolve.rs" 41 20 41 34
  let%span sinvariant7 = "../../../../creusot-contracts/src/invariant.rs" 34 20 34 44
  let%span sborrows8 = "borrows.rs" 10 20 10 32
  
  use prelude.prelude.Borrow
  
  use prelude.prelude.Int32
  
  type t_NonZero'0  =
    { t_NonZero__0'0: int32 }
  
  use prelude.prelude.Int
  
  use prelude.prelude.Int32
  
  function view'0 (self : borrowed int32) : int =
    [%#smodel5] Int32.to_int self.current
  
  constant v_MAX'0 : int32 = (2147483647 : int32)
  
  predicate inv'0 (_1 : borrowed (t_NonZero'0))
  
  predicate inv'1 (_1 : t_NonZero'0)
  
  predicate invariant'0 (self : borrowed (t_NonZero'0)) =
    [%#sinvariant7] inv'1 self.current /\ inv'1 self.final
  
  axiom inv_axiom'0 [@rewrite] : forall x : borrowed (t_NonZero'0) [inv'0 x] . inv'0 x = invariant'0 x
  
  predicate invariant'1 [#"borrows.rs" 9 4 9 30] (self : t_NonZero'0) =
    [%#sborrows8] Int32.to_int self.t_NonZero__0'0 <> 0
  
  axiom inv_axiom'1 [@rewrite] : forall x : t_NonZero'0 [inv'1 x] . inv'1 x
  = (invariant'1 x
  /\ match x with
    | {t_NonZero__0'0 = a_0} -> true
    end)
  
  let rec inc'0 (x:borrowed int32) (return'  (ret:()))= {[@expl:precondition] [%#sborrows3] view'0 x
    < Int32.to_int (v_MAX'0 : int32)}
    any [ return' (result:())-> {[%#sborrows4] Int32.to_int x.final = view'0 x + 1} (! return' {result}) ] 
  
  predicate resolve'2 (self : borrowed int32) =
    [%#sresolve6] self.final = self.current
  
  predicate resolve'0 (_1 : borrowed int32) =
    resolve'2 _1
  
  predicate resolve'3 (self : borrowed (t_NonZero'0)) =
    [%#sresolve6] self.final = self.current
  
  predicate resolve'1 (_1 : borrowed (t_NonZero'0)) =
    resolve'3 _1
  
  use prelude.prelude.Intrinsic
  
  meta "compute_max_steps" 1000000
  
  let rec simple'0 (x:borrowed (t_NonZero'0)) (return'  (ret:()))= {[%#sborrows2] inv'0 x}
    {[%#sborrows1] Int32.to_int (x.current).t_NonZero__0'0 <> - 1}
    {[%#sborrows0] Int32.to_int (x.current).t_NonZero__0'0 < Int32.to_int (v_MAX'0 : int32)}
    (! bb0
    [ bb0 = s0
      [ s0 = Borrow.borrow_final <int32> {(x.current).t_NonZero__0'0} {Borrow.inherit_id (Borrow.get_id x) 1}
          (fun (_ret':borrowed int32) ->
             [ &_6 <- _ret' ] 
             [ &x <- { x with current = { t_NonZero__0'0 = _ret'.final } } ] 
            s1)
      | s1 = Borrow.borrow_final <int32> {_6.current} {Borrow.get_id _6}
          (fun (_ret':borrowed int32) ->  [ &_5 <- _ret' ]  [ &_6 <- { _6 with current = _ret'.final } ] s2)
      | s2 = inc'0 {_5} (fun (_ret':()) ->  [ &_4 <- _ret' ] s3)
      | s3 = bb1 ]
      
    | bb1 = s0
      [ s0 = -{resolve'0 _6}- s1
      | s1 = {[@expl:type invariant] inv'0 x} s2
      | s2 = -{resolve'1 x}- s3
      | s3 = return' {_0} ]
       ]
    )
    [ & _0 : () = any_l ()
    | & x : borrowed (t_NonZero'0) = x
    | & _4 : () = any_l ()
    | & _5 : borrowed int32 = any_l ()
    | & _6 : borrowed int32 = any_l () ]
     [ return' (result:())-> (! return' {result}) ] 
end
module M_borrows__hard [#"borrows.rs" 38 0 38 28]
  let%span sborrows0 = "borrows.rs" 36 11 36 27
  let%span sborrows1 = "borrows.rs" 37 11 37 21
  let%span sborrows2 = "borrows.rs" 38 12 38 13
  let%span sborrows3 = "borrows.rs" 23 26 23 30
  let%span sborrows4 = "borrows.rs" 21 14 21 38
  let%span sborrows5 = "borrows.rs" 22 14 22 38
  let%span sborrows6 = "borrows.rs" 99 11 99 25
  let%span sborrows7 = "borrows.rs" 100 10 100 25
  let%span smodel8 = "../../../../creusot-contracts/src/model.rs" 109 8 109 22
  let%span sresolve9 = "../../../../creusot-contracts/src/resolve.rs" 41 20 41 34
  let%span sborrows10 = "borrows.rs" 10 20 10 32
  let%span sinvariant11 = "../../../../creusot-contracts/src/invariant.rs" 34 20 34 44
  
  use prelude.prelude.Borrow
  
  use prelude.prelude.Int32
  
  type t_NonZero'0  =
    { t_NonZero__0'0: int32 }
  
  predicate inv'0 (_1 : t_NonZero'0)
  
  predicate inv'1 (_1 : borrowed (t_NonZero'0))
  
  use prelude.prelude.Int32
  
  predicate invariant'0 [#"borrows.rs" 9 4 9 30] (self : t_NonZero'0) =
    [%#sborrows10] Int32.to_int self.t_NonZero__0'0 <> 0
  
  axiom inv_axiom'0 [@rewrite] : forall x : t_NonZero'0 [inv'0 x] . inv'0 x
  = (invariant'0 x
  /\ match x with
    | {t_NonZero__0'0 = a_0} -> true
    end)
  
  predicate invariant'1 (self : borrowed (t_NonZero'0)) =
    [%#sinvariant11] inv'0 self.current /\ inv'0 self.final
  
  axiom inv_axiom'1 [@rewrite] : forall x : borrowed (t_NonZero'0) [inv'1 x] . inv'1 x = invariant'1 x
  
  let rec inner_mut'0 (self:borrowed (t_NonZero'0)) (return'  (ret:borrowed int32))= {[@expl:precondition] [%#sborrows3] inv'1 self}
    any
    [ return' (result:borrowed int32)-> {[%#sborrows5] Int32.to_int (self.final).t_NonZero__0'0
      = Int32.to_int result.final}
      {[%#sborrows4] Int32.to_int (self.current).t_NonZero__0'0 = Int32.to_int result.current}
      (! return' {result}) ]
    
  
  use prelude.prelude.Int
  
  function view'0 (self : borrowed int32) : int =
    [%#smodel8] Int32.to_int self.current
  
  constant v_MAX'0 : int32 = (2147483647 : int32)
  
  let rec inc'0 (x:borrowed int32) (return'  (ret:()))= {[@expl:precondition] [%#sborrows6] view'0 x
    < Int32.to_int (v_MAX'0 : int32)}
    any [ return' (result:())-> {[%#sborrows7] Int32.to_int x.final = view'0 x + 1} (! return' {result}) ] 
  
  predicate resolve'2 (self : borrowed int32) =
    [%#sresolve9] self.final = self.current
  
  predicate resolve'0 (_1 : borrowed int32) =
    resolve'2 _1
  
  predicate resolve'3 (self : borrowed (t_NonZero'0)) =
    [%#sresolve9] self.final = self.current
  
  predicate resolve'1 (_1 : borrowed (t_NonZero'0)) =
    resolve'3 _1
  
  use prelude.prelude.Intrinsic
  
  meta "compute_max_steps" 1000000
  
  let rec hard'0 (x:borrowed (t_NonZero'0)) (return'  (ret:()))= {[%#sborrows2] inv'1 x}
    {[%#sborrows1] Int32.to_int (x.current).t_NonZero__0'0 <> - 1}
    {[%#sborrows0] Int32.to_int (x.current).t_NonZero__0'0 < Int32.to_int (v_MAX'0 : int32)}
    (! bb0
    [ bb0 = s0
      [ s0 = {inv'0 x.current}
        Borrow.borrow_final <t_NonZero'0> {x.current} {Borrow.get_id x}
          (fun (_ret':borrowed (t_NonZero'0)) ->
             [ &_7 <- _ret' ] 
            -{inv'0 _ret'.final}-
             [ &x <- { x with current = _ret'.final } ] 
            s1)
      | s1 = inner_mut'0 {_7} (fun (_ret':borrowed int32) ->  [ &_6 <- _ret' ] s2)
      | s2 = bb1 ]
      
    | bb1 = s0
      [ s0 = Borrow.borrow_final <int32> {_6.current} {Borrow.get_id _6}
          (fun (_ret':borrowed int32) ->  [ &_5 <- _ret' ]  [ &_6 <- { _6 with current = _ret'.final } ] s1)
      | s1 = inc'0 {_5} (fun (_ret':()) ->  [ &_4 <- _ret' ] s2)
      | s2 = bb2 ]
      
    | bb2 = s0
      [ s0 = -{resolve'0 _6}- s1
      | s1 = {[@expl:type invariant] inv'1 x} s2
      | s2 = -{resolve'1 x}- s3
      | s3 = return' {_0} ]
       ]
    )
    [ & _0 : () = any_l ()
    | & x : borrowed (t_NonZero'0) = x
    | & _4 : () = any_l ()
    | & _5 : borrowed int32 = any_l ()
    | & _6 : borrowed int32 = any_l ()
    | & _7 : borrowed (t_NonZero'0) = any_l () ]
     [ return' (result:())-> (! return' {result}) ] 
end
module M_borrows__tuple [#"borrows.rs" 45 0 45 44]
  let%span sborrows0 = "borrows.rs" 46 13 46 14
  let%span sborrows1 = "borrows.rs" 43 11 43 29
  let%span sborrows2 = "borrows.rs" 44 11 44 23
  let%span sborrows3 = "borrows.rs" 45 17 45 18
  let%span sborrows4 = "borrows.rs" 99 11 99 25
  let%span sborrows5 = "borrows.rs" 100 10 100 25
  let%span smodel6 = "../../../../creusot-contracts/src/model.rs" 109 8 109 22
  let%span sresolve7 = "../../../../creusot-contracts/src/resolve.rs" 41 20 41 34
  let%span sresolve8 = "../../../../creusot-contracts/src/resolve.rs" 27 8 27 44
  let%span sborrows9 = "borrows.rs" 10 20 10 32
  let%span sinvariant10 = "../../../../creusot-contracts/src/invariant.rs" 34 20 34 44
  
  use prelude.prelude.Int32
  
  type t_NonZero'0  =
    { t_NonZero__0'0: int32 }
  
  use prelude.prelude.Borrow
  
  use prelude.prelude.Int
  
  use prelude.prelude.Int32
  
  function view'0 (self : borrowed int32) : int =
    [%#smodel6] Int32.to_int self.current
  
  constant v_MAX'0 : int32 = (2147483647 : int32)
  
  predicate inv'0 (_1 : (t_NonZero'0, borrowed (t_NonZero'0)))
  
  predicate inv'1 (_1 : t_NonZero'0)
  
  predicate inv'2 (_1 : borrowed (t_NonZero'0))
  
  axiom inv_axiom'0 [@rewrite] : forall x : (t_NonZero'0, borrowed (t_NonZero'0)) [inv'0 x] . inv'0 x
  = (let (x0, x1) = x in inv'1 x0 /\ inv'2 x1)
  
  predicate invariant'0 [#"borrows.rs" 9 4 9 30] (self : t_NonZero'0) =
    [%#sborrows9] Int32.to_int self.t_NonZero__0'0 <> 0
  
  axiom inv_axiom'1 [@rewrite] : forall x : t_NonZero'0 [inv'1 x] . inv'1 x
  = (invariant'0 x
  /\ match x with
    | {t_NonZero__0'0 = a_0} -> true
    end)
  
  predicate invariant'1 (self : borrowed (t_NonZero'0)) =
    [%#sinvariant10] inv'1 self.current /\ inv'1 self.final
  
  axiom inv_axiom'2 [@rewrite] : forall x : borrowed (t_NonZero'0) [inv'2 x] . inv'2 x = invariant'1 x
  
  let rec inc'0 (x:borrowed int32) (return'  (ret:()))= {[@expl:precondition] [%#sborrows4] view'0 x
    < Int32.to_int (v_MAX'0 : int32)}
    any [ return' (result:())-> {[%#sborrows5] Int32.to_int x.final = view'0 x + 1} (! return' {result}) ] 
  
  predicate resolve'2 (self : borrowed int32) =
    [%#sresolve7] self.final = self.current
  
  predicate resolve'0 (_1 : borrowed int32) =
    resolve'2 _1
  
  predicate resolve'4 (_1 : t_NonZero'0) =
    true
  
  predicate resolve'6 (self : borrowed (t_NonZero'0)) =
    [%#sresolve7] self.final = self.current
  
  predicate resolve'5 (_1 : borrowed (t_NonZero'0)) =
    resolve'6 _1
  
  predicate resolve'3 (self : (t_NonZero'0, borrowed (t_NonZero'0))) =
    [%#sresolve8] resolve'4 (let (a, _) = self in a) /\ resolve'5 (let (_, a) = self in a)
  
  predicate resolve'1 (_1 : (t_NonZero'0, borrowed (t_NonZero'0))) =
    resolve'3 _1
  
  use prelude.prelude.Intrinsic
  
  meta "compute_max_steps" 1000000
  
  let rec tuple'0 (x:(t_NonZero'0, borrowed (t_NonZero'0))) (return'  (ret:()))= {[%#sborrows3] inv'0 x}
    {[%#sborrows2] Int32.to_int ((let (_, a) = x in a).current).t_NonZero__0'0 <> - 1}
    {[%#sborrows1] Int32.to_int ((let (_, a) = x in a).current).t_NonZero__0'0 < Int32.to_int (v_MAX'0 : int32)}
    (! bb0
    [ bb0 = s0
      [ s0 =  [ &x <- let (_, r'1) = x in ({ t_NonZero__0'0 = ([%#sborrows0] (0 : int32)) }, r'1) ] s1
      | s1 = Borrow.borrow_final
          <int32>
          {((let (_, r'2) = x in r'2).current).t_NonZero__0'0}
          {Borrow.inherit_id (Borrow.get_id (let (_, r'2) = x in r'2)) 1}
          (fun (_ret':borrowed int32) ->
             [ &_6 <- _ret' ] 
            
            [ &x <- let (r'3, _) = x in (r'3, { (let (_, r'2) = x in r'2) with current = { t_NonZero__0'0 = _ret'.final } }) ]
            
            s2)
      | s2 = Borrow.borrow_final <int32> {_6.current} {Borrow.get_id _6}
          (fun (_ret':borrowed int32) ->  [ &_5 <- _ret' ]  [ &_6 <- { _6 with current = _ret'.final } ] s3)
      | s3 = inc'0 {_5} (fun (_ret':()) ->  [ &_4 <- _ret' ] s4)
      | s4 = bb1 ]
      
    | bb1 = s0
      [ s0 = -{resolve'0 _6}- s1
      | s1 = {[@expl:type invariant] inv'0 x} s2
      | s2 = -{resolve'1 x}- s3
      | s3 = return' {_0} ]
       ]
    )
    [ & _0 : () = any_l ()
    | & x : (t_NonZero'0, borrowed (t_NonZero'0)) = x
    | & _4 : () = any_l ()
    | & _5 : borrowed int32 = any_l ()
    | & _6 : borrowed int32 = any_l () ]
     [ return' (result:())-> (! return' {result}) ] 
end
module M_borrows__partial_move [#"borrows.rs" 53 0 53 47]
  let%span sborrows0 = "borrows.rs" 56 10 56 11
  let%span sborrows1 = "borrows.rs" 51 11 51 29
  let%span sborrows2 = "borrows.rs" 52 11 52 23
  let%span sborrows3 = "borrows.rs" 53 20 53 21
  let%span sborrows4 = "borrows.rs" 99 11 99 25
  let%span sborrows5 = "borrows.rs" 100 10 100 25
  let%span smodel6 = "../../../../creusot-contracts/src/model.rs" 109 8 109 22
  let%span sresolve7 = "../../../../creusot-contracts/src/resolve.rs" 41 20 41 34
  let%span sinvariant8 = "../../../../creusot-contracts/src/invariant.rs" 34 20 34 44
  let%span sborrows9 = "borrows.rs" 10 20 10 32
  
  use prelude.prelude.Borrow
  
  use prelude.prelude.Int32
  
  type t_NonZero'0  =
    { t_NonZero__0'0: int32 }
  
  use prelude.prelude.Int
  
  use prelude.prelude.Int32
  
  function view'0 (self : borrowed int32) : int =
    [%#smodel6] Int32.to_int self.current
  
  constant v_MAX'0 : int32 = (2147483647 : int32)
  
  predicate inv'0 (_1 : borrowed (t_NonZero'0))
  
  predicate inv'2 (_1 : t_NonZero'0)
  
  predicate invariant'0 (self : borrowed (t_NonZero'0)) =
    [%#sinvariant8] inv'2 self.current /\ inv'2 self.final
  
  axiom inv_axiom'0 [@rewrite] : forall x : borrowed (t_NonZero'0) [inv'0 x] . inv'0 x = invariant'0 x
  
  predicate inv'1 (_1 : (t_NonZero'0, borrowed (t_NonZero'0)))
  
  axiom inv_axiom'1 [@rewrite] : forall x : (t_NonZero'0, borrowed (t_NonZero'0)) [inv'1 x] . inv'1 x
  = (let (x0, x1) = x in inv'2 x0 /\ inv'0 x1)
  
  predicate invariant'1 [#"borrows.rs" 9 4 9 30] (self : t_NonZero'0) =
    [%#sborrows9] Int32.to_int self.t_NonZero__0'0 <> 0
  
  axiom inv_axiom'2 [@rewrite] : forall x : t_NonZero'0 [inv'2 x] . inv'2 x
  = (invariant'1 x
  /\ match x with
    | {t_NonZero__0'0 = a_0} -> true
    end)
  
  let rec inc'0 (x:borrowed int32) (return'  (ret:()))= {[@expl:precondition] [%#sborrows4] view'0 x
    < Int32.to_int (v_MAX'0 : int32)}
    any [ return' (result:())-> {[%#sborrows5] Int32.to_int x.final = view'0 x + 1} (! return' {result}) ] 
  
  predicate resolve'2 (self : borrowed int32) =
    [%#sresolve7] self.final = self.current
  
  predicate resolve'0 (_1 : borrowed int32) =
    resolve'2 _1
  
  predicate resolve'3 (self : borrowed (t_NonZero'0)) =
    [%#sresolve7] self.final = self.current
  
  predicate resolve'1 (_1 : borrowed (t_NonZero'0)) =
    resolve'3 _1
  
  use prelude.prelude.Intrinsic
  
  meta "compute_max_steps" 1000000
  
  let rec partial_move'0 (x:(t_NonZero'0, borrowed (t_NonZero'0))) (return'  (ret:()))= {[%#sborrows3] inv'1 x}
    {[%#sborrows2] Int32.to_int ((let (_, a) = x in a).current).t_NonZero__0'0 <> - 1}
    {[%#sborrows1] Int32.to_int ((let (_, a) = x in a).current).t_NonZero__0'0 < Int32.to_int (v_MAX'0 : int32)}
    (! bb0
    [ bb0 = s0
      [ s0 =  [ &a <- let (r'0, _) = x in r'0 ] s1
      | s1 = Borrow.borrow_final
          <int32>
          {((let (_, r'1) = x in r'1).current).t_NonZero__0'0}
          {Borrow.inherit_id (Borrow.get_id (let (_, r'1) = x in r'1)) 1}
          (fun (_ret':borrowed int32) ->
             [ &_7 <- _ret' ] 
            
            [ &x <- let (r'2, _) = x in (r'2, { (let (_, r'1) = x in r'1) with current = { t_NonZero__0'0 = _ret'.final } }) ]
            
            s2)
      | s2 = Borrow.borrow_final <int32> {_7.current} {Borrow.get_id _7}
          (fun (_ret':borrowed int32) ->  [ &_6 <- _ret' ]  [ &_7 <- { _7 with current = _ret'.final } ] s3)
      | s3 = inc'0 {_6} (fun (_ret':()) ->  [ &_5 <- _ret' ] s4)
      | s4 = bb1 ]
      
    | bb1 = s0
      [ s0 = -{resolve'0 _7}- s1
      | s1 = {[@expl:type invariant] match x with
          | (_, x'1) -> inv'0 x'1
          | _ -> true
          end}
        s2
      | s2 = -{match x with
          | (_, x'2) -> resolve'1 x'2
          | _ -> true
          end}-
        s3
      | s3 =  [ &a <- { t_NonZero__0'0 = ([%#sborrows0] (0 : int32)) } ] s4
      | s4 = return' {_0} ]
       ]
    )
    [ & _0 : () = any_l ()
    | & x : (t_NonZero'0, borrowed (t_NonZero'0)) = x
    | & a : t_NonZero'0 = any_l ()
    | & _5 : () = any_l ()
    | & _6 : borrowed int32 = any_l ()
    | & _7 : borrowed int32 = any_l () ]
     [ return' (result:())-> (! return' {result}) ] 
end
module M_borrows__destruct [#"borrows.rs" 61 0 61 43]
  let%span sborrows0 = "borrows.rs" 63 10 63 11
  let%span sborrows1 = "borrows.rs" 59 11 59 29
  let%span sborrows2 = "borrows.rs" 60 11 60 23
  let%span sborrows3 = "borrows.rs" 61 16 61 17
  let%span sborrows4 = "borrows.rs" 99 11 99 25
  let%span sborrows5 = "borrows.rs" 100 10 100 25
  let%span smodel6 = "../../../../creusot-contracts/src/model.rs" 109 8 109 22
  let%span sresolve7 = "../../../../creusot-contracts/src/resolve.rs" 41 20 41 34
  let%span sinvariant8 = "../../../../creusot-contracts/src/invariant.rs" 34 20 34 44
  let%span sborrows9 = "borrows.rs" 10 20 10 32
  
  use prelude.prelude.Int32
  
  type t_NonZero'0  =
    { t_NonZero__0'0: int32 }
  
  use prelude.prelude.Borrow
  
  use prelude.prelude.Int
  
  use prelude.prelude.Int32
  
  function view'0 (self : borrowed int32) : int =
    [%#smodel6] Int32.to_int self.current
  
  constant v_MAX'0 : int32 = (2147483647 : int32)
  
  predicate inv'0 (_1 : borrowed (t_NonZero'0))
  
  predicate inv'2 (_1 : t_NonZero'0)
  
  predicate invariant'0 (self : borrowed (t_NonZero'0)) =
    [%#sinvariant8] inv'2 self.current /\ inv'2 self.final
  
  axiom inv_axiom'0 [@rewrite] : forall x : borrowed (t_NonZero'0) [inv'0 x] . inv'0 x = invariant'0 x
  
  predicate inv'1 (_1 : (t_NonZero'0, borrowed (t_NonZero'0)))
  
  axiom inv_axiom'1 [@rewrite] : forall x : (t_NonZero'0, borrowed (t_NonZero'0)) [inv'1 x] . inv'1 x
  = (let (x0, x1) = x in inv'2 x0 /\ inv'0 x1)
  
  predicate invariant'1 [#"borrows.rs" 9 4 9 30] (self : t_NonZero'0) =
    [%#sborrows9] Int32.to_int self.t_NonZero__0'0 <> 0
  
  axiom inv_axiom'2 [@rewrite] : forall x : t_NonZero'0 [inv'2 x] . inv'2 x
  = (invariant'1 x
  /\ match x with
    | {t_NonZero__0'0 = a_0} -> true
    end)
  
  let rec inc'0 (x:borrowed int32) (return'  (ret:()))= {[@expl:precondition] [%#sborrows4] view'0 x
    < Int32.to_int (v_MAX'0 : int32)}
    any [ return' (result:())-> {[%#sborrows5] Int32.to_int x.final = view'0 x + 1} (! return' {result}) ] 
  
  predicate resolve'2 (self : borrowed int32) =
    [%#sresolve7] self.final = self.current
  
  predicate resolve'0 (_1 : borrowed int32) =
    resolve'2 _1
  
  predicate resolve'3 (self : borrowed (t_NonZero'0)) =
    [%#sresolve7] self.final = self.current
  
  predicate resolve'1 (_1 : borrowed (t_NonZero'0)) =
    resolve'3 _1
  
  use prelude.prelude.Intrinsic
  
  meta "compute_max_steps" 1000000
  
  let rec destruct'0 (x:(t_NonZero'0, borrowed (t_NonZero'0))) (return'  (ret:()))= {[%#sborrows3] inv'1 x}
    {[%#sborrows2] Int32.to_int ((let (_, a) = x in a).current).t_NonZero__0'0 <> - 1}
    {[%#sborrows1] Int32.to_int ((let (_, a) = x in a).current).t_NonZero__0'0 < Int32.to_int (v_MAX'0 : int32)}
    (! bb0
    [ bb0 = s0
      [ s0 =  [ &a <- let (r'0, _) = x in r'0 ] s1
      | s1 =  [ &b <- let (_, r'1) = x in r'1 ] s2
      | s2 =  [ &a <- { t_NonZero__0'0 = ([%#sborrows0] (0 : int32)) } ] s3
      | s3 = Borrow.borrow_final <int32> {(b.current).t_NonZero__0'0} {Borrow.inherit_id (Borrow.get_id b) 1}
          (fun (_ret':borrowed int32) ->
             [ &_8 <- _ret' ] 
             [ &b <- { b with current = { t_NonZero__0'0 = _ret'.final } } ] 
            s4)
      | s4 = Borrow.borrow_final <int32> {_8.current} {Borrow.get_id _8}
          (fun (_ret':borrowed int32) ->  [ &_7 <- _ret' ]  [ &_8 <- { _8 with current = _ret'.final } ] s5)
      | s5 = inc'0 {_7} (fun (_ret':()) ->  [ &_6 <- _ret' ] s6)
      | s6 = bb1 ]
      
    | bb1 = s0
      [ s0 = -{resolve'0 _8}- s1
      | s1 = {[@expl:type invariant] inv'0 b} s2
      | s2 = -{resolve'1 b}- s3
      | s3 = return' {_0} ]
       ]
    )
    [ & _0 : () = any_l ()
    | & x : (t_NonZero'0, borrowed (t_NonZero'0)) = x
    | & a : t_NonZero'0 = any_l ()
    | & b : borrowed (t_NonZero'0) = any_l ()
    | & _6 : () = any_l ()
    | & _7 : borrowed int32 = any_l ()
    | & _8 : borrowed int32 = any_l () ]
     [ return' (result:())-> (! return' {result}) ] 
end
module M_borrows__frozen_dead [#"borrows.rs" 69 0 69 66]
  let%span sborrows0 = "borrows.rs" 67 11 67 27
  let%span sborrows1 = "borrows.rs" 68 11 68 21
  let%span sborrows2 = "borrows.rs" 69 27 69 28
  let%span sborrows3 = "borrows.rs" 69 47 69 48
  let%span sborrows4 = "borrows.rs" 99 11 99 25
  let%span sborrows5 = "borrows.rs" 100 10 100 25
  let%span sresolve6 = "../../../../creusot-contracts/src/resolve.rs" 41 20 41 34
  let%span smodel7 = "../../../../creusot-contracts/src/model.rs" 109 8 109 22
  let%span sborrows8 = "borrows.rs" 10 20 10 32
  let%span sinvariant9 = "../../../../creusot-contracts/src/invariant.rs" 34 20 34 44
  
  use prelude.prelude.Borrow
  
  use prelude.prelude.Int32
  
  type t_NonZero'0  =
    { t_NonZero__0'0: int32 }
  
  predicate inv'0 (_1 : t_NonZero'0)
  
  predicate inv'1 (_1 : borrowed (t_NonZero'0))
  
  predicate resolve'2 (self : borrowed (t_NonZero'0)) =
    [%#sresolve6] self.final = self.current
  
  predicate resolve'0 (_1 : borrowed (t_NonZero'0)) =
    resolve'2 _1
  
  use prelude.prelude.Int
  
  use prelude.prelude.Int32
  
  function view'0 (self : borrowed int32) : int =
    [%#smodel7] Int32.to_int self.current
  
  constant v_MAX'0 : int32 = (2147483647 : int32)
  
  predicate invariant'0 [#"borrows.rs" 9 4 9 30] (self : t_NonZero'0) =
    [%#sborrows8] Int32.to_int self.t_NonZero__0'0 <> 0
  
  axiom inv_axiom'0 [@rewrite] : forall x : t_NonZero'0 [inv'0 x] . inv'0 x
  = (invariant'0 x
  /\ match x with
    | {t_NonZero__0'0 = a_0} -> true
    end)
  
  predicate invariant'1 (self : borrowed (t_NonZero'0)) =
    [%#sinvariant9] inv'0 self.current /\ inv'0 self.final
  
  axiom inv_axiom'1 [@rewrite] : forall x : borrowed (t_NonZero'0) [inv'1 x] . inv'1 x = invariant'1 x
  
  let rec inc'0 (x:borrowed int32) (return'  (ret:()))= {[@expl:precondition] [%#sborrows4] view'0 x
    < Int32.to_int (v_MAX'0 : int32)}
    any [ return' (result:())-> {[%#sborrows5] Int32.to_int x.final = view'0 x + 1} (! return' {result}) ] 
  
  predicate resolve'3 (self : borrowed int32) =
    [%#sresolve6] self.final = self.current
  
  predicate resolve'1 (_1 : borrowed int32) =
    resolve'3 _1
  
  use prelude.prelude.Intrinsic
  
  meta "compute_max_steps" 1000000
  
  let rec frozen_dead'0 (x:borrowed (t_NonZero'0)) (y:borrowed (t_NonZero'0)) (return'  (ret:()))= {[%#sborrows3] inv'1 y}
    {[%#sborrows2] inv'1 x}
    {[%#sborrows1] Int32.to_int (x.current).t_NonZero__0'0 <> - 1}
    {[%#sborrows0] Int32.to_int (x.current).t_NonZero__0'0 < Int32.to_int (v_MAX'0 : int32)}
    (! bb0
    [ bb0 = s0
      [ s0 = Borrow.borrow_final <int32> {(x.current).t_NonZero__0'0} {Borrow.inherit_id (Borrow.get_id x) 1}
          (fun (_ret':borrowed int32) ->
             [ &_a <- _ret' ] 
             [ &x <- { x with current = { t_NonZero__0'0 = _ret'.final } } ] 
            s1)
      | s1 = {inv'0 y.current}
        Borrow.borrow_final <t_NonZero'0> {y.current} {Borrow.get_id y}
          (fun (_ret':borrowed (t_NonZero'0)) ->
             [ &_6 <- _ret' ] 
            -{inv'0 _ret'.final}-
             [ &y <- { y with current = _ret'.final } ] 
            s2)
      | s2 = {[@expl:type invariant] inv'1 x} s3
      | s3 = -{resolve'0 x}- s4
      | s4 =  [ &x <- _6 ] s5
      | s5 = {[@expl:type invariant] inv'1 x} s6
      | s6 = -{resolve'0 x}- s7
      | s7 = Borrow.borrow_final <int32> {_a.current} {Borrow.get_id _a}
          (fun (_ret':borrowed int32) ->  [ &_8 <- _ret' ]  [ &_a <- { _a with current = _ret'.final } ] s8)
      | s8 = inc'0 {_8} (fun (_ret':()) ->  [ &_7 <- _ret' ] s9)
      | s9 = bb1 ]
      
    | bb1 = s0
      [ s0 = -{resolve'1 _a}- s1
      | s1 = {[@expl:type invariant] inv'1 y} s2
      | s2 = -{resolve'0 y}- s3
      | s3 = return' {_0} ]
       ]
    )
    [ & _0 : () = any_l ()
    | & x : borrowed (t_NonZero'0) = x
    | & y : borrowed (t_NonZero'0) = y
    | & _a : borrowed int32 = any_l ()
    | & _6 : borrowed (t_NonZero'0) = any_l ()
    | & _7 : () = any_l ()
    | & _8 : borrowed int32 = any_l () ]
     [ return' (result:())-> (! return' {result}) ] 
end
module M_borrows__qyi5556307355051076399__foo [#"borrows.rs" 93 4 93 25] (* SumTo10 *)
  let%span sborrows0 = "borrows.rs" 92 15 92 34
  let%span sborrows1 = "borrows.rs" 93 20 93 24
  let%span sborrows2 = "borrows.rs" 99 11 99 25
  let%span sborrows3 = "borrows.rs" 100 10 100 25
  let%span sborrows4 = "borrows.rs" 105 11 105 25
  let%span sborrows5 = "borrows.rs" 106 10 106 25
  let%span smodel6 = "../../../../creusot-contracts/src/model.rs" 109 8 109 22
  let%span sresolve7 = "../../../../creusot-contracts/src/resolve.rs" 41 20 41 34
  let%span sinvariant8 = "../../../../creusot-contracts/src/invariant.rs" 34 20 34 44
  let%span sborrows9 = "borrows.rs" 87 20 87 43
  
  use prelude.prelude.Borrow
  
  use prelude.prelude.Int32
  
  type t_SumTo10'0  =
    { t_SumTo10__a'0: int32; t_SumTo10__b'0: int32 }
  
  use prelude.prelude.Int
  
  use prelude.prelude.Int32
  
  function view'0 (self : borrowed int32) : int =
    [%#smodel6] Int32.to_int self.current
  
  constant v_MAX'0 : int32 = (2147483647 : int32)
  
  predicate inv'0 (_1 : borrowed (t_SumTo10'0))
  
  predicate inv'1 (_1 : t_SumTo10'0)
  
  predicate invariant'0 (self : borrowed (t_SumTo10'0)) =
    [%#sinvariant8] inv'1 self.current /\ inv'1 self.final
  
  axiom inv_axiom'0 [@rewrite] : forall x : borrowed (t_SumTo10'0) [inv'0 x] . inv'0 x = invariant'0 x
  
  predicate invariant'1 [#"borrows.rs" 86 4 86 30] (self : t_SumTo10'0) =
    [%#sborrows9] Int32.to_int self.t_SumTo10__a'0 + Int32.to_int self.t_SumTo10__b'0 = 10
  
  axiom inv_axiom'1 [@rewrite] : forall x : t_SumTo10'0 [inv'1 x] . inv'1 x
  = (invariant'1 x
  /\ match x with
    | {t_SumTo10__a'0 = a ; t_SumTo10__b'0 = b} -> true
    end)
  
  let rec inc'0 (x:borrowed int32) (return'  (ret:()))= {[@expl:precondition] [%#sborrows2] view'0 x
    < Int32.to_int (v_MAX'0 : int32)}
    any [ return' (result:())-> {[%#sborrows3] Int32.to_int x.final = view'0 x + 1} (! return' {result}) ] 
  
  predicate resolve'2 (self : borrowed int32) =
    [%#sresolve7] self.final = self.current
  
  predicate resolve'0 (_1 : borrowed int32) =
    resolve'2 _1
  
  constant v_MIN'0 : int32 = (-2147483648 : int32)
  
  let rec dec'0 (x:borrowed int32) (return'  (ret:()))= {[@expl:precondition] [%#sborrows4] view'0 x
    > Int32.to_int (v_MIN'0 : int32)}
    any [ return' (result:())-> {[%#sborrows5] Int32.to_int x.final = view'0 x - 1} (! return' {result}) ] 
  
  predicate resolve'3 (self : borrowed (t_SumTo10'0)) =
    [%#sresolve7] self.final = self.current
  
  predicate resolve'1 (_1 : borrowed (t_SumTo10'0)) =
    resolve'3 _1
  
  use prelude.prelude.Intrinsic
  
  meta "compute_max_steps" 1000000
  
  let rec foo'0 (self:borrowed (t_SumTo10'0)) (return'  (ret:()))= {[%#sborrows1] inv'0 self}
    {[%#sborrows0] Int32.to_int (self.current).t_SumTo10__a'0 < Int32.to_int (v_MAX'0 : int32)}
    (! bb0
    [ bb0 = s0
      [ s0 = Borrow.borrow_final <int32> {(self.current).t_SumTo10__a'0} {Borrow.inherit_id (Borrow.get_id self) 1}
          (fun (_ret':borrowed int32) ->
             [ &_5 <- _ret' ] 
             [ &self <- { self with current = { self.current with t_SumTo10__a'0 = _ret'.final } } ] 
            s1)
      | s1 = Borrow.borrow_final <int32> {_5.current} {Borrow.get_id _5}
          (fun (_ret':borrowed int32) ->  [ &_4 <- _ret' ]  [ &_5 <- { _5 with current = _ret'.final } ] s2)
      | s2 = inc'0 {_4} (fun (_ret':()) ->  [ &_3 <- _ret' ] s3)
      | s3 = bb1 ]
      
    | bb1 = s0
      [ s0 = -{resolve'0 _5}- s1
      | s1 = Borrow.borrow_final <int32> {(self.current).t_SumTo10__b'0} {Borrow.inherit_id (Borrow.get_id self) 2}
          (fun (_ret':borrowed int32) ->
             [ &_8 <- _ret' ] 
             [ &self <- { self with current = { self.current with t_SumTo10__b'0 = _ret'.final } } ] 
            s2)
      | s2 = Borrow.borrow_final <int32> {_8.current} {Borrow.get_id _8}
          (fun (_ret':borrowed int32) ->  [ &_7 <- _ret' ]  [ &_8 <- { _8 with current = _ret'.final } ] s3)
      | s3 = dec'0 {_7} (fun (_ret':()) ->  [ &_6 <- _ret' ] s4)
      | s4 = bb2 ]
      
    | bb2 = s0
      [ s0 = -{resolve'0 _8}- s1
      | s1 = {[@expl:type invariant] inv'0 self} s2
      | s2 = -{resolve'1 self}- s3
      | s3 = return' {_0} ]
       ]
    )
    [ & _0 : () = any_l ()
    | & self : borrowed (t_SumTo10'0) = self
    | & _3 : () = any_l ()
    | & _4 : borrowed int32 = any_l ()
    | & _5 : borrowed int32 = any_l ()
    | & _6 : () = any_l ()
    | & _7 : borrowed int32 = any_l ()
    | & _8 : borrowed int32 = any_l () ]
     [ return' (result:())-> (! return' {result}) ] 
end
module M_borrows__inc [#"borrows.rs" 101 0 101 23]
  let%span sborrows0 = "borrows.rs" 102 10 102 11
  let%span sborrows1 = "borrows.rs" 99 11 99 25
  let%span sborrows2 = "borrows.rs" 100 10 100 25
  let%span smodel3 = "../../../../creusot-contracts/src/model.rs" 109 8 109 22
  let%span sresolve4 = "../../../../creusot-contracts/src/resolve.rs" 41 20 41 34
  
  use prelude.prelude.Int32
  
  use prelude.prelude.Borrow
  
  predicate resolve'1 (self : borrowed int32) =
    [%#sresolve4] self.final = self.current
  
  predicate resolve'0 (_1 : borrowed int32) =
    resolve'1 _1
  
  use prelude.prelude.Intrinsic
  
  use prelude.prelude.Int
  
  use prelude.prelude.Int32
  
  function view'0 (self : borrowed int32) : int =
    [%#smodel3] Int32.to_int self.current
  
  constant v_MAX'0 : int32 = (2147483647 : int32)
  
  meta "compute_max_steps" 1000000
  
  let rec inc'0 (x:borrowed int32) (return'  (ret:()))= {[%#sborrows1] view'0 x < Int32.to_int (v_MAX'0 : int32)}
    (! bb0
    [ bb0 = s0
      [ s0 = Int32.add {x.current} {[%#sborrows0] (1 : int32)}
          (fun (_ret':int32) ->  [ &x <- { x with current = _ret' } ] s1)
      | s1 = -{resolve'0 x}- s2
      | s2 = return' {_0} ]
       ]
    ) [ & _0 : () = any_l () | & x : borrowed int32 = x ] 
    [ return' (result:())-> {[@expl:postcondition] [%#sborrows2] Int32.to_int x.final = view'0 x + 1}
      (! return' {result}) ]
    
end
module M_borrows__dec [#"borrows.rs" 107 0 107 23]
  let%span sborrows0 = "borrows.rs" 108 10 108 11
  let%span sborrows1 = "borrows.rs" 105 11 105 25
  let%span sborrows2 = "borrows.rs" 106 10 106 25
  let%span smodel3 = "../../../../creusot-contracts/src/model.rs" 109 8 109 22
  let%span sresolve4 = "../../../../creusot-contracts/src/resolve.rs" 41 20 41 34
  
  use prelude.prelude.Int32
  
  use prelude.prelude.Borrow
  
  predicate resolve'1 (self : borrowed int32) =
    [%#sresolve4] self.final = self.current
  
  predicate resolve'0 (_1 : borrowed int32) =
    resolve'1 _1
  
  use prelude.prelude.Intrinsic
  
  use prelude.prelude.Int
  
  use prelude.prelude.Int32
  
  function view'0 (self : borrowed int32) : int =
    [%#smodel3] Int32.to_int self.current
  
  constant v_MIN'0 : int32 = (-2147483648 : int32)
  
  meta "compute_max_steps" 1000000
  
  let rec dec'0 (x:borrowed int32) (return'  (ret:()))= {[%#sborrows1] view'0 x > Int32.to_int (v_MIN'0 : int32)}
    (! bb0
    [ bb0 = s0
      [ s0 = Int32.sub {x.current} {[%#sborrows0] (1 : int32)}
          (fun (_ret':int32) ->  [ &x <- { x with current = _ret' } ] s1)
      | s1 = -{resolve'0 x}- s2
      | s2 = return' {_0} ]
       ]
    ) [ & _0 : () = any_l () | & x : borrowed int32 = x ] 
    [ return' (result:())-> {[@expl:postcondition] [%#sborrows2] Int32.to_int x.final = view'0 x - 1}
      (! return' {result}) ]
    
end<|MERGE_RESOLUTION|>--- conflicted
+++ resolved
@@ -1,24 +1,3 @@
-<<<<<<< HEAD
-
-=======
-module T_borrows__NonZero [#"borrows.rs" 4 0 4 18]
-  use prelude.prelude.Int32
-  
-  use prelude.prelude.Int
-  
-  type t_NonZero  =
-    | C_NonZero int32
-  
-  let rec t_NonZero (input:t_NonZero) (ret  (field_0:int32))= any
-    [ good (field_0:int32)-> {C_NonZero field_0 = input} (! ret {field_0}) ]
-    
-  
-  function t_NonZero__0 (self : t_NonZero) : int32 =
-    match self with
-      | C_NonZero a -> a
-      end
-end
->>>>>>> dfce2a3a
 module M_borrows__qyi5649894289181344863__new [#"borrows.rs" 17 4 17 30] (* NonZero *)
   let%span sborrows0 = "borrows.rs" 15 15 15 22
   let%span sborrows1 = "borrows.rs" 16 14 16 27
@@ -143,7 +122,7 @@
   let%span sborrows2 = "borrows.rs" 31 14 31 15
   let%span sborrows3 = "borrows.rs" 99 11 99 25
   let%span sborrows4 = "borrows.rs" 100 10 100 25
-  let%span smodel5 = "../../../../creusot-contracts/src/model.rs" 109 8 109 22
+  let%span smodel5 = "../../../../creusot-contracts/src/model.rs" 106 8 106 22
   let%span sresolve6 = "../../../../creusot-contracts/src/resolve.rs" 41 20 41 34
   let%span sinvariant7 = "../../../../creusot-contracts/src/invariant.rs" 34 20 34 44
   let%span sborrows8 = "borrows.rs" 10 20 10 32
@@ -240,7 +219,7 @@
   let%span sborrows5 = "borrows.rs" 22 14 22 38
   let%span sborrows6 = "borrows.rs" 99 11 99 25
   let%span sborrows7 = "borrows.rs" 100 10 100 25
-  let%span smodel8 = "../../../../creusot-contracts/src/model.rs" 109 8 109 22
+  let%span smodel8 = "../../../../creusot-contracts/src/model.rs" 106 8 106 22
   let%span sresolve9 = "../../../../creusot-contracts/src/resolve.rs" 41 20 41 34
   let%span sborrows10 = "borrows.rs" 10 20 10 32
   let%span sinvariant11 = "../../../../creusot-contracts/src/invariant.rs" 34 20 34 44
@@ -350,7 +329,7 @@
   let%span sborrows3 = "borrows.rs" 45 17 45 18
   let%span sborrows4 = "borrows.rs" 99 11 99 25
   let%span sborrows5 = "borrows.rs" 100 10 100 25
-  let%span smodel6 = "../../../../creusot-contracts/src/model.rs" 109 8 109 22
+  let%span smodel6 = "../../../../creusot-contracts/src/model.rs" 106 8 106 22
   let%span sresolve7 = "../../../../creusot-contracts/src/resolve.rs" 41 20 41 34
   let%span sresolve8 = "../../../../creusot-contracts/src/resolve.rs" 27 8 27 44
   let%span sborrows9 = "borrows.rs" 10 20 10 32
@@ -466,7 +445,7 @@
   let%span sborrows3 = "borrows.rs" 53 20 53 21
   let%span sborrows4 = "borrows.rs" 99 11 99 25
   let%span sborrows5 = "borrows.rs" 100 10 100 25
-  let%span smodel6 = "../../../../creusot-contracts/src/model.rs" 109 8 109 22
+  let%span smodel6 = "../../../../creusot-contracts/src/model.rs" 106 8 106 22
   let%span sresolve7 = "../../../../creusot-contracts/src/resolve.rs" 41 20 41 34
   let%span sinvariant8 = "../../../../creusot-contracts/src/invariant.rs" 34 20 34 44
   let%span sborrows9 = "borrows.rs" 10 20 10 32
@@ -582,7 +561,7 @@
   let%span sborrows3 = "borrows.rs" 61 16 61 17
   let%span sborrows4 = "borrows.rs" 99 11 99 25
   let%span sborrows5 = "borrows.rs" 100 10 100 25
-  let%span smodel6 = "../../../../creusot-contracts/src/model.rs" 109 8 109 22
+  let%span smodel6 = "../../../../creusot-contracts/src/model.rs" 106 8 106 22
   let%span sresolve7 = "../../../../creusot-contracts/src/resolve.rs" 41 20 41 34
   let%span sinvariant8 = "../../../../creusot-contracts/src/invariant.rs" 34 20 34 44
   let%span sborrows9 = "borrows.rs" 10 20 10 32
@@ -688,7 +667,7 @@
   let%span sborrows4 = "borrows.rs" 99 11 99 25
   let%span sborrows5 = "borrows.rs" 100 10 100 25
   let%span sresolve6 = "../../../../creusot-contracts/src/resolve.rs" 41 20 41 34
-  let%span smodel7 = "../../../../creusot-contracts/src/model.rs" 109 8 109 22
+  let%span smodel7 = "../../../../creusot-contracts/src/model.rs" 106 8 106 22
   let%span sborrows8 = "borrows.rs" 10 20 10 32
   let%span sinvariant9 = "../../../../creusot-contracts/src/invariant.rs" 34 20 34 44
   
@@ -797,7 +776,7 @@
   let%span sborrows3 = "borrows.rs" 100 10 100 25
   let%span sborrows4 = "borrows.rs" 105 11 105 25
   let%span sborrows5 = "borrows.rs" 106 10 106 25
-  let%span smodel6 = "../../../../creusot-contracts/src/model.rs" 109 8 109 22
+  let%span smodel6 = "../../../../creusot-contracts/src/model.rs" 106 8 106 22
   let%span sresolve7 = "../../../../creusot-contracts/src/resolve.rs" 41 20 41 34
   let%span sinvariant8 = "../../../../creusot-contracts/src/invariant.rs" 34 20 34 44
   let%span sborrows9 = "borrows.rs" 87 20 87 43
@@ -909,7 +888,7 @@
   let%span sborrows0 = "borrows.rs" 102 10 102 11
   let%span sborrows1 = "borrows.rs" 99 11 99 25
   let%span sborrows2 = "borrows.rs" 100 10 100 25
-  let%span smodel3 = "../../../../creusot-contracts/src/model.rs" 109 8 109 22
+  let%span smodel3 = "../../../../creusot-contracts/src/model.rs" 106 8 106 22
   let%span sresolve4 = "../../../../creusot-contracts/src/resolve.rs" 41 20 41 34
   
   use prelude.prelude.Int32
@@ -952,7 +931,7 @@
   let%span sborrows0 = "borrows.rs" 108 10 108 11
   let%span sborrows1 = "borrows.rs" 105 11 105 25
   let%span sborrows2 = "borrows.rs" 106 10 106 25
-  let%span smodel3 = "../../../../creusot-contracts/src/model.rs" 109 8 109 22
+  let%span smodel3 = "../../../../creusot-contracts/src/model.rs" 106 8 106 22
   let%span sresolve4 = "../../../../creusot-contracts/src/resolve.rs" 41 20 41 34
   
   use prelude.prelude.Int32
