module M_insertion_sort__insertion_sort [#"insertion_sort.rs" 21 0 21 40]
  let%span sinsertion_sort0 = "insertion_sort.rs" 22 19 22 35
  let%span sinsertion_sort1 = "insertion_sort.rs" 27 13 27 14
  let%span sinsertion_sort2 = "insertion_sort.rs" 24 4 24 61
  let%span sinsertion_sort3 = "insertion_sort.rs" 24 4 24 61
  let%span sinsertion_sort4 = "insertion_sort.rs" 24 4 24 61
  let%span sinsertion_sort5 = "insertion_sort.rs" 24 16 24 59
  let%span sinsertion_sort6 = "insertion_sort.rs" 25 16 25 34
  let%span sinsertion_sort7 = "insertion_sort.rs" 24 4 24 61
  let%span sinsertion_sort8 = "insertion_sort.rs" 29 20 29 26
  let%span sinsertion_sort9 = "insertion_sort.rs" 30 20 30 38
  let%span sinsertion_sort10 = "insertion_sort.rs" 29 8 29 28
  let%span sinsertion_sort11 = "insertion_sort.rs" 34 18 34 19
  let%span sinsertion_sort12 = "insertion_sort.rs" 35 25 35 26
  let%span sinsertion_sort13 = "insertion_sort.rs" 35 15 35 27
  let%span sinsertion_sort14 = "insertion_sort.rs" 35 30 35 38
  let%span sinsertion_sort15 = "insertion_sort.rs" 36 31 36 32
  let%span sinsertion_sort16 = "insertion_sort.rs" 40 17 40 18
  let%span sinsertion_sort17 = "insertion_sort.rs" 44 18 44 55
  let%span sinsertion_sort18 = "insertion_sort.rs" 19 0 19 44
  let%span sinsertion_sort19 = "insertion_sort.rs" 20 10 20 27
  let%span sslice20 = "../../../creusot-contracts/src/std/slice.rs" 245 0 354 1
  let%span siter21 = "../../../creusot-contracts/src/std/iter.rs" 101 0 214 1
  let%span srange22 = "../../../creusot-contracts/src/std/iter/range.rs" 22 8 28 9
  let%span smodel23 = "../../../creusot-contracts/src/model.rs" 106 8 106 22
  let%span sinsertion_sort24 = "insertion_sort.rs" 7 4 9 5
<<<<<<< HEAD
  let%span ssnapshot25 = "../../../creusot-contracts/src/snapshot.rs" 26 20 26 39
  let%span sseq26 = "../../../creusot-contracts/src/logic/seq.rs" 154 8 154 37
=======
  let%span ssnapshot25 = "../../../creusot-contracts/src/snapshot.rs" 27 20 27 39
  let%span sseq26 = "../../../creusot-contracts/src/logic/seq.rs" 181 8 181 37
>>>>>>> 2c8506fb
  let%span siter27 = "../../../creusot-contracts/src/std/iter.rs" 107 26 110 17
  let%span sops28 = "../../../creusot-contracts/src/logic/ops.rs" 42 8 42 31
  let%span sops29 = "../../../creusot-contracts/src/logic/ops.rs" 53 8 53 32
  let%span sslice30 = "../../../creusot-contracts/src/std/slice.rs" 257 19 257 35
  let%span sslice31 = "../../../creusot-contracts/src/std/slice.rs" 258 19 258 35
  let%span sslice32 = "../../../creusot-contracts/src/std/slice.rs" 259 8 259 52
  let%span sslice33 = "../../../creusot-contracts/src/std/slice.rs" 28 14 28 41
  let%span sslice34 = "../../../creusot-contracts/src/std/slice.rs" 29 14 29 42
  let%span sinsertion_sort35 = "insertion_sort.rs" 15 8 15 35
  let%span smodel36 = "../../../creusot-contracts/src/model.rs" 88 8 88 22
  let%span siter37 = "../../../creusot-contracts/src/std/iter.rs" 86 20 86 24
  let%span siter38 = "../../../creusot-contracts/src/std/iter.rs" 92 8 92 19
  let%span srange39 = "../../../creusot-contracts/src/std/iter/range.rs" 33 15 33 24
  let%span srange40 = "../../../creusot-contracts/src/std/iter/range.rs" 34 14 34 45
  let%span srange41 = "../../../creusot-contracts/src/std/iter/range.rs" 39 15 39 21
  let%span srange42 = "../../../creusot-contracts/src/std/iter/range.rs" 40 15 40 21
  let%span srange43 = "../../../creusot-contracts/src/std/iter/range.rs" 41 15 41 21
  let%span srange44 = "../../../creusot-contracts/src/std/iter/range.rs" 42 15 42 32
  let%span srange45 = "../../../creusot-contracts/src/std/iter/range.rs" 43 15 43 32
  let%span srange46 = "../../../creusot-contracts/src/std/iter/range.rs" 44 14 44 42
  let%span snum47 = "../../../creusot-contracts/src/std/num.rs" 21 16 21 35
  let%span srange48 = "../../../creusot-contracts/src/std/iter/range.rs" 15 12 15 78
  let%span sresolve49 = "../../../creusot-contracts/src/resolve.rs" 41 20 41 34
  
  use prelude.prelude.Snapshot
  
  use prelude.prelude.Borrow
  
  use prelude.prelude.Slice
  
  use prelude.prelude.Int32
  
  predicate inv'2 (_1 : slice int32)
  
  use seq.Seq
  
  use seq.Seq
  
  use prelude.prelude.UIntSize
  
  constant v_MAX'0 : usize = (18446744073709551615 : usize)
  
  use prelude.prelude.UIntSize
  
  use prelude.prelude.Int
  
  use prelude.prelude.Slice
  
  function view'2 (self : slice int32) : Seq.seq int32
  
  axiom view'2_spec : forall self : slice int32 . ([%#sslice34] view'2 self = Slice.id self)
  && ([%#sslice33] Seq.length (view'2 self) <= UIntSize.to_int (v_MAX'0 : usize))
  
  function view'3 (self : slice int32) : Seq.seq int32 =
    [%#smodel36] view'2 self
  
  use seq.Seq
  
  predicate inv'0 (_1 : Seq.seq usize)
  
  axiom inv_axiom'0 [@rewrite] : forall x : Seq.seq usize [inv'0 x] . inv'0 x = true
  
  type t_Range'0  =
    { t_Range__start'0: usize; t_Range__end'0: usize }
  
  predicate inv'1 (_1 : t_Range'0)
  
  axiom inv_axiom'1 [@rewrite] : forall x : t_Range'0 [inv'1 x] . inv'1 x = true
  
  axiom inv_axiom'2 [@rewrite] : forall x : slice int32 [inv'2 x] . inv'2 x = true
  
  predicate inv'3 (_1 : borrowed (t_Range'0))
  
  axiom inv_axiom'3 [@rewrite] : forall x : borrowed (t_Range'0) [inv'3 x] . inv'3 x = true
  
  type t_Option'0  =
    | C_None'0
    | C_Some'0 usize
  
  predicate inv'4 (_1 : t_Option'0)
  
  axiom inv_axiom'4 [@rewrite] : forall x : t_Option'0 [inv'4 x] . inv'4 x = true
  
  predicate inv'5 (_1 : borrowed (slice int32))
  
  axiom inv_axiom'5 [@rewrite] : forall x : borrowed (slice int32) [inv'5 x] . inv'5 x = true
  
  let rec len'0 (self:slice int32) (return'  (ret:usize))= {[@expl:precondition] inv'2 self}
    any
    [ return' (result:usize)-> {[%#sslice20] Seq.length (view'3 self) = UIntSize.to_int result} (! return' {result}) ]
    
  
  predicate into_iter_pre'0 (self : t_Range'0) =
    [%#siter37] true
  
  predicate into_iter_post'0 (self : t_Range'0) (res : t_Range'0) =
    [%#siter38] self = res
  
  let rec into_iter'0 (self:t_Range'0) (return'  (ret:t_Range'0))= {[@expl:precondition] inv'1 self}
    {[@expl:precondition] [%#siter21] into_iter_pre'0 self}
    any [ return' (result:t_Range'0)-> {inv'1 result} {[%#siter21] into_iter_post'0 self result} (! return' {result}) ] 
  
  use prelude.prelude.Snapshot
  
  use seq.Seq
  
  use prelude.prelude.Snapshot
  
  use prelude.prelude.Snapshot
  
  use prelude.prelude.Snapshot
  
  use prelude.prelude.Snapshot
  
  function deep_model'0 (self : usize) : int =
    [%#snum47] UIntSize.to_int self
  
  use seq.Seq
  
  use seq.Seq
  
  predicate produces'0 (self : t_Range'0) (visited : Seq.seq usize) (o : t_Range'0) =
    [%#srange22] self.t_Range__end'0 = o.t_Range__end'0
    /\ deep_model'0 self.t_Range__start'0 <= deep_model'0 o.t_Range__start'0
    /\ (Seq.length visited > 0  -> deep_model'0 o.t_Range__start'0 <= deep_model'0 o.t_Range__end'0)
    /\ Seq.length visited = deep_model'0 o.t_Range__start'0 - deep_model'0 self.t_Range__start'0
    /\ (forall i : int . 0 <= i /\ i < Seq.length visited
     -> deep_model'0 (Seq.get visited i) = deep_model'0 self.t_Range__start'0 + i)
  
  function view'0 (self : borrowed (slice int32)) : Seq.seq int32 =
    [%#smodel23] view'2 self.current
  
  use seq.Seq
  
  predicate sorted_range'0 [#"insertion_sort.rs" 6 0 6 63] (s : Seq.seq int32) (l : int) (u : int) =
    [%#sinsertion_sort24] forall i : int, j : int . l <= i /\ i < j /\ j < u  -> Seq.get s i <= Seq.get s j
  
  use prelude.prelude.Snapshot
  
  use prelude.prelude.Snapshot
  
  function view'4 (self : borrowed (slice int32)) : Seq.seq int32 =
    [%#smodel36] view'0 self
  
  function view'1 (self : Snapshot.snap_ty (borrowed (slice int32))) : Seq.seq int32 =
    [%#ssnapshot25] view'4 (Snapshot.inner self)
  
  use seq.Permut
  
  predicate permutation_of'0 (self : Seq.seq int32) (o : Seq.seq int32) =
    [%#sseq26] Permut.permut self o 0 (Seq.length self)
  
  predicate resolve'2 (self : borrowed (t_Range'0)) =
    [%#sresolve49] self.final = self.current
  
  predicate completed'0 (self : borrowed (t_Range'0)) =
    [%#srange48] resolve'2 self
    /\ deep_model'0 (self.current).t_Range__start'0 >= deep_model'0 (self.current).t_Range__end'0
  
  use seq.Seq
  
  let rec next'0 (self:borrowed (t_Range'0)) (return'  (ret:t_Option'0))= {[@expl:precondition] inv'3 self}
    any
    [ return' (result:t_Option'0)-> {inv'4 result}
      {[%#siter27] match result with
        | C_None'0 -> completed'0 self
        | C_Some'0 v -> produces'0 self.current (Seq.singleton v) self.final
        end}
      (! return' {result}) ]
    
  
  predicate resolve'0 (_1 : borrowed (t_Range'0)) =
    resolve'2 _1
  
  let rec v_Some'0 (input:t_Option'0) (ret  (field_0:usize))= any
    [ good (field_0:usize)-> {C_Some'0 field_0 = input} (! ret {field_0})
    | bad -> {forall field_0 : usize [C_Some'0 field_0 : t_Option'0] . C_Some'0 field_0 <> input} (! {false} any) ]
    
  
  use seq.Seq
  
  function index_logic'0 [@inline:trivial] (self : slice int32) (ix : int) : int32 =
    [%#sops28] Seq.get (view'2 self) ix
  
  function index_logic'1 [@inline:trivial] (self : slice int32) (ix : usize) : int32 =
    [%#sops29] Seq.get (view'2 self) (UIntSize.to_int ix)
  
  use seq.Permut
  
  let rec swap'0 (self:borrowed (slice int32)) (a:usize) (b:usize) (return'  (ret:()))= {[@expl:precondition] inv'5 self}
    {[@expl:precondition] [%#sslice31] UIntSize.to_int b < Seq.length (view'0 self)}
    {[@expl:precondition] [%#sslice30] UIntSize.to_int a < Seq.length (view'0 self)}
    any
    [ return' (result:())-> {[%#sslice32] Permut.exchange (view'2 self.final) (view'0 self) (UIntSize.to_int a) (UIntSize.to_int b)}
      (! return' {result}) ]
    
  
  predicate resolve'3 (self : borrowed (slice int32)) =
    [%#sresolve49] self.final = self.current
  
  predicate resolve'1 (_1 : borrowed (slice int32)) =
    resolve'3 _1
  
  use prelude.prelude.Intrinsic
  
  use prelude.prelude.Snapshot
  
  use prelude.prelude.Snapshot
  
  predicate sorted'0 [#"insertion_sort.rs" 13 0 13 41] (s : Seq.seq int32) =
    [%#sinsertion_sort35] sorted_range'0 s 0 (Seq.length s)
  
  function produces_refl'0 (self : t_Range'0) : ()
  
  axiom produces_refl'0_spec : forall self : t_Range'0 . ([%#srange39] inv'1 self)
   -> ([%#srange40] produces'0 self (Seq.empty  : Seq.seq usize) self)
  
  function produces_trans'0 (a : t_Range'0) (ab : Seq.seq usize) (b : t_Range'0) (bc : Seq.seq usize) (c : t_Range'0) : ()
    
  
  axiom produces_trans'0_spec : forall a : t_Range'0, ab : Seq.seq usize, b : t_Range'0, bc : Seq.seq usize, c : t_Range'0 . ([%#srange41] inv'1 a)
   -> ([%#srange42] inv'1 b)
   -> ([%#srange43] inv'1 c)
   -> ([%#srange44] produces'0 a ab b)
   -> ([%#srange45] produces'0 b bc c)  -> ([%#srange46] produces'0 a (Seq.(++) ab bc) c)
  
  meta "compute_max_steps" 1000000
  
  let rec insertion_sort'0 (array:borrowed (slice int32)) (return'  (ret:()))= (! bb0
    [ bb0 = s0 [ s0 =  [ &original <- [%#sinsertion_sort0] Snapshot.new array ] s1 | s1 = bb1 ] 
    | bb1 = s0 [ s0 = len'0 {array.current} (fun (_ret':usize) ->  [ &n <- _ret' ] s1) | s1 = bb2 ] 
    | bb2 = s0
      [ s0 =  [ &_10 <- { t_Range__start'0 = ([%#sinsertion_sort1] (1 : usize)); t_Range__end'0 = n } ] s1
      | s1 = into_iter'0 {_10} (fun (_ret':t_Range'0) ->  [ &iter <- _ret' ] s2)
      | s2 = bb3 ]
      
    | bb3 = s0 [ s0 =  [ &iter_old <- [%#sinsertion_sort2] Snapshot.new iter ] s1 | s1 = bb4 ] 
    | bb4 = s0 [ s0 =  [ &produced <- [%#sinsertion_sort3] Snapshot.new (Seq.empty  : Seq.seq usize) ] s1 | s1 = bb5 ] 
    | bb5 = s0 [ s0 =  [ &old_6_0 <- Snapshot.new array ] s1 | s1 = bb6 ] 
    | bb6 = bb6
      [ bb6 = {[@expl:loop invariant] (Snapshot.inner old_6_0).final = array.final}
        {[@expl:loop invariant] [%#sinsertion_sort4] permutation_of'0 (view'1 original) (view'0 array)}
        {[@expl:loop invariant] [%#sinsertion_sort6] Seq.length (view'0 array) = UIntSize.to_int n}
        {[@expl:loop invariant] [%#sinsertion_sort5] sorted_range'0 (view'0 array) 0 (Seq.length (Snapshot.inner produced)
        + 1)}
        {[@expl:loop invariant] [%#sinsertion_sort4] produces'0 (Snapshot.inner iter_old) (Snapshot.inner produced) iter}
        {[@expl:loop invariant] [%#sinsertion_sort4] inv'1 iter}
        {[@expl:loop invariant] [%#sinsertion_sort4] inv'0 (Snapshot.inner produced)}
        (! s0) [ s0 = bb7 ] 
        [ bb7 = s0
          [ s0 = Borrow.borrow_mut <t_Range'0> {iter}
              (fun (_ret':borrowed (t_Range'0)) ->  [ &_25 <- _ret' ]  [ &iter <- _ret'.final ] s1)
          | s1 = Borrow.borrow_final <t_Range'0> {_25.current} {Borrow.get_id _25}
              (fun (_ret':borrowed (t_Range'0)) ->
                 [ &_24 <- _ret' ] 
                 [ &_25 <- { _25 with current = _ret'.final } ] 
                s2)
          | s2 = next'0 {_24} (fun (_ret':t_Option'0) ->  [ &_23 <- _ret' ] s3)
          | s3 = bb8 ]
          
        | bb8 = s0
          [ s0 = -{resolve'0 _25}- s1
          | s1 = any [ br0 -> {_23 = C_None'0 } (! bb11) | br1 (x0:usize)-> {_23 = C_Some'0 x0} (! bb10) ]  ]
          
        | bb10 = bb12
        | bb12 = s0
          [ s0 = v_Some'0 {_23} (fun (r0'0:usize) ->  [ &__creusot_proc_iter_elem <- r0'0 ] s1)
          | s1 = 
            [ &_28 <- [%#sinsertion_sort7] Snapshot.new (Seq.(++) (Snapshot.inner produced) (Seq.singleton __creusot_proc_iter_elem)) ]
            
            s2
          | s2 = bb13 ]
          
        | bb13 = s0
          [ s0 =  [ &produced <- _28 ] s1
          | s1 =  [ &i <- __creusot_proc_iter_elem ] s2
          | s2 =  [ &j <- i ] s3
          | s3 =  [ &old_14_0 <- Snapshot.new array ] s4
          | s4 = bb14 ]
          
        | bb14 = bb14
          [ bb14 = {[@expl:loop invariant] (Snapshot.inner old_14_0).final = array.final}
            {[@expl:loop invariant] [%#sinsertion_sort10] forall a : int . UIntSize.to_int j + 1 <= a
            /\ a <= UIntSize.to_int i  -> index_logic'1 array.current j < index_logic'0 array.current a}
            {[@expl:loop invariant] [%#sinsertion_sort10] forall a : int, b : int . 0 <= a
            /\ a <= b /\ b <= UIntSize.to_int i
             -> a <> UIntSize.to_int j
             -> b <> UIntSize.to_int j  -> index_logic'0 array.current a <= index_logic'0 array.current b}
            {[@expl:loop invariant] [%#sinsertion_sort10] permutation_of'0 (view'1 original) (view'0 array)}
            {[@expl:loop invariant] [%#sinsertion_sort9] Seq.length (view'0 array) = UIntSize.to_int n}
            {[@expl:loop invariant] [%#sinsertion_sort8] j <= i}
            (! s0) [ s0 = bb15 ] 
            [ bb15 = s0
              [ s0 = UIntSize.gt {j} {[%#sinsertion_sort11] (0 : usize)} (fun (_ret':bool) ->  [ &_37 <- _ret' ] s1)
              | s1 = any [ br0 -> {_37 = false} (! bb22) | br1 -> {_37} (! bb16) ]  ]
              
            | bb16 = s0
              [ s0 = UIntSize.sub {j} {[%#sinsertion_sort12] (1 : usize)} (fun (_ret':usize) ->  [ &_42 <- _ret' ] s1)
              | s1 =  [ &_44 <- Slice.length array.current ] s2
              | s2 = UIntSize.lt {_42} {_44} (fun (_ret':bool) ->  [ &_45 <- _ret' ] s3)
              | s3 = {[@expl:index in bounds] [%#sinsertion_sort13] _45} s4
              | s4 = bb17 ]
              
            | bb17 = s0
              [ s0 =  [ &_47 <- j ] s1
              | s1 =  [ &_48 <- Slice.length array.current ] s2
              | s2 = UIntSize.lt {_47} {_48} (fun (_ret':bool) ->  [ &_49 <- _ret' ] s3)
              | s3 = {[@expl:index in bounds] [%#sinsertion_sort14] _49} s4
              | s4 = bb18 ]
              
            | bb18 = s0
              [ s0 = Slice.get <int32> {array.current} {_42}
                  (fun (r'0:int32) ->
                    Slice.get <int32> {array.current} {_47}
                      (fun (r'1:int32) -> Int32.gt {r'0} {r'1} (fun (_ret':bool) ->  [ &_40 <- _ret' ] s1)))
              | s1 = any [ br0 -> {_40 = false} (! bb21) | br1 -> {_40} (! bb19) ]  ]
              
            | bb19 = s0
              [ s0 = Borrow.borrow_mut <slice int32> {array.current}
                  (fun (_ret':borrowed (slice int32)) ->
                     [ &_51 <- _ret' ] 
                     [ &array <- { array with current = _ret'.final } ] 
                    s1)
              | s1 = UIntSize.sub {j} {[%#sinsertion_sort15] (1 : usize)} (fun (_ret':usize) ->  [ &_52 <- _ret' ] s2)
              | s2 = swap'0 {_51} {_52} {j} (fun (_ret':()) ->  [ &_50 <- _ret' ] s3)
              | s3 = bb20 ]
              
            | bb20 = s0
              [ s0 = UIntSize.sub {j} {[%#sinsertion_sort16] (1 : usize)} (fun (_ret':usize) ->  [ &j <- _ret' ] s1)
              | s1 = bb14 ]
               ]
             ]
          
        | bb21 = bb23
        | bb22 = bb23
        | bb23 = bb6 ]
         ]
      
    | bb11 = s0
      [ s0 = -{resolve'1 array}- s1
      | s1 = {[@expl:assertion] [%#sinsertion_sort17] sorted_range'0 (view'0 array) 0 (Seq.length (view'0 array))} s2
      | s2 = return' {_0} ]
       ]
    )
    [ & _0 : () = any_l ()
    | & array : borrowed (slice int32) = array
    | & original : Snapshot.snap_ty (borrowed (slice int32)) = any_l ()
    | & n : usize = any_l ()
    | & iter : t_Range'0 = any_l ()
    | & _10 : t_Range'0 = any_l ()
    | & iter_old : Snapshot.snap_ty (t_Range'0) = any_l ()
    | & produced : Snapshot.snap_ty (Seq.seq usize) = any_l ()
    | & _23 : t_Option'0 = any_l ()
    | & _24 : borrowed (t_Range'0) = any_l ()
    | & _25 : borrowed (t_Range'0) = any_l ()
    | & __creusot_proc_iter_elem : usize = any_l ()
    | & _28 : Snapshot.snap_ty (Seq.seq usize) = any_l ()
    | & i : usize = any_l ()
    | & j : usize = any_l ()
    | & _37 : bool = any_l ()
    | & _40 : bool = any_l ()
    | & _42 : usize = any_l ()
    | & _44 : usize = any_l ()
    | & _45 : bool = any_l ()
    | & _47 : usize = any_l ()
    | & _48 : usize = any_l ()
    | & _49 : bool = any_l ()
    | & _50 : () = any_l ()
    | & _51 : borrowed (slice int32) = any_l ()
    | & _52 : usize = any_l ()
    | & old_14_0 : Snapshot.snap_ty (borrowed (slice int32)) = any_l ()
    | & old_6_0 : Snapshot.snap_ty (borrowed (slice int32)) = any_l () ]
    
    [ return' (result:())-> {[@expl:postcondition] [%#sinsertion_sort19] sorted'0 (view'2 array.final)}
      {[@expl:postcondition] [%#sinsertion_sort18] permutation_of'0 (view'0 array) (view'2 array.final)}
      (! return' {result}) ]
    
end<|MERGE_RESOLUTION|>--- conflicted
+++ resolved
@@ -24,13 +24,8 @@
   let%span srange22 = "../../../creusot-contracts/src/std/iter/range.rs" 22 8 28 9
   let%span smodel23 = "../../../creusot-contracts/src/model.rs" 106 8 106 22
   let%span sinsertion_sort24 = "insertion_sort.rs" 7 4 9 5
-<<<<<<< HEAD
   let%span ssnapshot25 = "../../../creusot-contracts/src/snapshot.rs" 26 20 26 39
-  let%span sseq26 = "../../../creusot-contracts/src/logic/seq.rs" 154 8 154 37
-=======
-  let%span ssnapshot25 = "../../../creusot-contracts/src/snapshot.rs" 27 20 27 39
-  let%span sseq26 = "../../../creusot-contracts/src/logic/seq.rs" 181 8 181 37
->>>>>>> 2c8506fb
+  let%span sseq26 = "../../../creusot-contracts/src/logic/seq.rs" 170 8 170 37
   let%span siter27 = "../../../creusot-contracts/src/std/iter.rs" 107 26 110 17
   let%span sops28 = "../../../creusot-contracts/src/logic/ops.rs" 42 8 42 31
   let%span sops29 = "../../../creusot-contracts/src/logic/ops.rs" 53 8 53 32
