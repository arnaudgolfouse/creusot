--- conflicted
+++ resolved
@@ -17,19 +17,11 @@
     goto BB0
   }
   BB0 {
-<<<<<<< HEAD
-    [#"../loop.rs" 4 16 4 18] a <- ([#"../loop.rs" 4 16 4 18] [#"../loop.rs" 4 16 4 18] (10 : int32));
-    [#"../loop.rs" 5 12 5 18] b <- Borrow.borrow_mut a;
-    [#"../loop.rs" 5 12 5 18] a <-  ^ b;
-    [#"../loop.rs" 6 4 6 10] b <- { b with current = ([#"../loop.rs" 6 4 6 10] [#"../loop.rs" 6 9 6 10] (5 : int32)) };
-    assume { Resolve0.resolve b };
-=======
     a <- ([#"../loop.rs" 4 16 4 18] [#"../loop.rs" 4 16 4 18] (10 : int32));
     b <- Borrow.borrow_mut a;
     a <-  ^ b;
     b <- { b with current = ([#"../loop.rs" 6 9 6 10] [#"../loop.rs" 6 9 6 10] (5 : int32)) };
     assume { resolve0 b };
->>>>>>> 62b454c8
     goto BB1
   }
   BB1 {
@@ -42,7 +34,7 @@
       end
   }
   BB3 {
-    [#"../loop.rs" 3 11 13 1] _0 <- ([#"../loop.rs" 3 11 13 1] ());
+    _0 <- ([#"../loop.rs" 3 11 13 1] ());
     return _0
   }
   BB4 {
