--- conflicted
+++ resolved
@@ -17,21 +17,12 @@
     goto BB0
   }
   BB0 {
-<<<<<<< HEAD
-    [#"../prophecy.rs" 4 16 4 17] x <- ([#"../prophecy.rs" 4 16 4 17] [#"../prophecy.rs" 4 16 4 17] (0 : int32));
-    [#"../prophecy.rs" 5 12 5 18] y <- Borrow.borrow_mut x;
-    [#"../prophecy.rs" 5 12 5 18] x <-  ^ y;
-    [#"../prophecy.rs" 9 4 9 10] y <- { y with current = ([#"../prophecy.rs" 9 4 9 10] [#"../prophecy.rs" 9 9 9 10] (5 : int32)) };
-    assume { Resolve0.resolve y };
-    [#"../prophecy.rs" 3 11 10 1] _0 <- ([#"../prophecy.rs" 3 11 10 1] ());
-=======
     x <- ([#"../prophecy.rs" 4 16 4 17] [#"../prophecy.rs" 4 16 4 17] (0 : int32));
     y <- Borrow.borrow_mut x;
     x <-  ^ y;
     y <- { y with current = ([#"../prophecy.rs" 9 9 9 10] [#"../prophecy.rs" 9 9 9 10] (5 : int32)) };
     assume { resolve0 y };
     _0 <- ([#"../prophecy.rs" 3 11 10 1] ());
->>>>>>> 62b454c8
     return _0
   }
   
