
module C06MapPrecond_Map_Type
  type item0
  use seq.Seq
  use prelude.Ghost
  type t_map 'i 'b 'f 'proj0 =
    | C_Map 'i 'f (Ghost.ghost_ty (Seq.seq 'proj0))
    
  let function map_produced (self : t_map 'i 'b 'f 'proj0) : Ghost.ghost_ty (Seq.seq 'proj0)
   = [@vc:do_not_keep_trace] [@vc:sp]
    match self with
      | C_Map _ _ a -> a
      end
  let function map_iter (self : t_map 'i 'b 'f 'proj0) : 'i = [@vc:do_not_keep_trace] [@vc:sp]
    match self with
      | C_Map a _ _ -> a
      end
  let function map_func (self : t_map 'i 'b 'f 'proj0) : 'f = [@vc:do_not_keep_trace] [@vc:sp]
    match self with
      | C_Map _ a _ -> a
      end
end
module C06MapPrecond_Impl1_PreservationInv_Impl
  type i
  type b
  type f
  type item0
  use seq.Seq
  use prelude.Ghost
  predicate invariant6 (self : (item0, Ghost.ghost_ty (Seq.seq item0)))
  val invariant6 (self : (item0, Ghost.ghost_ty (Seq.seq item0))) : bool
    ensures { result = invariant6 self }
    
  predicate inv6 (_x : (item0, Ghost.ghost_ty (Seq.seq item0)))
  val inv6 (_x : (item0, Ghost.ghost_ty (Seq.seq item0))) : bool
    ensures { result = inv6 _x }
    
  axiom inv6 : forall x : (item0, Ghost.ghost_ty (Seq.seq item0)) . inv6 x = true
  predicate resolve0 (self : f)
  val resolve0 (self : f) : bool
    ensures { result = resolve0 self }
    
  use prelude.Borrow
  predicate postcondition_mut0 (self : borrowed f) (_2 : (item0, Ghost.ghost_ty (Seq.seq item0))) (_3 : b)
  val postcondition_mut0 (self : borrowed f) (_2 : (item0, Ghost.ghost_ty (Seq.seq item0))) (_3 : b) : bool
    ensures { result = postcondition_mut0 self _2 _3 }
    
  predicate inv4 (_x : borrowed f)
  val inv4 (_x : borrowed f) : bool
    ensures { result = inv4 _x }
    
  predicate postcondition_once0 (self : f) (_2 : (item0, Ghost.ghost_ty (Seq.seq item0))) (_3 : b)
  val postcondition_once0 (self : f) (_2 : (item0, Ghost.ghost_ty (Seq.seq item0))) (_3 : b) : bool
    ensures { result = postcondition_once0 self _2 _3 }
    
  predicate inv3 (_x : b)
  val inv3 (_x : b) : bool
    ensures { result = inv3 _x }
    
  predicate inv1 (_x : f)
  val inv1 (_x : f) : bool
    ensures { result = inv1 _x }
    
  function fn_mut_once0 (self : f) (args : (item0, Ghost.ghost_ty (Seq.seq item0))) (res : b) : ()
  val fn_mut_once0 (self : f) (args : (item0, Ghost.ghost_ty (Seq.seq item0))) (res : b) : ()
    requires {[#"../../../../../creusot-contracts/src/std/ops.rs" 123 19 123 23] inv1 self}
    requires {[#"../../../../../creusot-contracts/src/std/ops.rs" 123 25 123 29] inv6 args}
    requires {[#"../../../../../creusot-contracts/src/std/ops.rs" 123 37 123 40] inv3 res}
    ensures { result = fn_mut_once0 self args res }
    
  axiom fn_mut_once0_spec : forall self : f, args : (item0, Ghost.ghost_ty (Seq.seq item0)), res : b . ([#"../../../../../creusot-contracts/src/std/ops.rs" 123 19 123 23] inv1 self) -> ([#"../../../../../creusot-contracts/src/std/ops.rs" 123 25 123 29] inv6 args) -> ([#"../../../../../creusot-contracts/src/std/ops.rs" 123 37 123 40] inv3 res) -> ([#"../../../../../creusot-contracts/src/std/ops.rs" 122 14 122 135] postcondition_once0 self args res = (exists s : borrowed f . inv4 s /\  * s = self /\ postcondition_mut0 s args res /\ resolve0 ( ^ s)))
  predicate unnest0 (self : f) (_2 : f)
  val unnest0 (self : f) (_2 : f) : bool
    ensures { result = unnest0 self _2 }
    
  function unnest_trans0 (self : f) (b : f) (c : f) : ()
  val unnest_trans0 (self : f) (b : f) (c : f) : ()
    requires {[#"../../../../../creusot-contracts/src/std/ops.rs" 114 15 114 29] unnest0 self b}
    requires {[#"../../../../../creusot-contracts/src/std/ops.rs" 115 15 115 26] unnest0 b c}
    requires {[#"../../../../../creusot-contracts/src/std/ops.rs" 117 20 117 24] inv1 self}
    requires {[#"../../../../../creusot-contracts/src/std/ops.rs" 117 26 117 27] inv1 b}
    requires {[#"../../../../../creusot-contracts/src/std/ops.rs" 117 35 117 36] inv1 c}
    ensures { result = unnest_trans0 self b c }
    
  axiom unnest_trans0_spec : forall self : f, b : f, c : f . ([#"../../../../../creusot-contracts/src/std/ops.rs" 114 15 114 29] unnest0 self b) -> ([#"../../../../../creusot-contracts/src/std/ops.rs" 115 15 115 26] unnest0 b c) -> ([#"../../../../../creusot-contracts/src/std/ops.rs" 117 20 117 24] inv1 self) -> ([#"../../../../../creusot-contracts/src/std/ops.rs" 117 26 117 27] inv1 b) -> ([#"../../../../../creusot-contracts/src/std/ops.rs" 117 35 117 36] inv1 c) -> ([#"../../../../../creusot-contracts/src/std/ops.rs" 116 14 116 28] unnest0 self c)
  function unnest_refl0 (self : f) : ()
  val unnest_refl0 (self : f) : ()
    requires {[#"../../../../../creusot-contracts/src/std/ops.rs" 110 19 110 23] inv1 self}
    ensures { result = unnest_refl0 self }
    
  axiom unnest_refl0_spec : forall self : f . ([#"../../../../../creusot-contracts/src/std/ops.rs" 110 19 110 23] inv1 self) -> ([#"../../../../../creusot-contracts/src/std/ops.rs" 109 14 109 31] unnest0 self self)
  function postcondition_mut_unnest0 (self : borrowed f) (args : (item0, Ghost.ghost_ty (Seq.seq item0))) (res : b) : ()
  val postcondition_mut_unnest0 (self : borrowed f) (args : (item0, Ghost.ghost_ty (Seq.seq item0))) (res : b) : ()
    requires {[#"../../../../../creusot-contracts/src/std/ops.rs" 103 15 103 48] postcondition_mut0 self args res}
    requires {[#"../../../../../creusot-contracts/src/std/ops.rs" 105 37 105 41] inv4 self}
    requires {[#"../../../../../creusot-contracts/src/std/ops.rs" 105 43 105 47] inv6 args}
    requires {[#"../../../../../creusot-contracts/src/std/ops.rs" 105 55 105 58] inv3 res}
    ensures { result = postcondition_mut_unnest0 self args res }
    
  axiom postcondition_mut_unnest0_spec : forall self : borrowed f, args : (item0, Ghost.ghost_ty (Seq.seq item0)), res : b . ([#"../../../../../creusot-contracts/src/std/ops.rs" 103 15 103 48] postcondition_mut0 self args res) -> ([#"../../../../../creusot-contracts/src/std/ops.rs" 105 37 105 41] inv4 self) -> ([#"../../../../../creusot-contracts/src/std/ops.rs" 105 43 105 47] inv6 args) -> ([#"../../../../../creusot-contracts/src/std/ops.rs" 105 55 105 58] inv3 res) -> ([#"../../../../../creusot-contracts/src/std/ops.rs" 104 14 104 35] unnest0 ( * self) ( ^ self))
  predicate invariant5 (self : item0)
  val invariant5 (self : item0) : bool
    ensures { result = invariant5 self }
    
  predicate inv5 (_x : item0)
  val inv5 (_x : item0) : bool
    ensures { result = inv5 _x }
    
  axiom inv5 : forall x : item0 . inv5 x = true
  predicate invariant4 (self : borrowed f)
  val invariant4 (self : borrowed f) : bool
    ensures { result = invariant4 self }
    
  axiom inv4 : forall x : borrowed f . inv4 x = true
  predicate invariant3 (self : b)
  val invariant3 (self : b) : bool
    ensures { result = invariant3 self }
    
  axiom inv3 : forall x : b . inv3 x = true
  use seq.Seq
  predicate inv2 (_x : Seq.seq item0)
  val inv2 (_x : Seq.seq item0) : bool
    ensures { result = inv2 _x }
    
  predicate inv0 (_x : i)
  val inv0 (_x : i) : bool
    ensures { result = inv0 _x }
    
  predicate produces0 [#"../common.rs" 8 4 8 65] (self : i) (visited : Seq.seq item0) (o : i)
  val produces0 [#"../common.rs" 8 4 8 65] (self : i) (visited : Seq.seq item0) (o : i) : bool
    ensures { result = produces0 self visited o }
    
  function produces_trans0 [#"../common.rs" 21 4 21 91] (a : i) (ab : Seq.seq item0) (b : i) (bc : Seq.seq item0) (c : i) : ()
    
  val produces_trans0 [#"../common.rs" 21 4 21 91] (a : i) (ab : Seq.seq item0) (b : i) (bc : Seq.seq item0) (c : i) : ()
    requires {[#"../common.rs" 18 15 18 32] produces0 a ab b}
    requires {[#"../common.rs" 19 15 19 32] produces0 b bc c}
    requires {[#"../common.rs" 21 22 21 23] inv0 a}
    requires {[#"../common.rs" 21 31 21 33] inv2 ab}
    requires {[#"../common.rs" 21 52 21 53] inv0 b}
    requires {[#"../common.rs" 21 61 21 63] inv2 bc}
    requires {[#"../common.rs" 21 82 21 83] inv0 c}
    ensures { result = produces_trans0 a ab b bc c }
    
  axiom produces_trans0_spec : forall a : i, ab : Seq.seq item0, b : i, bc : Seq.seq item0, c : i . ([#"../common.rs" 18 15 18 32] produces0 a ab b) -> ([#"../common.rs" 19 15 19 32] produces0 b bc c) -> ([#"../common.rs" 21 22 21 23] inv0 a) -> ([#"../common.rs" 21 31 21 33] inv2 ab) -> ([#"../common.rs" 21 52 21 53] inv0 b) -> ([#"../common.rs" 21 61 21 63] inv2 bc) -> ([#"../common.rs" 21 82 21 83] inv0 c) -> ([#"../common.rs" 20 14 20 42] produces0 a (Seq.(++) ab bc) c)
  use seq.Seq
  function produces_refl0 [#"../common.rs" 15 4 15 27] (self : i) : ()
  val produces_refl0 [#"../common.rs" 15 4 15 27] (self : i) : ()
    requires {[#"../common.rs" 15 21 15 25] inv0 self}
    ensures { result = produces_refl0 self }
    
  axiom produces_refl0_spec : forall self : i . ([#"../common.rs" 15 21 15 25] inv0 self) -> ([#"../common.rs" 14 14 14 45] produces0 self (Seq.empty ) self)
  predicate invariant2 (self : Seq.seq item0)
  val invariant2 (self : Seq.seq item0) : bool
    ensures { result = invariant2 self }
    
  axiom inv2 : forall x : Seq.seq item0 . inv2 x = true
  predicate invariant1 (self : f)
  val invariant1 (self : f) : bool
    ensures { result = invariant1 self }
    
  axiom inv1 : forall x : f . inv1 x = true
  predicate invariant0 (self : i)
  val invariant0 (self : i) : bool
    ensures { result = invariant0 self }
    
  axiom inv0 : forall x : i . inv0 x = true
  predicate precondition0 (self : f) (_2 : (item0, Ghost.ghost_ty (Seq.seq item0)))
  val precondition0 (self : f) (_2 : (item0, Ghost.ghost_ty (Seq.seq item0))) : bool
    ensures { result = precondition0 self _2 }
    
  use prelude.Ghost
  use seq.Seq
  predicate preservation0 [#"../06_map_precond.rs" 105 4 105 45] (iter : i) (func : f) =
    [#"../06_map_precond.rs" 106 8 113 9] forall i : i . forall b : b . forall f : borrowed f . forall e2 : item0 . forall e1 : item0 . forall s : Seq.seq item0 . inv0 i -> inv3 b -> inv4 f -> inv5 e2 -> inv5 e1 -> inv2 s -> unnest0 func ( * f) -> produces0 iter (Seq.snoc (Seq.snoc s e1) e2) i -> precondition0 ( * f) (e1, Ghost.new s) -> postcondition_mut0 f (e1, Ghost.new s) b -> precondition0 ( ^ f) (e2, Ghost.new (Seq.snoc s e1))
  val preservation0 [#"../06_map_precond.rs" 105 4 105 45] (iter : i) (func : f) : bool
    ensures { result = preservation0 iter func }
    
  let rec ghost predicate preservation_inv [#"../06_map_precond.rs" 93 4 93 73] (iter : i) (func : f) (produced : Seq.seq item0)
    requires {[#"../06_map_precond.rs" 93 24 93 28] inv0 iter}
    requires {[#"../06_map_precond.rs" 93 33 93 37] inv1 func}
    requires {[#"../06_map_precond.rs" 93 42 93 50] inv2 produced}
    ensures { [#"../06_map_precond.rs" 92 4 92 83] produced = Seq.empty  -> result = preservation0 iter func }
    
   = [@vc:do_not_keep_trace] [@vc:sp]
    [#"../06_map_precond.rs" 94 8 101 9] pure {forall i : i . forall b : b . forall f : borrowed f . forall e2 : item0 . forall e1 : item0 . forall s : Seq.seq item0 . inv0 i -> inv3 b -> inv4 f -> inv5 e2 -> inv5 e1 -> inv2 s -> unnest0 func ( * f) -> produces0 iter (Seq.snoc (Seq.snoc s e1) e2) i -> precondition0 ( * f) (e1, Ghost.new (Seq.(++) produced s)) -> postcondition_mut0 f (e1, Ghost.new (Seq.(++) produced s)) b -> precondition0 ( ^ f) (e2, Ghost.new (Seq.snoc (Seq.(++) produced s) e1))}
end
module C06MapPrecond_Impl0_ProducesRefl_Impl
  type i
  type b
  type f
  type item0
  predicate invariant10 (self : item0)
  val invariant10 (self : item0) : bool
    ensures { result = invariant10 self }
    
  predicate inv10 (_x : item0)
  val inv10 (_x : item0) : bool
    ensures { result = inv10 _x }
    
  axiom inv10 : forall x : item0 . inv10 x = true
  use prelude.Borrow
  predicate invariant9 (self : borrowed i)
  val invariant9 (self : borrowed i) : bool
    ensures { result = invariant9 self }
    
  predicate inv9 (_x : borrowed i)
  val inv9 (_x : borrowed i) : bool
    ensures { result = inv9 _x }
    
  axiom inv9 : forall x : borrowed i . inv9 x = true
  predicate invariant8 (self : b)
  val invariant8 (self : b) : bool
    ensures { result = invariant8 self }
    
  predicate inv8 (_x : b)
  val inv8 (_x : b) : bool
    ensures { result = inv8 _x }
    
  axiom inv8 : forall x : b . inv8 x = true
  use seq.Seq
  use prelude.Ghost
  predicate invariant7 (self : (item0, Ghost.ghost_ty (Seq.seq item0)))
  val invariant7 (self : (item0, Ghost.ghost_ty (Seq.seq item0))) : bool
    ensures { result = invariant7 self }
    
  predicate inv7 (_x : (item0, Ghost.ghost_ty (Seq.seq item0)))
  val inv7 (_x : (item0, Ghost.ghost_ty (Seq.seq item0))) : bool
    ensures { result = inv7 _x }
    
  axiom inv7 : forall x : (item0, Ghost.ghost_ty (Seq.seq item0)) . inv7 x = true
  predicate invariant6 (self : borrowed f)
  val invariant6 (self : borrowed f) : bool
    ensures { result = invariant6 self }
    
  predicate inv6 (_x : borrowed f)
  val inv6 (_x : borrowed f) : bool
    ensures { result = inv6 _x }
    
  axiom inv6 : forall x : borrowed f . inv6 x = true
  predicate invariant5 (self : Ghost.ghost_ty (Seq.seq item0))
  val invariant5 (self : Ghost.ghost_ty (Seq.seq item0)) : bool
    ensures { result = invariant5 self }
    
  predicate inv5 (_x : Ghost.ghost_ty (Seq.seq item0))
  val inv5 (_x : Ghost.ghost_ty (Seq.seq item0)) : bool
    ensures { result = inv5 _x }
    
  axiom inv5 : forall x : Ghost.ghost_ty (Seq.seq item0) . inv5 x = true
  predicate invariant4 (self : f)
  val invariant4 (self : f) : bool
    ensures { result = invariant4 self }
    
  predicate inv4 (_x : f)
  val inv4 (_x : f) : bool
    ensures { result = inv4 _x }
    
  axiom inv4 : forall x : f . inv4 x = true
  predicate invariant3 (self : i)
  val invariant3 (self : i) : bool
    ensures { result = invariant3 self }
    
  predicate inv3 (_x : i)
  val inv3 (_x : i) : bool
    ensures { result = inv3 _x }
    
  axiom inv3 : forall x : i . inv3 x = true
  predicate invariant2 (self : Seq.seq (borrowed f))
  val invariant2 (self : Seq.seq (borrowed f)) : bool
    ensures { result = invariant2 self }
    
  predicate inv2 (_x : Seq.seq (borrowed f))
  val inv2 (_x : Seq.seq (borrowed f)) : bool
    ensures { result = inv2 _x }
    
  axiom inv2 : forall x : Seq.seq (borrowed f) . inv2 x = true
  predicate invariant1 (self : Seq.seq item0)
  val invariant1 (self : Seq.seq item0) : bool
    ensures { result = invariant1 self }
    
  predicate inv1 (_x : Seq.seq item0)
  val inv1 (_x : Seq.seq item0) : bool
    ensures { result = inv1 _x }
    
  axiom inv1 : forall x : Seq.seq item0 . inv1 x = true
  predicate resolve0 (self : f)
  val resolve0 (self : f) : bool
    ensures { result = resolve0 self }
    
  predicate postcondition_mut0 (self : borrowed f) (_2 : (item0, Ghost.ghost_ty (Seq.seq item0))) (_3 : b)
  val postcondition_mut0 (self : borrowed f) (_2 : (item0, Ghost.ghost_ty (Seq.seq item0))) (_3 : b) : bool
    ensures { result = postcondition_mut0 self _2 _3 }
    
  predicate postcondition_once0 (self : f) (_2 : (item0, Ghost.ghost_ty (Seq.seq item0))) (_3 : b)
  val postcondition_once0 (self : f) (_2 : (item0, Ghost.ghost_ty (Seq.seq item0))) (_3 : b) : bool
    ensures { result = postcondition_once0 self _2 _3 }
    
  function fn_mut_once0 (self : f) (args : (item0, Ghost.ghost_ty (Seq.seq item0))) (res : b) : ()
  val fn_mut_once0 (self : f) (args : (item0, Ghost.ghost_ty (Seq.seq item0))) (res : b) : ()
    requires {[#"../../../../../creusot-contracts/src/std/ops.rs" 123 19 123 23] inv4 self}
    requires {[#"../../../../../creusot-contracts/src/std/ops.rs" 123 25 123 29] inv7 args}
    requires {[#"../../../../../creusot-contracts/src/std/ops.rs" 123 37 123 40] inv8 res}
    ensures { result = fn_mut_once0 self args res }
    
  axiom fn_mut_once0_spec : forall self : f, args : (item0, Ghost.ghost_ty (Seq.seq item0)), res : b . ([#"../../../../../creusot-contracts/src/std/ops.rs" 123 19 123 23] inv4 self) -> ([#"../../../../../creusot-contracts/src/std/ops.rs" 123 25 123 29] inv7 args) -> ([#"../../../../../creusot-contracts/src/std/ops.rs" 123 37 123 40] inv8 res) -> ([#"../../../../../creusot-contracts/src/std/ops.rs" 122 14 122 135] postcondition_once0 self args res = (exists s : borrowed f . inv6 s /\  * s = self /\ postcondition_mut0 s args res /\ resolve0 ( ^ s)))
  predicate unnest0 (self : f) (_2 : f)
  val unnest0 (self : f) (_2 : f) : bool
    ensures { result = unnest0 self _2 }
    
  function unnest_trans0 (self : f) (b : f) (c : f) : ()
  val unnest_trans0 (self : f) (b : f) (c : f) : ()
    requires {[#"../../../../../creusot-contracts/src/std/ops.rs" 114 15 114 29] unnest0 self b}
    requires {[#"../../../../../creusot-contracts/src/std/ops.rs" 115 15 115 26] unnest0 b c}
    requires {[#"../../../../../creusot-contracts/src/std/ops.rs" 117 20 117 24] inv4 self}
    requires {[#"../../../../../creusot-contracts/src/std/ops.rs" 117 26 117 27] inv4 b}
    requires {[#"../../../../../creusot-contracts/src/std/ops.rs" 117 35 117 36] inv4 c}
    ensures { result = unnest_trans0 self b c }
    
  axiom unnest_trans0_spec : forall self : f, b : f, c : f . ([#"../../../../../creusot-contracts/src/std/ops.rs" 114 15 114 29] unnest0 self b) -> ([#"../../../../../creusot-contracts/src/std/ops.rs" 115 15 115 26] unnest0 b c) -> ([#"../../../../../creusot-contracts/src/std/ops.rs" 117 20 117 24] inv4 self) -> ([#"../../../../../creusot-contracts/src/std/ops.rs" 117 26 117 27] inv4 b) -> ([#"../../../../../creusot-contracts/src/std/ops.rs" 117 35 117 36] inv4 c) -> ([#"../../../../../creusot-contracts/src/std/ops.rs" 116 14 116 28] unnest0 self c)
  function unnest_refl0 (self : f) : ()
  val unnest_refl0 (self : f) : ()
    requires {[#"../../../../../creusot-contracts/src/std/ops.rs" 110 19 110 23] inv4 self}
    ensures { result = unnest_refl0 self }
    
  axiom unnest_refl0_spec : forall self : f . ([#"../../../../../creusot-contracts/src/std/ops.rs" 110 19 110 23] inv4 self) -> ([#"../../../../../creusot-contracts/src/std/ops.rs" 109 14 109 31] unnest0 self self)
  function postcondition_mut_unnest0 (self : borrowed f) (args : (item0, Ghost.ghost_ty (Seq.seq item0))) (res : b) : ()
  val postcondition_mut_unnest0 (self : borrowed f) (args : (item0, Ghost.ghost_ty (Seq.seq item0))) (res : b) : ()
    requires {[#"../../../../../creusot-contracts/src/std/ops.rs" 103 15 103 48] postcondition_mut0 self args res}
    requires {[#"../../../../../creusot-contracts/src/std/ops.rs" 105 37 105 41] inv6 self}
    requires {[#"../../../../../creusot-contracts/src/std/ops.rs" 105 43 105 47] inv7 args}
    requires {[#"../../../../../creusot-contracts/src/std/ops.rs" 105 55 105 58] inv8 res}
    ensures { result = postcondition_mut_unnest0 self args res }
    
  axiom postcondition_mut_unnest0_spec : forall self : borrowed f, args : (item0, Ghost.ghost_ty (Seq.seq item0)), res : b . ([#"../../../../../creusot-contracts/src/std/ops.rs" 103 15 103 48] postcondition_mut0 self args res) -> ([#"../../../../../creusot-contracts/src/std/ops.rs" 105 37 105 41] inv6 self) -> ([#"../../../../../creusot-contracts/src/std/ops.rs" 105 43 105 47] inv7 args) -> ([#"../../../../../creusot-contracts/src/std/ops.rs" 105 55 105 58] inv8 res) -> ([#"../../../../../creusot-contracts/src/std/ops.rs" 104 14 104 35] unnest0 ( * self) ( ^ self))
  use seq.Seq
  predicate produces1 [#"../common.rs" 8 4 8 65] (self : i) (visited : Seq.seq item0) (o : i)
  val produces1 [#"../common.rs" 8 4 8 65] (self : i) (visited : Seq.seq item0) (o : i) : bool
    ensures { result = produces1 self visited o }
    
  function produces_trans0 [#"../common.rs" 21 4 21 91] (a : i) (ab : Seq.seq item0) (b : i) (bc : Seq.seq item0) (c : i) : ()
    
  val produces_trans0 [#"../common.rs" 21 4 21 91] (a : i) (ab : Seq.seq item0) (b : i) (bc : Seq.seq item0) (c : i) : ()
    requires {[#"../common.rs" 18 15 18 32] produces1 a ab b}
    requires {[#"../common.rs" 19 15 19 32] produces1 b bc c}
    requires {[#"../common.rs" 21 22 21 23] inv3 a}
    requires {[#"../common.rs" 21 31 21 33] inv1 ab}
    requires {[#"../common.rs" 21 52 21 53] inv3 b}
    requires {[#"../common.rs" 21 61 21 63] inv1 bc}
    requires {[#"../common.rs" 21 82 21 83] inv3 c}
    ensures { result = produces_trans0 a ab b bc c }
    
  axiom produces_trans0_spec : forall a : i, ab : Seq.seq item0, b : i, bc : Seq.seq item0, c : i . ([#"../common.rs" 18 15 18 32] produces1 a ab b) -> ([#"../common.rs" 19 15 19 32] produces1 b bc c) -> ([#"../common.rs" 21 22 21 23] inv3 a) -> ([#"../common.rs" 21 31 21 33] inv1 ab) -> ([#"../common.rs" 21 52 21 53] inv3 b) -> ([#"../common.rs" 21 61 21 63] inv1 bc) -> ([#"../common.rs" 21 82 21 83] inv3 c) -> ([#"../common.rs" 20 14 20 42] produces1 a (Seq.(++) ab bc) c)
  use seq.Seq
  function produces_refl0 [#"../common.rs" 15 4 15 27] (self : i) : ()
  val produces_refl0 [#"../common.rs" 15 4 15 27] (self : i) : ()
    requires {[#"../common.rs" 15 21 15 25] inv3 self}
    ensures { result = produces_refl0 self }
    
  axiom produces_refl0_spec : forall self : i . ([#"../common.rs" 15 21 15 25] inv3 self) -> ([#"../common.rs" 14 14 14 45] produces1 self (Seq.empty ) self)
  predicate precondition0 (self : f) (_2 : (item0, Ghost.ghost_ty (Seq.seq item0)))
  val precondition0 (self : f) (_2 : (item0, Ghost.ghost_ty (Seq.seq item0))) : bool
    ensures { result = precondition0 self _2 }
    
  use prelude.Ghost
  use seq.Seq
  predicate next_precondition0 [#"../06_map_precond.rs" 83 4 83 74] (iter : i) (func : f) (produced : Seq.seq item0) =
    [#"../06_map_precond.rs" 84 8 88 9] forall i : i . forall e : item0 . inv3 i -> inv10 e -> produces1 iter (Seq.singleton e) i -> precondition0 func (e, Ghost.new produced)
  val next_precondition0 [#"../06_map_precond.rs" 83 4 83 74] (iter : i) (func : f) (produced : Seq.seq item0) : bool
    ensures { result = next_precondition0 iter func produced }
    
  use seq.Seq
  predicate preservation0 [#"../06_map_precond.rs" 105 4 105 45] (iter : i) (func : f) =
    [#"../06_map_precond.rs" 106 8 113 9] forall i : i . forall b : b . forall f : borrowed f . forall e2 : item0 . forall e1 : item0 . forall s : Seq.seq item0 . inv3 i -> inv8 b -> inv6 f -> inv10 e2 -> inv10 e1 -> inv1 s -> unnest0 func ( * f) -> produces1 iter (Seq.snoc (Seq.snoc s e1) e2) i -> precondition0 ( * f) (e1, Ghost.new s) -> postcondition_mut0 f (e1, Ghost.new s) b -> precondition0 ( ^ f) (e2, Ghost.new (Seq.snoc s e1))
  val preservation0 [#"../06_map_precond.rs" 105 4 105 45] (iter : i) (func : f) : bool
    ensures { result = preservation0 iter func }
    
  predicate preservation_inv0 [#"../06_map_precond.rs" 93 4 93 73] (iter : i) (func : f) (produced : Seq.seq item0) =
    [#"../06_map_precond.rs" 94 8 101 9] forall i : i . forall b : b . forall f : borrowed f . forall e2 : item0 . forall e1 : item0 . forall s : Seq.seq item0 . inv3 i -> inv8 b -> inv6 f -> inv10 e2 -> inv10 e1 -> inv1 s -> unnest0 func ( * f) -> produces1 iter (Seq.snoc (Seq.snoc s e1) e2) i -> precondition0 ( * f) (e1, Ghost.new (Seq.(++) produced s)) -> postcondition_mut0 f (e1, Ghost.new (Seq.(++) produced s)) b -> precondition0 ( ^ f) (e2, Ghost.new (Seq.snoc (Seq.(++) produced s) e1))
  val preservation_inv0 [#"../06_map_precond.rs" 93 4 93 73] (iter : i) (func : f) (produced : Seq.seq item0) : bool
    requires {[#"../06_map_precond.rs" 93 24 93 28] inv3 iter}
    requires {[#"../06_map_precond.rs" 93 33 93 37] inv4 func}
    requires {[#"../06_map_precond.rs" 93 42 93 50] inv1 produced}
    ensures { result = preservation_inv0 iter func produced }
    
  axiom preservation_inv0_spec : forall iter : i, func : f, produced : Seq.seq item0 . ([#"../06_map_precond.rs" 93 24 93 28] inv3 iter) -> ([#"../06_map_precond.rs" 93 33 93 37] inv4 func) -> ([#"../06_map_precond.rs" 93 42 93 50] inv1 produced) -> ([#"../06_map_precond.rs" 92 4 92 83] produced = Seq.empty  -> preservation_inv0 iter func produced = preservation0 iter func)
  use prelude.Ghost
  predicate completed0 [#"../common.rs" 11 4 11 36] (self : borrowed i)
  val completed0 [#"../common.rs" 11 4 11 36] (self : borrowed i) : bool
    ensures { result = completed0 self }
    
  predicate reinitialize0 [#"../06_map_precond.rs" 117 4 117 29] (_1 : ()) =
    [#"../06_map_precond.rs" 118 8 123 9] forall func : f . forall iter : borrowed i . inv4 func -> inv9 iter -> completed0 iter -> next_precondition0 ( ^ iter) func (Seq.empty ) /\ preservation0 ( ^ iter) func
  val reinitialize0 [#"../06_map_precond.rs" 117 4 117 29] (_1 : ()) : bool
    ensures { result = reinitialize0 _1 }
    
  use C06MapPrecond_Map_Type as C06MapPrecond_Map_Type
  predicate invariant0 [#"../06_map_precond.rs" 157 4 157 30] (self : C06MapPrecond_Map_Type.t_map i b f item0) =
    [#"../06_map_precond.rs" 159 12 161 73] reinitialize0 () /\ preservation_inv0 (C06MapPrecond_Map_Type.map_iter self) (C06MapPrecond_Map_Type.map_func self) (Ghost.inner (C06MapPrecond_Map_Type.map_produced self)) /\ next_precondition0 (C06MapPrecond_Map_Type.map_iter self) (C06MapPrecond_Map_Type.map_func self) (Ghost.inner (C06MapPrecond_Map_Type.map_produced self))
  val invariant0 [#"../06_map_precond.rs" 157 4 157 30] (self : C06MapPrecond_Map_Type.t_map i b f item0) : bool
    ensures { result = invariant0 self }
    
  predicate inv0 (_x : C06MapPrecond_Map_Type.t_map i b f item0)
  val inv0 (_x : C06MapPrecond_Map_Type.t_map i b f item0) : bool
    ensures { result = inv0 _x }
    
  axiom inv0 : forall x : C06MapPrecond_Map_Type.t_map i b f item0 . inv0 x = (invariant0 x /\ match x with
    | C06MapPrecond_Map_Type.C_Map iter func produced -> true
    end)
  use seq.Seq
  use seq_ext.SeqExt
  use seq.Seq
  use seq.Seq
  use prelude.Int
  use seq.Seq
  use prelude.Ghost
  use seq.Seq
  use seq.Seq
  predicate produces0 [@inline:trivial] [#"../06_map_precond.rs" 43 4 43 67] (self : C06MapPrecond_Map_Type.t_map i b f item0) (visited : Seq.seq b) (succ : C06MapPrecond_Map_Type.t_map i b f item0)
    
   =
    [#"../06_map_precond.rs" 44 8 56 9] unnest0 (C06MapPrecond_Map_Type.map_func self) (C06MapPrecond_Map_Type.map_func succ) /\ (exists s : Seq.seq item0 . inv1 s /\ Seq.length s = Seq.length visited /\ produces1 (C06MapPrecond_Map_Type.map_iter self) s (C06MapPrecond_Map_Type.map_iter succ) /\ Ghost.inner (C06MapPrecond_Map_Type.map_produced succ) = Seq.(++) (Ghost.inner (C06MapPrecond_Map_Type.map_produced self)) s /\ (exists fs : Seq.seq (borrowed f) . inv2 fs /\ Seq.length fs = Seq.length visited /\ (forall i : int . 1 <= i /\ i < Seq.length fs ->  ^ Seq.get fs (i - 1) =  * Seq.get fs i) /\ (if Seq.length visited = 0 then
      C06MapPrecond_Map_Type.map_func self = C06MapPrecond_Map_Type.map_func succ
    else
       * Seq.get fs 0 = C06MapPrecond_Map_Type.map_func self /\  ^ Seq.get fs (Seq.length visited - 1) = C06MapPrecond_Map_Type.map_func succ
    ) /\ (forall i : int . 0 <= i /\ i < Seq.length visited -> unnest0 (C06MapPrecond_Map_Type.map_func self) ( * Seq.get fs i) /\ precondition0 ( * Seq.get fs i) (Seq.get s i, Ghost.new (Seq.(++) (Ghost.inner (C06MapPrecond_Map_Type.map_produced self)) (SeqExt.subsequence s 0 i))) /\ postcondition_mut0 (Seq.get fs i) (Seq.get s i, Ghost.new (Seq.(++) (Ghost.inner (C06MapPrecond_Map_Type.map_produced self)) (SeqExt.subsequence s 0 i))) (Seq.get visited i))))
  val produces0 [@inline:trivial] [#"../06_map_precond.rs" 43 4 43 67] (self : C06MapPrecond_Map_Type.t_map i b f item0) (visited : Seq.seq b) (succ : C06MapPrecond_Map_Type.t_map i b f item0) : bool
    ensures { result = produces0 self visited succ }
    
  use seq.Seq
  let rec ghost function produces_refl [#"../06_map_precond.rs" 31 4 31 26] (self : C06MapPrecond_Map_Type.t_map i b f item0) : ()
    requires {[#"../06_map_precond.rs" 31 21 31 25] inv0 self}
    ensures { [#"../06_map_precond.rs" 30 14 30 45] produces0 self (Seq.empty ) self }
    
   = [@vc:do_not_keep_trace] [@vc:sp]
    [#"../06_map_precond.rs" 28 4 28 10] ()
end
module C06MapPrecond_Impl0_ProducesTrans_Impl
  type i
  type b
  type f
  type item0
  predicate invariant11 (self : item0)
  val invariant11 (self : item0) : bool
    ensures { result = invariant11 self }
    
  predicate inv11 (_x : item0)
  val inv11 (_x : item0) : bool
    ensures { result = inv11 _x }
    
  axiom inv11 : forall x : item0 . inv11 x = true
  use prelude.Borrow
  predicate invariant10 (self : borrowed i)
  val invariant10 (self : borrowed i) : bool
    ensures { result = invariant10 self }
    
  predicate inv10 (_x : borrowed i)
  val inv10 (_x : borrowed i) : bool
    ensures { result = inv10 _x }
    
  axiom inv10 : forall x : borrowed i . inv10 x = true
  predicate invariant9 (self : b)
  val invariant9 (self : b) : bool
    ensures { result = invariant9 self }
    
  predicate inv9 (_x : b)
  val inv9 (_x : b) : bool
    ensures { result = inv9 _x }
    
  axiom inv9 : forall x : b . inv9 x = true
  use seq.Seq
  use prelude.Ghost
  predicate invariant8 (self : (item0, Ghost.ghost_ty (Seq.seq item0)))
  val invariant8 (self : (item0, Ghost.ghost_ty (Seq.seq item0))) : bool
    ensures { result = invariant8 self }
    
  predicate inv8 (_x : (item0, Ghost.ghost_ty (Seq.seq item0)))
  val inv8 (_x : (item0, Ghost.ghost_ty (Seq.seq item0))) : bool
    ensures { result = inv8 _x }
    
  axiom inv8 : forall x : (item0, Ghost.ghost_ty (Seq.seq item0)) . inv8 x = true
  predicate invariant7 (self : borrowed f)
  val invariant7 (self : borrowed f) : bool
    ensures { result = invariant7 self }
    
  predicate inv7 (_x : borrowed f)
  val inv7 (_x : borrowed f) : bool
    ensures { result = inv7 _x }
    
  axiom inv7 : forall x : borrowed f . inv7 x = true
  predicate invariant6 (self : Ghost.ghost_ty (Seq.seq item0))
  val invariant6 (self : Ghost.ghost_ty (Seq.seq item0)) : bool
    ensures { result = invariant6 self }
    
  predicate inv6 (_x : Ghost.ghost_ty (Seq.seq item0))
  val inv6 (_x : Ghost.ghost_ty (Seq.seq item0)) : bool
    ensures { result = inv6 _x }
    
  axiom inv6 : forall x : Ghost.ghost_ty (Seq.seq item0) . inv6 x = true
  predicate invariant5 (self : f)
  val invariant5 (self : f) : bool
    ensures { result = invariant5 self }
    
  predicate inv5 (_x : f)
  val inv5 (_x : f) : bool
    ensures { result = inv5 _x }
    
  axiom inv5 : forall x : f . inv5 x = true
  predicate invariant4 (self : i)
  val invariant4 (self : i) : bool
    ensures { result = invariant4 self }
    
  predicate inv4 (_x : i)
  val inv4 (_x : i) : bool
    ensures { result = inv4 _x }
    
  axiom inv4 : forall x : i . inv4 x = true
  predicate invariant3 (self : Seq.seq (borrowed f))
  val invariant3 (self : Seq.seq (borrowed f)) : bool
    ensures { result = invariant3 self }
    
  predicate inv3 (_x : Seq.seq (borrowed f))
  val inv3 (_x : Seq.seq (borrowed f)) : bool
    ensures { result = inv3 _x }
    
  axiom inv3 : forall x : Seq.seq (borrowed f) . inv3 x = true
  predicate invariant2 (self : Seq.seq item0)
  val invariant2 (self : Seq.seq item0) : bool
    ensures { result = invariant2 self }
    
  predicate inv2 (_x : Seq.seq item0)
  val inv2 (_x : Seq.seq item0) : bool
    ensures { result = inv2 _x }
    
  axiom inv2 : forall x : Seq.seq item0 . inv2 x = true
  predicate resolve0 (self : f)
  val resolve0 (self : f) : bool
    ensures { result = resolve0 self }
    
  predicate postcondition_mut0 (self : borrowed f) (_2 : (item0, Ghost.ghost_ty (Seq.seq item0))) (_3 : b)
  val postcondition_mut0 (self : borrowed f) (_2 : (item0, Ghost.ghost_ty (Seq.seq item0))) (_3 : b) : bool
    ensures { result = postcondition_mut0 self _2 _3 }
    
  predicate postcondition_once0 (self : f) (_2 : (item0, Ghost.ghost_ty (Seq.seq item0))) (_3 : b)
  val postcondition_once0 (self : f) (_2 : (item0, Ghost.ghost_ty (Seq.seq item0))) (_3 : b) : bool
    ensures { result = postcondition_once0 self _2 _3 }
    
  function fn_mut_once0 (self : f) (args : (item0, Ghost.ghost_ty (Seq.seq item0))) (res : b) : ()
  val fn_mut_once0 (self : f) (args : (item0, Ghost.ghost_ty (Seq.seq item0))) (res : b) : ()
    requires {[#"../../../../../creusot-contracts/src/std/ops.rs" 123 19 123 23] inv5 self}
    requires {[#"../../../../../creusot-contracts/src/std/ops.rs" 123 25 123 29] inv8 args}
    requires {[#"../../../../../creusot-contracts/src/std/ops.rs" 123 37 123 40] inv9 res}
    ensures { result = fn_mut_once0 self args res }
    
  axiom fn_mut_once0_spec : forall self : f, args : (item0, Ghost.ghost_ty (Seq.seq item0)), res : b . ([#"../../../../../creusot-contracts/src/std/ops.rs" 123 19 123 23] inv5 self) -> ([#"../../../../../creusot-contracts/src/std/ops.rs" 123 25 123 29] inv8 args) -> ([#"../../../../../creusot-contracts/src/std/ops.rs" 123 37 123 40] inv9 res) -> ([#"../../../../../creusot-contracts/src/std/ops.rs" 122 14 122 135] postcondition_once0 self args res = (exists s : borrowed f . inv7 s /\  * s = self /\ postcondition_mut0 s args res /\ resolve0 ( ^ s)))
  predicate unnest0 (self : f) (_2 : f)
  val unnest0 (self : f) (_2 : f) : bool
    ensures { result = unnest0 self _2 }
    
  function unnest_trans0 (self : f) (b : f) (c : f) : ()
  val unnest_trans0 (self : f) (b : f) (c : f) : ()
    requires {[#"../../../../../creusot-contracts/src/std/ops.rs" 114 15 114 29] unnest0 self b}
    requires {[#"../../../../../creusot-contracts/src/std/ops.rs" 115 15 115 26] unnest0 b c}
    requires {[#"../../../../../creusot-contracts/src/std/ops.rs" 117 20 117 24] inv5 self}
    requires {[#"../../../../../creusot-contracts/src/std/ops.rs" 117 26 117 27] inv5 b}
    requires {[#"../../../../../creusot-contracts/src/std/ops.rs" 117 35 117 36] inv5 c}
    ensures { result = unnest_trans0 self b c }
    
  axiom unnest_trans0_spec : forall self : f, b : f, c : f . ([#"../../../../../creusot-contracts/src/std/ops.rs" 114 15 114 29] unnest0 self b) -> ([#"../../../../../creusot-contracts/src/std/ops.rs" 115 15 115 26] unnest0 b c) -> ([#"../../../../../creusot-contracts/src/std/ops.rs" 117 20 117 24] inv5 self) -> ([#"../../../../../creusot-contracts/src/std/ops.rs" 117 26 117 27] inv5 b) -> ([#"../../../../../creusot-contracts/src/std/ops.rs" 117 35 117 36] inv5 c) -> ([#"../../../../../creusot-contracts/src/std/ops.rs" 116 14 116 28] unnest0 self c)
  function unnest_refl0 (self : f) : ()
  val unnest_refl0 (self : f) : ()
    requires {[#"../../../../../creusot-contracts/src/std/ops.rs" 110 19 110 23] inv5 self}
    ensures { result = unnest_refl0 self }
    
  axiom unnest_refl0_spec : forall self : f . ([#"../../../../../creusot-contracts/src/std/ops.rs" 110 19 110 23] inv5 self) -> ([#"../../../../../creusot-contracts/src/std/ops.rs" 109 14 109 31] unnest0 self self)
  function postcondition_mut_unnest0 (self : borrowed f) (args : (item0, Ghost.ghost_ty (Seq.seq item0))) (res : b) : ()
  val postcondition_mut_unnest0 (self : borrowed f) (args : (item0, Ghost.ghost_ty (Seq.seq item0))) (res : b) : ()
    requires {[#"../../../../../creusot-contracts/src/std/ops.rs" 103 15 103 48] postcondition_mut0 self args res}
    requires {[#"../../../../../creusot-contracts/src/std/ops.rs" 105 37 105 41] inv7 self}
    requires {[#"../../../../../creusot-contracts/src/std/ops.rs" 105 43 105 47] inv8 args}
    requires {[#"../../../../../creusot-contracts/src/std/ops.rs" 105 55 105 58] inv9 res}
    ensures { result = postcondition_mut_unnest0 self args res }
    
  axiom postcondition_mut_unnest0_spec : forall self : borrowed f, args : (item0, Ghost.ghost_ty (Seq.seq item0)), res : b . ([#"../../../../../creusot-contracts/src/std/ops.rs" 103 15 103 48] postcondition_mut0 self args res) -> ([#"../../../../../creusot-contracts/src/std/ops.rs" 105 37 105 41] inv7 self) -> ([#"../../../../../creusot-contracts/src/std/ops.rs" 105 43 105 47] inv8 args) -> ([#"../../../../../creusot-contracts/src/std/ops.rs" 105 55 105 58] inv9 res) -> ([#"../../../../../creusot-contracts/src/std/ops.rs" 104 14 104 35] unnest0 ( * self) ( ^ self))
  use seq.Seq
  predicate produces1 [#"../common.rs" 8 4 8 65] (self : i) (visited : Seq.seq item0) (o : i)
  val produces1 [#"../common.rs" 8 4 8 65] (self : i) (visited : Seq.seq item0) (o : i) : bool
    ensures { result = produces1 self visited o }
    
  function produces_trans0 [#"../common.rs" 21 4 21 91] (a : i) (ab : Seq.seq item0) (b : i) (bc : Seq.seq item0) (c : i) : ()
    
  val produces_trans0 [#"../common.rs" 21 4 21 91] (a : i) (ab : Seq.seq item0) (b : i) (bc : Seq.seq item0) (c : i) : ()
    requires {[#"../common.rs" 18 15 18 32] produces1 a ab b}
    requires {[#"../common.rs" 19 15 19 32] produces1 b bc c}
    requires {[#"../common.rs" 21 22 21 23] inv4 a}
    requires {[#"../common.rs" 21 31 21 33] inv2 ab}
    requires {[#"../common.rs" 21 52 21 53] inv4 b}
    requires {[#"../common.rs" 21 61 21 63] inv2 bc}
    requires {[#"../common.rs" 21 82 21 83] inv4 c}
    ensures { result = produces_trans0 a ab b bc c }
    
  axiom produces_trans0_spec : forall a : i, ab : Seq.seq item0, b : i, bc : Seq.seq item0, c : i . ([#"../common.rs" 18 15 18 32] produces1 a ab b) -> ([#"../common.rs" 19 15 19 32] produces1 b bc c) -> ([#"../common.rs" 21 22 21 23] inv4 a) -> ([#"../common.rs" 21 31 21 33] inv2 ab) -> ([#"../common.rs" 21 52 21 53] inv4 b) -> ([#"../common.rs" 21 61 21 63] inv2 bc) -> ([#"../common.rs" 21 82 21 83] inv4 c) -> ([#"../common.rs" 20 14 20 42] produces1 a (Seq.(++) ab bc) c)
  use seq.Seq
  function produces_refl0 [#"../common.rs" 15 4 15 27] (self : i) : ()
  val produces_refl0 [#"../common.rs" 15 4 15 27] (self : i) : ()
    requires {[#"../common.rs" 15 21 15 25] inv4 self}
    ensures { result = produces_refl0 self }
    
  axiom produces_refl0_spec : forall self : i . ([#"../common.rs" 15 21 15 25] inv4 self) -> ([#"../common.rs" 14 14 14 45] produces1 self (Seq.empty ) self)
  predicate invariant1 (self : Seq.seq b)
  val invariant1 (self : Seq.seq b) : bool
    ensures { result = invariant1 self }
    
  predicate inv1 (_x : Seq.seq b)
  val inv1 (_x : Seq.seq b) : bool
    ensures { result = inv1 _x }
    
  axiom inv1 : forall x : Seq.seq b . inv1 x = true
  predicate precondition0 (self : f) (_2 : (item0, Ghost.ghost_ty (Seq.seq item0)))
  val precondition0 (self : f) (_2 : (item0, Ghost.ghost_ty (Seq.seq item0))) : bool
    ensures { result = precondition0 self _2 }
    
  use prelude.Ghost
  use seq.Seq
  predicate next_precondition0 [#"../06_map_precond.rs" 83 4 83 74] (iter : i) (func : f) (produced : Seq.seq item0) =
    [#"../06_map_precond.rs" 84 8 88 9] forall i : i . forall e : item0 . inv4 i -> inv11 e -> produces1 iter (Seq.singleton e) i -> precondition0 func (e, Ghost.new produced)
  val next_precondition0 [#"../06_map_precond.rs" 83 4 83 74] (iter : i) (func : f) (produced : Seq.seq item0) : bool
    ensures { result = next_precondition0 iter func produced }
    
  use seq.Seq
  predicate preservation0 [#"../06_map_precond.rs" 105 4 105 45] (iter : i) (func : f) =
    [#"../06_map_precond.rs" 106 8 113 9] forall i : i . forall b : b . forall f : borrowed f . forall e2 : item0 . forall e1 : item0 . forall s : Seq.seq item0 . inv4 i -> inv9 b -> inv7 f -> inv11 e2 -> inv11 e1 -> inv2 s -> unnest0 func ( * f) -> produces1 iter (Seq.snoc (Seq.snoc s e1) e2) i -> precondition0 ( * f) (e1, Ghost.new s) -> postcondition_mut0 f (e1, Ghost.new s) b -> precondition0 ( ^ f) (e2, Ghost.new (Seq.snoc s e1))
  val preservation0 [#"../06_map_precond.rs" 105 4 105 45] (iter : i) (func : f) : bool
    ensures { result = preservation0 iter func }
    
  predicate preservation_inv0 [#"../06_map_precond.rs" 93 4 93 73] (iter : i) (func : f) (produced : Seq.seq item0) =
    [#"../06_map_precond.rs" 94 8 101 9] forall i : i . forall b : b . forall f : borrowed f . forall e2 : item0 . forall e1 : item0 . forall s : Seq.seq item0 . inv4 i -> inv9 b -> inv7 f -> inv11 e2 -> inv11 e1 -> inv2 s -> unnest0 func ( * f) -> produces1 iter (Seq.snoc (Seq.snoc s e1) e2) i -> precondition0 ( * f) (e1, Ghost.new (Seq.(++) produced s)) -> postcondition_mut0 f (e1, Ghost.new (Seq.(++) produced s)) b -> precondition0 ( ^ f) (e2, Ghost.new (Seq.snoc (Seq.(++) produced s) e1))
  val preservation_inv0 [#"../06_map_precond.rs" 93 4 93 73] (iter : i) (func : f) (produced : Seq.seq item0) : bool
    requires {[#"../06_map_precond.rs" 93 24 93 28] inv4 iter}
    requires {[#"../06_map_precond.rs" 93 33 93 37] inv5 func}
    requires {[#"../06_map_precond.rs" 93 42 93 50] inv2 produced}
    ensures { result = preservation_inv0 iter func produced }
    
  axiom preservation_inv0_spec : forall iter : i, func : f, produced : Seq.seq item0 . ([#"../06_map_precond.rs" 93 24 93 28] inv4 iter) -> ([#"../06_map_precond.rs" 93 33 93 37] inv5 func) -> ([#"../06_map_precond.rs" 93 42 93 50] inv2 produced) -> ([#"../06_map_precond.rs" 92 4 92 83] produced = Seq.empty  -> preservation_inv0 iter func produced = preservation0 iter func)
  use prelude.Ghost
  predicate completed0 [#"../common.rs" 11 4 11 36] (self : borrowed i)
  val completed0 [#"../common.rs" 11 4 11 36] (self : borrowed i) : bool
    ensures { result = completed0 self }
    
  predicate reinitialize0 [#"../06_map_precond.rs" 117 4 117 29] (_1 : ()) =
    [#"../06_map_precond.rs" 118 8 123 9] forall func : f . forall iter : borrowed i . inv5 func -> inv10 iter -> completed0 iter -> next_precondition0 ( ^ iter) func (Seq.empty ) /\ preservation0 ( ^ iter) func
  val reinitialize0 [#"../06_map_precond.rs" 117 4 117 29] (_1 : ()) : bool
    ensures { result = reinitialize0 _1 }
    
  use C06MapPrecond_Map_Type as C06MapPrecond_Map_Type
  predicate invariant0 [#"../06_map_precond.rs" 157 4 157 30] (self : C06MapPrecond_Map_Type.t_map i b f item0) =
    [#"../06_map_precond.rs" 159 12 161 73] reinitialize0 () /\ preservation_inv0 (C06MapPrecond_Map_Type.map_iter self) (C06MapPrecond_Map_Type.map_func self) (Ghost.inner (C06MapPrecond_Map_Type.map_produced self)) /\ next_precondition0 (C06MapPrecond_Map_Type.map_iter self) (C06MapPrecond_Map_Type.map_func self) (Ghost.inner (C06MapPrecond_Map_Type.map_produced self))
  val invariant0 [#"../06_map_precond.rs" 157 4 157 30] (self : C06MapPrecond_Map_Type.t_map i b f item0) : bool
    ensures { result = invariant0 self }
    
  predicate inv0 (_x : C06MapPrecond_Map_Type.t_map i b f item0)
  val inv0 (_x : C06MapPrecond_Map_Type.t_map i b f item0) : bool
    ensures { result = inv0 _x }
    
  axiom inv0 : forall x : C06MapPrecond_Map_Type.t_map i b f item0 . inv0 x = (invariant0 x /\ match x with
    | C06MapPrecond_Map_Type.C_Map iter func produced -> true
    end)
  use seq.Seq
  use seq.Seq
  use seq_ext.SeqExt
  use seq.Seq
  use seq.Seq
  use prelude.Int
  use seq.Seq
  use prelude.Ghost
  use seq.Seq
  use seq.Seq
  predicate produces0 [@inline:trivial] [#"../06_map_precond.rs" 43 4 43 67] (self : C06MapPrecond_Map_Type.t_map i b f item0) (visited : Seq.seq b) (succ : C06MapPrecond_Map_Type.t_map i b f item0)
    
   =
    [#"../06_map_precond.rs" 44 8 56 9] unnest0 (C06MapPrecond_Map_Type.map_func self) (C06MapPrecond_Map_Type.map_func succ) /\ (exists s : Seq.seq item0 . inv2 s /\ Seq.length s = Seq.length visited /\ produces1 (C06MapPrecond_Map_Type.map_iter self) s (C06MapPrecond_Map_Type.map_iter succ) /\ Ghost.inner (C06MapPrecond_Map_Type.map_produced succ) = Seq.(++) (Ghost.inner (C06MapPrecond_Map_Type.map_produced self)) s /\ (exists fs : Seq.seq (borrowed f) . inv3 fs /\ Seq.length fs = Seq.length visited /\ (forall i : int . 1 <= i /\ i < Seq.length fs ->  ^ Seq.get fs (i - 1) =  * Seq.get fs i) /\ (if Seq.length visited = 0 then
      C06MapPrecond_Map_Type.map_func self = C06MapPrecond_Map_Type.map_func succ
    else
       * Seq.get fs 0 = C06MapPrecond_Map_Type.map_func self /\  ^ Seq.get fs (Seq.length visited - 1) = C06MapPrecond_Map_Type.map_func succ
    ) /\ (forall i : int . 0 <= i /\ i < Seq.length visited -> unnest0 (C06MapPrecond_Map_Type.map_func self) ( * Seq.get fs i) /\ precondition0 ( * Seq.get fs i) (Seq.get s i, Ghost.new (Seq.(++) (Ghost.inner (C06MapPrecond_Map_Type.map_produced self)) (SeqExt.subsequence s 0 i))) /\ postcondition_mut0 (Seq.get fs i) (Seq.get s i, Ghost.new (Seq.(++) (Ghost.inner (C06MapPrecond_Map_Type.map_produced self)) (SeqExt.subsequence s 0 i))) (Seq.get visited i))))
  val produces0 [@inline:trivial] [#"../06_map_precond.rs" 43 4 43 67] (self : C06MapPrecond_Map_Type.t_map i b f item0) (visited : Seq.seq b) (succ : C06MapPrecond_Map_Type.t_map i b f item0) : bool
    ensures { result = produces0 self visited succ }
    
  let rec ghost function produces_trans [#"../06_map_precond.rs" 38 4 38 90] (a : C06MapPrecond_Map_Type.t_map i b f item0) (ab : Seq.seq b) (b : C06MapPrecond_Map_Type.t_map i b f item0) (bc : Seq.seq b) (c : C06MapPrecond_Map_Type.t_map i b f item0) : ()
    requires {[#"../06_map_precond.rs" 35 15 35 32] produces0 a ab b}
    requires {[#"../06_map_precond.rs" 36 15 36 32] produces0 b bc c}
    requires {[#"../06_map_precond.rs" 38 22 38 23] inv0 a}
    requires {[#"../06_map_precond.rs" 38 31 38 33] inv1 ab}
    requires {[#"../06_map_precond.rs" 38 52 38 53] inv0 b}
    requires {[#"../06_map_precond.rs" 38 61 38 63] inv1 bc}
    requires {[#"../06_map_precond.rs" 38 82 38 83] inv0 c}
    ensures { [#"../06_map_precond.rs" 37 14 37 42] produces0 a (Seq.(++) ab bc) c }
    
   = [@vc:do_not_keep_trace] [@vc:sp]
    [#"../06_map_precond.rs" 33 4 33 10] ()
end
module Core_Option_Option_Type
  type t_option 't =
    | C_None
    | C_Some 't
    
  let function some_0 (self : t_option 't) : 't = [@vc:do_not_keep_trace] [@vc:sp]
    match self with
      | C_None -> any 't
      | C_Some a -> a
      end
end
module C06MapPrecond_Impl1_ProducesOne_Impl
  type i
  type b
  type f
  use prelude.Borrow
  predicate invariant11 (self : borrowed i)
  val invariant11 (self : borrowed i) : bool
    ensures { result = invariant11 self }
    
  predicate inv11 (_x : borrowed i)
  val inv11 (_x : borrowed i) : bool
    ensures { result = inv11 _x }
    
  axiom inv11 : forall x : borrowed i . inv11 x = true
  type item0
  use seq.Seq
  use prelude.Ghost
  predicate invariant10 (self : (item0, Ghost.ghost_ty (Seq.seq item0)))
  val invariant10 (self : (item0, Ghost.ghost_ty (Seq.seq item0))) : bool
    ensures { result = invariant10 self }
    
  predicate inv10 (_x : (item0, Ghost.ghost_ty (Seq.seq item0)))
  val inv10 (_x : (item0, Ghost.ghost_ty (Seq.seq item0))) : bool
    ensures { result = inv10 _x }
    
  axiom inv10 : forall x : (item0, Ghost.ghost_ty (Seq.seq item0)) . inv10 x = true
  predicate invariant9 (self : Seq.seq b)
  val invariant9 (self : Seq.seq b) : bool
    ensures { result = invariant9 self }
    
  predicate inv9 (_x : Seq.seq b)
  val inv9 (_x : Seq.seq b) : bool
    ensures { result = inv9 _x }
    
  axiom inv9 : forall x : Seq.seq b . inv9 x = true
  predicate invariant8 (self : Ghost.ghost_ty (Seq.seq item0))
  val invariant8 (self : Ghost.ghost_ty (Seq.seq item0)) : bool
    ensures { result = invariant8 self }
    
  predicate inv8 (_x : Ghost.ghost_ty (Seq.seq item0))
  val inv8 (_x : Ghost.ghost_ty (Seq.seq item0)) : bool
    ensures { result = inv8 _x }
    
  axiom inv8 : forall x : Ghost.ghost_ty (Seq.seq item0) . inv8 x = true
  predicate invariant7 (self : f)
  val invariant7 (self : f) : bool
    ensures { result = invariant7 self }
    
  predicate inv7 (_x : f)
  val inv7 (_x : f) : bool
    ensures { result = inv7 _x }
    
  axiom inv7 : forall x : f . inv7 x = true
  predicate invariant6 (self : i)
  val invariant6 (self : i) : bool
    ensures { result = invariant6 self }
    
  predicate inv6 (_x : i)
  val inv6 (_x : i) : bool
    ensures { result = inv6 _x }
    
  axiom inv6 : forall x : i . inv6 x = true
  predicate invariant5 (self : Seq.seq (borrowed f))
  val invariant5 (self : Seq.seq (borrowed f)) : bool
    ensures { result = invariant5 self }
    
  predicate inv5 (_x : Seq.seq (borrowed f))
  val inv5 (_x : Seq.seq (borrowed f)) : bool
    ensures { result = inv5 _x }
    
  axiom inv5 : forall x : Seq.seq (borrowed f) . inv5 x = true
  predicate invariant4 (self : Seq.seq item0)
  val invariant4 (self : Seq.seq item0) : bool
    ensures { result = invariant4 self }
    
  predicate inv4 (_x : Seq.seq item0)
  val inv4 (_x : Seq.seq item0) : bool
    ensures { result = inv4 _x }
    
  axiom inv4 : forall x : Seq.seq item0 . inv4 x = true
  predicate resolve0 (self : f)
  val resolve0 (self : f) : bool
    ensures { result = resolve0 self }
    
  predicate postcondition_mut0 (self : borrowed f) (_2 : (item0, Ghost.ghost_ty (Seq.seq item0))) (_3 : b)
  val postcondition_mut0 (self : borrowed f) (_2 : (item0, Ghost.ghost_ty (Seq.seq item0))) (_3 : b) : bool
    ensures { result = postcondition_mut0 self _2 _3 }
    
  predicate inv2 (_x : borrowed f)
  val inv2 (_x : borrowed f) : bool
    ensures { result = inv2 _x }
    
  predicate postcondition_once0 (self : f) (_2 : (item0, Ghost.ghost_ty (Seq.seq item0))) (_3 : b)
  val postcondition_once0 (self : f) (_2 : (item0, Ghost.ghost_ty (Seq.seq item0))) (_3 : b) : bool
    ensures { result = postcondition_once0 self _2 _3 }
    
  predicate inv1 (_x : b)
  val inv1 (_x : b) : bool
    ensures { result = inv1 _x }
    
  function fn_mut_once0 (self : f) (args : (item0, Ghost.ghost_ty (Seq.seq item0))) (res : b) : ()
  val fn_mut_once0 (self : f) (args : (item0, Ghost.ghost_ty (Seq.seq item0))) (res : b) : ()
    requires {[#"../../../../../creusot-contracts/src/std/ops.rs" 123 19 123 23] inv7 self}
    requires {[#"../../../../../creusot-contracts/src/std/ops.rs" 123 25 123 29] inv10 args}
    requires {[#"../../../../../creusot-contracts/src/std/ops.rs" 123 37 123 40] inv1 res}
    ensures { result = fn_mut_once0 self args res }
    
  axiom fn_mut_once0_spec : forall self : f, args : (item0, Ghost.ghost_ty (Seq.seq item0)), res : b . ([#"../../../../../creusot-contracts/src/std/ops.rs" 123 19 123 23] inv7 self) -> ([#"../../../../../creusot-contracts/src/std/ops.rs" 123 25 123 29] inv10 args) -> ([#"../../../../../creusot-contracts/src/std/ops.rs" 123 37 123 40] inv1 res) -> ([#"../../../../../creusot-contracts/src/std/ops.rs" 122 14 122 135] postcondition_once0 self args res = (exists s : borrowed f . inv2 s /\  * s = self /\ postcondition_mut0 s args res /\ resolve0 ( ^ s)))
  predicate unnest0 (self : f) (_2 : f)
  val unnest0 (self : f) (_2 : f) : bool
    ensures { result = unnest0 self _2 }
    
  function unnest_trans0 (self : f) (b : f) (c : f) : ()
  val unnest_trans0 (self : f) (b : f) (c : f) : ()
    requires {[#"../../../../../creusot-contracts/src/std/ops.rs" 114 15 114 29] unnest0 self b}
    requires {[#"../../../../../creusot-contracts/src/std/ops.rs" 115 15 115 26] unnest0 b c}
    requires {[#"../../../../../creusot-contracts/src/std/ops.rs" 117 20 117 24] inv7 self}
    requires {[#"../../../../../creusot-contracts/src/std/ops.rs" 117 26 117 27] inv7 b}
    requires {[#"../../../../../creusot-contracts/src/std/ops.rs" 117 35 117 36] inv7 c}
    ensures { result = unnest_trans0 self b c }
    
  axiom unnest_trans0_spec : forall self : f, b : f, c : f . ([#"../../../../../creusot-contracts/src/std/ops.rs" 114 15 114 29] unnest0 self b) -> ([#"../../../../../creusot-contracts/src/std/ops.rs" 115 15 115 26] unnest0 b c) -> ([#"../../../../../creusot-contracts/src/std/ops.rs" 117 20 117 24] inv7 self) -> ([#"../../../../../creusot-contracts/src/std/ops.rs" 117 26 117 27] inv7 b) -> ([#"../../../../../creusot-contracts/src/std/ops.rs" 117 35 117 36] inv7 c) -> ([#"../../../../../creusot-contracts/src/std/ops.rs" 116 14 116 28] unnest0 self c)
  function unnest_refl0 (self : f) : ()
  val unnest_refl0 (self : f) : ()
    requires {[#"../../../../../creusot-contracts/src/std/ops.rs" 110 19 110 23] inv7 self}
    ensures { result = unnest_refl0 self }
    
  axiom unnest_refl0_spec : forall self : f . ([#"../../../../../creusot-contracts/src/std/ops.rs" 110 19 110 23] inv7 self) -> ([#"../../../../../creusot-contracts/src/std/ops.rs" 109 14 109 31] unnest0 self self)
  function postcondition_mut_unnest0 (self : borrowed f) (args : (item0, Ghost.ghost_ty (Seq.seq item0))) (res : b) : ()
  val postcondition_mut_unnest0 (self : borrowed f) (args : (item0, Ghost.ghost_ty (Seq.seq item0))) (res : b) : ()
    requires {[#"../../../../../creusot-contracts/src/std/ops.rs" 103 15 103 48] postcondition_mut0 self args res}
    requires {[#"../../../../../creusot-contracts/src/std/ops.rs" 105 37 105 41] inv2 self}
    requires {[#"../../../../../creusot-contracts/src/std/ops.rs" 105 43 105 47] inv10 args}
    requires {[#"../../../../../creusot-contracts/src/std/ops.rs" 105 55 105 58] inv1 res}
    ensures { result = postcondition_mut_unnest0 self args res }
    
  axiom postcondition_mut_unnest0_spec : forall self : borrowed f, args : (item0, Ghost.ghost_ty (Seq.seq item0)), res : b . ([#"../../../../../creusot-contracts/src/std/ops.rs" 103 15 103 48] postcondition_mut0 self args res) -> ([#"../../../../../creusot-contracts/src/std/ops.rs" 105 37 105 41] inv2 self) -> ([#"../../../../../creusot-contracts/src/std/ops.rs" 105 43 105 47] inv10 args) -> ([#"../../../../../creusot-contracts/src/std/ops.rs" 105 55 105 58] inv1 res) -> ([#"../../../../../creusot-contracts/src/std/ops.rs" 104 14 104 35] unnest0 ( * self) ( ^ self))
  predicate invariant3 (self : item0)
  val invariant3 (self : item0) : bool
    ensures { result = invariant3 self }
    
  predicate inv3 (_x : item0)
  val inv3 (_x : item0) : bool
    ensures { result = inv3 _x }
    
  axiom inv3 : forall x : item0 . inv3 x = true
  predicate invariant2 (self : borrowed f)
  val invariant2 (self : borrowed f) : bool
    ensures { result = invariant2 self }
    
  axiom inv2 : forall x : borrowed f . inv2 x = true
  use seq.Seq
  predicate produces1 [#"../common.rs" 8 4 8 65] (self : i) (visited : Seq.seq item0) (o : i)
  val produces1 [#"../common.rs" 8 4 8 65] (self : i) (visited : Seq.seq item0) (o : i) : bool
    ensures { result = produces1 self visited o }
    
  function produces_trans1 [#"../common.rs" 21 4 21 91] (a : i) (ab : Seq.seq item0) (b : i) (bc : Seq.seq item0) (c : i) : ()
    
  val produces_trans1 [#"../common.rs" 21 4 21 91] (a : i) (ab : Seq.seq item0) (b : i) (bc : Seq.seq item0) (c : i) : ()
    requires {[#"../common.rs" 18 15 18 32] produces1 a ab b}
    requires {[#"../common.rs" 19 15 19 32] produces1 b bc c}
    requires {[#"../common.rs" 21 22 21 23] inv6 a}
    requires {[#"../common.rs" 21 31 21 33] inv4 ab}
    requires {[#"../common.rs" 21 52 21 53] inv6 b}
    requires {[#"../common.rs" 21 61 21 63] inv4 bc}
    requires {[#"../common.rs" 21 82 21 83] inv6 c}
    ensures { result = produces_trans1 a ab b bc c }
    
  axiom produces_trans1_spec : forall a : i, ab : Seq.seq item0, b : i, bc : Seq.seq item0, c : i . ([#"../common.rs" 18 15 18 32] produces1 a ab b) -> ([#"../common.rs" 19 15 19 32] produces1 b bc c) -> ([#"../common.rs" 21 22 21 23] inv6 a) -> ([#"../common.rs" 21 31 21 33] inv4 ab) -> ([#"../common.rs" 21 52 21 53] inv6 b) -> ([#"../common.rs" 21 61 21 63] inv4 bc) -> ([#"../common.rs" 21 82 21 83] inv6 c) -> ([#"../common.rs" 20 14 20 42] produces1 a (Seq.(++) ab bc) c)
  use seq.Seq
  function produces_refl1 [#"../common.rs" 15 4 15 27] (self : i) : ()
  val produces_refl1 [#"../common.rs" 15 4 15 27] (self : i) : ()
    requires {[#"../common.rs" 15 21 15 25] inv6 self}
    ensures { result = produces_refl1 self }
    
  axiom produces_refl1_spec : forall self : i . ([#"../common.rs" 15 21 15 25] inv6 self) -> ([#"../common.rs" 14 14 14 45] produces1 self (Seq.empty ) self)
  use C06MapPrecond_Map_Type as C06MapPrecond_Map_Type
  use seq.Seq
  predicate inv0 (_x : C06MapPrecond_Map_Type.t_map i b f item0)
  val inv0 (_x : C06MapPrecond_Map_Type.t_map i b f item0) : bool
    ensures { result = inv0 _x }
    
  use seq.Seq
  predicate precondition0 (self : f) (_2 : (item0, Ghost.ghost_ty (Seq.seq item0)))
  val precondition0 (self : f) (_2 : (item0, Ghost.ghost_ty (Seq.seq item0))) : bool
    ensures { result = precondition0 self _2 }
    
  use prelude.Ghost
  use seq_ext.SeqExt
  use seq.Seq
  use seq.Seq
  use prelude.Int
  use seq.Seq
  use prelude.Ghost
  use prelude.Ghost
  use seq.Seq
  use seq.Seq
  predicate produces0 [@inline:trivial] [#"../06_map_precond.rs" 43 4 43 67] (self : C06MapPrecond_Map_Type.t_map i b f item0) (visited : Seq.seq b) (succ : C06MapPrecond_Map_Type.t_map i b f item0)
    
   =
    [#"../06_map_precond.rs" 44 8 56 9] unnest0 (C06MapPrecond_Map_Type.map_func self) (C06MapPrecond_Map_Type.map_func succ) /\ (exists s : Seq.seq item0 . inv4 s /\ Seq.length s = Seq.length visited /\ produces1 (C06MapPrecond_Map_Type.map_iter self) s (C06MapPrecond_Map_Type.map_iter succ) /\ Ghost.inner (C06MapPrecond_Map_Type.map_produced succ) = Seq.(++) (Ghost.inner (C06MapPrecond_Map_Type.map_produced self)) s /\ (exists fs : Seq.seq (borrowed f) . inv5 fs /\ Seq.length fs = Seq.length visited /\ (forall i : int . 1 <= i /\ i < Seq.length fs ->  ^ Seq.get fs (i - 1) =  * Seq.get fs i) /\ (if Seq.length visited = 0 then
      C06MapPrecond_Map_Type.map_func self = C06MapPrecond_Map_Type.map_func succ
    else
       * Seq.get fs 0 = C06MapPrecond_Map_Type.map_func self /\  ^ Seq.get fs (Seq.length visited - 1) = C06MapPrecond_Map_Type.map_func succ
    ) /\ (forall i : int . 0 <= i /\ i < Seq.length visited -> unnest0 (C06MapPrecond_Map_Type.map_func self) ( * Seq.get fs i) /\ precondition0 ( * Seq.get fs i) (Seq.get s i, Ghost.new (Seq.(++) (Ghost.inner (C06MapPrecond_Map_Type.map_produced self)) (SeqExt.subsequence s 0 i))) /\ postcondition_mut0 (Seq.get fs i) (Seq.get s i, Ghost.new (Seq.(++) (Ghost.inner (C06MapPrecond_Map_Type.map_produced self)) (SeqExt.subsequence s 0 i))) (Seq.get visited i))))
  val produces0 [@inline:trivial] [#"../06_map_precond.rs" 43 4 43 67] (self : C06MapPrecond_Map_Type.t_map i b f item0) (visited : Seq.seq b) (succ : C06MapPrecond_Map_Type.t_map i b f item0) : bool
    ensures { result = produces0 self visited succ }
    
  function produces_trans0 [#"../06_map_precond.rs" 38 4 38 90] (a : C06MapPrecond_Map_Type.t_map i b f item0) (ab : Seq.seq b) (b : C06MapPrecond_Map_Type.t_map i b f item0) (bc : Seq.seq b) (c : C06MapPrecond_Map_Type.t_map i b f item0) : ()
    
   =
    [#"../06_map_precond.rs" 33 4 33 10] ()
  val produces_trans0 [#"../06_map_precond.rs" 38 4 38 90] (a : C06MapPrecond_Map_Type.t_map i b f item0) (ab : Seq.seq b) (b : C06MapPrecond_Map_Type.t_map i b f item0) (bc : Seq.seq b) (c : C06MapPrecond_Map_Type.t_map i b f item0) : ()
    requires {[#"../06_map_precond.rs" 35 15 35 32] produces0 a ab b}
    requires {[#"../06_map_precond.rs" 36 15 36 32] produces0 b bc c}
    requires {[#"../06_map_precond.rs" 38 22 38 23] inv0 a}
    requires {[#"../06_map_precond.rs" 38 31 38 33] inv9 ab}
    requires {[#"../06_map_precond.rs" 38 52 38 53] inv0 b}
    requires {[#"../06_map_precond.rs" 38 61 38 63] inv9 bc}
    requires {[#"../06_map_precond.rs" 38 82 38 83] inv0 c}
    ensures { result = produces_trans0 a ab b bc c }
    
  axiom produces_trans0_spec : forall a : C06MapPrecond_Map_Type.t_map i b f item0, ab : Seq.seq b, b : C06MapPrecond_Map_Type.t_map i b f item0, bc : Seq.seq b, c : C06MapPrecond_Map_Type.t_map i b f item0 . ([#"../06_map_precond.rs" 35 15 35 32] produces0 a ab b) -> ([#"../06_map_precond.rs" 36 15 36 32] produces0 b bc c) -> ([#"../06_map_precond.rs" 38 22 38 23] inv0 a) -> ([#"../06_map_precond.rs" 38 31 38 33] inv9 ab) -> ([#"../06_map_precond.rs" 38 52 38 53] inv0 b) -> ([#"../06_map_precond.rs" 38 61 38 63] inv9 bc) -> ([#"../06_map_precond.rs" 38 82 38 83] inv0 c) -> ([#"../06_map_precond.rs" 37 14 37 42] produces0 a (Seq.(++) ab bc) c)
  use seq.Seq
  function produces_refl0 [#"../06_map_precond.rs" 31 4 31 26] (self : C06MapPrecond_Map_Type.t_map i b f item0) : () =
    [#"../06_map_precond.rs" 28 4 28 10] ()
  val produces_refl0 [#"../06_map_precond.rs" 31 4 31 26] (self : C06MapPrecond_Map_Type.t_map i b f item0) : ()
    requires {[#"../06_map_precond.rs" 31 21 31 25] inv0 self}
    ensures { result = produces_refl0 self }
    
  axiom produces_refl0_spec : forall self : C06MapPrecond_Map_Type.t_map i b f item0 . ([#"../06_map_precond.rs" 31 21 31 25] inv0 self) -> ([#"../06_map_precond.rs" 30 14 30 45] produces0 self (Seq.empty ) self)
  predicate invariant1 (self : b)
  val invariant1 (self : b) : bool
    ensures { result = invariant1 self }
    
  axiom inv1 : forall x : b . inv1 x = true
  use seq.Seq
  predicate next_precondition0 [#"../06_map_precond.rs" 83 4 83 74] (iter : i) (func : f) (produced : Seq.seq item0) =
    [#"../06_map_precond.rs" 84 8 88 9] forall i : i . forall e : item0 . inv6 i -> inv3 e -> produces1 iter (Seq.singleton e) i -> precondition0 func (e, Ghost.new produced)
  val next_precondition0 [#"../06_map_precond.rs" 83 4 83 74] (iter : i) (func : f) (produced : Seq.seq item0) : bool
    ensures { result = next_precondition0 iter func produced }
    
  use seq.Seq
  predicate preservation0 [#"../06_map_precond.rs" 105 4 105 45] (iter : i) (func : f) =
    [#"../06_map_precond.rs" 106 8 113 9] forall i : i . forall b : b . forall f : borrowed f . forall e2 : item0 . forall e1 : item0 . forall s : Seq.seq item0 . inv6 i -> inv1 b -> inv2 f -> inv3 e2 -> inv3 e1 -> inv4 s -> unnest0 func ( * f) -> produces1 iter (Seq.snoc (Seq.snoc s e1) e2) i -> precondition0 ( * f) (e1, Ghost.new s) -> postcondition_mut0 f (e1, Ghost.new s) b -> precondition0 ( ^ f) (e2, Ghost.new (Seq.snoc s e1))
  val preservation0 [#"../06_map_precond.rs" 105 4 105 45] (iter : i) (func : f) : bool
    ensures { result = preservation0 iter func }
    
  predicate preservation_inv0 [#"../06_map_precond.rs" 93 4 93 73] (iter : i) (func : f) (produced : Seq.seq item0) =
    [#"../06_map_precond.rs" 94 8 101 9] forall i : i . forall b : b . forall f : borrowed f . forall e2 : item0 . forall e1 : item0 . forall s : Seq.seq item0 . inv6 i -> inv1 b -> inv2 f -> inv3 e2 -> inv3 e1 -> inv4 s -> unnest0 func ( * f) -> produces1 iter (Seq.snoc (Seq.snoc s e1) e2) i -> precondition0 ( * f) (e1, Ghost.new (Seq.(++) produced s)) -> postcondition_mut0 f (e1, Ghost.new (Seq.(++) produced s)) b -> precondition0 ( ^ f) (e2, Ghost.new (Seq.snoc (Seq.(++) produced s) e1))
  val preservation_inv0 [#"../06_map_precond.rs" 93 4 93 73] (iter : i) (func : f) (produced : Seq.seq item0) : bool
    requires {[#"../06_map_precond.rs" 93 24 93 28] inv6 iter}
    requires {[#"../06_map_precond.rs" 93 33 93 37] inv7 func}
    requires {[#"../06_map_precond.rs" 93 42 93 50] inv4 produced}
    ensures { result = preservation_inv0 iter func produced }
    
  axiom preservation_inv0_spec : forall iter : i, func : f, produced : Seq.seq item0 . ([#"../06_map_precond.rs" 93 24 93 28] inv6 iter) -> ([#"../06_map_precond.rs" 93 33 93 37] inv7 func) -> ([#"../06_map_precond.rs" 93 42 93 50] inv4 produced) -> ([#"../06_map_precond.rs" 92 4 92 83] produced = Seq.empty  -> preservation_inv0 iter func produced = preservation0 iter func)
  predicate completed0 [#"../common.rs" 11 4 11 36] (self : borrowed i)
  val completed0 [#"../common.rs" 11 4 11 36] (self : borrowed i) : bool
    ensures { result = completed0 self }
    
  predicate reinitialize0 [#"../06_map_precond.rs" 117 4 117 29] (_1 : ()) =
    [#"../06_map_precond.rs" 118 8 123 9] forall func : f . forall iter : borrowed i . inv7 func -> inv11 iter -> completed0 iter -> next_precondition0 ( ^ iter) func (Seq.empty ) /\ preservation0 ( ^ iter) func
  val reinitialize0 [#"../06_map_precond.rs" 117 4 117 29] (_1 : ()) : bool
    ensures { result = reinitialize0 _1 }
    
  predicate invariant0 [#"../06_map_precond.rs" 157 4 157 30] (self : C06MapPrecond_Map_Type.t_map i b f item0) =
    [#"../06_map_precond.rs" 159 12 161 73] reinitialize0 () /\ preservation_inv0 (C06MapPrecond_Map_Type.map_iter self) (C06MapPrecond_Map_Type.map_func self) (Ghost.inner (C06MapPrecond_Map_Type.map_produced self)) /\ next_precondition0 (C06MapPrecond_Map_Type.map_iter self) (C06MapPrecond_Map_Type.map_func self) (Ghost.inner (C06MapPrecond_Map_Type.map_produced self))
  val invariant0 [#"../06_map_precond.rs" 157 4 157 30] (self : C06MapPrecond_Map_Type.t_map i b f item0) : bool
    ensures { result = invariant0 self }
    
  axiom inv0 : forall x : C06MapPrecond_Map_Type.t_map i b f item0 . inv0 x = (invariant0 x /\ match x with
    | C06MapPrecond_Map_Type.C_Map iter func produced -> true
    end)
  use seq.Seq
  let rec ghost predicate produces_one [#"../06_map_precond.rs" 142 4 142 57] (self : C06MapPrecond_Map_Type.t_map i b f item0) (visited : b) (succ : C06MapPrecond_Map_Type.t_map i b f item0)
    requires {[#"../06_map_precond.rs" 142 20 142 24] inv0 self}
    requires {[#"../06_map_precond.rs" 142 26 142 33] inv1 visited}
    requires {[#"../06_map_precond.rs" 142 38 142 42] inv0 succ}
    ensures { [#"../06_map_precond.rs" 141 14 141 68] result = produces0 self (Seq.singleton visited) succ }
    
   = [@vc:do_not_keep_trace] [@vc:sp]
    [#"../06_map_precond.rs" 143 8 149 9] pure {exists f : borrowed f . inv2 f /\  * f = C06MapPrecond_Map_Type.map_func self /\  ^ f = C06MapPrecond_Map_Type.map_func succ /\ (exists e : item0 . inv3 e /\ produces1 (C06MapPrecond_Map_Type.map_iter self) (Seq.singleton e) (C06MapPrecond_Map_Type.map_iter succ) /\ Ghost.inner (C06MapPrecond_Map_Type.map_produced succ) = Seq.snoc (Ghost.inner (C06MapPrecond_Map_Type.map_produced self)) e /\ precondition0 ( * f) (e, C06MapPrecond_Map_Type.map_produced self) /\ postcondition_mut0 f (e, C06MapPrecond_Map_Type.map_produced self) visited)}
end
module C06MapPrecond_Impl1_ProducesOneInvariant_Impl
  type i
  type b
  type f
  use prelude.Borrow
  predicate invariant9 (self : borrowed i)
  val invariant9 (self : borrowed i) : bool
    ensures { result = invariant9 self }
    
  predicate inv9 (_x : borrowed i)
  val inv9 (_x : borrowed i) : bool
    ensures { result = inv9 _x }
    
  axiom inv9 : forall x : borrowed i . inv9 x = true
  type item0
  use seq.Seq
  use prelude.Ghost
  predicate invariant8 (self : Ghost.ghost_ty (Seq.seq item0))
  val invariant8 (self : Ghost.ghost_ty (Seq.seq item0)) : bool
    ensures { result = invariant8 self }
    
  predicate inv8 (_x : Ghost.ghost_ty (Seq.seq item0))
  val inv8 (_x : Ghost.ghost_ty (Seq.seq item0)) : bool
    ensures { result = inv8 _x }
    
  axiom inv8 : forall x : Ghost.ghost_ty (Seq.seq item0) . inv8 x = true
  predicate invariant7 (self : (item0, Ghost.ghost_ty (Seq.seq item0)))
  val invariant7 (self : (item0, Ghost.ghost_ty (Seq.seq item0))) : bool
    ensures { result = invariant7 self }
    
  predicate inv7 (_x : (item0, Ghost.ghost_ty (Seq.seq item0)))
  val inv7 (_x : (item0, Ghost.ghost_ty (Seq.seq item0))) : bool
    ensures { result = inv7 _x }
    
  axiom inv7 : forall x : (item0, Ghost.ghost_ty (Seq.seq item0)) . inv7 x = true
  predicate invariant6 (self : f)
  val invariant6 (self : f) : bool
    ensures { result = invariant6 self }
    
  predicate inv6 (_x : f)
  val inv6 (_x : f) : bool
    ensures { result = inv6 _x }
    
  axiom inv6 : forall x : f . inv6 x = true
  predicate invariant5 (self : Seq.seq item0)
  val invariant5 (self : Seq.seq item0) : bool
    ensures { result = invariant5 self }
    
  predicate inv5 (_x : Seq.seq item0)
  val inv5 (_x : Seq.seq item0) : bool
    ensures { result = inv5 _x }
    
  axiom inv5 : forall x : Seq.seq item0 . inv5 x = true
  predicate invariant4 (self : i)
  val invariant4 (self : i) : bool
    ensures { result = invariant4 self }
    
  predicate inv4 (_x : i)
  val inv4 (_x : i) : bool
    ensures { result = inv4 _x }
    
  axiom inv4 : forall x : i . inv4 x = true
  predicate invariant3 (self : borrowed f)
  val invariant3 (self : borrowed f) : bool
    ensures { result = invariant3 self }
    
  predicate inv3 (_x : borrowed f)
  val inv3 (_x : borrowed f) : bool
    ensures { result = inv3 _x }
    
  axiom inv3 : forall x : borrowed f . inv3 x = true
  predicate invariant2 (self : b)
  val invariant2 (self : b) : bool
    ensures { result = invariant2 self }
    
  predicate inv2 (_x : b)
  val inv2 (_x : b) : bool
    ensures { result = inv2 _x }
    
  axiom inv2 : forall x : b . inv2 x = true
  predicate invariant1 (self : item0)
  val invariant1 (self : item0) : bool
    ensures { result = invariant1 self }
    
  predicate inv1 (_x : item0)
  val inv1 (_x : item0) : bool
    ensures { result = inv1 _x }
    
  axiom inv1 : forall x : item0 . inv1 x = true
  predicate precondition0 (self : f) (_2 : (item0, Ghost.ghost_ty (Seq.seq item0)))
  val precondition0 (self : f) (_2 : (item0, Ghost.ghost_ty (Seq.seq item0))) : bool
    ensures { result = precondition0 self _2 }
    
  use prelude.Ghost
  predicate produces0 [#"../common.rs" 8 4 8 65] (self : i) (visited : Seq.seq item0) (o : i)
  val produces0 [#"../common.rs" 8 4 8 65] (self : i) (visited : Seq.seq item0) (o : i) : bool
    ensures { result = produces0 self visited o }
    
  use seq.Seq
  predicate next_precondition0 [#"../06_map_precond.rs" 83 4 83 74] (iter : i) (func : f) (produced : Seq.seq item0) =
    [#"../06_map_precond.rs" 84 8 88 9] forall i : i . forall e : item0 . inv4 i -> inv1 e -> produces0 iter (Seq.singleton e) i -> precondition0 func (e, Ghost.new produced)
  val next_precondition0 [#"../06_map_precond.rs" 83 4 83 74] (iter : i) (func : f) (produced : Seq.seq item0) : bool
    ensures { result = next_precondition0 iter func produced }
    
  predicate postcondition_mut0 (self : borrowed f) (_2 : (item0, Ghost.ghost_ty (Seq.seq item0))) (_3 : b)
  val postcondition_mut0 (self : borrowed f) (_2 : (item0, Ghost.ghost_ty (Seq.seq item0))) (_3 : b) : bool
    ensures { result = postcondition_mut0 self _2 _3 }
    
  use seq.Seq
  use seq.Seq
  predicate unnest0 (self : f) (_2 : f)
  val unnest0 (self : f) (_2 : f) : bool
    ensures { result = unnest0 self _2 }
    
  predicate preservation0 [#"../06_map_precond.rs" 105 4 105 45] (iter : i) (func : f) =
    [#"../06_map_precond.rs" 106 8 113 9] forall i : i . forall b : b . forall f : borrowed f . forall e2 : item0 . forall e1 : item0 . forall s : Seq.seq item0 . inv4 i -> inv2 b -> inv3 f -> inv1 e2 -> inv1 e1 -> inv5 s -> unnest0 func ( * f) -> produces0 iter (Seq.snoc (Seq.snoc s e1) e2) i -> precondition0 ( * f) (e1, Ghost.new s) -> postcondition_mut0 f (e1, Ghost.new s) b -> precondition0 ( ^ f) (e2, Ghost.new (Seq.snoc s e1))
  val preservation0 [#"../06_map_precond.rs" 105 4 105 45] (iter : i) (func : f) : bool
    ensures { result = preservation0 iter func }
    
  use seq.Seq
  predicate preservation_inv0 [#"../06_map_precond.rs" 93 4 93 73] (iter : i) (func : f) (produced : Seq.seq item0) =
    [#"../06_map_precond.rs" 94 8 101 9] forall i : i . forall b : b . forall f : borrowed f . forall e2 : item0 . forall e1 : item0 . forall s : Seq.seq item0 . inv4 i -> inv2 b -> inv3 f -> inv1 e2 -> inv1 e1 -> inv5 s -> unnest0 func ( * f) -> produces0 iter (Seq.snoc (Seq.snoc s e1) e2) i -> precondition0 ( * f) (e1, Ghost.new (Seq.(++) produced s)) -> postcondition_mut0 f (e1, Ghost.new (Seq.(++) produced s)) b -> precondition0 ( ^ f) (e2, Ghost.new (Seq.snoc (Seq.(++) produced s) e1))
  val preservation_inv0 [#"../06_map_precond.rs" 93 4 93 73] (iter : i) (func : f) (produced : Seq.seq item0) : bool
    requires {[#"../06_map_precond.rs" 93 24 93 28] inv4 iter}
    requires {[#"../06_map_precond.rs" 93 33 93 37] inv6 func}
    requires {[#"../06_map_precond.rs" 93 42 93 50] inv5 produced}
    ensures { result = preservation_inv0 iter func produced }
    
  axiom preservation_inv0_spec : forall iter : i, func : f, produced : Seq.seq item0 . ([#"../06_map_precond.rs" 93 24 93 28] inv4 iter) -> ([#"../06_map_precond.rs" 93 33 93 37] inv6 func) -> ([#"../06_map_precond.rs" 93 42 93 50] inv5 produced) -> ([#"../06_map_precond.rs" 92 4 92 83] produced = Seq.empty  -> preservation_inv0 iter func produced = preservation0 iter func)
  use prelude.Ghost
  predicate completed0 [#"../common.rs" 11 4 11 36] (self : borrowed i)
  val completed0 [#"../common.rs" 11 4 11 36] (self : borrowed i) : bool
    ensures { result = completed0 self }
    
  predicate reinitialize0 [#"../06_map_precond.rs" 117 4 117 29] (_1 : ()) =
    [#"../06_map_precond.rs" 118 8 123 9] forall func : f . forall iter : borrowed i . inv6 func -> inv9 iter -> completed0 iter -> next_precondition0 ( ^ iter) func (Seq.empty ) /\ preservation0 ( ^ iter) func
  val reinitialize0 [#"../06_map_precond.rs" 117 4 117 29] (_1 : ()) : bool
    ensures { result = reinitialize0 _1 }
    
  use C06MapPrecond_Map_Type as C06MapPrecond_Map_Type
  predicate invariant0 [#"../06_map_precond.rs" 157 4 157 30] (self : C06MapPrecond_Map_Type.t_map i b f item0) =
    [#"../06_map_precond.rs" 159 12 161 73] reinitialize0 () /\ preservation_inv0 (C06MapPrecond_Map_Type.map_iter self) (C06MapPrecond_Map_Type.map_func self) (Ghost.inner (C06MapPrecond_Map_Type.map_produced self)) /\ next_precondition0 (C06MapPrecond_Map_Type.map_iter self) (C06MapPrecond_Map_Type.map_func self) (Ghost.inner (C06MapPrecond_Map_Type.map_produced self))
  val invariant0 [#"../06_map_precond.rs" 157 4 157 30] (self : C06MapPrecond_Map_Type.t_map i b f item0) : bool
    ensures { result = invariant0 self }
    
  predicate inv0 (_x : C06MapPrecond_Map_Type.t_map i b f item0)
  val inv0 (_x : C06MapPrecond_Map_Type.t_map i b f item0) : bool
    ensures { result = inv0 _x }
    
  axiom inv0 : forall x : C06MapPrecond_Map_Type.t_map i b f item0 . inv0 x = (invariant0 x /\ match x with
    | C06MapPrecond_Map_Type.C_Map iter func produced -> true
    end)
  predicate resolve0 (self : f)
  val resolve0 (self : f) : bool
    ensures { result = resolve0 self }
    
  predicate postcondition_once0 (self : f) (_2 : (item0, Ghost.ghost_ty (Seq.seq item0))) (_3 : b)
  val postcondition_once0 (self : f) (_2 : (item0, Ghost.ghost_ty (Seq.seq item0))) (_3 : b) : bool
    ensures { result = postcondition_once0 self _2 _3 }
    
  function fn_mut_once0 (self : f) (args : (item0, Ghost.ghost_ty (Seq.seq item0))) (res : b) : ()
  val fn_mut_once0 (self : f) (args : (item0, Ghost.ghost_ty (Seq.seq item0))) (res : b) : ()
    requires {[#"../../../../../creusot-contracts/src/std/ops.rs" 123 19 123 23] inv6 self}
    requires {[#"../../../../../creusot-contracts/src/std/ops.rs" 123 25 123 29] inv7 args}
    requires {[#"../../../../../creusot-contracts/src/std/ops.rs" 123 37 123 40] inv2 res}
    ensures { result = fn_mut_once0 self args res }
    
  axiom fn_mut_once0_spec : forall self : f, args : (item0, Ghost.ghost_ty (Seq.seq item0)), res : b . ([#"../../../../../creusot-contracts/src/std/ops.rs" 123 19 123 23] inv6 self) -> ([#"../../../../../creusot-contracts/src/std/ops.rs" 123 25 123 29] inv7 args) -> ([#"../../../../../creusot-contracts/src/std/ops.rs" 123 37 123 40] inv2 res) -> ([#"../../../../../creusot-contracts/src/std/ops.rs" 122 14 122 135] postcondition_once0 self args res = (exists s : borrowed f . inv3 s /\  * s = self /\ postcondition_mut0 s args res /\ resolve0 ( ^ s)))
  function unnest_trans0 (self : f) (b : f) (c : f) : ()
  val unnest_trans0 (self : f) (b : f) (c : f) : ()
    requires {[#"../../../../../creusot-contracts/src/std/ops.rs" 114 15 114 29] unnest0 self b}
    requires {[#"../../../../../creusot-contracts/src/std/ops.rs" 115 15 115 26] unnest0 b c}
    requires {[#"../../../../../creusot-contracts/src/std/ops.rs" 117 20 117 24] inv6 self}
    requires {[#"../../../../../creusot-contracts/src/std/ops.rs" 117 26 117 27] inv6 b}
    requires {[#"../../../../../creusot-contracts/src/std/ops.rs" 117 35 117 36] inv6 c}
    ensures { result = unnest_trans0 self b c }
    
  axiom unnest_trans0_spec : forall self : f, b : f, c : f . ([#"../../../../../creusot-contracts/src/std/ops.rs" 114 15 114 29] unnest0 self b) -> ([#"../../../../../creusot-contracts/src/std/ops.rs" 115 15 115 26] unnest0 b c) -> ([#"../../../../../creusot-contracts/src/std/ops.rs" 117 20 117 24] inv6 self) -> ([#"../../../../../creusot-contracts/src/std/ops.rs" 117 26 117 27] inv6 b) -> ([#"../../../../../creusot-contracts/src/std/ops.rs" 117 35 117 36] inv6 c) -> ([#"../../../../../creusot-contracts/src/std/ops.rs" 116 14 116 28] unnest0 self c)
  function unnest_refl0 (self : f) : ()
  val unnest_refl0 (self : f) : ()
    requires {[#"../../../../../creusot-contracts/src/std/ops.rs" 110 19 110 23] inv6 self}
    ensures { result = unnest_refl0 self }
    
  axiom unnest_refl0_spec : forall self : f . ([#"../../../../../creusot-contracts/src/std/ops.rs" 110 19 110 23] inv6 self) -> ([#"../../../../../creusot-contracts/src/std/ops.rs" 109 14 109 31] unnest0 self self)
  function postcondition_mut_unnest0 (self : borrowed f) (args : (item0, Ghost.ghost_ty (Seq.seq item0))) (res : b) : ()
  val postcondition_mut_unnest0 (self : borrowed f) (args : (item0, Ghost.ghost_ty (Seq.seq item0))) (res : b) : ()
    requires {[#"../../../../../creusot-contracts/src/std/ops.rs" 103 15 103 48] postcondition_mut0 self args res}
    requires {[#"../../../../../creusot-contracts/src/std/ops.rs" 105 37 105 41] inv3 self}
    requires {[#"../../../../../creusot-contracts/src/std/ops.rs" 105 43 105 47] inv7 args}
    requires {[#"../../../../../creusot-contracts/src/std/ops.rs" 105 55 105 58] inv2 res}
    ensures { result = postcondition_mut_unnest0 self args res }
    
  axiom postcondition_mut_unnest0_spec : forall self : borrowed f, args : (item0, Ghost.ghost_ty (Seq.seq item0)), res : b . ([#"../../../../../creusot-contracts/src/std/ops.rs" 103 15 103 48] postcondition_mut0 self args res) -> ([#"../../../../../creusot-contracts/src/std/ops.rs" 105 37 105 41] inv3 self) -> ([#"../../../../../creusot-contracts/src/std/ops.rs" 105 43 105 47] inv7 args) -> ([#"../../../../../creusot-contracts/src/std/ops.rs" 105 55 105 58] inv2 res) -> ([#"../../../../../creusot-contracts/src/std/ops.rs" 104 14 104 35] unnest0 ( * self) ( ^ self))
  function produces_trans0 [#"../common.rs" 21 4 21 91] (a : i) (ab : Seq.seq item0) (b : i) (bc : Seq.seq item0) (c : i) : ()
    
  val produces_trans0 [#"../common.rs" 21 4 21 91] (a : i) (ab : Seq.seq item0) (b : i) (bc : Seq.seq item0) (c : i) : ()
    requires {[#"../common.rs" 18 15 18 32] produces0 a ab b}
    requires {[#"../common.rs" 19 15 19 32] produces0 b bc c}
    requires {[#"../common.rs" 21 22 21 23] inv4 a}
    requires {[#"../common.rs" 21 31 21 33] inv5 ab}
    requires {[#"../common.rs" 21 52 21 53] inv4 b}
    requires {[#"../common.rs" 21 61 21 63] inv5 bc}
    requires {[#"../common.rs" 21 82 21 83] inv4 c}
    ensures { result = produces_trans0 a ab b bc c }
    
  axiom produces_trans0_spec : forall a : i, ab : Seq.seq item0, b : i, bc : Seq.seq item0, c : i . ([#"../common.rs" 18 15 18 32] produces0 a ab b) -> ([#"../common.rs" 19 15 19 32] produces0 b bc c) -> ([#"../common.rs" 21 22 21 23] inv4 a) -> ([#"../common.rs" 21 31 21 33] inv5 ab) -> ([#"../common.rs" 21 52 21 53] inv4 b) -> ([#"../common.rs" 21 61 21 63] inv5 bc) -> ([#"../common.rs" 21 82 21 83] inv4 c) -> ([#"../common.rs" 20 14 20 42] produces0 a (Seq.(++) ab bc) c)
  function produces_refl0 [#"../common.rs" 15 4 15 27] (self : i) : ()
  val produces_refl0 [#"../common.rs" 15 4 15 27] (self : i) : ()
    requires {[#"../common.rs" 15 21 15 25] inv4 self}
    ensures { result = produces_refl0 self }
    
  axiom produces_refl0_spec : forall self : i . ([#"../common.rs" 15 21 15 25] inv4 self) -> ([#"../common.rs" 14 14 14 45] produces0 self (Seq.empty ) self)
  let rec ghost function produces_one_invariant [#"../06_map_precond.rs" 132 4 132 73] (self : C06MapPrecond_Map_Type.t_map i b f item0) (e : item0) (r : b) (f : borrowed f) (iter : i) : ()
    requires {[#"../06_map_precond.rs" 127 4 127 60] produces0 (C06MapPrecond_Map_Type.map_iter self) (Seq.singleton e) iter}
    requires {[#"../06_map_precond.rs" 128 15 128 30]  * f = C06MapPrecond_Map_Type.map_func self}
    requires {[#"../06_map_precond.rs" 129 15 129 57] postcondition_mut0 f (e, C06MapPrecond_Map_Type.map_produced self) r}
    requires {[#"../06_map_precond.rs" 132 30 132 34] inv0 self}
    requires {[#"../06_map_precond.rs" 132 36 132 37] inv1 e}
    requires {[#"../06_map_precond.rs" 132 48 132 49] inv2 r}
    requires {[#"../06_map_precond.rs" 132 54 132 55] inv3 f}
    requires {[#"../06_map_precond.rs" 132 65 132 69] inv4 iter}
    ensures { [#"../06_map_precond.rs" 130 14 130 69] preservation_inv0 iter ( ^ f) (Seq.snoc (Ghost.inner (C06MapPrecond_Map_Type.map_produced self)) e) }
    ensures { [#"../06_map_precond.rs" 131 14 131 70] next_precondition0 iter ( ^ f) (Seq.snoc (Ghost.inner (C06MapPrecond_Map_Type.map_produced self)) e) }
    
   = [@vc:do_not_keep_trace] [@vc:sp]
    [#"../06_map_precond.rs" 126 4 126 12] let _ = let a = pure {forall i : i . forall e2 : item0 . forall e1 : item0 . forall s : Seq.seq item0 . inv4 i -> inv1 e2 -> inv1 e1 -> inv5 s -> produces0 iter (Seq.snoc (Seq.snoc s e1) e2) i -> produces0 (C06MapPrecond_Map_Type.map_iter self) (Seq.snoc (Seq.snoc (Seq.(++) (Seq.singleton e) s) e1) e2) i} in assert {a} in ()
end
module C06MapPrecond_Impl0_Next
  type i
  type b
  type f
  use prelude.Borrow
  use seq.Seq
  predicate invariant13 (self : Seq.seq (borrowed f))
  val invariant13 (self : Seq.seq (borrowed f)) : bool
    ensures { result = invariant13 self }
    
  predicate inv13 (_x : Seq.seq (borrowed f))
  val inv13 (_x : Seq.seq (borrowed f)) : bool
    ensures { result = inv13 _x }
    
  axiom inv13 : forall x : Seq.seq (borrowed f) . inv13 x = true
  type item0
  predicate invariant12 (self : Seq.seq item0)
  val invariant12 (self : Seq.seq item0) : bool
    ensures { result = invariant12 self }
    
  predicate inv12 (_x : Seq.seq item0)
  val inv12 (_x : Seq.seq item0) : bool
    ensures { result = inv12 _x }
    
  axiom inv12 : forall x : Seq.seq item0 . inv12 x = true
  predicate invariant11 (self : item0)
  val invariant11 (self : item0) : bool
    ensures { result = invariant11 self }
    
  predicate inv11 (_x : item0)
  val inv11 (_x : item0) : bool
    ensures { result = inv11 _x }
    
  axiom inv11 : forall x : item0 . inv11 x = true
  use prelude.Ghost
  predicate inv3 (_x : Ghost.ghost_ty (Seq.seq item0))
  val inv3 (_x : Ghost.ghost_ty (Seq.seq item0)) : bool
    ensures { result = inv3 _x }
    
  predicate inv2 (_x : f)
  val inv2 (_x : f) : bool
    ensures { result = inv2 _x }
    
  predicate inv0 (_x : i)
  val inv0 (_x : i) : bool
    ensures { result = inv0 _x }
    
  predicate precondition0 (self : f) (_2 : (item0, Ghost.ghost_ty (Seq.seq item0)))
  val precondition0 (self : f) (_2 : (item0, Ghost.ghost_ty (Seq.seq item0))) : bool
    ensures { result = precondition0 self _2 }
    
  use prelude.Ghost
  predicate produces0 [#"../common.rs" 8 4 8 65] (self : i) (visited : Seq.seq item0) (o : i)
  val produces0 [#"../common.rs" 8 4 8 65] (self : i) (visited : Seq.seq item0) (o : i) : bool
    ensures { result = produces0 self visited o }
    
  use seq.Seq
  predicate next_precondition0 [#"../06_map_precond.rs" 83 4 83 74] (iter : i) (func : f) (produced : Seq.seq item0) =
    [#"../06_map_precond.rs" 84 8 88 9] forall i : i . forall e : item0 . inv0 i -> inv11 e -> produces0 iter (Seq.singleton e) i -> precondition0 func (e, Ghost.new produced)
  val next_precondition0 [#"../06_map_precond.rs" 83 4 83 74] (iter : i) (func : f) (produced : Seq.seq item0) : bool
    ensures { result = next_precondition0 iter func produced }
    
  predicate postcondition_mut0 (self : borrowed f) (_2 : (item0, Ghost.ghost_ty (Seq.seq item0))) (_3 : b)
  val postcondition_mut0 (self : borrowed f) (_2 : (item0, Ghost.ghost_ty (Seq.seq item0))) (_3 : b) : bool
    ensures { result = postcondition_mut0 self _2 _3 }
    
  use seq.Seq
  use seq.Seq
  predicate unnest0 (self : f) (_2 : f)
  val unnest0 (self : f) (_2 : f) : bool
    ensures { result = unnest0 self _2 }
    
  predicate inv7 (_x : borrowed f)
  val inv7 (_x : borrowed f) : bool
    ensures { result = inv7 _x }
    
  predicate inv9 (_x : b)
  val inv9 (_x : b) : bool
    ensures { result = inv9 _x }
    
  predicate preservation0 [#"../06_map_precond.rs" 105 4 105 45] (iter : i) (func : f) =
    [#"../06_map_precond.rs" 106 8 113 9] forall i : i . forall b : b . forall f : borrowed f . forall e2 : item0 . forall e1 : item0 . forall s : Seq.seq item0 . inv0 i -> inv9 b -> inv7 f -> inv11 e2 -> inv11 e1 -> inv12 s -> unnest0 func ( * f) -> produces0 iter (Seq.snoc (Seq.snoc s e1) e2) i -> precondition0 ( * f) (e1, Ghost.new s) -> postcondition_mut0 f (e1, Ghost.new s) b -> precondition0 ( ^ f) (e2, Ghost.new (Seq.snoc s e1))
  val preservation0 [#"../06_map_precond.rs" 105 4 105 45] (iter : i) (func : f) : bool
    ensures { result = preservation0 iter func }
    
  use seq.Seq
  predicate preservation_inv0 [#"../06_map_precond.rs" 93 4 93 73] (iter : i) (func : f) (produced : Seq.seq item0) =
    [#"../06_map_precond.rs" 94 8 101 9] forall i : i . forall b : b . forall f : borrowed f . forall e2 : item0 . forall e1 : item0 . forall s : Seq.seq item0 . inv0 i -> inv9 b -> inv7 f -> inv11 e2 -> inv11 e1 -> inv12 s -> unnest0 func ( * f) -> produces0 iter (Seq.snoc (Seq.snoc s e1) e2) i -> precondition0 ( * f) (e1, Ghost.new (Seq.(++) produced s)) -> postcondition_mut0 f (e1, Ghost.new (Seq.(++) produced s)) b -> precondition0 ( ^ f) (e2, Ghost.new (Seq.snoc (Seq.(++) produced s) e1))
  val preservation_inv0 [#"../06_map_precond.rs" 93 4 93 73] (iter : i) (func : f) (produced : Seq.seq item0) : bool
    requires {[#"../06_map_precond.rs" 93 24 93 28] inv0 iter}
    requires {[#"../06_map_precond.rs" 93 33 93 37] inv2 func}
    requires {[#"../06_map_precond.rs" 93 42 93 50] inv12 produced}
    ensures { result = preservation_inv0 iter func produced }
    
  axiom preservation_inv0_spec : forall iter : i, func : f, produced : Seq.seq item0 . ([#"../06_map_precond.rs" 93 24 93 28] inv0 iter) -> ([#"../06_map_precond.rs" 93 33 93 37] inv2 func) -> ([#"../06_map_precond.rs" 93 42 93 50] inv12 produced) -> ([#"../06_map_precond.rs" 92 4 92 83] produced = Seq.empty  -> preservation_inv0 iter func produced = preservation0 iter func)
  use prelude.Ghost
  predicate completed1 [#"../common.rs" 11 4 11 36] (self : borrowed i)
  val completed1 [#"../common.rs" 11 4 11 36] (self : borrowed i) : bool
    ensures { result = completed1 self }
    
  predicate inv6 (_x : borrowed i)
  val inv6 (_x : borrowed i) : bool
    ensures { result = inv6 _x }
    
  predicate reinitialize0 [#"../06_map_precond.rs" 117 4 117 29] (_1 : ()) =
    [#"../06_map_precond.rs" 118 8 123 9] forall func : f . forall iter : borrowed i . inv2 func -> inv6 iter -> completed1 iter -> next_precondition0 ( ^ iter) func (Seq.empty ) /\ preservation0 ( ^ iter) func
  val reinitialize0 [#"../06_map_precond.rs" 117 4 117 29] (_1 : ()) : bool
    ensures { result = reinitialize0 _1 }
    
  use C06MapPrecond_Map_Type as C06MapPrecond_Map_Type
  predicate invariant10 [#"../06_map_precond.rs" 157 4 157 30] (self : C06MapPrecond_Map_Type.t_map i b f item0) =
    [#"../06_map_precond.rs" 159 12 161 73] reinitialize0 () /\ preservation_inv0 (C06MapPrecond_Map_Type.map_iter self) (C06MapPrecond_Map_Type.map_func self) (Ghost.inner (C06MapPrecond_Map_Type.map_produced self)) /\ next_precondition0 (C06MapPrecond_Map_Type.map_iter self) (C06MapPrecond_Map_Type.map_func self) (Ghost.inner (C06MapPrecond_Map_Type.map_produced self))
  val invariant10 [#"../06_map_precond.rs" 157 4 157 30] (self : C06MapPrecond_Map_Type.t_map i b f item0) : bool
    ensures { result = invariant10 self }
    
  predicate inv10 (_x : C06MapPrecond_Map_Type.t_map i b f item0)
  val inv10 (_x : C06MapPrecond_Map_Type.t_map i b f item0) : bool
    ensures { result = inv10 _x }
    
  axiom inv10 : forall x : C06MapPrecond_Map_Type.t_map i b f item0 . inv10 x = (invariant10 x /\ match x with
    | C06MapPrecond_Map_Type.C_Map iter func produced -> true
    end)
  predicate invariant9 (self : b)
  val invariant9 (self : b) : bool
    ensures { result = invariant9 self }
    
  axiom inv9 : forall x : b . inv9 x = true
  predicate resolve4 (self : f)
  val resolve4 (self : f) : bool
    ensures { result = resolve4 self }
    
  predicate postcondition_once0 (self : f) (_2 : (item0, Ghost.ghost_ty (Seq.seq item0))) (_3 : b)
  val postcondition_once0 (self : f) (_2 : (item0, Ghost.ghost_ty (Seq.seq item0))) (_3 : b) : bool
    ensures { result = postcondition_once0 self _2 _3 }
    
  predicate inv8 (_x : (item0, Ghost.ghost_ty (Seq.seq item0)))
  val inv8 (_x : (item0, Ghost.ghost_ty (Seq.seq item0))) : bool
    ensures { result = inv8 _x }
    
  function fn_mut_once0 (self : f) (args : (item0, Ghost.ghost_ty (Seq.seq item0))) (res : b) : ()
  val fn_mut_once0 (self : f) (args : (item0, Ghost.ghost_ty (Seq.seq item0))) (res : b) : ()
    requires {[#"../../../../../creusot-contracts/src/std/ops.rs" 123 19 123 23] inv2 self}
    requires {[#"../../../../../creusot-contracts/src/std/ops.rs" 123 25 123 29] inv8 args}
    requires {[#"../../../../../creusot-contracts/src/std/ops.rs" 123 37 123 40] inv9 res}
    ensures { result = fn_mut_once0 self args res }
    
  axiom fn_mut_once0_spec : forall self : f, args : (item0, Ghost.ghost_ty (Seq.seq item0)), res : b . ([#"../../../../../creusot-contracts/src/std/ops.rs" 123 19 123 23] inv2 self) -> ([#"../../../../../creusot-contracts/src/std/ops.rs" 123 25 123 29] inv8 args) -> ([#"../../../../../creusot-contracts/src/std/ops.rs" 123 37 123 40] inv9 res) -> ([#"../../../../../creusot-contracts/src/std/ops.rs" 122 14 122 135] postcondition_once0 self args res = (exists s : borrowed f . inv7 s /\  * s = self /\ postcondition_mut0 s args res /\ resolve4 ( ^ s)))
  function unnest_trans0 (self : f) (b : f) (c : f) : ()
  val unnest_trans0 (self : f) (b : f) (c : f) : ()
    requires {[#"../../../../../creusot-contracts/src/std/ops.rs" 114 15 114 29] unnest0 self b}
    requires {[#"../../../../../creusot-contracts/src/std/ops.rs" 115 15 115 26] unnest0 b c}
    requires {[#"../../../../../creusot-contracts/src/std/ops.rs" 117 20 117 24] inv2 self}
    requires {[#"../../../../../creusot-contracts/src/std/ops.rs" 117 26 117 27] inv2 b}
    requires {[#"../../../../../creusot-contracts/src/std/ops.rs" 117 35 117 36] inv2 c}
    ensures { result = unnest_trans0 self b c }
    
  axiom unnest_trans0_spec : forall self : f, b : f, c : f . ([#"../../../../../creusot-contracts/src/std/ops.rs" 114 15 114 29] unnest0 self b) -> ([#"../../../../../creusot-contracts/src/std/ops.rs" 115 15 115 26] unnest0 b c) -> ([#"../../../../../creusot-contracts/src/std/ops.rs" 117 20 117 24] inv2 self) -> ([#"../../../../../creusot-contracts/src/std/ops.rs" 117 26 117 27] inv2 b) -> ([#"../../../../../creusot-contracts/src/std/ops.rs" 117 35 117 36] inv2 c) -> ([#"../../../../../creusot-contracts/src/std/ops.rs" 116 14 116 28] unnest0 self c)
  function unnest_refl0 (self : f) : ()
  val unnest_refl0 (self : f) : ()
    requires {[#"../../../../../creusot-contracts/src/std/ops.rs" 110 19 110 23] inv2 self}
    ensures { result = unnest_refl0 self }
    
  axiom unnest_refl0_spec : forall self : f . ([#"../../../../../creusot-contracts/src/std/ops.rs" 110 19 110 23] inv2 self) -> ([#"../../../../../creusot-contracts/src/std/ops.rs" 109 14 109 31] unnest0 self self)
  function postcondition_mut_unnest0 (self : borrowed f) (args : (item0, Ghost.ghost_ty (Seq.seq item0))) (res : b) : ()
  val postcondition_mut_unnest0 (self : borrowed f) (args : (item0, Ghost.ghost_ty (Seq.seq item0))) (res : b) : ()
    requires {[#"../../../../../creusot-contracts/src/std/ops.rs" 103 15 103 48] postcondition_mut0 self args res}
    requires {[#"../../../../../creusot-contracts/src/std/ops.rs" 105 37 105 41] inv7 self}
    requires {[#"../../../../../creusot-contracts/src/std/ops.rs" 105 43 105 47] inv8 args}
    requires {[#"../../../../../creusot-contracts/src/std/ops.rs" 105 55 105 58] inv9 res}
    ensures { result = postcondition_mut_unnest0 self args res }
    
  axiom postcondition_mut_unnest0_spec : forall self : borrowed f, args : (item0, Ghost.ghost_ty (Seq.seq item0)), res : b . ([#"../../../../../creusot-contracts/src/std/ops.rs" 103 15 103 48] postcondition_mut0 self args res) -> ([#"../../../../../creusot-contracts/src/std/ops.rs" 105 37 105 41] inv7 self) -> ([#"../../../../../creusot-contracts/src/std/ops.rs" 105 43 105 47] inv8 args) -> ([#"../../../../../creusot-contracts/src/std/ops.rs" 105 55 105 58] inv9 res) -> ([#"../../../../../creusot-contracts/src/std/ops.rs" 104 14 104 35] unnest0 ( * self) ( ^ self))
  predicate invariant8 (self : (item0, Ghost.ghost_ty (Seq.seq item0)))
  val invariant8 (self : (item0, Ghost.ghost_ty (Seq.seq item0))) : bool
    ensures { result = invariant8 self }
    
  axiom inv8 : forall x : (item0, Ghost.ghost_ty (Seq.seq item0)) . inv8 x = true
  predicate invariant7 (self : borrowed f)
  val invariant7 (self : borrowed f) : bool
    ensures { result = invariant7 self }
    
  axiom inv7 : forall x : borrowed f . inv7 x = true
  predicate invariant6 (self : borrowed i)
  val invariant6 (self : borrowed i) : bool
    ensures { result = invariant6 self }
    
  axiom inv6 : forall x : borrowed i . inv6 x = true
  use Core_Option_Option_Type as Core_Option_Option_Type
  predicate invariant5 (self : Core_Option_Option_Type.t_option b)
  val invariant5 (self : Core_Option_Option_Type.t_option b) : bool
    ensures { result = invariant5 self }
    
  predicate inv5 (_x : Core_Option_Option_Type.t_option b)
  val inv5 (_x : Core_Option_Option_Type.t_option b) : bool
    ensures { result = inv5 _x }
    
  axiom inv5 : forall x : Core_Option_Option_Type.t_option b . inv5 x = true
  predicate invariant4 (self : borrowed (C06MapPrecond_Map_Type.t_map i b f item0))
  val invariant4 (self : borrowed (C06MapPrecond_Map_Type.t_map i b f item0)) : bool
    ensures { result = invariant4 self }
    
  predicate inv4 (_x : borrowed (C06MapPrecond_Map_Type.t_map i b f item0))
  val inv4 (_x : borrowed (C06MapPrecond_Map_Type.t_map i b f item0)) : bool
    ensures { result = inv4 _x }
    
  axiom inv4 : forall x : borrowed (C06MapPrecond_Map_Type.t_map i b f item0) . inv4 x = (inv10 ( * x) /\ inv10 ( ^ x))
  predicate invariant3 (self : Ghost.ghost_ty (Seq.seq item0))
  val invariant3 (self : Ghost.ghost_ty (Seq.seq item0)) : bool
    ensures { result = invariant3 self }
    
  axiom inv3 : forall x : Ghost.ghost_ty (Seq.seq item0) . inv3 x = true
  predicate invariant2 (self : f)
  val invariant2 (self : f) : bool
    ensures { result = invariant2 self }
    
  axiom inv2 : forall x : f . inv2 x = true
  predicate invariant1 (self : Core_Option_Option_Type.t_option item0)
  val invariant1 (self : Core_Option_Option_Type.t_option item0) : bool
    ensures { result = invariant1 self }
    
  predicate inv1 (_x : Core_Option_Option_Type.t_option item0)
  val inv1 (_x : Core_Option_Option_Type.t_option item0) : bool
    ensures { result = inv1 _x }
    
  axiom inv1 : forall x : Core_Option_Option_Type.t_option item0 . inv1 x = true
  function produces_trans0 [#"../common.rs" 21 4 21 91] (a : i) (ab : Seq.seq item0) (b : i) (bc : Seq.seq item0) (c : i) : ()
    
  val produces_trans0 [#"../common.rs" 21 4 21 91] (a : i) (ab : Seq.seq item0) (b : i) (bc : Seq.seq item0) (c : i) : ()
    requires {[#"../common.rs" 18 15 18 32] produces0 a ab b}
    requires {[#"../common.rs" 19 15 19 32] produces0 b bc c}
    requires {[#"../common.rs" 21 22 21 23] inv0 a}
    requires {[#"../common.rs" 21 31 21 33] inv12 ab}
    requires {[#"../common.rs" 21 52 21 53] inv0 b}
    requires {[#"../common.rs" 21 61 21 63] inv12 bc}
    requires {[#"../common.rs" 21 82 21 83] inv0 c}
    ensures { result = produces_trans0 a ab b bc c }
    
  axiom produces_trans0_spec : forall a : i, ab : Seq.seq item0, b : i, bc : Seq.seq item0, c : i . ([#"../common.rs" 18 15 18 32] produces0 a ab b) -> ([#"../common.rs" 19 15 19 32] produces0 b bc c) -> ([#"../common.rs" 21 22 21 23] inv0 a) -> ([#"../common.rs" 21 31 21 33] inv12 ab) -> ([#"../common.rs" 21 52 21 53] inv0 b) -> ([#"../common.rs" 21 61 21 63] inv12 bc) -> ([#"../common.rs" 21 82 21 83] inv0 c) -> ([#"../common.rs" 20 14 20 42] produces0 a (Seq.(++) ab bc) c)
  function produces_refl0 [#"../common.rs" 15 4 15 27] (self : i) : ()
  val produces_refl0 [#"../common.rs" 15 4 15 27] (self : i) : ()
    requires {[#"../common.rs" 15 21 15 25] inv0 self}
    ensures { result = produces_refl0 self }
    
  axiom produces_refl0_spec : forall self : i . ([#"../common.rs" 15 21 15 25] inv0 self) -> ([#"../common.rs" 14 14 14 45] produces0 self (Seq.empty ) self)
  predicate invariant0 (self : i)
  val invariant0 (self : i) : bool
    ensures { result = invariant0 self }
    
  axiom inv0 : forall x : i . inv0 x = true
  use prelude.Ghost
  use seq.Seq
  use seq_ext.SeqExt
  use seq.Seq
  use seq.Seq
  use prelude.Int
  use seq.Seq
  use seq.Seq
  use seq.Seq
  predicate produces1 [@inline:trivial] [#"../06_map_precond.rs" 43 4 43 67] (self : C06MapPrecond_Map_Type.t_map i b f item0) (visited : Seq.seq b) (succ : C06MapPrecond_Map_Type.t_map i b f item0)
    
   =
    [#"../06_map_precond.rs" 44 8 56 9] unnest0 (C06MapPrecond_Map_Type.map_func self) (C06MapPrecond_Map_Type.map_func succ) /\ (exists s : Seq.seq item0 . inv12 s /\ Seq.length s = Seq.length visited /\ produces0 (C06MapPrecond_Map_Type.map_iter self) s (C06MapPrecond_Map_Type.map_iter succ) /\ Ghost.inner (C06MapPrecond_Map_Type.map_produced succ) = Seq.(++) (Ghost.inner (C06MapPrecond_Map_Type.map_produced self)) s /\ (exists fs : Seq.seq (borrowed f) . inv13 fs /\ Seq.length fs = Seq.length visited /\ (forall i : int . 1 <= i /\ i < Seq.length fs ->  ^ Seq.get fs (i - 1) =  * Seq.get fs i) /\ (if Seq.length visited = 0 then
      C06MapPrecond_Map_Type.map_func self = C06MapPrecond_Map_Type.map_func succ
    else
       * Seq.get fs 0 = C06MapPrecond_Map_Type.map_func self /\  ^ Seq.get fs (Seq.length visited - 1) = C06MapPrecond_Map_Type.map_func succ
    ) /\ (forall i : int . 0 <= i /\ i < Seq.length visited -> unnest0 (C06MapPrecond_Map_Type.map_func self) ( * Seq.get fs i) /\ precondition0 ( * Seq.get fs i) (Seq.get s i, Ghost.new (Seq.(++) (Ghost.inner (C06MapPrecond_Map_Type.map_produced self)) (SeqExt.subsequence s 0 i))) /\ postcondition_mut0 (Seq.get fs i) (Seq.get s i, Ghost.new (Seq.(++) (Ghost.inner (C06MapPrecond_Map_Type.map_produced self)) (SeqExt.subsequence s 0 i))) (Seq.get visited i))))
  val produces1 [@inline:trivial] [#"../06_map_precond.rs" 43 4 43 67] (self : C06MapPrecond_Map_Type.t_map i b f item0) (visited : Seq.seq b) (succ : C06MapPrecond_Map_Type.t_map i b f item0) : bool
    ensures { result = produces1 self visited succ }
    
  use seq.Seq
  predicate produces_one0 [#"../06_map_precond.rs" 142 4 142 57] (self : C06MapPrecond_Map_Type.t_map i b f item0) (visited : b) (succ : C06MapPrecond_Map_Type.t_map i b f item0)
    
   =
    [#"../06_map_precond.rs" 143 8 149 9] exists f : borrowed f . inv7 f /\  * f = C06MapPrecond_Map_Type.map_func self /\  ^ f = C06MapPrecond_Map_Type.map_func succ /\ (exists e : item0 . inv11 e /\ produces0 (C06MapPrecond_Map_Type.map_iter self) (Seq.singleton e) (C06MapPrecond_Map_Type.map_iter succ) /\ Ghost.inner (C06MapPrecond_Map_Type.map_produced succ) = Seq.snoc (Ghost.inner (C06MapPrecond_Map_Type.map_produced self)) e /\ precondition0 ( * f) (e, C06MapPrecond_Map_Type.map_produced self) /\ postcondition_mut0 f (e, C06MapPrecond_Map_Type.map_produced self) visited)
  val produces_one0 [#"../06_map_precond.rs" 142 4 142 57] (self : C06MapPrecond_Map_Type.t_map i b f item0) (visited : b) (succ : C06MapPrecond_Map_Type.t_map i b f item0) : bool
    requires {[#"../06_map_precond.rs" 142 20 142 24] inv10 self}
    requires {[#"../06_map_precond.rs" 142 26 142 33] inv9 visited}
    requires {[#"../06_map_precond.rs" 142 38 142 42] inv10 succ}
    ensures { result = produces_one0 self visited succ }
    
  axiom produces_one0_spec : forall self : C06MapPrecond_Map_Type.t_map i b f item0, visited : b, succ : C06MapPrecond_Map_Type.t_map i b f item0 . ([#"../06_map_precond.rs" 142 20 142 24] inv10 self) -> ([#"../06_map_precond.rs" 142 26 142 33] inv9 visited) -> ([#"../06_map_precond.rs" 142 38 142 42] inv10 succ) -> ([#"../06_map_precond.rs" 141 14 141 68] produces_one0 self visited succ = produces1 self (Seq.singleton visited) succ)
  predicate completed0 [#"../06_map_precond.rs" 21 4 21 35] (self : borrowed (C06MapPrecond_Map_Type.t_map i b f item0))
   =
    [#"../06_map_precond.rs" 22 8 25 9] Ghost.inner (C06MapPrecond_Map_Type.map_produced ( ^ self)) = Seq.empty  /\ completed1 (Borrow.borrow_logic (C06MapPrecond_Map_Type.map_iter ( * self)) (C06MapPrecond_Map_Type.map_iter ( ^ self)) (Borrow.inherit_id (Borrow.get_id self) 1)) /\ C06MapPrecond_Map_Type.map_func ( * self) = C06MapPrecond_Map_Type.map_func ( ^ self)
  val completed0 [#"../06_map_precond.rs" 21 4 21 35] (self : borrowed (C06MapPrecond_Map_Type.t_map i b f item0)) : bool
    ensures { result = completed0 self }
    
  predicate resolve3 (self : Ghost.ghost_ty ())
  val resolve3 (self : Ghost.ghost_ty ()) : bool
    ensures { result = resolve3 self }
    
  use prelude.Ghost
  function produces_one_invariant0 [#"../06_map_precond.rs" 132 4 132 73] (self : C06MapPrecond_Map_Type.t_map i b f item0) (e : item0) (r : b) (f : borrowed f) (iter : i) : ()
    
  val produces_one_invariant0 [#"../06_map_precond.rs" 132 4 132 73] (self : C06MapPrecond_Map_Type.t_map i b f item0) (e : item0) (r : b) (f : borrowed f) (iter : i) : ()
    requires {[#"../06_map_precond.rs" 127 4 127 60] produces0 (C06MapPrecond_Map_Type.map_iter self) (Seq.singleton e) iter}
    requires {[#"../06_map_precond.rs" 128 15 128 30]  * f = C06MapPrecond_Map_Type.map_func self}
    requires {[#"../06_map_precond.rs" 129 15 129 57] postcondition_mut0 f (e, C06MapPrecond_Map_Type.map_produced self) r}
    requires {[#"../06_map_precond.rs" 132 30 132 34] inv10 self}
    requires {[#"../06_map_precond.rs" 132 36 132 37] inv11 e}
    requires {[#"../06_map_precond.rs" 132 48 132 49] inv9 r}
    requires {[#"../06_map_precond.rs" 132 54 132 55] inv7 f}
    requires {[#"../06_map_precond.rs" 132 65 132 69] inv0 iter}
    ensures { result = produces_one_invariant0 self e r f iter }
    
  axiom produces_one_invariant0_spec : forall self : C06MapPrecond_Map_Type.t_map i b f item0, e : item0, r : b, f : borrowed f, iter : i . ([#"../06_map_precond.rs" 127 4 127 60] produces0 (C06MapPrecond_Map_Type.map_iter self) (Seq.singleton e) iter) -> ([#"../06_map_precond.rs" 128 15 128 30]  * f = C06MapPrecond_Map_Type.map_func self) -> ([#"../06_map_precond.rs" 129 15 129 57] postcondition_mut0 f (e, C06MapPrecond_Map_Type.map_produced self) r) -> ([#"../06_map_precond.rs" 132 30 132 34] inv10 self) -> ([#"../06_map_precond.rs" 132 36 132 37] inv11 e) -> ([#"../06_map_precond.rs" 132 48 132 49] inv9 r) -> ([#"../06_map_precond.rs" 132 54 132 55] inv7 f) -> ([#"../06_map_precond.rs" 132 65 132 69] inv0 iter) -> ([#"../06_map_precond.rs" 131 14 131 70] next_precondition0 iter ( ^ f) (Seq.snoc (Ghost.inner (C06MapPrecond_Map_Type.map_produced self)) e)) && ([#"../06_map_precond.rs" 130 14 130 69] preservation_inv0 iter ( ^ f) (Seq.snoc (Ghost.inner (C06MapPrecond_Map_Type.map_produced self)) e))
  predicate resolve2 (self : borrowed (C06MapPrecond_Map_Type.t_map i b f item0)) =
    [#"../../../../../creusot-contracts/src/resolve.rs" 25 20 25 34]  ^ self =  * self
  val resolve2 (self : borrowed (C06MapPrecond_Map_Type.t_map i b f item0)) : bool
    ensures { result = resolve2 self }
    
  predicate resolve1 (self : Ghost.ghost_ty (Seq.seq item0))
  val resolve1 (self : Ghost.ghost_ty (Seq.seq item0)) : bool
    ensures { result = resolve1 self }
    
  val call_mut0 (self : borrowed f) (args : (item0, Ghost.ghost_ty (Seq.seq item0))) : b
    requires {[#"../../../../../creusot-contracts/src/std/ops.rs" 160 27 160 52] precondition0 ( * self) args}
    requires {inv7 self}
    requires {inv8 args}
    ensures { [#"../../../../../creusot-contracts/src/std/ops.rs" 148 0 172 1] postcondition_mut0 self args result }
    ensures { inv9 result }
    
  predicate resolve0 (self : Core_Option_Option_Type.t_option item0)
  val resolve0 (self : Core_Option_Option_Type.t_option item0) : bool
    ensures { result = resolve0 self }
    
  val next0 [#"../common.rs" 27 4 27 45] (self : borrowed i) : Core_Option_Option_Type.t_option item0
    requires {[#"../common.rs" 27 17 27 21] inv6 self}
    ensures { [#"../common.rs" 23 14 26 5] match result with
      | Core_Option_Option_Type.C_None -> completed1 self
      | Core_Option_Option_Type.C_Some v -> produces0 ( * self) (Seq.singleton v) ( ^ self)
      end }
    ensures { [#"../common.rs" 27 26 27 44] inv1 result }
    
  let rec cfg next [#"../06_map_precond.rs" 63 4 63 44] [@cfg:stackify] [@cfg:subregion_analysis] (self : borrowed (C06MapPrecond_Map_Type.t_map i b f item0)) : Core_Option_Option_Type.t_option b
    requires {[#"../06_map_precond.rs" 63 17 63 21] inv4 self}
    ensures { [#"../06_map_precond.rs" 59 14 62 5] match result with
      | Core_Option_Option_Type.C_None -> completed0 self
      | Core_Option_Option_Type.C_Some v -> produces_one0 ( * self) v ( ^ self)
      end }
    ensures { [#"../06_map_precond.rs" 63 26 63 44] inv5 result }
    
   = [@vc:do_not_keep_trace] [@vc:sp]
  var _0 : Core_Option_Option_Type.t_option b;
  var self : borrowed (C06MapPrecond_Map_Type.t_map i b f item0) = self;
  var _3 : Core_Option_Option_Type.t_option item0;
  var _4 : borrowed i;
  var v : item0;
  var produced : Ghost.ghost_ty (Seq.seq item0);
  var r : b;
  var _12 : borrowed f;
  var _17 : Ghost.ghost_ty ();
  var _20 : Ghost.ghost_ty (Seq.seq item0);
  {
    goto BB0
  }
  BB0 {
    [#"../06_map_precond.rs" 64 14 64 23] _4 <- Borrow.borrow_final (C06MapPrecond_Map_Type.map_iter ( * self)) (Borrow.inherit_id (Borrow.get_id self) 1);
    [#"../06_map_precond.rs" 64 14 64 23] self <- { self with current = (let C06MapPrecond_Map_Type.C_Map x0 x1 x2 =  * self in C06MapPrecond_Map_Type.C_Map ( ^ _4) x1 x2) ; };
    assume { inv0 ( ^ _4) };
    [#"../06_map_precond.rs" 64 14 64 30] _3 <- ([#"../06_map_precond.rs" 64 14 64 30] next0 _4);
    _4 <- any borrowed i;
    goto BB1
  }
  BB1 {
    switch (_3)
      | Core_Option_Option_Type.C_None -> goto BB2
      | Core_Option_Option_Type.C_Some _ -> goto BB3
      end
  }
  BB2 {
    assert { [@expl:type invariant] inv1 _3 };
    assume { resolve0 _3 };
    [#"../06_map_precond.rs" 74 32 74 50] _20 <- ([#"../06_map_precond.rs" 74 32 74 50] Ghost.new (Seq.empty ));
    goto BB14
  }
  BB3 {
    goto BB5
  }
  BB4 {
    assert { [@expl:type invariant] inv1 _3 };
    assume { resolve0 _3 };
    assert { [@expl:type invariant] inv4 self };
    assume { resolve2 self };
    assert { [#"../06_map_precond.rs" 64 14 64 30] false };
    absurd
  }
  BB5 {
    [#"../06_map_precond.rs" 65 17 65 18] v <- ([#"../06_map_precond.rs" 65 17 65 18] Core_Option_Option_Type.some_0 _3);
    [#"../06_map_precond.rs" 65 17 65 18] _3 <- (let Core_Option_Option_Type.C_Some x0 = _3 in Core_Option_Option_Type.C_Some (any item0));
    assert { [@expl:type invariant] inv1 _3 };
    assume { resolve0 _3 };
    assert { [@expl:assertion] [#"../06_map_precond.rs" 66 16 66 76] precondition0 (C06MapPrecond_Map_Type.map_func ( * self)) (v, C06MapPrecond_Map_Type.map_produced ( * self)) };
    goto BB6
  }
  BB6 {
    [#"../06_map_precond.rs" 67 31 67 60] produced <- ([#"../06_map_precond.rs" 67 31 67 60] Ghost.new (Seq.snoc (Ghost.inner (C06MapPrecond_Map_Type.map_produced ( * self))) v));
    goto BB7
  }
  BB7 {
    [#"../06_map_precond.rs" 68 24 68 35] _12 <- Borrow.borrow_final (C06MapPrecond_Map_Type.map_func ( * self)) (Borrow.inherit_id (Borrow.get_id self) 2);
    [#"../06_map_precond.rs" 68 24 68 35] self <- { self with current = (let C06MapPrecond_Map_Type.C_Map x0 x1 x2 =  * self in C06MapPrecond_Map_Type.C_Map x0 ( ^ _12) x2) ; };
    assume { inv2 ( ^ _12) };
    [#"../06_map_precond.rs" 68 24 68 53] r <- ([#"../06_map_precond.rs" 68 24 68 53] call_mut0 _12 ([#"../06_map_precond.rs" 68 24 68 53] (([#"../06_map_precond.rs" 68 36 68 37] v), ([#"../06_map_precond.rs" 68 39 68 52] C06MapPrecond_Map_Type.map_produced ( * self)))));
    _12 <- any borrowed f;
    [#"../06_map_precond.rs" 68 36 68 37] v <- any item0;
    goto BB8
  }
  BB8 {
    goto BB9
  }
  BB9 {
    assert { [@expl:type invariant] inv3 produced };
    assume { resolve1 produced };
    [#"../06_map_precond.rs" 69 16 69 40] self <- { self with current = (let C06MapPrecond_Map_Type.C_Map x0 x1 x2 =  * self in C06MapPrecond_Map_Type.C_Map x0 x1 ([#"../06_map_precond.rs" 69 32 69 40] produced)) ; };
    assert { [@expl:type invariant] inv3 (C06MapPrecond_Map_Type.map_produced ( * self)) };
    assume { resolve1 (C06MapPrecond_Map_Type.map_produced ( * self)) };
    assert { [@expl:type invariant] inv4 self };
    assume { resolve2 self };
    [#"../06_map_precond.rs" 70 16 70 52] _17 <- ([#"../06_map_precond.rs" 70 16 70 52] Ghost.new ());
    goto BB10
  }
  BB10 {
    assume { resolve3 _17 };
    [#"../06_map_precond.rs" 71 16 71 23] _0 <- ([#"../06_map_precond.rs" 71 16 71 23] Core_Option_Option_Type.C_Some ([#"../06_map_precond.rs" 71 21 71 22] r));
    [#"../06_map_precond.rs" 71 21 71 22] r <- any b;
    goto BB11
  }
  BB11 {
    goto BB12
  }
  BB12 {
    goto BB13
  }
  BB13 {
    goto BB15
  }
  BB14 {
    [#"../06_map_precond.rs" 74 16 74 50] self <- { self with current = (let C06MapPrecond_Map_Type.C_Map x0 x1 x2 =  * self in C06MapPrecond_Map_Type.C_Map x0 x1 ([#"../06_map_precond.rs" 74 16 74 50] _20)) ; };
    [#"../06_map_precond.rs" 74 16 74 50] _20 <- any Ghost.ghost_ty (Seq.seq item0);
    assert { [@expl:type invariant] inv3 (C06MapPrecond_Map_Type.map_produced ( * self)) };
    assume { resolve1 (C06MapPrecond_Map_Type.map_produced ( * self)) };
    assert { [@expl:type invariant] inv4 self };
    assume { resolve2 self };
    [#"../06_map_precond.rs" 75 16 75 20] _0 <- ([#"../06_map_precond.rs" 75 16 75 20] Core_Option_Option_Type.C_None);
    goto BB15
  }
  BB15 {
    goto BB16
  }
  BB16 {
    return _0
  }
  
end
module C06MapPrecond_Map
  type i
  type b
  type f
  type item0
  use seq.Seq
  use prelude.Ghost
  predicate invariant9 (self : (item0, Ghost.ghost_ty (Seq.seq item0)))
  val invariant9 (self : (item0, Ghost.ghost_ty (Seq.seq item0))) : bool
    ensures { result = invariant9 self }
    
  predicate inv9 (_x : (item0, Ghost.ghost_ty (Seq.seq item0)))
  val inv9 (_x : (item0, Ghost.ghost_ty (Seq.seq item0))) : bool
    ensures { result = inv9 _x }
    
  axiom inv9 : forall x : (item0, Ghost.ghost_ty (Seq.seq item0)) . inv9 x = true
  predicate invariant8 (self : Ghost.ghost_ty (Seq.seq item0))
  val invariant8 (self : Ghost.ghost_ty (Seq.seq item0)) : bool
    ensures { result = invariant8 self }
    
  predicate inv8 (_x : Ghost.ghost_ty (Seq.seq item0))
  val inv8 (_x : Ghost.ghost_ty (Seq.seq item0)) : bool
    ensures { result = inv8 _x }
    
  axiom inv8 : forall x : Ghost.ghost_ty (Seq.seq item0) . inv8 x = true
  predicate resolve0 (self : f)
  val resolve0 (self : f) : bool
    ensures { result = resolve0 self }
    
  use prelude.Borrow
  predicate postcondition_mut0 (self : borrowed f) (_2 : (item0, Ghost.ghost_ty (Seq.seq item0))) (_3 : b)
  val postcondition_mut0 (self : borrowed f) (_2 : (item0, Ghost.ghost_ty (Seq.seq item0))) (_3 : b) : bool
    ensures { result = postcondition_mut0 self _2 _3 }
    
  predicate inv6 (_x : borrowed f)
  val inv6 (_x : borrowed f) : bool
    ensures { result = inv6 _x }
    
  predicate postcondition_once0 (self : f) (_2 : (item0, Ghost.ghost_ty (Seq.seq item0))) (_3 : b)
  val postcondition_once0 (self : f) (_2 : (item0, Ghost.ghost_ty (Seq.seq item0))) (_3 : b) : bool
    ensures { result = postcondition_once0 self _2 _3 }
    
  predicate inv5 (_x : b)
  val inv5 (_x : b) : bool
    ensures { result = inv5 _x }
    
  predicate inv2 (_x : f)
  val inv2 (_x : f) : bool
    ensures { result = inv2 _x }
    
  function fn_mut_once0 (self : f) (args : (item0, Ghost.ghost_ty (Seq.seq item0))) (res : b) : ()
  val fn_mut_once0 (self : f) (args : (item0, Ghost.ghost_ty (Seq.seq item0))) (res : b) : ()
    requires {[#"../../../../../creusot-contracts/src/std/ops.rs" 123 19 123 23] inv2 self}
    requires {[#"../../../../../creusot-contracts/src/std/ops.rs" 123 25 123 29] inv9 args}
    requires {[#"../../../../../creusot-contracts/src/std/ops.rs" 123 37 123 40] inv5 res}
    ensures { result = fn_mut_once0 self args res }
    
  axiom fn_mut_once0_spec : forall self : f, args : (item0, Ghost.ghost_ty (Seq.seq item0)), res : b . ([#"../../../../../creusot-contracts/src/std/ops.rs" 123 19 123 23] inv2 self) -> ([#"../../../../../creusot-contracts/src/std/ops.rs" 123 25 123 29] inv9 args) -> ([#"../../../../../creusot-contracts/src/std/ops.rs" 123 37 123 40] inv5 res) -> ([#"../../../../../creusot-contracts/src/std/ops.rs" 122 14 122 135] postcondition_once0 self args res = (exists s : borrowed f . inv6 s /\  * s = self /\ postcondition_mut0 s args res /\ resolve0 ( ^ s)))
  predicate unnest0 (self : f) (_2 : f)
  val unnest0 (self : f) (_2 : f) : bool
    ensures { result = unnest0 self _2 }
    
  function unnest_trans0 (self : f) (b : f) (c : f) : ()
  val unnest_trans0 (self : f) (b : f) (c : f) : ()
    requires {[#"../../../../../creusot-contracts/src/std/ops.rs" 114 15 114 29] unnest0 self b}
    requires {[#"../../../../../creusot-contracts/src/std/ops.rs" 115 15 115 26] unnest0 b c}
    requires {[#"../../../../../creusot-contracts/src/std/ops.rs" 117 20 117 24] inv2 self}
    requires {[#"../../../../../creusot-contracts/src/std/ops.rs" 117 26 117 27] inv2 b}
    requires {[#"../../../../../creusot-contracts/src/std/ops.rs" 117 35 117 36] inv2 c}
    ensures { result = unnest_trans0 self b c }
    
  axiom unnest_trans0_spec : forall self : f, b : f, c : f . ([#"../../../../../creusot-contracts/src/std/ops.rs" 114 15 114 29] unnest0 self b) -> ([#"../../../../../creusot-contracts/src/std/ops.rs" 115 15 115 26] unnest0 b c) -> ([#"../../../../../creusot-contracts/src/std/ops.rs" 117 20 117 24] inv2 self) -> ([#"../../../../../creusot-contracts/src/std/ops.rs" 117 26 117 27] inv2 b) -> ([#"../../../../../creusot-contracts/src/std/ops.rs" 117 35 117 36] inv2 c) -> ([#"../../../../../creusot-contracts/src/std/ops.rs" 116 14 116 28] unnest0 self c)
  function unnest_refl0 (self : f) : ()
  val unnest_refl0 (self : f) : ()
    requires {[#"../../../../../creusot-contracts/src/std/ops.rs" 110 19 110 23] inv2 self}
    ensures { result = unnest_refl0 self }
    
  axiom unnest_refl0_spec : forall self : f . ([#"../../../../../creusot-contracts/src/std/ops.rs" 110 19 110 23] inv2 self) -> ([#"../../../../../creusot-contracts/src/std/ops.rs" 109 14 109 31] unnest0 self self)
  function postcondition_mut_unnest0 (self : borrowed f) (args : (item0, Ghost.ghost_ty (Seq.seq item0))) (res : b) : ()
  val postcondition_mut_unnest0 (self : borrowed f) (args : (item0, Ghost.ghost_ty (Seq.seq item0))) (res : b) : ()
    requires {[#"../../../../../creusot-contracts/src/std/ops.rs" 103 15 103 48] postcondition_mut0 self args res}
    requires {[#"../../../../../creusot-contracts/src/std/ops.rs" 105 37 105 41] inv6 self}
    requires {[#"../../../../../creusot-contracts/src/std/ops.rs" 105 43 105 47] inv9 args}
    requires {[#"../../../../../creusot-contracts/src/std/ops.rs" 105 55 105 58] inv5 res}
    ensures { result = postcondition_mut_unnest0 self args res }
    
  axiom postcondition_mut_unnest0_spec : forall self : borrowed f, args : (item0, Ghost.ghost_ty (Seq.seq item0)), res : b . ([#"../../../../../creusot-contracts/src/std/ops.rs" 103 15 103 48] postcondition_mut0 self args res) -> ([#"../../../../../creusot-contracts/src/std/ops.rs" 105 37 105 41] inv6 self) -> ([#"../../../../../creusot-contracts/src/std/ops.rs" 105 43 105 47] inv9 args) -> ([#"../../../../../creusot-contracts/src/std/ops.rs" 105 55 105 58] inv5 res) -> ([#"../../../../../creusot-contracts/src/std/ops.rs" 104 14 104 35] unnest0 ( * self) ( ^ self))
  predicate invariant7 (self : Seq.seq item0)
  val invariant7 (self : Seq.seq item0) : bool
    ensures { result = invariant7 self }
    
  predicate inv7 (_x : Seq.seq item0)
  val inv7 (_x : Seq.seq item0) : bool
    ensures { result = inv7 _x }
    
  axiom inv7 : forall x : Seq.seq item0 . inv7 x = true
  predicate invariant6 (self : borrowed f)
  val invariant6 (self : borrowed f) : bool
    ensures { result = invariant6 self }
    
  axiom inv6 : forall x : borrowed f . inv6 x = true
  predicate invariant5 (self : b)
  val invariant5 (self : b) : bool
    ensures { result = invariant5 self }
    
  axiom inv5 : forall x : b . inv5 x = true
  predicate invariant4 (self : borrowed i)
  val invariant4 (self : borrowed i) : bool
    ensures { result = invariant4 self }
    
  predicate inv4 (_x : borrowed i)
  val inv4 (_x : borrowed i) : bool
    ensures { result = inv4 _x }
    
  axiom inv4 : forall x : borrowed i . inv4 x = true
  predicate inv0 (_x : i)
  val inv0 (_x : i) : bool
    ensures { result = inv0 _x }
    
  predicate precondition0 (self : f) (_2 : (item0, Ghost.ghost_ty (Seq.seq item0)))
  val precondition0 (self : f) (_2 : (item0, Ghost.ghost_ty (Seq.seq item0))) : bool
    ensures { result = precondition0 self _2 }
    
  use prelude.Ghost
  predicate produces0 [#"../common.rs" 8 4 8 65] (self : i) (visited : Seq.seq item0) (o : i)
  val produces0 [#"../common.rs" 8 4 8 65] (self : i) (visited : Seq.seq item0) (o : i) : bool
    ensures { result = produces0 self visited o }
    
  use seq.Seq
  predicate inv1 (_x : item0)
  val inv1 (_x : item0) : bool
    ensures { result = inv1 _x }
    
  predicate next_precondition0 [#"../06_map_precond.rs" 83 4 83 74] (iter : i) (func : f) (produced : Seq.seq item0) =
    [#"../06_map_precond.rs" 84 8 88 9] forall i : i . forall e : item0 . inv0 i -> inv1 e -> produces0 iter (Seq.singleton e) i -> precondition0 func (e, Ghost.new produced)
  val next_precondition0 [#"../06_map_precond.rs" 83 4 83 74] (iter : i) (func : f) (produced : Seq.seq item0) : bool
    ensures { result = next_precondition0 iter func produced }
    
  use seq.Seq
  use seq.Seq
  predicate preservation0 [#"../06_map_precond.rs" 105 4 105 45] (iter : i) (func : f) =
    [#"../06_map_precond.rs" 106 8 113 9] forall i : i . forall b : b . forall f : borrowed f . forall e2 : item0 . forall e1 : item0 . forall s : Seq.seq item0 . inv0 i -> inv5 b -> inv6 f -> inv1 e2 -> inv1 e1 -> inv7 s -> unnest0 func ( * f) -> produces0 iter (Seq.snoc (Seq.snoc s e1) e2) i -> precondition0 ( * f) (e1, Ghost.new s) -> postcondition_mut0 f (e1, Ghost.new s) b -> precondition0 ( ^ f) (e2, Ghost.new (Seq.snoc s e1))
  val preservation0 [#"../06_map_precond.rs" 105 4 105 45] (iter : i) (func : f) : bool
    ensures { result = preservation0 iter func }
    
  use seq.Seq
  predicate preservation_inv0 [#"../06_map_precond.rs" 93 4 93 73] (iter : i) (func : f) (produced : Seq.seq item0) =
    [#"../06_map_precond.rs" 94 8 101 9] forall i : i . forall b : b . forall f : borrowed f . forall e2 : item0 . forall e1 : item0 . forall s : Seq.seq item0 . inv0 i -> inv5 b -> inv6 f -> inv1 e2 -> inv1 e1 -> inv7 s -> unnest0 func ( * f) -> produces0 iter (Seq.snoc (Seq.snoc s e1) e2) i -> precondition0 ( * f) (e1, Ghost.new (Seq.(++) produced s)) -> postcondition_mut0 f (e1, Ghost.new (Seq.(++) produced s)) b -> precondition0 ( ^ f) (e2, Ghost.new (Seq.snoc (Seq.(++) produced s) e1))
  val preservation_inv0 [#"../06_map_precond.rs" 93 4 93 73] (iter : i) (func : f) (produced : Seq.seq item0) : bool
    requires {[#"../06_map_precond.rs" 93 24 93 28] inv0 iter}
    requires {[#"../06_map_precond.rs" 93 33 93 37] inv2 func}
    requires {[#"../06_map_precond.rs" 93 42 93 50] inv7 produced}
    ensures { result = preservation_inv0 iter func produced }
    
  axiom preservation_inv0_spec : forall iter : i, func : f, produced : Seq.seq item0 . ([#"../06_map_precond.rs" 93 24 93 28] inv0 iter) -> ([#"../06_map_precond.rs" 93 33 93 37] inv2 func) -> ([#"../06_map_precond.rs" 93 42 93 50] inv7 produced) -> ([#"../06_map_precond.rs" 92 4 92 83] produced = Seq.empty  -> preservation_inv0 iter func produced = preservation0 iter func)
  use prelude.Ghost
  predicate completed0 [#"../common.rs" 11 4 11 36] (self : borrowed i)
  val completed0 [#"../common.rs" 11 4 11 36] (self : borrowed i) : bool
    ensures { result = completed0 self }
    
  predicate reinitialize0 [#"../06_map_precond.rs" 117 4 117 29] (_1 : ()) =
    [#"../06_map_precond.rs" 118 8 123 9] forall func : f . forall iter : borrowed i . inv2 func -> inv4 iter -> completed0 iter -> next_precondition0 ( ^ iter) func (Seq.empty ) /\ preservation0 ( ^ iter) func
  val reinitialize0 [#"../06_map_precond.rs" 117 4 117 29] (_1 : ()) : bool
    ensures { result = reinitialize0 _1 }
    
  use C06MapPrecond_Map_Type as C06MapPrecond_Map_Type
  predicate invariant3 [#"../06_map_precond.rs" 157 4 157 30] (self : C06MapPrecond_Map_Type.t_map i b f item0) =
    [#"../06_map_precond.rs" 159 12 161 73] reinitialize0 () /\ preservation_inv0 (C06MapPrecond_Map_Type.map_iter self) (C06MapPrecond_Map_Type.map_func self) (Ghost.inner (C06MapPrecond_Map_Type.map_produced self)) /\ next_precondition0 (C06MapPrecond_Map_Type.map_iter self) (C06MapPrecond_Map_Type.map_func self) (Ghost.inner (C06MapPrecond_Map_Type.map_produced self))
  val invariant3 [#"../06_map_precond.rs" 157 4 157 30] (self : C06MapPrecond_Map_Type.t_map i b f item0) : bool
    ensures { result = invariant3 self }
    
  predicate inv3 (_x : C06MapPrecond_Map_Type.t_map i b f item0)
  val inv3 (_x : C06MapPrecond_Map_Type.t_map i b f item0) : bool
    ensures { result = inv3 _x }
    
  axiom inv3 : forall x : C06MapPrecond_Map_Type.t_map i b f item0 . inv3 x = (invariant3 x /\ match x with
    | C06MapPrecond_Map_Type.C_Map iter func produced -> true
    end)
  predicate invariant2 (self : f)
  val invariant2 (self : f) : bool
    ensures { result = invariant2 self }
    
  axiom inv2 : forall x : f . inv2 x = true
  predicate invariant1 (self : item0)
  val invariant1 (self : item0) : bool
    ensures { result = invariant1 self }
    
  axiom inv1 : forall x : item0 . inv1 x = true
  predicate invariant0 (self : i)
  val invariant0 (self : i) : bool
    ensures { result = invariant0 self }
    
  axiom inv0 : forall x : i . inv0 x = true
  function produces_trans0 [#"../common.rs" 21 4 21 91] (a : i) (ab : Seq.seq item0) (b : i) (bc : Seq.seq item0) (c : i) : ()
    
  val produces_trans0 [#"../common.rs" 21 4 21 91] (a : i) (ab : Seq.seq item0) (b : i) (bc : Seq.seq item0) (c : i) : ()
    requires {[#"../common.rs" 18 15 18 32] produces0 a ab b}
    requires {[#"../common.rs" 19 15 19 32] produces0 b bc c}
    requires {[#"../common.rs" 21 22 21 23] inv0 a}
    requires {[#"../common.rs" 21 31 21 33] inv7 ab}
    requires {[#"../common.rs" 21 52 21 53] inv0 b}
    requires {[#"../common.rs" 21 61 21 63] inv7 bc}
    requires {[#"../common.rs" 21 82 21 83] inv0 c}
    ensures { result = produces_trans0 a ab b bc c }
    
  axiom produces_trans0_spec : forall a : i, ab : Seq.seq item0, b : i, bc : Seq.seq item0, c : i . ([#"../common.rs" 18 15 18 32] produces0 a ab b) -> ([#"../common.rs" 19 15 19 32] produces0 b bc c) -> ([#"../common.rs" 21 22 21 23] inv0 a) -> ([#"../common.rs" 21 31 21 33] inv7 ab) -> ([#"../common.rs" 21 52 21 53] inv0 b) -> ([#"../common.rs" 21 61 21 63] inv7 bc) -> ([#"../common.rs" 21 82 21 83] inv0 c) -> ([#"../common.rs" 20 14 20 42] produces0 a (Seq.(++) ab bc) c)
  function produces_refl0 [#"../common.rs" 15 4 15 27] (self : i) : ()
  val produces_refl0 [#"../common.rs" 15 4 15 27] (self : i) : ()
    requires {[#"../common.rs" 15 21 15 25] inv0 self}
    ensures { result = produces_refl0 self }
    
  axiom produces_refl0_spec : forall self : i . ([#"../common.rs" 15 21 15 25] inv0 self) -> ([#"../common.rs" 14 14 14 45] produces0 self (Seq.empty ) self)
  let rec cfg map [#"../06_map_precond.rs" 170 0 173 17] [@cfg:stackify] [@cfg:subregion_analysis] (iter : i) (func : f) : C06MapPrecond_Map_Type.t_map i b f item0
    requires {[#"../06_map_precond.rs" 166 0 166 128] forall i2 : i . forall e : item0 . inv0 i2 -> inv1 e -> produces0 iter (Seq.singleton e) i2 -> precondition0 func (e, Ghost.new (Seq.empty ))}
    requires {[#"../06_map_precond.rs" 167 11 167 41] reinitialize0 ()}
    requires {[#"../06_map_precond.rs" 168 11 168 51] preservation0 iter func}
    requires {[#"../06_map_precond.rs" 171 4 171 8] inv0 iter}
    requires {[#"../06_map_precond.rs" 172 4 172 8] inv2 func}
    ensures { [#"../06_map_precond.rs" 169 10 169 72] result = C06MapPrecond_Map_Type.C_Map iter func (Ghost.new (Seq.empty )) }
    ensures { [#"../06_map_precond.rs" 173 5 173 17] inv3 result }
    
   = [@vc:do_not_keep_trace] [@vc:sp]
  var _0 : C06MapPrecond_Map_Type.t_map i b f item0;
  var iter : i = iter;
  var func : f = func;
  var _9 : Ghost.ghost_ty (Seq.seq item0);
  {
    goto BB0
  }
  BB0 {
    goto BB1
  }
  BB1 {
    goto BB2
  }
  BB2 {
    goto BB3
  }
  BB3 {
    [#"../06_map_precond.rs" 174 32 174 48] _9 <- ([#"../06_map_precond.rs" 174 32 174 48] Ghost.new (Seq.empty ));
    goto BB4
  }
  BB4 {
    [#"../06_map_precond.rs" 174 4 174 50] _0 <- ([#"../06_map_precond.rs" 174 4 174 50] C06MapPrecond_Map_Type.C_Map ([#"../06_map_precond.rs" 174 10 174 14] iter) ([#"../06_map_precond.rs" 174 16 174 20] func) _9);
    [#"../06_map_precond.rs" 174 10 174 14] iter <- any i;
    [#"../06_map_precond.rs" 174 16 174 20] func <- any f;
    _9 <- any Ghost.ghost_ty (Seq.seq item0);
    goto BB5
  }
  BB5 {
    goto BB6
  }
  BB6 {
    goto BB7
  }
  BB7 {
    goto BB8
  }
  BB8 {
    return _0
  }
  
end
module C06MapPrecond_Identity_Closure0_Type
  use seq.Seq
  use seq.Seq
  use seq.Seq
  use prelude.Ghost
  use prelude.Int16
  type c06mapprecond_identity_closure0 'i =
    | C06MapPrecond_Identity_Closure0
    
end
module C06MapPrecond_Identity_Closure0
  type i
  type item0
  use seq.Seq
  predicate invariant3 (self : Seq.seq item0)
  val invariant3 (self : Seq.seq item0) : bool
    ensures { result = invariant3 self }
    
  predicate inv3 (_x : Seq.seq item0)
  val inv3 (_x : Seq.seq item0) : bool
    ensures { result = inv3 _x }
    
  axiom inv3 : forall x : Seq.seq item0 . inv3 x = true
  predicate invariant2 (self : i)
  val invariant2 (self : i) : bool
    ensures { result = invariant2 self }
    
  predicate inv2 (_x : i)
  val inv2 (_x : i) : bool
    ensures { result = inv2 _x }
    
  axiom inv2 : forall x : i . inv2 x = true
  predicate invariant1 (self : item0)
  val invariant1 (self : item0) : bool
    ensures { result = invariant1 self }
    
  predicate inv1 (_x : item0)
  val inv1 (_x : item0) : bool
    ensures { result = inv1 _x }
    
  axiom inv1 : forall x : item0 . inv1 x = true
  use prelude.Ghost
  predicate invariant0 (self : Ghost.ghost_ty (Seq.seq item0))
  val invariant0 (self : Ghost.ghost_ty (Seq.seq item0)) : bool
    ensures { result = invariant0 self }
    
  predicate inv0 (_x : Ghost.ghost_ty (Seq.seq item0))
  val inv0 (_x : Ghost.ghost_ty (Seq.seq item0)) : bool
    ensures { result = inv0 _x }
    
  axiom inv0 : forall x : Ghost.ghost_ty (Seq.seq item0) . inv0 x = true
  use seq.Seq
  predicate produces0 [#"../common.rs" 8 4 8 65] (self : i) (visited : Seq.seq item0) (o : i)
  val produces0 [#"../common.rs" 8 4 8 65] (self : i) (visited : Seq.seq item0) (o : i) : bool
    ensures { result = produces0 self visited o }
    
  function produces_trans0 [#"../common.rs" 21 4 21 91] (a : i) (ab : Seq.seq item0) (b : i) (bc : Seq.seq item0) (c : i) : ()
    
  val produces_trans0 [#"../common.rs" 21 4 21 91] (a : i) (ab : Seq.seq item0) (b : i) (bc : Seq.seq item0) (c : i) : ()
    requires {[#"../common.rs" 18 15 18 32] produces0 a ab b}
    requires {[#"../common.rs" 19 15 19 32] produces0 b bc c}
    requires {[#"../common.rs" 21 22 21 23] inv2 a}
    requires {[#"../common.rs" 21 31 21 33] inv3 ab}
    requires {[#"../common.rs" 21 52 21 53] inv2 b}
    requires {[#"../common.rs" 21 61 21 63] inv3 bc}
    requires {[#"../common.rs" 21 82 21 83] inv2 c}
    ensures { result = produces_trans0 a ab b bc c }
    
  axiom produces_trans0_spec : forall a : i, ab : Seq.seq item0, b : i, bc : Seq.seq item0, c : i . ([#"../common.rs" 18 15 18 32] produces0 a ab b) -> ([#"../common.rs" 19 15 19 32] produces0 b bc c) -> ([#"../common.rs" 21 22 21 23] inv2 a) -> ([#"../common.rs" 21 31 21 33] inv3 ab) -> ([#"../common.rs" 21 52 21 53] inv2 b) -> ([#"../common.rs" 21 61 21 63] inv3 bc) -> ([#"../common.rs" 21 82 21 83] inv2 c) -> ([#"../common.rs" 20 14 20 42] produces0 a (Seq.(++) ab bc) c)
  use seq.Seq
  function produces_refl0 [#"../common.rs" 15 4 15 27] (self : i) : ()
  val produces_refl0 [#"../common.rs" 15 4 15 27] (self : i) : ()
    requires {[#"../common.rs" 15 21 15 25] inv2 self}
    ensures { result = produces_refl0 self }
    
  axiom produces_refl0_spec : forall self : i . ([#"../common.rs" 15 21 15 25] inv2 self) -> ([#"../common.rs" 14 14 14 45] produces0 self (Seq.empty ) self)
  use prelude.Int16
  use C06MapPrecond_Identity_Closure0_Type as C06MapPrecond_Identity_Closure0
  predicate unnest0 [#"../06_map_precond.rs" 178 14 178 20] (self : C06MapPrecond_Identity_Closure0.c06mapprecond_identity_closure0 i) (_2 : C06MapPrecond_Identity_Closure0.c06mapprecond_identity_closure0 i)
    
   =
    true
  use prelude.Borrow
  predicate resolve1 (self : borrowed (C06MapPrecond_Identity_Closure0.c06mapprecond_identity_closure0 i)) =
    [#"../../../../../creusot-contracts/src/resolve.rs" 25 20 25 34]  ^ self =  * self
  val resolve1 (self : borrowed (C06MapPrecond_Identity_Closure0.c06mapprecond_identity_closure0 i)) : bool
    ensures { result = resolve1 self }
    
  predicate resolve0 (self : Ghost.ghost_ty (Seq.seq item0))
  val resolve0 (self : Ghost.ghost_ty (Seq.seq item0)) : bool
    ensures { result = resolve0 self }
    
  let rec cfg c06MapPrecond_Identity_Closure0 [#"../06_map_precond.rs" 178 14 178 20] [@cfg:stackify] [@cfg:subregion_analysis] (_1 : borrowed (C06MapPrecond_Identity_Closure0.c06mapprecond_identity_closure0 i)) (x : item0) (_3 : Ghost.ghost_ty (Seq.seq item0)) : item0
    requires {[#"../06_map_precond.rs" 178 15 178 16] inv1 x}
    requires {inv0 _3}
    ensures { unnest0 ( * _1) ( ^ _1) }
    ensures { [#"../06_map_precond.rs" 178 14 178 20] inv1 result }
    
   = [@vc:do_not_keep_trace] [@vc:sp]
  var _0 : item0;
  var _1 : borrowed (C06MapPrecond_Identity_Closure0.c06mapprecond_identity_closure0 i) = _1;
  var x : item0 = x;
  var _3 : Ghost.ghost_ty (Seq.seq item0) = _3;
  {
    goto BB0
  }
  BB0 {
    [#"../06_map_precond.rs" 178 21 178 22] _0 <- ([#"../06_map_precond.rs" 178 21 178 22] x);
    [#"../06_map_precond.rs" 178 21 178 22] x <- any item0;
    assert { [@expl:type invariant] inv0 _3 };
    assume { resolve0 _3 };
    assume { resolve1 _1 };
    goto BB1
  }
  BB1 {
    return _0
  }
  
end
module C06MapPrecond_Identity
  type i
  type item0
  use seq.Seq
  use prelude.Ghost
  predicate invariant7 (self : Ghost.ghost_ty (Seq.seq item0))
  val invariant7 (self : Ghost.ghost_ty (Seq.seq item0)) : bool
    ensures { result = invariant7 self }
    
  predicate inv7 (_x : Ghost.ghost_ty (Seq.seq item0))
  val inv7 (_x : Ghost.ghost_ty (Seq.seq item0)) : bool
    ensures { result = inv7 _x }
    
  axiom inv7 : forall x : Ghost.ghost_ty (Seq.seq item0) . inv7 x = true
  predicate invariant6 (self : Seq.seq item0)
  val invariant6 (self : Seq.seq item0) : bool
    ensures { result = invariant6 self }
    
  predicate inv6 (_x : Seq.seq item0)
  val inv6 (_x : Seq.seq item0) : bool
    ensures { result = inv6 _x }
    
  axiom inv6 : forall x : Seq.seq item0 . inv6 x = true
  use prelude.Int16
  use C06MapPrecond_Identity_Closure0_Type as C06MapPrecond_Identity_Closure0
  use prelude.Borrow
  predicate invariant5 (self : borrowed (C06MapPrecond_Identity_Closure0.c06mapprecond_identity_closure0 i))
  val invariant5 (self : borrowed (C06MapPrecond_Identity_Closure0.c06mapprecond_identity_closure0 i)) : bool
    ensures { result = invariant5 self }
    
  predicate inv5 (_x : borrowed (C06MapPrecond_Identity_Closure0.c06mapprecond_identity_closure0 i))
  val inv5 (_x : borrowed (C06MapPrecond_Identity_Closure0.c06mapprecond_identity_closure0 i)) : bool
    ensures { result = inv5 _x }
    
  axiom inv5 : forall x : borrowed (C06MapPrecond_Identity_Closure0.c06mapprecond_identity_closure0 i) . inv5 x = true
  predicate invariant4 (self : borrowed i)
  val invariant4 (self : borrowed i) : bool
    ensures { result = invariant4 self }
    
  predicate inv4 (_x : borrowed i)
  val inv4 (_x : borrowed i) : bool
    ensures { result = inv4 _x }
    
  axiom inv4 : forall x : borrowed i . inv4 x = true
  predicate invariant3 (self : C06MapPrecond_Identity_Closure0.c06mapprecond_identity_closure0 i)
  val invariant3 (self : C06MapPrecond_Identity_Closure0.c06mapprecond_identity_closure0 i) : bool
    ensures { result = invariant3 self }
    
  predicate inv3 (_x : C06MapPrecond_Identity_Closure0.c06mapprecond_identity_closure0 i)
  val inv3 (_x : C06MapPrecond_Identity_Closure0.c06mapprecond_identity_closure0 i) : bool
    ensures { result = inv3 _x }
    
  axiom inv3 : forall x : C06MapPrecond_Identity_Closure0.c06mapprecond_identity_closure0 i . inv3 x = true
  predicate invariant2 (self : item0)
  val invariant2 (self : item0) : bool
    ensures { result = invariant2 self }
    
  predicate inv2 (_x : item0)
  val inv2 (_x : item0) : bool
    ensures { result = inv2 _x }
    
  axiom inv2 : forall x : item0 . inv2 x = true
  predicate invariant1 (self : i)
  val invariant1 (self : i) : bool
    ensures { result = invariant1 self }
    
  predicate inv1 (_x : i)
  val inv1 (_x : i) : bool
    ensures { result = inv1 _x }
    
  axiom inv1 : forall x : i . inv1 x = true
  use seq.Seq
  predicate produces0 [#"../common.rs" 8 4 8 65] (self : i) (visited : Seq.seq item0) (o : i)
  val produces0 [#"../common.rs" 8 4 8 65] (self : i) (visited : Seq.seq item0) (o : i) : bool
    ensures { result = produces0 self visited o }
    
  function produces_trans0 [#"../common.rs" 21 4 21 91] (a : i) (ab : Seq.seq item0) (b : i) (bc : Seq.seq item0) (c : i) : ()
    
  val produces_trans0 [#"../common.rs" 21 4 21 91] (a : i) (ab : Seq.seq item0) (b : i) (bc : Seq.seq item0) (c : i) : ()
    requires {[#"../common.rs" 18 15 18 32] produces0 a ab b}
    requires {[#"../common.rs" 19 15 19 32] produces0 b bc c}
    requires {[#"../common.rs" 21 22 21 23] inv1 a}
    requires {[#"../common.rs" 21 31 21 33] inv6 ab}
    requires {[#"../common.rs" 21 52 21 53] inv1 b}
    requires {[#"../common.rs" 21 61 21 63] inv6 bc}
    requires {[#"../common.rs" 21 82 21 83] inv1 c}
    ensures { result = produces_trans0 a ab b bc c }
    
  axiom produces_trans0_spec : forall a : i, ab : Seq.seq item0, b : i, bc : Seq.seq item0, c : i . ([#"../common.rs" 18 15 18 32] produces0 a ab b) -> ([#"../common.rs" 19 15 19 32] produces0 b bc c) -> ([#"../common.rs" 21 22 21 23] inv1 a) -> ([#"../common.rs" 21 31 21 33] inv6 ab) -> ([#"../common.rs" 21 52 21 53] inv1 b) -> ([#"../common.rs" 21 61 21 63] inv6 bc) -> ([#"../common.rs" 21 82 21 83] inv1 c) -> ([#"../common.rs" 20 14 20 42] produces0 a (Seq.(++) ab bc) c)
  use seq.Seq
  function produces_refl0 [#"../common.rs" 15 4 15 27] (self : i) : ()
  val produces_refl0 [#"../common.rs" 15 4 15 27] (self : i) : ()
    requires {[#"../common.rs" 15 21 15 25] inv1 self}
    ensures { result = produces_refl0 self }
    
  axiom produces_refl0_spec : forall self : i . ([#"../common.rs" 15 21 15 25] inv1 self) -> ([#"../common.rs" 14 14 14 45] produces0 self (Seq.empty ) self)
  predicate precondition0 [#"../06_map_precond.rs" 178 14 178 20] (self : C06MapPrecond_Identity_Closure0.c06mapprecond_identity_closure0 i) (args : (item0, Ghost.ghost_ty (Seq.seq item0)))
    
   =
    let (x, _3) = args in true
  use prelude.Ghost
  use seq.Seq
  predicate next_precondition0 [#"../06_map_precond.rs" 83 4 83 74] (iter : i) (func : C06MapPrecond_Identity_Closure0.c06mapprecond_identity_closure0 i) (produced : Seq.seq item0)
    
   =
    [#"../06_map_precond.rs" 84 8 88 9] forall i : i . forall e : item0 . inv1 i -> inv2 e -> produces0 iter (Seq.singleton e) i -> precondition0 func (e, Ghost.new produced)
  val next_precondition0 [#"../06_map_precond.rs" 83 4 83 74] (iter : i) (func : C06MapPrecond_Identity_Closure0.c06mapprecond_identity_closure0 i) (produced : Seq.seq item0) : bool
    ensures { result = next_precondition0 iter func produced }
    
  predicate unnest0 [#"../06_map_precond.rs" 178 14 178 20] (self : C06MapPrecond_Identity_Closure0.c06mapprecond_identity_closure0 i) (_2 : C06MapPrecond_Identity_Closure0.c06mapprecond_identity_closure0 i)
    
   =
    true
  predicate postcondition_mut0 [#"../06_map_precond.rs" 178 14 178 20] (self : borrowed (C06MapPrecond_Identity_Closure0.c06mapprecond_identity_closure0 i)) (args : (item0, Ghost.ghost_ty (Seq.seq item0))) (result : item0)
    
   =
    (let (x, _3) = args in true) /\ unnest0 ( * self) ( ^ self)
  use seq.Seq
  predicate preservation0 [#"../06_map_precond.rs" 105 4 105 45] (iter : i) (func : C06MapPrecond_Identity_Closure0.c06mapprecond_identity_closure0 i)
    
   =
    [#"../06_map_precond.rs" 106 8 113 9] forall i : i . forall b : item0 . forall f : borrowed (C06MapPrecond_Identity_Closure0.c06mapprecond_identity_closure0 i) . forall e2 : item0 . forall e1 : item0 . forall s : Seq.seq item0 . inv1 i -> inv2 b -> inv5 f -> inv2 e2 -> inv2 e1 -> inv6 s -> unnest0 func ( * f) -> produces0 iter (Seq.snoc (Seq.snoc s e1) e2) i -> precondition0 ( * f) (e1, Ghost.new s) -> postcondition_mut0 f (e1, Ghost.new s) b -> precondition0 ( ^ f) (e2, Ghost.new (Seq.snoc s e1))
  val preservation0 [#"../06_map_precond.rs" 105 4 105 45] (iter : i) (func : C06MapPrecond_Identity_Closure0.c06mapprecond_identity_closure0 i) : bool
    ensures { result = preservation0 iter func }
    
  predicate preservation_inv0 [#"../06_map_precond.rs" 93 4 93 73] (iter : i) (func : C06MapPrecond_Identity_Closure0.c06mapprecond_identity_closure0 i) (produced : Seq.seq item0)
    
   =
    [#"../06_map_precond.rs" 94 8 101 9] forall i : i . forall b : item0 . forall f : borrowed (C06MapPrecond_Identity_Closure0.c06mapprecond_identity_closure0 i) . forall e2 : item0 . forall e1 : item0 . forall s : Seq.seq item0 . inv1 i -> inv2 b -> inv5 f -> inv2 e2 -> inv2 e1 -> inv6 s -> unnest0 func ( * f) -> produces0 iter (Seq.snoc (Seq.snoc s e1) e2) i -> precondition0 ( * f) (e1, Ghost.new (Seq.(++) produced s)) -> postcondition_mut0 f (e1, Ghost.new (Seq.(++) produced s)) b -> precondition0 ( ^ f) (e2, Ghost.new (Seq.snoc (Seq.(++) produced s) e1))
  val preservation_inv0 [#"../06_map_precond.rs" 93 4 93 73] (iter : i) (func : C06MapPrecond_Identity_Closure0.c06mapprecond_identity_closure0 i) (produced : Seq.seq item0) : bool
    requires {[#"../06_map_precond.rs" 93 24 93 28] inv1 iter}
    requires {[#"../06_map_precond.rs" 93 33 93 37] inv3 func}
    requires {[#"../06_map_precond.rs" 93 42 93 50] inv6 produced}
    ensures { result = preservation_inv0 iter func produced }
    
  axiom preservation_inv0_spec : forall iter : i, func : C06MapPrecond_Identity_Closure0.c06mapprecond_identity_closure0 i, produced : Seq.seq item0 . ([#"../06_map_precond.rs" 93 24 93 28] inv1 iter) -> ([#"../06_map_precond.rs" 93 33 93 37] inv3 func) -> ([#"../06_map_precond.rs" 93 42 93 50] inv6 produced) -> ([#"../06_map_precond.rs" 92 4 92 83] produced = Seq.empty  -> preservation_inv0 iter func produced = preservation0 iter func)
  use prelude.Ghost
  predicate completed0 [#"../common.rs" 11 4 11 36] (self : borrowed i)
  val completed0 [#"../common.rs" 11 4 11 36] (self : borrowed i) : bool
    ensures { result = completed0 self }
    
  predicate reinitialize0 [#"../06_map_precond.rs" 117 4 117 29] (_1 : ()) =
    [#"../06_map_precond.rs" 118 8 123 9] forall func : C06MapPrecond_Identity_Closure0.c06mapprecond_identity_closure0 i . forall iter : borrowed i . inv3 func -> inv4 iter -> completed0 iter -> next_precondition0 ( ^ iter) func (Seq.empty ) /\ preservation0 ( ^ iter) func
  val reinitialize0 [#"../06_map_precond.rs" 117 4 117 29] (_1 : ()) : bool
    ensures { result = reinitialize0 _1 }
    
  use C06MapPrecond_Map_Type as C06MapPrecond_Map_Type
  predicate invariant0 [#"../06_map_precond.rs" 157 4 157 30] (self : C06MapPrecond_Map_Type.t_map i item0 (C06MapPrecond_Identity_Closure0.c06mapprecond_identity_closure0 i) item0)
    
   =
    [#"../06_map_precond.rs" 159 12 161 73] reinitialize0 () /\ preservation_inv0 (C06MapPrecond_Map_Type.map_iter self) (C06MapPrecond_Map_Type.map_func self) (Ghost.inner (C06MapPrecond_Map_Type.map_produced self)) /\ next_precondition0 (C06MapPrecond_Map_Type.map_iter self) (C06MapPrecond_Map_Type.map_func self) (Ghost.inner (C06MapPrecond_Map_Type.map_produced self))
  val invariant0 [#"../06_map_precond.rs" 157 4 157 30] (self : C06MapPrecond_Map_Type.t_map i item0 (C06MapPrecond_Identity_Closure0.c06mapprecond_identity_closure0 i) item0) : bool
    ensures { result = invariant0 self }
    
  predicate inv0 (_x : C06MapPrecond_Map_Type.t_map i item0 (C06MapPrecond_Identity_Closure0.c06mapprecond_identity_closure0 i) item0)
    
  val inv0 (_x : C06MapPrecond_Map_Type.t_map i item0 (C06MapPrecond_Identity_Closure0.c06mapprecond_identity_closure0 i) item0) : bool
    ensures { result = inv0 _x }
    
  axiom inv0 : forall x : C06MapPrecond_Map_Type.t_map i item0 (C06MapPrecond_Identity_Closure0.c06mapprecond_identity_closure0 i) item0 . inv0 x = (invariant0 x /\ match x with
    | C06MapPrecond_Map_Type.C_Map iter func produced -> true
    end)
  predicate resolve0 (self : C06MapPrecond_Map_Type.t_map i item0 (C06MapPrecond_Identity_Closure0.c06mapprecond_identity_closure0 i) item0)
    
  val resolve0 (self : C06MapPrecond_Map_Type.t_map i item0 (C06MapPrecond_Identity_Closure0.c06mapprecond_identity_closure0 i) item0) : bool
    ensures { result = resolve0 self }
    
  val map0 [#"../06_map_precond.rs" 170 0 173 17] (iter : i) (func : C06MapPrecond_Identity_Closure0.c06mapprecond_identity_closure0 i) : C06MapPrecond_Map_Type.t_map i item0 (C06MapPrecond_Identity_Closure0.c06mapprecond_identity_closure0 i) item0
    requires {[#"../06_map_precond.rs" 166 0 166 128] forall i2 : i . forall e : item0 . inv1 i2 -> inv2 e -> produces0 iter (Seq.singleton e) i2 -> precondition0 func (e, Ghost.new (Seq.empty ))}
    requires {[#"../06_map_precond.rs" 167 11 167 41] reinitialize0 ()}
    requires {[#"../06_map_precond.rs" 168 11 168 51] preservation0 iter func}
    requires {[#"../06_map_precond.rs" 171 4 171 8] inv1 iter}
    requires {[#"../06_map_precond.rs" 172 4 172 8] inv3 func}
    ensures { [#"../06_map_precond.rs" 169 10 169 72] result = C06MapPrecond_Map_Type.C_Map iter func (Ghost.new (Seq.empty )) }
    ensures { [#"../06_map_precond.rs" 173 5 173 17] inv0 result }
    
  let rec cfg identity [#"../06_map_precond.rs" 177 0 177 37] [@cfg:stackify] [@cfg:subregion_analysis] (iter : i) : ()
    requires {[#"../06_map_precond.rs" 177 29 177 33] inv1 iter}
    
   = [@vc:do_not_keep_trace] [@vc:sp]
  var _0 : ();
  var iter : i = iter;
  var _2 : C06MapPrecond_Map_Type.t_map i item0 (C06MapPrecond_Identity_Closure0.c06mapprecond_identity_closure0 i) item0;
  {
    goto BB0
  }
  BB0 {
    [#"../06_map_precond.rs" 178 4 178 23] _2 <- ([#"../06_map_precond.rs" 178 4 178 23] map0 ([#"../06_map_precond.rs" 178 8 178 12] iter) ([#"../06_map_precond.rs" 178 14 178 22] C06MapPrecond_Identity_Closure0.C06MapPrecond_Identity_Closure0));
    [#"../06_map_precond.rs" 178 8 178 12] iter <- any i;
    goto BB1
  }
  BB1 {
    assert { [@expl:type invariant] inv0 _2 };
    assume { resolve0 _2 };
    goto BB2
  }
  BB2 {
    [#"../06_map_precond.rs" 177 38 179 1] _0 <- ([#"../06_map_precond.rs" 177 38 179 1] ());
    goto BB3
  }
  BB3 {
    return _0
  }
  
end
module C06MapPrecond_Increment_Closure2_Type
  use prelude.UInt32
  use seq.Seq
  use prelude.Ghost
  use prelude.Int16
  type c06mapprecond_increment_closure2 'u =
    | C06MapPrecond_Increment_Closure2
    
end
module C06MapPrecond_Increment_Closure2
  type u
  use prelude.Int16
  use prelude.UInt32
  use seq.Seq
  use prelude.Ghost
  use C06MapPrecond_Increment_Closure2_Type as C06MapPrecond_Increment_Closure2
  predicate unnest0 [#"../06_map_precond.rs" 189 8 189 35] (self : C06MapPrecond_Increment_Closure2.c06mapprecond_increment_closure2 u) (_2 : C06MapPrecond_Increment_Closure2.c06mapprecond_increment_closure2 u)
    
   =
    true
  use prelude.UInt32
  use prelude.Borrow
  use prelude.Int
  predicate resolve0 (self : borrowed (C06MapPrecond_Increment_Closure2.c06mapprecond_increment_closure2 u)) =
    [#"../../../../../creusot-contracts/src/resolve.rs" 25 20 25 34]  ^ self =  * self
  val resolve0 (self : borrowed (C06MapPrecond_Increment_Closure2.c06mapprecond_increment_closure2 u)) : bool
    ensures { result = resolve0 self }
    
  let rec cfg c06MapPrecond_Increment_Closure2 [#"../06_map_precond.rs" 189 8 189 35] [@cfg:stackify] [@cfg:subregion_analysis] (_1 : borrowed (C06MapPrecond_Increment_Closure2.c06mapprecond_increment_closure2 u)) (x : uint32) (_3 : Ghost.ghost_ty (Seq.seq uint32)) : uint32
    requires {[#"../06_map_precond.rs" 188 19 188 27] UInt32.to_int x <= 15}
    ensures { [#"../06_map_precond.rs" 189 18 189 33] UInt32.to_int result = UInt32.to_int x + 1 }
    ensures { unnest0 ( * _1) ( ^ _1) }
    
   = [@vc:do_not_keep_trace] [@vc:sp]
  var _0 : uint32;
  var _1 : borrowed (C06MapPrecond_Increment_Closure2.c06mapprecond_increment_closure2 u) = _1;
  var x : uint32 = x;
  var res : uint32;
  var res1 : uint32;
  {
    goto BB0
  }
  BB0 {
    assume { resolve0 _1 };
    [#"../06_map_precond.rs" 190 20 190 25] res1 <- ([#"../06_map_precond.rs" 190 20 190 25] ([#"../06_map_precond.rs" 190 20 190 21] x) + ([#"../06_map_precond.rs" 190 24 190 25] [#"../06_map_precond.rs" 190 24 190 25] (1 : uint32)));
    [#"../06_map_precond.rs" 188 8 188 29] res <- ([#"../06_map_precond.rs" 188 8 188 29] res1);
    [#"../06_map_precond.rs" 189 8 189 35] _0 <- ([#"../06_map_precond.rs" 189 8 189 35] res);
    return _0
  }
  
end
module C06MapPrecond_Increment
  type u
  use prelude.UInt32
  use seq.Seq
  use prelude.Ghost
  predicate invariant8 (self : Ghost.ghost_ty (Seq.seq uint32)) =
    [#"../../../../../creusot-contracts/src/invariant.rs" 8 8 8 12] true
  val invariant8 (self : Ghost.ghost_ty (Seq.seq uint32)) : bool
    ensures { result = invariant8 self }
    
  predicate inv8 (_x : Ghost.ghost_ty (Seq.seq uint32))
  val inv8 (_x : Ghost.ghost_ty (Seq.seq uint32)) : bool
    ensures { result = inv8 _x }
    
  axiom inv8 : forall x : Ghost.ghost_ty (Seq.seq uint32) . inv8 x = true
  use prelude.Int16
  use C06MapPrecond_Increment_Closure2_Type as C06MapPrecond_Increment_Closure2
  use prelude.Borrow
  predicate invariant7 (self : borrowed (C06MapPrecond_Increment_Closure2.c06mapprecond_increment_closure2 u)) =
    [#"../../../../../creusot-contracts/src/invariant.rs" 8 8 8 12] true
  val invariant7 (self : borrowed (C06MapPrecond_Increment_Closure2.c06mapprecond_increment_closure2 u)) : bool
    ensures { result = invariant7 self }
    
  predicate inv7 (_x : borrowed (C06MapPrecond_Increment_Closure2.c06mapprecond_increment_closure2 u))
  val inv7 (_x : borrowed (C06MapPrecond_Increment_Closure2.c06mapprecond_increment_closure2 u)) : bool
    ensures { result = inv7 _x }
    
  axiom inv7 : forall x : borrowed (C06MapPrecond_Increment_Closure2.c06mapprecond_increment_closure2 u) . inv7 x = true
  predicate invariant6 (self : Seq.seq (borrowed (C06MapPrecond_Increment_Closure2.c06mapprecond_increment_closure2 u)))
   =
    [#"../../../../../creusot-contracts/src/invariant.rs" 8 8 8 12] true
  val invariant6 (self : Seq.seq (borrowed (C06MapPrecond_Increment_Closure2.c06mapprecond_increment_closure2 u))) : bool
    ensures { result = invariant6 self }
    
  predicate inv6 (_x : Seq.seq (borrowed (C06MapPrecond_Increment_Closure2.c06mapprecond_increment_closure2 u)))
  val inv6 (_x : Seq.seq (borrowed (C06MapPrecond_Increment_Closure2.c06mapprecond_increment_closure2 u))) : bool
    ensures { result = inv6 _x }
    
  axiom inv6 : forall x : Seq.seq (borrowed (C06MapPrecond_Increment_Closure2.c06mapprecond_increment_closure2 u)) . inv6 x = true
  predicate invariant5 (self : Seq.seq uint32) =
    [#"../../../../../creusot-contracts/src/invariant.rs" 8 8 8 12] true
  val invariant5 (self : Seq.seq uint32) : bool
    ensures { result = invariant5 self }
    
  predicate inv5 (_x : Seq.seq uint32)
  val inv5 (_x : Seq.seq uint32) : bool
    ensures { result = inv5 _x }
    
  axiom inv5 : forall x : Seq.seq uint32 . inv5 x = true
  predicate invariant4 (self : C06MapPrecond_Increment_Closure2.c06mapprecond_increment_closure2 u) =
    [#"../../../../../creusot-contracts/src/invariant.rs" 8 8 8 12] true
  val invariant4 (self : C06MapPrecond_Increment_Closure2.c06mapprecond_increment_closure2 u) : bool
    ensures { result = invariant4 self }
    
  predicate inv4 (_x : C06MapPrecond_Increment_Closure2.c06mapprecond_increment_closure2 u)
  val inv4 (_x : C06MapPrecond_Increment_Closure2.c06mapprecond_increment_closure2 u) : bool
    ensures { result = inv4 _x }
    
  axiom inv4 : forall x : C06MapPrecond_Increment_Closure2.c06mapprecond_increment_closure2 u . inv4 x = true
  predicate invariant3 (self : uint32) =
    [#"../../../../../creusot-contracts/src/invariant.rs" 8 8 8 12] true
  val invariant3 (self : uint32) : bool
    ensures { result = invariant3 self }
    
  predicate inv3 (_x : uint32)
  val inv3 (_x : uint32) : bool
    ensures { result = inv3 _x }
    
  axiom inv3 : forall x : uint32 . inv3 x = true
  predicate invariant2 (self : u)
  val invariant2 (self : u) : bool
    ensures { result = invariant2 self }
    
  predicate inv2 (_x : u)
  val inv2 (_x : u) : bool
    ensures { result = inv2 _x }
    
  axiom inv2 : forall x : u . inv2 x = true
  use seq.Seq
  predicate produces1 [#"../common.rs" 8 4 8 65] (self : u) (visited : Seq.seq uint32) (o : u)
  val produces1 [#"../common.rs" 8 4 8 65] (self : u) (visited : Seq.seq uint32) (o : u) : bool
    ensures { result = produces1 self visited o }
    
  function produces_trans1 [#"../common.rs" 21 4 21 91] (a : u) (ab : Seq.seq uint32) (b : u) (bc : Seq.seq uint32) (c : u) : ()
    
  val produces_trans1 [#"../common.rs" 21 4 21 91] (a : u) (ab : Seq.seq uint32) (b : u) (bc : Seq.seq uint32) (c : u) : ()
    requires {[#"../common.rs" 18 15 18 32] produces1 a ab b}
    requires {[#"../common.rs" 19 15 19 32] produces1 b bc c}
    requires {[#"../common.rs" 21 22 21 23] inv2 a}
    requires {[#"../common.rs" 21 31 21 33] inv5 ab}
    requires {[#"../common.rs" 21 52 21 53] inv2 b}
    requires {[#"../common.rs" 21 61 21 63] inv5 bc}
    requires {[#"../common.rs" 21 82 21 83] inv2 c}
    ensures { result = produces_trans1 a ab b bc c }
    
  axiom produces_trans1_spec : forall a : u, ab : Seq.seq uint32, b : u, bc : Seq.seq uint32, c : u . ([#"../common.rs" 18 15 18 32] produces1 a ab b) -> ([#"../common.rs" 19 15 19 32] produces1 b bc c) -> ([#"../common.rs" 21 22 21 23] inv2 a) -> ([#"../common.rs" 21 31 21 33] inv5 ab) -> ([#"../common.rs" 21 52 21 53] inv2 b) -> ([#"../common.rs" 21 61 21 63] inv5 bc) -> ([#"../common.rs" 21 82 21 83] inv2 c) -> ([#"../common.rs" 20 14 20 42] produces1 a (Seq.(++) ab bc) c)
  use seq.Seq
  function produces_refl1 [#"../common.rs" 15 4 15 27] (self : u) : ()
  val produces_refl1 [#"../common.rs" 15 4 15 27] (self : u) : ()
    requires {[#"../common.rs" 15 21 15 25] inv2 self}
    ensures { result = produces_refl1 self }
    
  axiom produces_refl1_spec : forall self : u . ([#"../common.rs" 15 21 15 25] inv2 self) -> ([#"../common.rs" 14 14 14 45] produces1 self (Seq.empty ) self)
  predicate invariant1 (self : borrowed u)
  val invariant1 (self : borrowed u) : bool
    ensures { result = invariant1 self }
    
  predicate inv1 (_x : borrowed u)
  val inv1 (_x : borrowed u) : bool
    ensures { result = inv1 _x }
    
  axiom inv1 : forall x : borrowed u . inv1 x = true
  use C06MapPrecond_Map_Type as C06MapPrecond_Map_Type
  predicate inv0 (_x : C06MapPrecond_Map_Type.t_map u uint32 (C06MapPrecond_Increment_Closure2.c06mapprecond_increment_closure2 u) uint32)
    
  val inv0 (_x : C06MapPrecond_Map_Type.t_map u uint32 (C06MapPrecond_Increment_Closure2.c06mapprecond_increment_closure2 u) uint32) : bool
    ensures { result = inv0 _x }
    
  predicate unnest0 [#"../06_map_precond.rs" 189 8 189 35] (self : C06MapPrecond_Increment_Closure2.c06mapprecond_increment_closure2 u) (_2 : C06MapPrecond_Increment_Closure2.c06mapprecond_increment_closure2 u)
    
   =
    true
  use prelude.UInt32
  use prelude.Int
  predicate postcondition_mut0 [#"../06_map_precond.rs" 189 8 189 35] (self : borrowed (C06MapPrecond_Increment_Closure2.c06mapprecond_increment_closure2 u)) (args : (uint32, Ghost.ghost_ty (Seq.seq uint32))) (result : uint32)
    
   =
    (let (x, _3) = args in UInt32.to_int result = UInt32.to_int x + 1) /\ unnest0 ( * self) ( ^ self)
  predicate precondition0 [#"../06_map_precond.rs" 189 8 189 35] (self : C06MapPrecond_Increment_Closure2.c06mapprecond_increment_closure2 u) (args : (uint32, Ghost.ghost_ty (Seq.seq uint32)))
    
   =
    [#"../06_map_precond.rs" 188 19 188 27] let (x, _3) = args in UInt32.to_int x <= 15
  use prelude.Ghost
  use seq_ext.SeqExt
  use seq.Seq
  use seq.Seq
  use seq.Seq
  use prelude.Ghost
  use prelude.Ghost
  use seq.Seq
  predicate produces0 [@inline:trivial] [#"../06_map_precond.rs" 43 4 43 67] (self : C06MapPrecond_Map_Type.t_map u uint32 (C06MapPrecond_Increment_Closure2.c06mapprecond_increment_closure2 u) uint32) (visited : Seq.seq uint32) (succ : C06MapPrecond_Map_Type.t_map u uint32 (C06MapPrecond_Increment_Closure2.c06mapprecond_increment_closure2 u) uint32)
    
   =
    [#"../06_map_precond.rs" 44 8 56 9] unnest0 (C06MapPrecond_Map_Type.map_func self) (C06MapPrecond_Map_Type.map_func succ) /\ (exists s : Seq.seq uint32 . inv5 s /\ Seq.length s = Seq.length visited /\ produces1 (C06MapPrecond_Map_Type.map_iter self) s (C06MapPrecond_Map_Type.map_iter succ) /\ Ghost.inner (C06MapPrecond_Map_Type.map_produced succ) = Seq.(++) (Ghost.inner (C06MapPrecond_Map_Type.map_produced self)) s /\ (exists fs : Seq.seq (borrowed (C06MapPrecond_Increment_Closure2.c06mapprecond_increment_closure2 u)) . inv6 fs /\ Seq.length fs = Seq.length visited /\ (forall i : int . 1 <= i /\ i < Seq.length fs ->  ^ Seq.get fs (i - 1) =  * Seq.get fs i) /\ (if Seq.length visited = 0 then
      C06MapPrecond_Map_Type.map_func self = C06MapPrecond_Map_Type.map_func succ
    else
       * Seq.get fs 0 = C06MapPrecond_Map_Type.map_func self /\  ^ Seq.get fs (Seq.length visited - 1) = C06MapPrecond_Map_Type.map_func succ
    ) /\ (forall i : int . 0 <= i /\ i < Seq.length visited -> unnest0 (C06MapPrecond_Map_Type.map_func self) ( * Seq.get fs i) /\ precondition0 ( * Seq.get fs i) (Seq.get s i, Ghost.new (Seq.(++) (Ghost.inner (C06MapPrecond_Map_Type.map_produced self)) (SeqExt.subsequence s 0 i))) /\ postcondition_mut0 (Seq.get fs i) (Seq.get s i, Ghost.new (Seq.(++) (Ghost.inner (C06MapPrecond_Map_Type.map_produced self)) (SeqExt.subsequence s 0 i))) (Seq.get visited i))))
  val produces0 [@inline:trivial] [#"../06_map_precond.rs" 43 4 43 67] (self : C06MapPrecond_Map_Type.t_map u uint32 (C06MapPrecond_Increment_Closure2.c06mapprecond_increment_closure2 u) uint32) (visited : Seq.seq uint32) (succ : C06MapPrecond_Map_Type.t_map u uint32 (C06MapPrecond_Increment_Closure2.c06mapprecond_increment_closure2 u) uint32) : bool
    ensures { result = produces0 self visited succ }
    
  function produces_trans0 [#"../06_map_precond.rs" 38 4 38 90] (a : C06MapPrecond_Map_Type.t_map u uint32 (C06MapPrecond_Increment_Closure2.c06mapprecond_increment_closure2 u) uint32) (ab : Seq.seq uint32) (b : C06MapPrecond_Map_Type.t_map u uint32 (C06MapPrecond_Increment_Closure2.c06mapprecond_increment_closure2 u) uint32) (bc : Seq.seq uint32) (c : C06MapPrecond_Map_Type.t_map u uint32 (C06MapPrecond_Increment_Closure2.c06mapprecond_increment_closure2 u) uint32) : ()
    
   =
    [#"../06_map_precond.rs" 33 4 33 10] ()
  val produces_trans0 [#"../06_map_precond.rs" 38 4 38 90] (a : C06MapPrecond_Map_Type.t_map u uint32 (C06MapPrecond_Increment_Closure2.c06mapprecond_increment_closure2 u) uint32) (ab : Seq.seq uint32) (b : C06MapPrecond_Map_Type.t_map u uint32 (C06MapPrecond_Increment_Closure2.c06mapprecond_increment_closure2 u) uint32) (bc : Seq.seq uint32) (c : C06MapPrecond_Map_Type.t_map u uint32 (C06MapPrecond_Increment_Closure2.c06mapprecond_increment_closure2 u) uint32) : ()
    requires {[#"../06_map_precond.rs" 35 15 35 32] produces0 a ab b}
    requires {[#"../06_map_precond.rs" 36 15 36 32] produces0 b bc c}
    requires {[#"../06_map_precond.rs" 38 22 38 23] inv0 a}
    requires {[#"../06_map_precond.rs" 38 31 38 33] inv5 ab}
    requires {[#"../06_map_precond.rs" 38 52 38 53] inv0 b}
    requires {[#"../06_map_precond.rs" 38 61 38 63] inv5 bc}
    requires {[#"../06_map_precond.rs" 38 82 38 83] inv0 c}
    ensures { result = produces_trans0 a ab b bc c }
    
  axiom produces_trans0_spec : forall a : C06MapPrecond_Map_Type.t_map u uint32 (C06MapPrecond_Increment_Closure2.c06mapprecond_increment_closure2 u) uint32, ab : Seq.seq uint32, b : C06MapPrecond_Map_Type.t_map u uint32 (C06MapPrecond_Increment_Closure2.c06mapprecond_increment_closure2 u) uint32, bc : Seq.seq uint32, c : C06MapPrecond_Map_Type.t_map u uint32 (C06MapPrecond_Increment_Closure2.c06mapprecond_increment_closure2 u) uint32 . ([#"../06_map_precond.rs" 35 15 35 32] produces0 a ab b) -> ([#"../06_map_precond.rs" 36 15 36 32] produces0 b bc c) -> ([#"../06_map_precond.rs" 38 22 38 23] inv0 a) -> ([#"../06_map_precond.rs" 38 31 38 33] inv5 ab) -> ([#"../06_map_precond.rs" 38 52 38 53] inv0 b) -> ([#"../06_map_precond.rs" 38 61 38 63] inv5 bc) -> ([#"../06_map_precond.rs" 38 82 38 83] inv0 c) -> ([#"../06_map_precond.rs" 37 14 37 42] produces0 a (Seq.(++) ab bc) c)
  function produces_refl0 [#"../06_map_precond.rs" 31 4 31 26] (self : C06MapPrecond_Map_Type.t_map u uint32 (C06MapPrecond_Increment_Closure2.c06mapprecond_increment_closure2 u) uint32) : ()
    
   =
    [#"../06_map_precond.rs" 28 4 28 10] ()
  val produces_refl0 [#"../06_map_precond.rs" 31 4 31 26] (self : C06MapPrecond_Map_Type.t_map u uint32 (C06MapPrecond_Increment_Closure2.c06mapprecond_increment_closure2 u) uint32) : ()
    requires {[#"../06_map_precond.rs" 31 21 31 25] inv0 self}
    ensures { result = produces_refl0 self }
    
  axiom produces_refl0_spec : forall self : C06MapPrecond_Map_Type.t_map u uint32 (C06MapPrecond_Increment_Closure2.c06mapprecond_increment_closure2 u) uint32 . ([#"../06_map_precond.rs" 31 21 31 25] inv0 self) -> ([#"../06_map_precond.rs" 30 14 30 45] produces0 self (Seq.empty ) self)
  use seq.Seq
  predicate next_precondition0 [#"../06_map_precond.rs" 83 4 83 74] (iter : u) (func : C06MapPrecond_Increment_Closure2.c06mapprecond_increment_closure2 u) (produced : Seq.seq uint32)
    
   =
    [#"../06_map_precond.rs" 84 8 88 9] forall i : u . forall e : uint32 . inv2 i -> inv3 e -> produces1 iter (Seq.singleton e) i -> precondition0 func (e, Ghost.new produced)
  val next_precondition0 [#"../06_map_precond.rs" 83 4 83 74] (iter : u) (func : C06MapPrecond_Increment_Closure2.c06mapprecond_increment_closure2 u) (produced : Seq.seq uint32) : bool
    ensures { result = next_precondition0 iter func produced }
    
  use seq.Seq
  predicate preservation0 [#"../06_map_precond.rs" 105 4 105 45] (iter : u) (func : C06MapPrecond_Increment_Closure2.c06mapprecond_increment_closure2 u)
    
   =
    [#"../06_map_precond.rs" 106 8 113 9] forall i : u . forall b : uint32 . forall f : borrowed (C06MapPrecond_Increment_Closure2.c06mapprecond_increment_closure2 u) . forall e2 : uint32 . forall e1 : uint32 . forall s : Seq.seq uint32 . inv2 i -> inv3 b -> inv7 f -> inv3 e2 -> inv3 e1 -> inv5 s -> unnest0 func ( * f) -> produces1 iter (Seq.snoc (Seq.snoc s e1) e2) i -> precondition0 ( * f) (e1, Ghost.new s) -> postcondition_mut0 f (e1, Ghost.new s) b -> precondition0 ( ^ f) (e2, Ghost.new (Seq.snoc s e1))
  val preservation0 [#"../06_map_precond.rs" 105 4 105 45] (iter : u) (func : C06MapPrecond_Increment_Closure2.c06mapprecond_increment_closure2 u) : bool
    ensures { result = preservation0 iter func }
    
  predicate preservation_inv0 [#"../06_map_precond.rs" 93 4 93 73] (iter : u) (func : C06MapPrecond_Increment_Closure2.c06mapprecond_increment_closure2 u) (produced : Seq.seq uint32)
    
   =
    [#"../06_map_precond.rs" 94 8 101 9] forall i : u . forall b : uint32 . forall f : borrowed (C06MapPrecond_Increment_Closure2.c06mapprecond_increment_closure2 u) . forall e2 : uint32 . forall e1 : uint32 . forall s : Seq.seq uint32 . inv2 i -> inv3 b -> inv7 f -> inv3 e2 -> inv3 e1 -> inv5 s -> unnest0 func ( * f) -> produces1 iter (Seq.snoc (Seq.snoc s e1) e2) i -> precondition0 ( * f) (e1, Ghost.new (Seq.(++) produced s)) -> postcondition_mut0 f (e1, Ghost.new (Seq.(++) produced s)) b -> precondition0 ( ^ f) (e2, Ghost.new (Seq.snoc (Seq.(++) produced s) e1))
  val preservation_inv0 [#"../06_map_precond.rs" 93 4 93 73] (iter : u) (func : C06MapPrecond_Increment_Closure2.c06mapprecond_increment_closure2 u) (produced : Seq.seq uint32) : bool
    requires {[#"../06_map_precond.rs" 93 24 93 28] inv2 iter}
    requires {[#"../06_map_precond.rs" 93 33 93 37] inv4 func}
    requires {[#"../06_map_precond.rs" 93 42 93 50] inv5 produced}
    ensures { result = preservation_inv0 iter func produced }
    
  axiom preservation_inv0_spec : forall iter : u, func : C06MapPrecond_Increment_Closure2.c06mapprecond_increment_closure2 u, produced : Seq.seq uint32 . ([#"../06_map_precond.rs" 93 24 93 28] inv2 iter) -> ([#"../06_map_precond.rs" 93 33 93 37] inv4 func) -> ([#"../06_map_precond.rs" 93 42 93 50] inv5 produced) -> ([#"../06_map_precond.rs" 92 4 92 83] produced = Seq.empty  -> preservation_inv0 iter func produced = preservation0 iter func)
  predicate completed0 [#"../common.rs" 11 4 11 36] (self : borrowed u)
  val completed0 [#"../common.rs" 11 4 11 36] (self : borrowed u) : bool
    ensures { result = completed0 self }
    
  predicate reinitialize0 [#"../06_map_precond.rs" 117 4 117 29] (_1 : ()) =
    [#"../06_map_precond.rs" 118 8 123 9] forall func : C06MapPrecond_Increment_Closure2.c06mapprecond_increment_closure2 u . forall iter : borrowed u . inv4 func -> inv1 iter -> completed0 iter -> next_precondition0 ( ^ iter) func (Seq.empty ) /\ preservation0 ( ^ iter) func
  val reinitialize0 [#"../06_map_precond.rs" 117 4 117 29] (_1 : ()) : bool
    ensures { result = reinitialize0 _1 }
    
  predicate invariant0 [#"../06_map_precond.rs" 157 4 157 30] (self : C06MapPrecond_Map_Type.t_map u uint32 (C06MapPrecond_Increment_Closure2.c06mapprecond_increment_closure2 u) uint32)
    
   =
    [#"../06_map_precond.rs" 159 12 161 73] reinitialize0 () /\ preservation_inv0 (C06MapPrecond_Map_Type.map_iter self) (C06MapPrecond_Map_Type.map_func self) (Ghost.inner (C06MapPrecond_Map_Type.map_produced self)) /\ next_precondition0 (C06MapPrecond_Map_Type.map_iter self) (C06MapPrecond_Map_Type.map_func self) (Ghost.inner (C06MapPrecond_Map_Type.map_produced self))
  val invariant0 [#"../06_map_precond.rs" 157 4 157 30] (self : C06MapPrecond_Map_Type.t_map u uint32 (C06MapPrecond_Increment_Closure2.c06mapprecond_increment_closure2 u) uint32) : bool
    ensures { result = invariant0 self }
    
  axiom inv0 : forall x : C06MapPrecond_Map_Type.t_map u uint32 (C06MapPrecond_Increment_Closure2.c06mapprecond_increment_closure2 u) uint32 . inv0 x = (invariant0 x /\ match x with
    | C06MapPrecond_Map_Type.C_Map iter func produced -> true
    end)
  predicate resolve0 (self : C06MapPrecond_Map_Type.t_map u uint32 (C06MapPrecond_Increment_Closure2.c06mapprecond_increment_closure2 u) uint32)
    
  val resolve0 (self : C06MapPrecond_Map_Type.t_map u uint32 (C06MapPrecond_Increment_Closure2.c06mapprecond_increment_closure2 u) uint32) : bool
    ensures { result = resolve0 self }
    
  val map0 [#"../06_map_precond.rs" 170 0 173 17] (iter : u) (func : C06MapPrecond_Increment_Closure2.c06mapprecond_increment_closure2 u) : C06MapPrecond_Map_Type.t_map u uint32 (C06MapPrecond_Increment_Closure2.c06mapprecond_increment_closure2 u) uint32
    requires {[#"../06_map_precond.rs" 166 0 166 128] forall i2 : u . forall e : uint32 . inv2 i2 -> inv3 e -> produces1 iter (Seq.singleton e) i2 -> precondition0 func (e, Ghost.new (Seq.empty ))}
    requires {[#"../06_map_precond.rs" 167 11 167 41] reinitialize0 ()}
    requires {[#"../06_map_precond.rs" 168 11 168 51] preservation0 iter func}
    requires {[#"../06_map_precond.rs" 171 4 171 8] inv2 iter}
    requires {[#"../06_map_precond.rs" 172 4 172 8] inv4 func}
    ensures { [#"../06_map_precond.rs" 169 10 169 72] result = C06MapPrecond_Map_Type.C_Map iter func (Ghost.new (Seq.empty )) }
    ensures { [#"../06_map_precond.rs" 173 5 173 17] inv0 result }
    
  let rec cfg increment [#"../06_map_precond.rs" 185 0 185 50] [@cfg:stackify] [@cfg:subregion_analysis] (iter : u) : ()
    requires {[#"../06_map_precond.rs" 181 0 181 158] forall done' : borrowed u . inv1 done' -> completed0 done' -> (forall steps : Seq.seq uint32 . forall next : u . inv2 next -> produces1 ( ^ done') steps next -> steps = Seq.empty  /\  ^ done' = next)}
    requires {[#"../06_map_precond.rs" 182 0 184 2] forall fin : u . forall prod : Seq.seq uint32 . inv2 fin -> produces1 iter prod fin -> (forall x : int . 0 <= x /\ x < Seq.length prod -> Seq.get prod x <= (10 : uint32))}
    requires {[#"../06_map_precond.rs" 185 42 185 46] inv2 iter}
    
   = [@vc:do_not_keep_trace] [@vc:sp]
  var _0 : ();
  var iter : u = iter;
  var i : C06MapPrecond_Map_Type.t_map u uint32 (C06MapPrecond_Increment_Closure2.c06mapprecond_increment_closure2 u) uint32;
  {
    goto BB0
  }
  BB0 {
    goto BB1
  }
  BB1 {
    [#"../06_map_precond.rs" 186 12 191 5] i <- ([#"../06_map_precond.rs" 186 12 191 5] map0 ([#"../06_map_precond.rs" 187 8 187 12] iter) ([#"../06_map_precond.rs" 189 8 189 35] C06MapPrecond_Increment_Closure2.C06MapPrecond_Increment_Closure2));
    [#"../06_map_precond.rs" 187 8 187 12] iter <- any u;
    goto BB2
  }
  BB2 {
    assert { [@expl:type invariant] inv0 i };
    assume { resolve0 i };
    assert { [@expl:assertion] [#"../06_map_precond.rs" 193 4 196 5] forall fin : C06MapPrecond_Map_Type.t_map u uint32 (C06MapPrecond_Increment_Closure2.c06mapprecond_increment_closure2 u) uint32 . forall prod : Seq.seq uint32 . inv0 fin -> produces0 i prod fin -> (forall x : int . 0 <= x /\ x < Seq.length prod -> Seq.get prod x <= (11 : uint32)) };
    goto BB3
  }
  BB3 {
    [#"../06_map_precond.rs" 185 51 197 1] _0 <- ([#"../06_map_precond.rs" 185 51 197 1] ());
    goto BB4
  }
  BB4 {
    goto BB5
  }
  BB5 {
    return _0
  }
  
end
module C06MapPrecond_Counter_Closure2_Type
  use prelude.UInt32
  use seq.Seq
  use prelude.Ghost
  use prelude.Int16
  use prelude.UIntSize
  use prelude.Int
  use prelude.Borrow
  type c06mapprecond_counter_closure2 'i =
    | C06MapPrecond_Counter_Closure2 (borrowed usize)
    
end
module C06MapPrecond_Counter_Closure2
  type i
  use prelude.Int16
  use prelude.UInt32
  use seq.Seq
  use prelude.Ghost
  use prelude.Int
  use prelude.UIntSize
  use prelude.Borrow
  use C06MapPrecond_Counter_Closure2_Type as C06MapPrecond_Counter_Closure2
  function field_00 [#"../06_map_precond.rs" 206 8 206 41] (self : C06MapPrecond_Counter_Closure2.c06mapprecond_counter_closure2 i) : borrowed usize
    
   =
    let C06MapPrecond_Counter_Closure2.C06MapPrecond_Counter_Closure2 a = self in a
  val field_00 [#"../06_map_precond.rs" 206 8 206 41] (self : C06MapPrecond_Counter_Closure2.c06mapprecond_counter_closure2 i) : borrowed usize
    ensures { result = field_00 self }
    
  predicate unnest0 [#"../06_map_precond.rs" 206 8 206 41] (self : C06MapPrecond_Counter_Closure2.c06mapprecond_counter_closure2 i) (_2 : C06MapPrecond_Counter_Closure2.c06mapprecond_counter_closure2 i)
    
   =
     ^ field_00 _2 =  ^ field_00 self
  let constant max0  : usize = [@vc:do_not_keep_trace] [@vc:sp]
    (18446744073709551615 : usize)
  use seq.Seq
  use prelude.Ghost
  use prelude.UIntSize
  predicate resolve0 (self : borrowed (C06MapPrecond_Counter_Closure2.c06mapprecond_counter_closure2 i)) =
    [#"../../../../../creusot-contracts/src/resolve.rs" 25 20 25 34]  ^ self =  * self
  val resolve0 (self : borrowed (C06MapPrecond_Counter_Closure2.c06mapprecond_counter_closure2 i)) : bool
    ensures { result = resolve0 self }
    
  let rec cfg c06MapPrecond_Counter_Closure2 [#"../06_map_precond.rs" 206 8 206 41] [@cfg:stackify] [@cfg:subregion_analysis] (_1 : borrowed (C06MapPrecond_Counter_Closure2.c06mapprecond_counter_closure2 i)) (x : uint32) (_prod : Ghost.ghost_ty (Seq.seq uint32)) : uint32
    requires {[#"../06_map_precond.rs" 205 19 205 61] UIntSize.to_int ( * field_00 ( * _1)) = Seq.length (Ghost.inner _prod) /\  * field_00 ( * _1) < max0}
    ensures { [#"../06_map_precond.rs" 206 18 206 39] UIntSize.to_int ( * field_00 ( ^ _1)) = UIntSize.to_int ( * field_00 ( * _1)) + 1 }
    ensures { unnest0 ( * _1) ( ^ _1) }
    
   = [@vc:do_not_keep_trace] [@vc:sp]
  var _0 : uint32;
  var _1 : borrowed (C06MapPrecond_Counter_Closure2.c06mapprecond_counter_closure2 i) = _1;
  var x : uint32 = x;
  var res : uint32;
  var res1 : uint32;
  {
    goto BB0
  }
  BB0 {
    [#"../06_map_precond.rs" 208 12 208 20] _1 <- { _1 with current = (let C06MapPrecond_Counter_Closure2.C06MapPrecond_Counter_Closure2 x0 =  * _1 in C06MapPrecond_Counter_Closure2.C06MapPrecond_Counter_Closure2 ({ (field_00 ( * _1)) with current = ([#"../06_map_precond.rs" 208 12 208 20]  * field_00 ( * _1) + ([#"../06_map_precond.rs" 208 19 208 20] [#"../06_map_precond.rs" 208 19 208 20] (1 : usize))) ; })) ; };
    assume { resolve0 _1 };
    [#"../06_map_precond.rs" 209 12 209 13] res1 <- ([#"../06_map_precond.rs" 209 12 209 13] x);
    [#"../06_map_precond.rs" 205 8 205 63] res <- ([#"../06_map_precond.rs" 205 8 205 63] res1);
    [#"../06_map_precond.rs" 206 8 206 41] _0 <- ([#"../06_map_precond.rs" 206 8 206 41] res);
    return _0
  }
  
end
module C06MapPrecond_Counter
  type i
  use prelude.UInt32
  use seq.Seq
  use prelude.Ghost
  predicate invariant7 (self : Ghost.ghost_ty (Seq.seq uint32)) =
    [#"../../../../../creusot-contracts/src/invariant.rs" 8 8 8 12] true
  val invariant7 (self : Ghost.ghost_ty (Seq.seq uint32)) : bool
    ensures { result = invariant7 self }
    
  predicate inv7 (_x : Ghost.ghost_ty (Seq.seq uint32))
  val inv7 (_x : Ghost.ghost_ty (Seq.seq uint32)) : bool
    ensures { result = inv7 _x }
    
  axiom inv7 : forall x : Ghost.ghost_ty (Seq.seq uint32) . inv7 x = true
  predicate invariant6 (self : Seq.seq uint32) =
    [#"../../../../../creusot-contracts/src/invariant.rs" 8 8 8 12] true
  val invariant6 (self : Seq.seq uint32) : bool
    ensures { result = invariant6 self }
    
  predicate inv6 (_x : Seq.seq uint32)
  val inv6 (_x : Seq.seq uint32) : bool
    ensures { result = inv6 _x }
    
  axiom inv6 : forall x : Seq.seq uint32 . inv6 x = true
  use prelude.UIntSize
  use prelude.Int16
  use prelude.Borrow
  use C06MapPrecond_Counter_Closure2_Type as C06MapPrecond_Counter_Closure2
  predicate invariant5 (self : borrowed (C06MapPrecond_Counter_Closure2.c06mapprecond_counter_closure2 i)) =
    [#"../../../../../creusot-contracts/src/invariant.rs" 8 8 8 12] true
  val invariant5 (self : borrowed (C06MapPrecond_Counter_Closure2.c06mapprecond_counter_closure2 i)) : bool
    ensures { result = invariant5 self }
    
  predicate inv5 (_x : borrowed (C06MapPrecond_Counter_Closure2.c06mapprecond_counter_closure2 i))
  val inv5 (_x : borrowed (C06MapPrecond_Counter_Closure2.c06mapprecond_counter_closure2 i)) : bool
    ensures { result = inv5 _x }
    
  axiom inv5 : forall x : borrowed (C06MapPrecond_Counter_Closure2.c06mapprecond_counter_closure2 i) . inv5 x = true
  predicate invariant4 (self : C06MapPrecond_Counter_Closure2.c06mapprecond_counter_closure2 i) =
    [#"../../../../../creusot-contracts/src/invariant.rs" 8 8 8 12] true
  val invariant4 (self : C06MapPrecond_Counter_Closure2.c06mapprecond_counter_closure2 i) : bool
    ensures { result = invariant4 self }
    
  predicate inv4 (_x : C06MapPrecond_Counter_Closure2.c06mapprecond_counter_closure2 i)
  val inv4 (_x : C06MapPrecond_Counter_Closure2.c06mapprecond_counter_closure2 i) : bool
    ensures { result = inv4 _x }
    
  axiom inv4 : forall x : C06MapPrecond_Counter_Closure2.c06mapprecond_counter_closure2 i . inv4 x = true
  predicate invariant3 (self : uint32) =
    [#"../../../../../creusot-contracts/src/invariant.rs" 8 8 8 12] true
  val invariant3 (self : uint32) : bool
    ensures { result = invariant3 self }
    
  predicate inv3 (_x : uint32)
  val inv3 (_x : uint32) : bool
    ensures { result = inv3 _x }
    
  axiom inv3 : forall x : uint32 . inv3 x = true
  predicate invariant2 (self : i)
  val invariant2 (self : i) : bool
    ensures { result = invariant2 self }
    
  predicate inv2 (_x : i)
  val inv2 (_x : i) : bool
    ensures { result = inv2 _x }
    
  axiom inv2 : forall x : i . inv2 x = true
  use seq.Seq
  predicate produces0 [#"../common.rs" 8 4 8 65] (self : i) (visited : Seq.seq uint32) (o : i)
  val produces0 [#"../common.rs" 8 4 8 65] (self : i) (visited : Seq.seq uint32) (o : i) : bool
    ensures { result = produces0 self visited o }
    
  function produces_trans0 [#"../common.rs" 21 4 21 91] (a : i) (ab : Seq.seq uint32) (b : i) (bc : Seq.seq uint32) (c : i) : ()
    
  val produces_trans0 [#"../common.rs" 21 4 21 91] (a : i) (ab : Seq.seq uint32) (b : i) (bc : Seq.seq uint32) (c : i) : ()
    requires {[#"../common.rs" 18 15 18 32] produces0 a ab b}
    requires {[#"../common.rs" 19 15 19 32] produces0 b bc c}
    requires {[#"../common.rs" 21 22 21 23] inv2 a}
    requires {[#"../common.rs" 21 31 21 33] inv6 ab}
    requires {[#"../common.rs" 21 52 21 53] inv2 b}
    requires {[#"../common.rs" 21 61 21 63] inv6 bc}
    requires {[#"../common.rs" 21 82 21 83] inv2 c}
    ensures { result = produces_trans0 a ab b bc c }
    
  axiom produces_trans0_spec : forall a : i, ab : Seq.seq uint32, b : i, bc : Seq.seq uint32, c : i . ([#"../common.rs" 18 15 18 32] produces0 a ab b) -> ([#"../common.rs" 19 15 19 32] produces0 b bc c) -> ([#"../common.rs" 21 22 21 23] inv2 a) -> ([#"../common.rs" 21 31 21 33] inv6 ab) -> ([#"../common.rs" 21 52 21 53] inv2 b) -> ([#"../common.rs" 21 61 21 63] inv6 bc) -> ([#"../common.rs" 21 82 21 83] inv2 c) -> ([#"../common.rs" 20 14 20 42] produces0 a (Seq.(++) ab bc) c)
  use seq.Seq
  function produces_refl0 [#"../common.rs" 15 4 15 27] (self : i) : ()
  val produces_refl0 [#"../common.rs" 15 4 15 27] (self : i) : ()
    requires {[#"../common.rs" 15 21 15 25] inv2 self}
    ensures { result = produces_refl0 self }
    
  axiom produces_refl0_spec : forall self : i . ([#"../common.rs" 15 21 15 25] inv2 self) -> ([#"../common.rs" 14 14 14 45] produces0 self (Seq.empty ) self)
  predicate invariant1 (self : borrowed i)
  val invariant1 (self : borrowed i) : bool
    ensures { result = invariant1 self }
    
  predicate inv1 (_x : borrowed i)
  val inv1 (_x : borrowed i) : bool
    ensures { result = inv1 _x }
    
  axiom inv1 : forall x : borrowed i . inv1 x = true
  use prelude.Int
  let constant max0  : usize = [@vc:do_not_keep_trace] [@vc:sp]
    (18446744073709551615 : usize)
  use seq.Seq
  use prelude.Ghost
  use prelude.UIntSize
  function field_00 [#"../06_map_precond.rs" 206 8 206 41] (self : C06MapPrecond_Counter_Closure2.c06mapprecond_counter_closure2 i) : borrowed usize
    
   =
    let C06MapPrecond_Counter_Closure2.C06MapPrecond_Counter_Closure2 a = self in a
  val field_00 [#"../06_map_precond.rs" 206 8 206 41] (self : C06MapPrecond_Counter_Closure2.c06mapprecond_counter_closure2 i) : borrowed usize
    ensures { result = field_00 self }
    
  predicate precondition0 [#"../06_map_precond.rs" 206 8 206 41] (self : C06MapPrecond_Counter_Closure2.c06mapprecond_counter_closure2 i) (args : (uint32, Ghost.ghost_ty (Seq.seq uint32)))
    
   =
    [#"../06_map_precond.rs" 205 19 205 61] let (x, _prod) = args in UIntSize.to_int ( * field_00 self) = Seq.length (Ghost.inner _prod) /\  * field_00 self < max0
  use prelude.Ghost
  use seq.Seq
  predicate next_precondition0 [#"../06_map_precond.rs" 83 4 83 74] (iter : i) (func : C06MapPrecond_Counter_Closure2.c06mapprecond_counter_closure2 i) (produced : Seq.seq uint32)
    
   =
    [#"../06_map_precond.rs" 84 8 88 9] forall i : i . forall e : uint32 . inv2 i -> inv3 e -> produces0 iter (Seq.singleton e) i -> precondition0 func (e, Ghost.new produced)
  val next_precondition0 [#"../06_map_precond.rs" 83 4 83 74] (iter : i) (func : C06MapPrecond_Counter_Closure2.c06mapprecond_counter_closure2 i) (produced : Seq.seq uint32) : bool
    ensures { result = next_precondition0 iter func produced }
    
  predicate unnest0 [#"../06_map_precond.rs" 206 8 206 41] (self : C06MapPrecond_Counter_Closure2.c06mapprecond_counter_closure2 i) (_2 : C06MapPrecond_Counter_Closure2.c06mapprecond_counter_closure2 i)
    
   =
     ^ field_00 _2 =  ^ field_00 self
  predicate postcondition_mut0 [#"../06_map_precond.rs" 206 8 206 41] (self : borrowed (C06MapPrecond_Counter_Closure2.c06mapprecond_counter_closure2 i)) (args : (uint32, Ghost.ghost_ty (Seq.seq uint32))) (result : uint32)
    
   =
    (let (x, _prod) = args in UIntSize.to_int ( * field_00 ( ^ self)) = UIntSize.to_int ( * field_00 ( * self)) + 1) /\ unnest0 ( * self) ( ^ self)
  use seq.Seq
  predicate preservation0 [#"../06_map_precond.rs" 105 4 105 45] (iter : i) (func : C06MapPrecond_Counter_Closure2.c06mapprecond_counter_closure2 i)
    
   =
    [#"../06_map_precond.rs" 106 8 113 9] forall i : i . forall b : uint32 . forall f : borrowed (C06MapPrecond_Counter_Closure2.c06mapprecond_counter_closure2 i) . forall e2 : uint32 . forall e1 : uint32 . forall s : Seq.seq uint32 . inv2 i -> inv3 b -> inv5 f -> inv3 e2 -> inv3 e1 -> inv6 s -> unnest0 func ( * f) -> produces0 iter (Seq.snoc (Seq.snoc s e1) e2) i -> precondition0 ( * f) (e1, Ghost.new s) -> postcondition_mut0 f (e1, Ghost.new s) b -> precondition0 ( ^ f) (e2, Ghost.new (Seq.snoc s e1))
  val preservation0 [#"../06_map_precond.rs" 105 4 105 45] (iter : i) (func : C06MapPrecond_Counter_Closure2.c06mapprecond_counter_closure2 i) : bool
    ensures { result = preservation0 iter func }
    
  predicate preservation_inv0 [#"../06_map_precond.rs" 93 4 93 73] (iter : i) (func : C06MapPrecond_Counter_Closure2.c06mapprecond_counter_closure2 i) (produced : Seq.seq uint32)
    
   =
    [#"../06_map_precond.rs" 94 8 101 9] forall i : i . forall b : uint32 . forall f : borrowed (C06MapPrecond_Counter_Closure2.c06mapprecond_counter_closure2 i) . forall e2 : uint32 . forall e1 : uint32 . forall s : Seq.seq uint32 . inv2 i -> inv3 b -> inv5 f -> inv3 e2 -> inv3 e1 -> inv6 s -> unnest0 func ( * f) -> produces0 iter (Seq.snoc (Seq.snoc s e1) e2) i -> precondition0 ( * f) (e1, Ghost.new (Seq.(++) produced s)) -> postcondition_mut0 f (e1, Ghost.new (Seq.(++) produced s)) b -> precondition0 ( ^ f) (e2, Ghost.new (Seq.snoc (Seq.(++) produced s) e1))
  val preservation_inv0 [#"../06_map_precond.rs" 93 4 93 73] (iter : i) (func : C06MapPrecond_Counter_Closure2.c06mapprecond_counter_closure2 i) (produced : Seq.seq uint32) : bool
    requires {[#"../06_map_precond.rs" 93 24 93 28] inv2 iter}
    requires {[#"../06_map_precond.rs" 93 33 93 37] inv4 func}
    requires {[#"../06_map_precond.rs" 93 42 93 50] inv6 produced}
    ensures { result = preservation_inv0 iter func produced }
    
  axiom preservation_inv0_spec : forall iter : i, func : C06MapPrecond_Counter_Closure2.c06mapprecond_counter_closure2 i, produced : Seq.seq uint32 . ([#"../06_map_precond.rs" 93 24 93 28] inv2 iter) -> ([#"../06_map_precond.rs" 93 33 93 37] inv4 func) -> ([#"../06_map_precond.rs" 93 42 93 50] inv6 produced) -> ([#"../06_map_precond.rs" 92 4 92 83] produced = Seq.empty  -> preservation_inv0 iter func produced = preservation0 iter func)
  predicate completed0 [#"../common.rs" 11 4 11 36] (self : borrowed i)
  val completed0 [#"../common.rs" 11 4 11 36] (self : borrowed i) : bool
    ensures { result = completed0 self }
    
  predicate reinitialize0 [#"../06_map_precond.rs" 117 4 117 29] (_1 : ()) =
    [#"../06_map_precond.rs" 118 8 123 9] forall func : C06MapPrecond_Counter_Closure2.c06mapprecond_counter_closure2 i . forall iter : borrowed i . inv4 func -> inv1 iter -> completed0 iter -> next_precondition0 ( ^ iter) func (Seq.empty ) /\ preservation0 ( ^ iter) func
  val reinitialize0 [#"../06_map_precond.rs" 117 4 117 29] (_1 : ()) : bool
    ensures { result = reinitialize0 _1 }
    
  use C06MapPrecond_Map_Type as C06MapPrecond_Map_Type
  predicate invariant0 [#"../06_map_precond.rs" 157 4 157 30] (self : C06MapPrecond_Map_Type.t_map i uint32 (C06MapPrecond_Counter_Closure2.c06mapprecond_counter_closure2 i) uint32)
    
   =
    [#"../06_map_precond.rs" 159 12 161 73] reinitialize0 () /\ preservation_inv0 (C06MapPrecond_Map_Type.map_iter self) (C06MapPrecond_Map_Type.map_func self) (Ghost.inner (C06MapPrecond_Map_Type.map_produced self)) /\ next_precondition0 (C06MapPrecond_Map_Type.map_iter self) (C06MapPrecond_Map_Type.map_func self) (Ghost.inner (C06MapPrecond_Map_Type.map_produced self))
  val invariant0 [#"../06_map_precond.rs" 157 4 157 30] (self : C06MapPrecond_Map_Type.t_map i uint32 (C06MapPrecond_Counter_Closure2.c06mapprecond_counter_closure2 i) uint32) : bool
    ensures { result = invariant0 self }
    
  predicate inv0 (_x : C06MapPrecond_Map_Type.t_map i uint32 (C06MapPrecond_Counter_Closure2.c06mapprecond_counter_closure2 i) uint32)
    
  val inv0 (_x : C06MapPrecond_Map_Type.t_map i uint32 (C06MapPrecond_Counter_Closure2.c06mapprecond_counter_closure2 i) uint32) : bool
    ensures { result = inv0 _x }
    
  axiom inv0 : forall x : C06MapPrecond_Map_Type.t_map i uint32 (C06MapPrecond_Counter_Closure2.c06mapprecond_counter_closure2 i) uint32 . inv0 x = (invariant0 x /\ match x with
    | C06MapPrecond_Map_Type.C_Map iter func produced -> true
    end)
  predicate resolve0 (self : C06MapPrecond_Map_Type.t_map i uint32 (C06MapPrecond_Counter_Closure2.c06mapprecond_counter_closure2 i) uint32)
    
  val resolve0 (self : C06MapPrecond_Map_Type.t_map i uint32 (C06MapPrecond_Counter_Closure2.c06mapprecond_counter_closure2 i) uint32) : bool
    ensures { result = resolve0 self }
    
  val map0 [#"../06_map_precond.rs" 170 0 173 17] (iter : i) (func : C06MapPrecond_Counter_Closure2.c06mapprecond_counter_closure2 i) : C06MapPrecond_Map_Type.t_map i uint32 (C06MapPrecond_Counter_Closure2.c06mapprecond_counter_closure2 i) uint32
    requires {[#"../06_map_precond.rs" 166 0 166 128] forall i2 : i . forall e : uint32 . inv2 i2 -> inv3 e -> produces0 iter (Seq.singleton e) i2 -> precondition0 func (e, Ghost.new (Seq.empty ))}
    requires {[#"../06_map_precond.rs" 167 11 167 41] reinitialize0 ()}
    requires {[#"../06_map_precond.rs" 168 11 168 51] preservation0 iter func}
    requires {[#"../06_map_precond.rs" 171 4 171 8] inv2 iter}
    requires {[#"../06_map_precond.rs" 172 4 172 8] inv4 func}
    ensures { [#"../06_map_precond.rs" 169 10 169 72] result = C06MapPrecond_Map_Type.C_Map iter func (Ghost.new (Seq.empty )) }
    ensures { [#"../06_map_precond.rs" 173 5 173 17] inv0 result }
    
  let rec cfg counter [#"../06_map_precond.rs" 201 0 201 48] [@cfg:stackify] [@cfg:subregion_analysis] (iter : i) : ()
    requires {[#"../06_map_precond.rs" 199 0 199 158] forall done' : borrowed i . inv1 done' -> completed0 done' -> (forall steps : Seq.seq uint32 . forall next : i . inv2 next -> produces0 ( ^ done') steps next -> steps = Seq.empty  /\  ^ done' = next)}
    requires {[#"../06_map_precond.rs" 200 0 200 92] forall fin : i . forall prod : Seq.seq uint32 . inv2 fin -> produces0 iter prod fin -> Seq.length prod <= UIntSize.to_int max0}
    requires {[#"../06_map_precond.rs" 201 40 201 44] inv2 iter}
    
   = [@vc:do_not_keep_trace] [@vc:sp]
  var _0 : ();
  var iter : i = iter;
  var cnt : usize;
  var _5 : C06MapPrecond_Map_Type.t_map i uint32 (C06MapPrecond_Counter_Closure2.c06mapprecond_counter_closure2 i) uint32;
  var _8 : borrowed usize;
  {
    goto BB0
  }
  BB0 {
    goto BB1
  }
  BB1 {
    [#"../06_map_precond.rs" 202 18 202 19] cnt <- ([#"../06_map_precond.rs" 202 18 202 19] [#"../06_map_precond.rs" 202 18 202 19] (0 : usize));
    [#"../06_map_precond.rs" 206 8 206 41] _8 <- Borrow.borrow_mut cnt;
    [#"../06_map_precond.rs" 206 8 206 41] cnt <-  ^ _8;
    [#"../06_map_precond.rs" 203 4 211 5] _5 <- ([#"../06_map_precond.rs" 203 4 211 5] map0 ([#"../06_map_precond.rs" 204 8 204 12] iter) ([#"../06_map_precond.rs" 206 8 206 41] C06MapPrecond_Counter_Closure2.C06MapPrecond_Counter_Closure2 _8));
    [#"../06_map_precond.rs" 204 8 204 12] iter <- any i;
    _8 <- any borrowed usize;
    goto BB2
  }
  BB2 {
    assert { [@expl:type invariant] inv0 _5 };
    assume { resolve0 _5 };
    goto BB3
  }
  BB3 {
    [#"../06_map_precond.rs" 201 49 212 1] _0 <- ([#"../06_map_precond.rs" 201 49 212 1] ());
    goto BB4
  }
  BB4 {
    return _0
  }
  
end
module C06MapPrecond_Impl0
  type i
  type b
  type f
  use prelude.Borrow
  predicate invariant12 (self : borrowed i)
  val invariant12 (self : borrowed i) : bool
    ensures { result = invariant12 self }
    
  predicate inv12 (_x : borrowed i)
  val inv12 (_x : borrowed i) : bool
    ensures { result = inv12 _x }
    
  axiom inv12 : forall x : borrowed i . inv12 x = true
  type item0
  use seq.Seq
  use prelude.Ghost
  predicate invariant11 (self : Ghost.ghost_ty (Seq.seq item0))
  val invariant11 (self : Ghost.ghost_ty (Seq.seq item0)) : bool
    ensures { result = invariant11 self }
    
  predicate inv11 (_x : Ghost.ghost_ty (Seq.seq item0))
  val inv11 (_x : Ghost.ghost_ty (Seq.seq item0)) : bool
    ensures { result = inv11 _x }
    
  axiom inv11 : forall x : Ghost.ghost_ty (Seq.seq item0) . inv11 x = true
  predicate invariant10 (self : f)
  val invariant10 (self : f) : bool
    ensures { result = invariant10 self }
    
  predicate inv10 (_x : f)
  val inv10 (_x : f) : bool
    ensures { result = inv10 _x }
    
  axiom inv10 : forall x : f . inv10 x = true
  predicate invariant9 (self : i)
  val invariant9 (self : i) : bool
    ensures { result = invariant9 self }
    
  predicate inv9 (_x : i)
  val inv9 (_x : i) : bool
    ensures { result = inv9 _x }
    
  axiom inv9 : forall x : i . inv9 x = true
  predicate invariant8 (self : Seq.seq (borrowed f))
  val invariant8 (self : Seq.seq (borrowed f)) : bool
    ensures { result = invariant8 self }
    
  predicate inv8 (_x : Seq.seq (borrowed f))
  val inv8 (_x : Seq.seq (borrowed f)) : bool
    ensures { result = inv8 _x }
    
  axiom inv8 : forall x : Seq.seq (borrowed f) . inv8 x = true
  predicate invariant7 (self : Seq.seq item0)
  val invariant7 (self : Seq.seq item0) : bool
    ensures { result = invariant7 self }
    
  predicate inv7 (_x : Seq.seq item0)
  val inv7 (_x : Seq.seq item0) : bool
    ensures { result = inv7 _x }
    
  axiom inv7 : forall x : Seq.seq item0 . inv7 x = true
  predicate invariant6 (self : item0)
  val invariant6 (self : item0) : bool
    ensures { result = invariant6 self }
    
  predicate inv6 (_x : item0)
  val inv6 (_x : item0) : bool
    ensures { result = inv6 _x }
    
  axiom inv6 : forall x : item0 . inv6 x = true
  predicate invariant5 (self : borrowed f)
  val invariant5 (self : borrowed f) : bool
    ensures { result = invariant5 self }
    
  predicate inv5 (_x : borrowed f)
  val inv5 (_x : borrowed f) : bool
    ensures { result = inv5 _x }
    
  axiom inv5 : forall x : borrowed f . inv5 x = true
  predicate invariant4 (self : b)
  val invariant4 (self : b) : bool
    ensures { result = invariant4 self }
    
  predicate inv4 (_x : b)
  val inv4 (_x : b) : bool
    ensures { result = inv4 _x }
    
  axiom inv4 : forall x : b . inv4 x = true
  predicate invariant3 (self : Seq.seq b)
  val invariant3 (self : Seq.seq b) : bool
    ensures { result = invariant3 self }
    
  predicate inv3 (_x : Seq.seq b)
  val inv3 (_x : Seq.seq b) : bool
    ensures { result = inv3 _x }
    
  axiom inv3 : forall x : Seq.seq b . inv3 x = true
  predicate precondition0 (self : f) (_2 : (item0, Ghost.ghost_ty (Seq.seq item0)))
  val precondition0 (self : f) (_2 : (item0, Ghost.ghost_ty (Seq.seq item0))) : bool
    ensures { result = precondition0 self _2 }
    
  use prelude.Ghost
  predicate produces1 [#"../common.rs" 8 4 8 65] (self : i) (visited : Seq.seq item0) (o : i)
  val produces1 [#"../common.rs" 8 4 8 65] (self : i) (visited : Seq.seq item0) (o : i) : bool
    ensures { result = produces1 self visited o }
    
  use seq.Seq
  predicate next_precondition0 [#"../06_map_precond.rs" 83 4 83 74] (iter : i) (func : f) (produced : Seq.seq item0) =
    [#"../06_map_precond.rs" 84 8 88 9] forall i : i . forall e : item0 . inv9 i -> inv6 e -> produces1 iter (Seq.singleton e) i -> precondition0 func (e, Ghost.new produced)
  val next_precondition0 [#"../06_map_precond.rs" 83 4 83 74] (iter : i) (func : f) (produced : Seq.seq item0) : bool
    ensures { result = next_precondition0 iter func produced }
    
  predicate postcondition_mut0 (self : borrowed f) (_2 : (item0, Ghost.ghost_ty (Seq.seq item0))) (_3 : b)
  val postcondition_mut0 (self : borrowed f) (_2 : (item0, Ghost.ghost_ty (Seq.seq item0))) (_3 : b) : bool
    ensures { result = postcondition_mut0 self _2 _3 }
    
  use seq.Seq
  use seq.Seq
  predicate unnest0 (self : f) (_2 : f)
  val unnest0 (self : f) (_2 : f) : bool
    ensures { result = unnest0 self _2 }
    
  predicate preservation0 [#"../06_map_precond.rs" 105 4 105 45] (iter : i) (func : f) =
    [#"../06_map_precond.rs" 106 8 113 9] forall i : i . forall b : b . forall f : borrowed f . forall e2 : item0 . forall e1 : item0 . forall s : Seq.seq item0 . inv9 i -> inv4 b -> inv5 f -> inv6 e2 -> inv6 e1 -> inv7 s -> unnest0 func ( * f) -> produces1 iter (Seq.snoc (Seq.snoc s e1) e2) i -> precondition0 ( * f) (e1, Ghost.new s) -> postcondition_mut0 f (e1, Ghost.new s) b -> precondition0 ( ^ f) (e2, Ghost.new (Seq.snoc s e1))
  val preservation0 [#"../06_map_precond.rs" 105 4 105 45] (iter : i) (func : f) : bool
    ensures { result = preservation0 iter func }
    
  use seq.Seq
  predicate preservation_inv0 [#"../06_map_precond.rs" 93 4 93 73] (iter : i) (func : f) (produced : Seq.seq item0) =
    [#"../06_map_precond.rs" 94 8 101 9] forall i : i . forall b : b . forall f : borrowed f . forall e2 : item0 . forall e1 : item0 . forall s : Seq.seq item0 . inv9 i -> inv4 b -> inv5 f -> inv6 e2 -> inv6 e1 -> inv7 s -> unnest0 func ( * f) -> produces1 iter (Seq.snoc (Seq.snoc s e1) e2) i -> precondition0 ( * f) (e1, Ghost.new (Seq.(++) produced s)) -> postcondition_mut0 f (e1, Ghost.new (Seq.(++) produced s)) b -> precondition0 ( ^ f) (e2, Ghost.new (Seq.snoc (Seq.(++) produced s) e1))
  val preservation_inv0 [#"../06_map_precond.rs" 93 4 93 73] (iter : i) (func : f) (produced : Seq.seq item0) : bool
    requires {[#"../06_map_precond.rs" 93 24 93 28] inv9 iter}
    requires {[#"../06_map_precond.rs" 93 33 93 37] inv10 func}
    requires {[#"../06_map_precond.rs" 93 42 93 50] inv7 produced}
    ensures { result = preservation_inv0 iter func produced }
    
  axiom preservation_inv0_spec : forall iter : i, func : f, produced : Seq.seq item0 . ([#"../06_map_precond.rs" 93 24 93 28] inv9 iter) -> ([#"../06_map_precond.rs" 93 33 93 37] inv10 func) -> ([#"../06_map_precond.rs" 93 42 93 50] inv7 produced) -> ([#"../06_map_precond.rs" 92 4 92 83] produced = Seq.empty  -> preservation_inv0 iter func produced = preservation0 iter func)
  use prelude.Ghost
  predicate completed1 [#"../common.rs" 11 4 11 36] (self : borrowed i)
  val completed1 [#"../common.rs" 11 4 11 36] (self : borrowed i) : bool
    ensures { result = completed1 self }
    
  predicate reinitialize0 [#"../06_map_precond.rs" 117 4 117 29] (_1 : ()) =
    [#"../06_map_precond.rs" 118 8 123 9] forall func : f . forall iter : borrowed i . inv10 func -> inv12 iter -> completed1 iter -> next_precondition0 ( ^ iter) func (Seq.empty ) /\ preservation0 ( ^ iter) func
  val reinitialize0 [#"../06_map_precond.rs" 117 4 117 29] (_1 : ()) : bool
    ensures { result = reinitialize0 _1 }
    
  use C06MapPrecond_Map_Type as C06MapPrecond_Map_Type
  predicate invariant2 [#"../06_map_precond.rs" 157 4 157 30] (self : C06MapPrecond_Map_Type.t_map i b f item0) =
    [#"../06_map_precond.rs" 159 12 161 73] reinitialize0 () /\ preservation_inv0 (C06MapPrecond_Map_Type.map_iter self) (C06MapPrecond_Map_Type.map_func self) (Ghost.inner (C06MapPrecond_Map_Type.map_produced self)) /\ next_precondition0 (C06MapPrecond_Map_Type.map_iter self) (C06MapPrecond_Map_Type.map_func self) (Ghost.inner (C06MapPrecond_Map_Type.map_produced self))
  val invariant2 [#"../06_map_precond.rs" 157 4 157 30] (self : C06MapPrecond_Map_Type.t_map i b f item0) : bool
    ensures { result = invariant2 self }
    
  predicate inv2 (_x : C06MapPrecond_Map_Type.t_map i b f item0)
  val inv2 (_x : C06MapPrecond_Map_Type.t_map i b f item0) : bool
    ensures { result = inv2 _x }
    
  axiom inv2 : forall x : C06MapPrecond_Map_Type.t_map i b f item0 . inv2 x = (invariant2 x /\ match x with
    | C06MapPrecond_Map_Type.C_Map iter func produced -> true
    end)
  use Core_Option_Option_Type as Core_Option_Option_Type
  predicate invariant1 (self : Core_Option_Option_Type.t_option b)
  val invariant1 (self : Core_Option_Option_Type.t_option b) : bool
    ensures { result = invariant1 self }
    
  predicate inv1 (_x : Core_Option_Option_Type.t_option b)
  val inv1 (_x : Core_Option_Option_Type.t_option b) : bool
    ensures { result = inv1 _x }
    
  axiom inv1 : forall x : Core_Option_Option_Type.t_option b . inv1 x = true
  predicate invariant0 (self : borrowed (C06MapPrecond_Map_Type.t_map i b f item0))
  val invariant0 (self : borrowed (C06MapPrecond_Map_Type.t_map i b f item0)) : bool
    ensures { result = invariant0 self }
    
  predicate inv0 (_x : borrowed (C06MapPrecond_Map_Type.t_map i b f item0))
  val inv0 (_x : borrowed (C06MapPrecond_Map_Type.t_map i b f item0)) : bool
    ensures { result = inv0 _x }
    
  axiom inv0 : forall x : borrowed (C06MapPrecond_Map_Type.t_map i b f item0) . inv0 x = (inv2 ( * x) /\ inv2 ( ^ x))
  use seq.Seq
  use seq.Seq
  use seq.Seq
  use seq.Seq
  use seq_ext.SeqExt
  use seq.Seq
  use seq.Seq
  use prelude.Int
  use seq.Seq
  use prelude.Ghost
  use seq.Seq
  use seq.Seq
  predicate produces0 [@inline:trivial] [#"../06_map_precond.rs" 43 4 43 67] (self : C06MapPrecond_Map_Type.t_map i b f item0) (visited : Seq.seq b) (succ : C06MapPrecond_Map_Type.t_map i b f item0)
    
   =
    [#"../06_map_precond.rs" 44 8 56 9] unnest0 (C06MapPrecond_Map_Type.map_func self) (C06MapPrecond_Map_Type.map_func succ) /\ (exists s : Seq.seq item0 . inv7 s /\ Seq.length s = Seq.length visited /\ produces1 (C06MapPrecond_Map_Type.map_iter self) s (C06MapPrecond_Map_Type.map_iter succ) /\ Ghost.inner (C06MapPrecond_Map_Type.map_produced succ) = Seq.(++) (Ghost.inner (C06MapPrecond_Map_Type.map_produced self)) s /\ (exists fs : Seq.seq (borrowed f) . inv8 fs /\ Seq.length fs = Seq.length visited /\ (forall i : int . 1 <= i /\ i < Seq.length fs ->  ^ Seq.get fs (i - 1) =  * Seq.get fs i) /\ (if Seq.length visited = 0 then
      C06MapPrecond_Map_Type.map_func self = C06MapPrecond_Map_Type.map_func succ
    else
       * Seq.get fs 0 = C06MapPrecond_Map_Type.map_func self /\  ^ Seq.get fs (Seq.length visited - 1) = C06MapPrecond_Map_Type.map_func succ
    ) /\ (forall i : int . 0 <= i /\ i < Seq.length visited -> unnest0 (C06MapPrecond_Map_Type.map_func self) ( * Seq.get fs i) /\ precondition0 ( * Seq.get fs i) (Seq.get s i, Ghost.new (Seq.(++) (Ghost.inner (C06MapPrecond_Map_Type.map_produced self)) (SeqExt.subsequence s 0 i))) /\ postcondition_mut0 (Seq.get fs i) (Seq.get s i, Ghost.new (Seq.(++) (Ghost.inner (C06MapPrecond_Map_Type.map_produced self)) (SeqExt.subsequence s 0 i))) (Seq.get visited i))))
  val produces0 [@inline:trivial] [#"../06_map_precond.rs" 43 4 43 67] (self : C06MapPrecond_Map_Type.t_map i b f item0) (visited : Seq.seq b) (succ : C06MapPrecond_Map_Type.t_map i b f item0) : bool
    ensures { result = produces0 self visited succ }
    
  use seq.Seq
  predicate produces_one0 [#"../06_map_precond.rs" 142 4 142 57] (self : C06MapPrecond_Map_Type.t_map i b f item0) (visited : b) (succ : C06MapPrecond_Map_Type.t_map i b f item0)
    
   =
    [#"../06_map_precond.rs" 143 8 149 9] exists f : borrowed f . inv5 f /\  * f = C06MapPrecond_Map_Type.map_func self /\  ^ f = C06MapPrecond_Map_Type.map_func succ /\ (exists e : item0 . inv6 e /\ produces1 (C06MapPrecond_Map_Type.map_iter self) (Seq.singleton e) (C06MapPrecond_Map_Type.map_iter succ) /\ Ghost.inner (C06MapPrecond_Map_Type.map_produced succ) = Seq.snoc (Ghost.inner (C06MapPrecond_Map_Type.map_produced self)) e /\ precondition0 ( * f) (e, C06MapPrecond_Map_Type.map_produced self) /\ postcondition_mut0 f (e, C06MapPrecond_Map_Type.map_produced self) visited)
  val produces_one0 [#"../06_map_precond.rs" 142 4 142 57] (self : C06MapPrecond_Map_Type.t_map i b f item0) (visited : b) (succ : C06MapPrecond_Map_Type.t_map i b f item0) : bool
    requires {[#"../06_map_precond.rs" 142 20 142 24] inv2 self}
    requires {[#"../06_map_precond.rs" 142 26 142 33] inv4 visited}
    requires {[#"../06_map_precond.rs" 142 38 142 42] inv2 succ}
    ensures { result = produces_one0 self visited succ }
    
  axiom produces_one0_spec : forall self : C06MapPrecond_Map_Type.t_map i b f item0, visited : b, succ : C06MapPrecond_Map_Type.t_map i b f item0 . ([#"../06_map_precond.rs" 142 20 142 24] inv2 self) -> ([#"../06_map_precond.rs" 142 26 142 33] inv4 visited) -> ([#"../06_map_precond.rs" 142 38 142 42] inv2 succ) -> ([#"../06_map_precond.rs" 141 14 141 68] produces_one0 self visited succ = produces0 self (Seq.singleton visited) succ)
  predicate completed0 [#"../06_map_precond.rs" 21 4 21 35] (self : borrowed (C06MapPrecond_Map_Type.t_map i b f item0))
   =
    [#"../06_map_precond.rs" 22 8 25 9] Ghost.inner (C06MapPrecond_Map_Type.map_produced ( ^ self)) = Seq.empty  /\ completed1 (Borrow.borrow_logic (C06MapPrecond_Map_Type.map_iter ( * self)) (C06MapPrecond_Map_Type.map_iter ( ^ self)) (Borrow.inherit_id (Borrow.get_id self) 1)) /\ C06MapPrecond_Map_Type.map_func ( * self) = C06MapPrecond_Map_Type.map_func ( ^ self)
  val completed0 [#"../06_map_precond.rs" 21 4 21 35] (self : borrowed (C06MapPrecond_Map_Type.t_map i b f item0)) : bool
    ensures { result = completed0 self }
    
<<<<<<< HEAD
  goal next_refn : [#"../06_map_precond.rs" 63 4 63 44] forall self : borrowed (C06MapPrecond_Map_Type.t_map i b f item0) . inv0 self -> inv0 self /\ (forall result : Core_Option_Option_Type.t_option b . inv1 result /\ match result with
=======
  use seq.Seq
  use seq.Seq
  goal produces_refl_refn : [#"../06_map_precond.rs" 31 4 31 26] forall self : C06MapPrecond_Map_Type.t_map i b f item0 . inv0 self -> inv0 self /\ (forall result : () . produces0 self (Seq.empty ) self -> produces0 self (Seq.empty ) self)
  goal next_refn : [#"../06_map_precond.rs" 63 4 63 44] forall self : borrowed (C06MapPrecond_Map_Type.t_map i b f item0) . inv1 self -> inv1 self /\ (forall result : Core_Option_Option_Type.t_option b . inv2 result /\ match result with
>>>>>>> c09c4b07
    | Core_Option_Option_Type.C_None -> completed0 self
    | Core_Option_Option_Type.C_Some v -> produces_one0 ( * self) v ( ^ self)
    end -> inv1 result /\ match result with
    | Core_Option_Option_Type.C_None -> completed0 self
    | Core_Option_Option_Type.C_Some v -> produces0 ( * self) (Seq.singleton v) ( ^ self)
    end)
  goal produces_trans_refn : [#"../06_map_precond.rs" 38 4 38 90] forall a : C06MapPrecond_Map_Type.t_map i b f item0 . forall ab : Seq.seq b . forall b : C06MapPrecond_Map_Type.t_map i b f item0 . forall bc : Seq.seq b . forall c : C06MapPrecond_Map_Type.t_map i b f item0 . inv2 c /\ inv3 bc /\ inv2 b /\ inv3 ab /\ inv2 a /\ produces0 b bc c /\ produces0 a ab b -> inv2 c /\ inv3 bc /\ inv2 b /\ inv3 ab /\ inv2 a /\ produces0 b bc c /\ produces0 a ab b /\ (forall result : () . produces0 a (Seq.(++) ab bc) c -> produces0 a (Seq.(++) ab bc) c)
  goal produces_refl_refn : [#"../06_map_precond.rs" 31 4 31 29] forall a : C06MapPrecond_Map_Type.t_map i b f item0 . inv2 a -> inv2 a /\ (forall result : () . produces0 a (Seq.empty ) a -> produces0 a (Seq.empty ) a)
end
module C06MapPrecond_Impl2
  type i
  type b
  type f
end<|MERGE_RESOLUTION|>--- conflicted
+++ resolved
@@ -3108,14 +3108,7 @@
   val completed0 [#"../06_map_precond.rs" 21 4 21 35] (self : borrowed (C06MapPrecond_Map_Type.t_map i b f item0)) : bool
     ensures { result = completed0 self }
     
-<<<<<<< HEAD
   goal next_refn : [#"../06_map_precond.rs" 63 4 63 44] forall self : borrowed (C06MapPrecond_Map_Type.t_map i b f item0) . inv0 self -> inv0 self /\ (forall result : Core_Option_Option_Type.t_option b . inv1 result /\ match result with
-=======
-  use seq.Seq
-  use seq.Seq
-  goal produces_refl_refn : [#"../06_map_precond.rs" 31 4 31 26] forall self : C06MapPrecond_Map_Type.t_map i b f item0 . inv0 self -> inv0 self /\ (forall result : () . produces0 self (Seq.empty ) self -> produces0 self (Seq.empty ) self)
-  goal next_refn : [#"../06_map_precond.rs" 63 4 63 44] forall self : borrowed (C06MapPrecond_Map_Type.t_map i b f item0) . inv1 self -> inv1 self /\ (forall result : Core_Option_Option_Type.t_option b . inv2 result /\ match result with
->>>>>>> c09c4b07
     | Core_Option_Option_Type.C_None -> completed0 self
     | Core_Option_Option_Type.C_Some v -> produces_one0 ( * self) v ( ^ self)
     end -> inv1 result /\ match result with
@@ -3123,7 +3116,7 @@
     | Core_Option_Option_Type.C_Some v -> produces0 ( * self) (Seq.singleton v) ( ^ self)
     end)
   goal produces_trans_refn : [#"../06_map_precond.rs" 38 4 38 90] forall a : C06MapPrecond_Map_Type.t_map i b f item0 . forall ab : Seq.seq b . forall b : C06MapPrecond_Map_Type.t_map i b f item0 . forall bc : Seq.seq b . forall c : C06MapPrecond_Map_Type.t_map i b f item0 . inv2 c /\ inv3 bc /\ inv2 b /\ inv3 ab /\ inv2 a /\ produces0 b bc c /\ produces0 a ab b -> inv2 c /\ inv3 bc /\ inv2 b /\ inv3 ab /\ inv2 a /\ produces0 b bc c /\ produces0 a ab b /\ (forall result : () . produces0 a (Seq.(++) ab bc) c -> produces0 a (Seq.(++) ab bc) c)
-  goal produces_refl_refn : [#"../06_map_precond.rs" 31 4 31 29] forall a : C06MapPrecond_Map_Type.t_map i b f item0 . inv2 a -> inv2 a /\ (forall result : () . produces0 a (Seq.empty ) a -> produces0 a (Seq.empty ) a)
+  goal produces_refl_refn : [#"../06_map_precond.rs" 31 4 31 26] forall self : C06MapPrecond_Map_Type.t_map i b f item0 . inv2 self -> inv2 self /\ (forall result : () . produces0 self (Seq.empty ) self -> produces0 self (Seq.empty ) self)
 end
 module C06MapPrecond_Impl2
   type i
