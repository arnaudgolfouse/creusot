--- conflicted
+++ resolved
@@ -1,12 +1,8 @@
 module M_10_once__qyi9558967427796228243__produces_refl [#"10_once.rs" 32 4 32 26] (* <Once<T> as common::Iterator> *)
   let%span s10_once0 = "10_once.rs" 30 15 30 24
   let%span s10_once1 = "10_once.rs" 31 14 31 45
-<<<<<<< HEAD
   let%span s10_once2 = "10_once.rs" 28 4 28 10
-  let%span s10_once3 = "10_once.rs" 22 8 25 9
-=======
-  let%span s10_once2 = "10_once.rs" 23 12 24 116
->>>>>>> 716d5822
+  let%span s10_once3 = "10_once.rs" 23 12 24 116
   
   type t_T'0
   
@@ -59,12 +55,8 @@
   let%span s10_once3 = "10_once.rs" 39 15 39 32
   let%span s10_once4 = "10_once.rs" 40 15 40 32
   let%span s10_once5 = "10_once.rs" 41 14 41 42
-<<<<<<< HEAD
   let%span s10_once6 = "10_once.rs" 34 4 34 10
-  let%span s10_once7 = "10_once.rs" 22 8 25 9
-=======
-  let%span s10_once6 = "10_once.rs" 23 12 24 116
->>>>>>> 716d5822
+  let%span s10_once7 = "10_once.rs" 23 12 24 116
   
   type t_T'0
   
@@ -231,21 +223,12 @@
 end
 module M_10_once__qyi9558967427796228243__next__refines [#"10_once.rs" 48 4 48 35] (* <Once<T> as common::Iterator> *)
   let%span s10_once0 = "10_once.rs" 48 4 48 35
-<<<<<<< HEAD
   let%span s10_once1 = "10_once.rs" 16 20 16 57
-  let%span s10_once2 = "10_once.rs" 22 8 25 9
+  let%span s10_once2 = "10_once.rs" 23 12 24 116
   let%span sresolve3 = "../../../../creusot-contracts/src/resolve.rs" 41 20 41 34
   let%span sinvariant4 = "../../../../creusot-contracts/src/invariant.rs" 34 20 34 44
   
   use prelude.prelude.Borrow
-=======
-  let%span s10_once1 = "10_once.rs" 32 4 32 26
-  let%span s10_once2 = "10_once.rs" 42 4 42 90
-  let%span s10_once3 = "10_once.rs" 16 20 16 57
-  let%span s10_once4 = "10_once.rs" 23 12 24 116
-  let%span sresolve5 = "../../../../creusot-contracts/src/resolve.rs" 41 20 41 34
-  let%span sinvariant6 = "../../../../creusot-contracts/src/invariant.rs" 34 20 34 44
->>>>>>> 716d5822
   
   type t_T'0
   
@@ -312,7 +295,7 @@
 end
 module M_10_once__qyi9558967427796228243__produces_refl__refines [#"10_once.rs" 32 4 32 26] (* <Once<T> as common::Iterator> *)
   let%span s10_once0 = "10_once.rs" 32 4 32 26
-  let%span s10_once1 = "10_once.rs" 22 8 25 9
+  let%span s10_once1 = "10_once.rs" 23 12 24 116
   
   type t_T'0
   
@@ -360,7 +343,7 @@
 end
 module M_10_once__qyi9558967427796228243__produces_trans__refines [#"10_once.rs" 42 4 42 90] (* <Once<T> as common::Iterator> *)
   let%span s10_once0 = "10_once.rs" 42 4 42 90
-  let%span s10_once1 = "10_once.rs" 22 8 25 9
+  let%span s10_once1 = "10_once.rs" 23 12 24 116
   
   type t_T'0
   
