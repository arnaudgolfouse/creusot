module M_07_fuse__qyi2452592938496686347__next [#"07_fuse.rs" 39 4 39 44] (* <Fuse<I> as common::Iterator> *)
  let%span s07_fuse0 = "07_fuse.rs" 39 17 39 21
  let%span s07_fuse1 = "07_fuse.rs" 35 14 38 5
  let%span s07_fuse2 = "07_fuse.rs" 39 26 39 44
  let%span scommon3 = "common.rs" 31 17 31 21
  let%span scommon4 = "common.rs" 27 14 30 5
  let%span scommon5 = "common.rs" 31 26 31 44
  let%span s07_fuse6 = "07_fuse.rs" 18 12 19 32
  let%span s07_fuse7 = "07_fuse.rs" 26 8 32 9
  let%span scommon8 = "common.rs" 14 15 14 24
  let%span scommon9 = "common.rs" 15 14 15 45
  let%span scommon10 = "common.rs" 19 15 19 21
  let%span scommon11 = "common.rs" 20 15 20 21
  let%span scommon12 = "common.rs" 21 15 21 21
  let%span scommon13 = "common.rs" 22 15 22 32
  let%span scommon14 = "common.rs" 23 15 23 32
  let%span scommon15 = "common.rs" 24 14 24 42
  let%span sresolve16 = "../../../../creusot-contracts/src/resolve.rs" 41 20 41 34
  let%span sresolve17 = "../../../../creusot-contracts/src/resolve.rs" 69 8 72 9
  let%span sinvariant18 = "../../../../creusot-contracts/src/invariant.rs" 34 20 34 44
  
  type t_I'0
  
  type t_Option'0  =
    | C_None'0
    | C_Some'0 t_I'0
  
  use prelude.prelude.Borrow
  
  predicate inv'0 (_1 : t_Option'0)
  
  type t_Fuse'0  =
    { t_Fuse__iter'0: t_Option'0 }
  
  predicate inv'1 (_1 : t_I'0)
  
  axiom inv_axiom'0 [@rewrite] : forall x : t_Option'0 [inv'0 x] . inv'0 x
  = match x with
    | C_None'0 -> true
    | C_Some'0 a_0 -> inv'1 a_0
    end
  
  predicate inv'2 (_1 : borrowed t_I'0)
  
  predicate invariant'0 (self : borrowed t_I'0) =
    [%#sinvariant18] inv'1 self.current /\ inv'1 self.final
  
  axiom inv_axiom'1 [@rewrite] : forall x : borrowed t_I'0 [inv'2 x] . inv'2 x = invariant'0 x
  
  predicate inv'3 (_1 : borrowed (t_Option'0))
  
  predicate invariant'1 (self : borrowed (t_Option'0)) =
    [%#sinvariant18] inv'0 self.current /\ inv'0 self.final
  
  axiom inv_axiom'2 [@rewrite] : forall x : borrowed (t_Option'0) [inv'3 x] . inv'3 x = invariant'1 x
  
  predicate inv'4 (_1 : borrowed (t_Fuse'0))
  
  predicate inv'7 (_1 : t_Fuse'0)
  
  predicate invariant'2 (self : borrowed (t_Fuse'0)) =
    [%#sinvariant18] inv'7 self.current /\ inv'7 self.final
  
  axiom inv_axiom'3 [@rewrite] : forall x : borrowed (t_Fuse'0) [inv'4 x] . inv'4 x = invariant'2 x
  
  type t_Item'0
  
  type t_Option'1  =
    | C_None'1
    | C_Some'1 t_Item'0
  
  predicate inv'5 (_1 : t_Option'1)
  
  predicate inv'6 (_1 : t_Item'0)
  
  axiom inv_axiom'4 [@rewrite] : forall x : t_Option'1 [inv'5 x] . inv'5 x
  = match x with
    | C_None'1 -> true
    | C_Some'1 a_0 -> inv'6 a_0
    end
  
  axiom inv_axiom'5 [@rewrite] : forall x : t_Fuse'0 [inv'7 x] . inv'7 x
  = match x with
    | {t_Fuse__iter'0 = iter} -> inv'0 iter
    end
  
  let rec v_Some'0 (input:t_Option'0) (ret  (field_0:t_I'0))= any
    [ good (field_0:t_I'0)-> {C_Some'0 field_0 = input} (! ret {field_0})
    | bad -> {forall field_0 : t_I'0 [C_Some'0 field_0 : t_Option'0] . C_Some'0 field_0 <> input} (! {false} any) ]
    
  
  predicate completed'1 [#"common.rs" 11 4 11 36] (self : borrowed t_I'0)
  
  use seq.Seq
  
  use seq.Seq
  
  predicate produces'1 [#"common.rs" 8 4 8 65] (self : t_I'0) (visited : Seq.seq t_Item'0) (o : t_I'0)
  
  let rec next'1 (self:borrowed t_I'0) (return'  (ret:t_Option'1))= {[@expl:precondition] [%#scommon3] inv'2 self}
    any
    [ return' (result:t_Option'1)-> {[%#scommon5] inv'5 result}
      {[%#scommon4] match result with
        | C_None'1 -> completed'1 self
        | C_Some'1 v -> produces'1 self.current (Seq.singleton v) self.final
        end}
      (! return' {result}) ]
    
  
  predicate resolve'5 (self : borrowed t_I'0) =
    [%#sresolve16] self.final = self.current
  
  predicate resolve'0 (_1 : borrowed t_I'0) =
    resolve'5 _1
  
  predicate resolve'6 (self : borrowed (t_Option'0)) =
    [%#sresolve16] self.final = self.current
  
  predicate resolve'1 (_1 : borrowed (t_Option'0)) =
    resolve'6 _1
  
  predicate resolve'7 (self : borrowed (t_Fuse'0)) =
    [%#sresolve16] self.final = self.current
  
  predicate resolve'2 (_1 : borrowed (t_Fuse'0)) =
    resolve'7 _1
  
  predicate resolve'10 (_1 : t_Item'0)
  
  predicate resolve'8 (self : t_Option'1) =
    [%#sresolve17] match self with
      | C_Some'1 x -> resolve'10 x
      | C_None'1 -> true
      end
  
  predicate resolve'3 (_1 : t_Option'1) =
    resolve'8 _1
  
  predicate resolve'11 (_1 : t_I'0)
  
  predicate resolve'9 (self : t_Option'0) =
    [%#sresolve17] match self with
      | C_Some'0 x -> resolve'11 x
      | C_None'0 -> true
      end
  
  predicate resolve'4 (_1 : t_Option'0) =
    resolve'9 _1
  
  use prelude.prelude.Intrinsic
  
  predicate completed'0 [#"07_fuse.rs" 16 4 16 35] (self : borrowed (t_Fuse'0)) =
    [%#s07_fuse6] ((self.current).t_Fuse__iter'0 = C_None'0
    \/ (exists it : borrowed t_I'0 . inv'2 it
    /\ completed'1 it /\ (self.current).t_Fuse__iter'0 = C_Some'0 (it.current)))
    /\ (self.final).t_Fuse__iter'0 = C_None'0
  
  use seq.Seq
  
  predicate produces'0 [#"07_fuse.rs" 25 4 25 65] (self : t_Fuse'0) (prod : Seq.seq t_Item'0) (other : t_Fuse'0) =
    [%#s07_fuse7] match self.t_Fuse__iter'0 with
      | C_None'0 -> prod = (Seq.empty  : Seq.seq t_Item'0) /\ other.t_Fuse__iter'0 = self.t_Fuse__iter'0
      | C_Some'0 i -> match other.t_Fuse__iter'0 with
        | C_Some'0 i2 -> produces'1 i prod i2
        | C_None'0 -> false
        end
      end
  
  function produces_refl'0 [#"common.rs" 16 4 16 27] (self : t_I'0) : ()
  
  axiom produces_refl'0_spec : forall self : t_I'0 . ([%#scommon8] inv'1 self)
   -> ([%#scommon9] produces'1 self (Seq.empty  : Seq.seq t_Item'0) self)
  
  use seq.Seq
  
  function produces_trans'0 [#"common.rs" 25 4 25 91] (a : t_I'0) (ab : Seq.seq t_Item'0) (b : t_I'0) (bc : Seq.seq t_Item'0) (c : t_I'0) : ()
    
  
  axiom produces_trans'0_spec : forall a : t_I'0, ab : Seq.seq t_Item'0, b : t_I'0, bc : Seq.seq t_Item'0, c : t_I'0 . ([%#scommon10] inv'1 a)
   -> ([%#scommon11] inv'1 b)
   -> ([%#scommon12] inv'1 c)
   -> ([%#scommon13] produces'1 a ab b)
   -> ([%#scommon14] produces'1 b bc c)  -> ([%#scommon15] produces'1 a (Seq.(++) ab bc) c)
  
  meta "compute_max_steps" 1000000
  
  let rec next'0 (self:borrowed (t_Fuse'0)) (return'  (ret:t_Option'1))= {[%#s07_fuse0] inv'4 self}
    (! bb0
    [ bb0 = s0
      [ s0 = {inv'0 (self.current).t_Fuse__iter'0}
        Borrow.borrow_mut <t_Option'0> {(self.current).t_Fuse__iter'0}
          (fun (_ret':borrowed (t_Option'0)) ->
             [ &_3 <- _ret' ] 
            -{inv'0 _ret'.final}-
             [ &self <- { self with current = { t_Fuse__iter'0 = _ret'.final } } ] 
            s1)
      | s1 = any [ br0 -> {_3.current = C_None'0 } (! bb2) | br1 (x0:t_I'0)-> {_3.current = C_Some'0 x0} (! bb3) ]  ]
      
    | bb3 = s0
      [ s0 = v_Some'0 {_3.current}
          (fun (r0'0:t_I'0) ->
            {inv'1 r0'0}
            Borrow.borrow_final <t_I'0> {r0'0} {Borrow.inherit_id (Borrow.get_id _3) 1}
              (fun (_ret':borrowed t_I'0) ->
                 [ &iter <- _ret' ] 
                -{inv'1 _ret'.final}-
                 [ &_3 <- { _3 with current = C_Some'0 _ret'.final } ] 
                s1))
      | s1 = {inv'1 iter.current}
        Borrow.borrow_final <t_I'0> {iter.current} {Borrow.get_id iter}
          (fun (_ret':borrowed t_I'0) ->
             [ &_7 <- _ret' ] 
            -{inv'1 _ret'.final}-
             [ &iter <- { iter with current = _ret'.final } ] 
            s2)
      | s2 = next'1 {_7} (fun (_ret':t_Option'1) ->  [ &_6 <- _ret' ] s3)
      | s3 = bb5 ]
      
    | bb5 = s0
      [ s0 = {[@expl:type invariant] inv'2 iter} s1
      | s1 = -{resolve'0 iter}- s2
      | s2 = {[@expl:type invariant] inv'3 _3} s3
      | s3 = -{resolve'1 _3}- s4
      | s4 = any [ br0 -> {_6 = C_None'1 } (! bb7) | br1 (x0:t_Item'0)-> {_6 = C_Some'1 x0} (! bb6) ]  ]
      
    | bb6 = s0
      [ s0 = {[@expl:type invariant] inv'4 self} s1
      | s1 = -{resolve'2 self}- s2
      | s2 =  [ &x <- _6 ] s3
      | s3 =  [ &_0 <- x ] s4
      | s4 = bb12 ]
      
    | bb12 = bb13
    | bb7 = s0 [ s0 = {[@expl:type invariant] inv'5 _6} s1 | s1 = -{resolve'3 _6}- s2 | s2 = bb8 ] 
    | bb8 = s0 [ s0 =  [ &_9 <- C_None'0 ] s1 | s1 = bb9 ] 
    | bb9 = s0
      [ s0 = {[@expl:type invariant] match self with
          | {current = {t_Fuse__iter'0 = x'0}} -> inv'0 x'0
          | _ -> true
          end}
        s1
      | s1 = -{match self with
          | {current = {t_Fuse__iter'0 = x'1}} -> resolve'4 x'1
          | _ -> true
          end}-
        s2
      | s2 =  [ &self <- { self with current = { t_Fuse__iter'0 = _9 } } ] s3
      | s3 = {[@expl:type invariant] inv'4 self} s4
      | s4 = -{resolve'2 self}- s5
      | s5 = bb11 ]
      
    | bb11 = s0 [ s0 =  [ &_0 <- C_None'1 ] s1 | s1 = bb13 ] 
    | bb13 = bb14
    | bb14 = bb15
    | bb2 = s0 [ s0 = {[@expl:type invariant] inv'3 _3} s1 | s1 = -{resolve'1 _3}- s2 | s2 = bb4 ] 
    | bb4 = s0
      [ s0 = {[@expl:type invariant] inv'4 self} s1
      | s1 = -{resolve'2 self}- s2
      | s2 =  [ &_0 <- C_None'1 ] s3
      | s3 = bb15 ]
      
    | bb15 = return' {_0} ]
    )
    [ & _0 : t_Option'1 = any_l ()
    | & self : borrowed (t_Fuse'0) = self
    | & _3 : borrowed (t_Option'0) = any_l ()
    | & iter : borrowed t_I'0 = any_l ()
    | & _6 : t_Option'1 = any_l ()
    | & _7 : borrowed t_I'0 = any_l ()
    | & _9 : t_Option'0 = any_l ()
    | & x : t_Option'1 = any_l () ]
    
    [ return' (result:t_Option'1)-> {[@expl:postcondition] [%#s07_fuse2] inv'5 result}
      {[@expl:postcondition] [%#s07_fuse1] match result with
        | C_None'1 -> completed'0 self
        | C_Some'1 v -> produces'0 self.current (Seq.singleton v) self.final
        end}
      (! return' {result}) ]
    
end
module M_07_fuse__qyi2452592938496686347__produces_refl [#"07_fuse.rs" 56 4 56 26] (* <Fuse<I> as common::Iterator> *)
  let%span s07_fuse0 = "07_fuse.rs" 54 15 54 24
  let%span s07_fuse1 = "07_fuse.rs" 55 14 55 45
  let%span s07_fuse2 = "07_fuse.rs" 52 4 52 10
  let%span s07_fuse3 = "07_fuse.rs" 26 8 32 9
  let%span scommon4 = "common.rs" 14 15 14 24
  let%span scommon5 = "common.rs" 15 14 15 45
  let%span scommon6 = "common.rs" 19 15 19 21
  let%span scommon7 = "common.rs" 20 15 20 21
  let%span scommon8 = "common.rs" 21 15 21 21
  let%span scommon9 = "common.rs" 22 15 22 32
  let%span scommon10 = "common.rs" 23 15 23 32
  let%span scommon11 = "common.rs" 24 14 24 42
  
  type t_I'0
  
  type t_Option'0  =
    | C_None'0
    | C_Some'0 t_I'0
  
  type t_Fuse'0  =
    { t_Fuse__iter'0: t_Option'0 }
  
  predicate inv'0 (_1 : t_Fuse'0)
  
  use seq.Seq
  
  type t_Item'0
  
  use seq.Seq
  
  predicate produces'1 [#"common.rs" 8 4 8 65] (self : t_I'0) (visited : Seq.seq t_Item'0) (o : t_I'0)
  
  predicate produces'0 [#"07_fuse.rs" 25 4 25 65] (self : t_Fuse'0) (prod : Seq.seq t_Item'0) (other : t_Fuse'0) =
    [%#s07_fuse3] match self.t_Fuse__iter'0 with
      | C_None'0 -> prod = (Seq.empty  : Seq.seq t_Item'0) /\ other.t_Fuse__iter'0 = self.t_Fuse__iter'0
      | C_Some'0 i -> match other.t_Fuse__iter'0 with
        | C_Some'0 i2 -> produces'1 i prod i2
        | C_None'0 -> false
        end
      end
  
  predicate inv'1 (_1 : t_Option'0)
  
  axiom inv_axiom'0 [@rewrite] : forall x : t_Fuse'0 [inv'0 x] . inv'0 x
  = match x with
    | {t_Fuse__iter'0 = iter} -> inv'1 iter
    end
  
  predicate inv'2 (_1 : t_I'0)
  
  axiom inv_axiom'1 [@rewrite] : forall x : t_Option'0 [inv'1 x] . inv'1 x
  = match x with
    | C_None'0 -> true
    | C_Some'0 a_0 -> inv'2 a_0
    end
  
  function produces_refl'1 [#"common.rs" 16 4 16 27] (self : t_I'0) : ()
  
  axiom produces_refl'1_spec : forall self : t_I'0 . ([%#scommon4] inv'2 self)
   -> ([%#scommon5] produces'1 self (Seq.empty  : Seq.seq t_Item'0) self)
  
  use seq.Seq
  
  function produces_trans'0 [#"common.rs" 25 4 25 91] (a : t_I'0) (ab : Seq.seq t_Item'0) (b : t_I'0) (bc : Seq.seq t_Item'0) (c : t_I'0) : ()
    
  
  axiom produces_trans'0_spec : forall a : t_I'0, ab : Seq.seq t_Item'0, b : t_I'0, bc : Seq.seq t_Item'0, c : t_I'0 . ([%#scommon6] inv'2 a)
   -> ([%#scommon7] inv'2 b)
   -> ([%#scommon8] inv'2 c)
   -> ([%#scommon9] produces'1 a ab b)
   -> ([%#scommon10] produces'1 b bc c)  -> ([%#scommon11] produces'1 a (Seq.(++) ab bc) c)
  
  constant self  : t_Fuse'0
  
  function produces_refl'0 [#"07_fuse.rs" 56 4 56 26] (self : t_Fuse'0) : ()
  
  goal vc_produces_refl'0 : ([%#s07_fuse0] inv'0 self)
   -> ([%#s07_fuse1] produces'0 self (Seq.empty  : Seq.seq t_Item'0) self)
end
module M_07_fuse__qyi2452592938496686347__produces_trans [#"07_fuse.rs" 66 4 66 90] (* <Fuse<I> as common::Iterator> *)
  let%span s07_fuse0 = "07_fuse.rs" 60 15 60 21
  let%span s07_fuse1 = "07_fuse.rs" 61 15 61 21
  let%span s07_fuse2 = "07_fuse.rs" 62 15 62 21
  let%span s07_fuse3 = "07_fuse.rs" 63 15 63 32
  let%span s07_fuse4 = "07_fuse.rs" 64 15 64 32
  let%span s07_fuse5 = "07_fuse.rs" 65 14 65 42
  let%span s07_fuse6 = "07_fuse.rs" 58 4 58 10
  let%span s07_fuse7 = "07_fuse.rs" 26 8 32 9
  let%span scommon8 = "common.rs" 14 15 14 24
  let%span scommon9 = "common.rs" 15 14 15 45
  let%span scommon10 = "common.rs" 19 15 19 21
  let%span scommon11 = "common.rs" 20 15 20 21
  let%span scommon12 = "common.rs" 21 15 21 21
  let%span scommon13 = "common.rs" 22 15 22 32
  let%span scommon14 = "common.rs" 23 15 23 32
  let%span scommon15 = "common.rs" 24 14 24 42
  
  type t_I'0
  
  type t_Option'0  =
    | C_None'0
    | C_Some'0 t_I'0
  
  type t_Fuse'0  =
    { t_Fuse__iter'0: t_Option'0 }
  
  predicate inv'0 (_1 : t_Fuse'0)
  
  type t_Item'0
  
  use seq.Seq
  
  use seq.Seq
  
  predicate produces'1 [#"common.rs" 8 4 8 65] (self : t_I'0) (visited : Seq.seq t_Item'0) (o : t_I'0)
  
  predicate produces'0 [#"07_fuse.rs" 25 4 25 65] (self : t_Fuse'0) (prod : Seq.seq t_Item'0) (other : t_Fuse'0) =
    [%#s07_fuse7] match self.t_Fuse__iter'0 with
      | C_None'0 -> prod = (Seq.empty  : Seq.seq t_Item'0) /\ other.t_Fuse__iter'0 = self.t_Fuse__iter'0
      | C_Some'0 i -> match other.t_Fuse__iter'0 with
        | C_Some'0 i2 -> produces'1 i prod i2
        | C_None'0 -> false
        end
      end
  
  use seq.Seq
  
  predicate inv'1 (_1 : t_Option'0)
  
  axiom inv_axiom'0 [@rewrite] : forall x : t_Fuse'0 [inv'0 x] . inv'0 x
  = match x with
    | {t_Fuse__iter'0 = iter} -> inv'1 iter
    end
  
  predicate inv'2 (_1 : t_I'0)
  
  axiom inv_axiom'1 [@rewrite] : forall x : t_Option'0 [inv'1 x] . inv'1 x
  = match x with
    | C_None'0 -> true
    | C_Some'0 a_0 -> inv'2 a_0
    end
  
  function produces_refl'0 [#"common.rs" 16 4 16 27] (self : t_I'0) : ()
  
  axiom produces_refl'0_spec : forall self : t_I'0 . ([%#scommon8] inv'2 self)
   -> ([%#scommon9] produces'1 self (Seq.empty  : Seq.seq t_Item'0) self)
  
  function produces_trans'1 [#"common.rs" 25 4 25 91] (a : t_I'0) (ab : Seq.seq t_Item'0) (b : t_I'0) (bc : Seq.seq t_Item'0) (c : t_I'0) : ()
    
  
  axiom produces_trans'1_spec : forall a : t_I'0, ab : Seq.seq t_Item'0, b : t_I'0, bc : Seq.seq t_Item'0, c : t_I'0 . ([%#scommon10] inv'2 a)
   -> ([%#scommon11] inv'2 b)
   -> ([%#scommon12] inv'2 c)
   -> ([%#scommon13] produces'1 a ab b)
   -> ([%#scommon14] produces'1 b bc c)  -> ([%#scommon15] produces'1 a (Seq.(++) ab bc) c)
  
  constant a  : t_Fuse'0
  
  constant ab  : Seq.seq t_Item'0
  
  constant b  : t_Fuse'0
  
  constant bc  : Seq.seq t_Item'0
  
  constant c  : t_Fuse'0
  
  function produces_trans'0 [#"07_fuse.rs" 66 4 66 90] (a : t_Fuse'0) (ab : Seq.seq t_Item'0) (b : t_Fuse'0) (bc : Seq.seq t_Item'0) (c : t_Fuse'0) : ()
    
  
  goal vc_produces_trans'0 : ([%#s07_fuse4] produces'0 b bc c)
   -> ([%#s07_fuse3] produces'0 a ab b)
   -> ([%#s07_fuse2] inv'0 c)
   -> ([%#s07_fuse1] inv'0 b)  -> ([%#s07_fuse0] inv'0 a)  -> ([%#s07_fuse5] produces'0 a (Seq.(++) ab bc) c)
end
module M_07_fuse__qyi3347558734837599430__is_fused [#"07_fuse.rs" 91 4 91 62] (* <Fuse<I> as FusedIterator> *)
  let%span s07_fuse0 = "07_fuse.rs" 85 15 85 24
  let%span s07_fuse1 = "07_fuse.rs" 86 15 86 24
  let%span s07_fuse2 = "07_fuse.rs" 87 15 87 25
  let%span s07_fuse3 = "07_fuse.rs" 88 15 88 31
  let%span s07_fuse4 = "07_fuse.rs" 89 15 89 44
  let%span s07_fuse5 = "07_fuse.rs" 90 14 90 50
<<<<<<< HEAD
  let%span s07_fuse6 = "07_fuse.rs" 83 4 83 10
  let%span s07_fuse7 = "07_fuse.rs" 18 12 19 32
  let%span s07_fuse8 = "07_fuse.rs" 26 8 32 9
  let%span s07_fuse9 = "07_fuse.rs" 54 15 54 24
  let%span s07_fuse10 = "07_fuse.rs" 55 14 55 45
  let%span s07_fuse11 = "07_fuse.rs" 52 4 52 10
  let%span s07_fuse12 = "07_fuse.rs" 60 15 60 21
  let%span s07_fuse13 = "07_fuse.rs" 61 15 61 21
  let%span s07_fuse14 = "07_fuse.rs" 62 15 62 21
  let%span s07_fuse15 = "07_fuse.rs" 63 15 63 32
  let%span s07_fuse16 = "07_fuse.rs" 64 15 64 32
  let%span s07_fuse17 = "07_fuse.rs" 65 14 65 42
  let%span s07_fuse18 = "07_fuse.rs" 58 4 58 10
  let%span scommon19 = "common.rs" 14 15 14 24
  let%span scommon20 = "common.rs" 15 14 15 45
  let%span scommon21 = "common.rs" 19 15 19 21
  let%span scommon22 = "common.rs" 20 15 20 21
  let%span scommon23 = "common.rs" 21 15 21 21
  let%span scommon24 = "common.rs" 22 15 22 32
  let%span scommon25 = "common.rs" 23 15 23 32
  let%span scommon26 = "common.rs" 24 14 24 42
  let%span sinvariant27 = "../../../../creusot-contracts/src/invariant.rs" 34 20 34 44
  let%span sseq28 = "../../../../creusot-contracts/src/logic/seq.rs" 388 8 388 97
  let%span sboxed29 = "../../../../creusot-contracts/src/std/boxed.rs" 28 8 28 18
=======
  let%span s07_fuse6 = "07_fuse.rs" 18 12 19 32
  let%span s07_fuse7 = "07_fuse.rs" 26 8 32 9
  let%span s07_fuse8 = "07_fuse.rs" 54 15 54 24
  let%span s07_fuse9 = "07_fuse.rs" 55 14 55 45
  let%span s07_fuse10 = "07_fuse.rs" 52 4 52 10
  let%span s07_fuse11 = "07_fuse.rs" 60 15 60 21
  let%span s07_fuse12 = "07_fuse.rs" 61 15 61 21
  let%span s07_fuse13 = "07_fuse.rs" 62 15 62 21
  let%span s07_fuse14 = "07_fuse.rs" 63 15 63 32
  let%span s07_fuse15 = "07_fuse.rs" 64 15 64 32
  let%span s07_fuse16 = "07_fuse.rs" 65 14 65 42
  let%span s07_fuse17 = "07_fuse.rs" 58 4 58 10
  let%span scommon18 = "common.rs" 14 15 14 24
  let%span scommon19 = "common.rs" 15 14 15 45
  let%span scommon20 = "common.rs" 19 15 19 21
  let%span scommon21 = "common.rs" 20 15 20 21
  let%span scommon22 = "common.rs" 21 15 21 21
  let%span scommon23 = "common.rs" 22 15 22 32
  let%span scommon24 = "common.rs" 23 15 23 32
  let%span scommon25 = "common.rs" 24 14 24 42
  let%span sinvariant26 = "../../../../creusot-contracts/src/invariant.rs" 34 20 34 44
  let%span sseq27 = "../../../../creusot-contracts/src/logic/seq.rs" 459 8 459 97
  let%span sboxed28 = "../../../../creusot-contracts/src/std/boxed.rs" 28 8 28 18
>>>>>>> 2c8506fb
  
  use prelude.prelude.Borrow
  
  type t_I'0
  
  type t_Option'0  =
    | C_None'0
    | C_Some'0 t_I'0
  
  type t_Fuse'0  =
    { t_Fuse__iter'0: t_Option'0 }
  
  predicate inv'0 (_1 : borrowed (t_Fuse'0))
  
  predicate inv'1 (_1 : t_Fuse'0)
  
  type t_Item'0
  
  use seq.Seq
  
  predicate inv'2 (_1 : Seq.seq t_Item'0)
  
  predicate inv'3 (_1 : borrowed t_I'0)
  
  predicate completed'1 [#"common.rs" 11 4 11 36] (self : borrowed t_I'0)
  
  predicate completed'0 [#"07_fuse.rs" 16 4 16 35] (self : borrowed (t_Fuse'0)) =
    [%#s07_fuse7] ((self.current).t_Fuse__iter'0 = C_None'0
    \/ (exists it : borrowed t_I'0 . inv'3 it
    /\ completed'1 it /\ (self.current).t_Fuse__iter'0 = C_Some'0 (it.current)))
    /\ (self.final).t_Fuse__iter'0 = C_None'0
  
  use seq.Seq
  
  predicate produces'1 [#"common.rs" 8 4 8 65] (self : t_I'0) (visited : Seq.seq t_Item'0) (o : t_I'0)
  
  predicate produces'0 [#"07_fuse.rs" 25 4 25 65] (self : t_Fuse'0) (prod : Seq.seq t_Item'0) (other : t_Fuse'0) =
    [%#s07_fuse8] match self.t_Fuse__iter'0 with
      | C_None'0 -> prod = (Seq.empty  : Seq.seq t_Item'0) /\ other.t_Fuse__iter'0 = self.t_Fuse__iter'0
      | C_Some'0 i -> match other.t_Fuse__iter'0 with
        | C_Some'0 i2 -> produces'1 i prod i2
        | C_None'0 -> false
        end
      end
  
  predicate invariant'0 (self : borrowed (t_Fuse'0)) =
    [%#sinvariant27] inv'1 self.current /\ inv'1 self.final
  
  axiom inv_axiom'0 [@rewrite] : forall x : borrowed (t_Fuse'0) [inv'0 x] . inv'0 x = invariant'0 x
  
  predicate inv'4 (_1 : t_Option'0)
  
  axiom inv_axiom'1 [@rewrite] : forall x : t_Fuse'0 [inv'1 x] . inv'1 x
  = match x with
    | {t_Fuse__iter'0 = iter} -> inv'4 iter
    end
  
  use prelude.prelude.Int
  
  use seq.Seq
  
  use seq.Seq
  
  predicate inv'6 (_1 : t_Item'0)
  
  predicate invariant'1 (self : Seq.seq t_Item'0) =
    [%#sseq28] forall i : int . 0 <= i /\ i < Seq.length self  -> inv'6 (Seq.get self i)
  
  axiom inv_axiom'2 [@rewrite] : forall x : Seq.seq t_Item'0 [inv'2 x] . inv'2 x = invariant'1 x
  
  predicate inv'5 (_1 : t_I'0)
  
  predicate invariant'2 (self : borrowed t_I'0) =
    [%#sinvariant27] inv'5 self.current /\ inv'5 self.final
  
  axiom inv_axiom'3 [@rewrite] : forall x : borrowed t_I'0 [inv'3 x] . inv'3 x = invariant'2 x
  
  axiom inv_axiom'4 [@rewrite] : forall x : t_Option'0 [inv'4 x] . inv'4 x
  = match x with
    | C_None'0 -> true
    | C_Some'0 a_0 -> inv'5 a_0
    end
  
  predicate inv'7 (_1 : t_Item'0)
  
  predicate invariant'3 (self : t_Item'0) =
    [%#sboxed29] inv'7 self
  
  axiom inv_axiom'5 [@rewrite] : forall x : t_Item'0 [inv'6 x] . inv'6 x = invariant'3 x
  
  function produces_refl'0 [#"07_fuse.rs" 56 4 56 26] (self : t_Fuse'0) : () =
    [%#s07_fuse11] ()
  
  axiom produces_refl'0_spec : forall self : t_Fuse'0 . ([%#s07_fuse9] inv'1 self)
   -> ([%#s07_fuse10] produces'0 self (Seq.empty  : Seq.seq t_Item'0) self)
  
  use seq.Seq
  
  function produces_trans'0 [#"07_fuse.rs" 66 4 66 90] (a : t_Fuse'0) (ab : Seq.seq t_Item'0) (b : t_Fuse'0) (bc : Seq.seq t_Item'0) (c : t_Fuse'0) : ()
    
   =
    [%#s07_fuse18] ()
  
  axiom produces_trans'0_spec : forall a : t_Fuse'0, ab : Seq.seq t_Item'0, b : t_Fuse'0, bc : Seq.seq t_Item'0, c : t_Fuse'0 . ([%#s07_fuse12] inv'1 a)
   -> ([%#s07_fuse13] inv'1 b)
   -> ([%#s07_fuse14] inv'1 c)
   -> ([%#s07_fuse15] produces'0 a ab b)
   -> ([%#s07_fuse16] produces'0 b bc c)  -> ([%#s07_fuse17] produces'0 a (Seq.(++) ab bc) c)
  
  function produces_refl'1 [#"common.rs" 16 4 16 27] (self : t_I'0) : ()
  
  axiom produces_refl'1_spec : forall self : t_I'0 . ([%#scommon19] inv'5 self)
   -> ([%#scommon20] produces'1 self (Seq.empty  : Seq.seq t_Item'0) self)
  
  function produces_trans'1 [#"common.rs" 25 4 25 91] (a : t_I'0) (ab : Seq.seq t_Item'0) (b : t_I'0) (bc : Seq.seq t_Item'0) (c : t_I'0) : ()
    
  
  axiom produces_trans'1_spec : forall a : t_I'0, ab : Seq.seq t_Item'0, b : t_I'0, bc : Seq.seq t_Item'0, c : t_I'0 . ([%#scommon21] inv'5 a)
   -> ([%#scommon22] inv'5 b)
   -> ([%#scommon23] inv'5 c)
   -> ([%#scommon24] produces'1 a ab b)
   -> ([%#scommon25] produces'1 b bc c)  -> ([%#scommon26] produces'1 a (Seq.(++) ab bc) c)
  
  constant self  : borrowed (t_Fuse'0)
  
  constant steps  : Seq.seq t_Item'0
  
  constant next  : t_Fuse'0
  
  function is_fused'0 [#"07_fuse.rs" 91 4 91 62] (self : borrowed (t_Fuse'0)) (steps : Seq.seq t_Item'0) (next : t_Fuse'0) : ()
    
  
  goal vc_is_fused'0 : ([%#s07_fuse4] produces'0 self.final steps next)
   -> ([%#s07_fuse3] completed'0 self)
   -> ([%#s07_fuse2] inv'2 steps)
   -> ([%#s07_fuse1] inv'1 next)
   -> ([%#s07_fuse0] inv'0 self)  -> ([%#s07_fuse5] steps = (Seq.empty  : Seq.seq t_Item'0) /\ self.final = next)
end
module M_07_fuse__qyi2452592938496686347__produces_trans__refines [#"07_fuse.rs" 66 4 66 90] (* <Fuse<I> as common::Iterator> *)
  let%span s07_fuse0 = "07_fuse.rs" 66 4 66 90
  let%span s07_fuse1 = "07_fuse.rs" 26 8 32 9
  let%span scommon2 = "common.rs" 14 15 14 24
  let%span scommon3 = "common.rs" 15 14 15 45
  let%span scommon4 = "common.rs" 19 15 19 21
  let%span scommon5 = "common.rs" 20 15 20 21
  let%span scommon6 = "common.rs" 21 15 21 21
  let%span scommon7 = "common.rs" 22 15 22 32
  let%span scommon8 = "common.rs" 23 15 23 32
  let%span scommon9 = "common.rs" 24 14 24 42
  
  type t_I'0
  
  type t_Option'0  =
    | C_None'0
    | C_Some'0 t_I'0
  
  type t_Fuse'0  =
    { t_Fuse__iter'0: t_Option'0 }
  
  type t_Item'0
  
  use seq.Seq
  
  use seq.Seq
  
  predicate produces'1 [#"common.rs" 8 4 8 65] (self : t_I'0) (visited : Seq.seq t_Item'0) (o : t_I'0)
  
  predicate produces'0 [#"07_fuse.rs" 25 4 25 65] (self : t_Fuse'0) (prod : Seq.seq t_Item'0) (other : t_Fuse'0) =
    [%#s07_fuse1] match self.t_Fuse__iter'0 with
      | C_None'0 -> prod = (Seq.empty  : Seq.seq t_Item'0) /\ other.t_Fuse__iter'0 = self.t_Fuse__iter'0
      | C_Some'0 i -> match other.t_Fuse__iter'0 with
        | C_Some'0 i2 -> produces'1 i prod i2
        | C_None'0 -> false
        end
      end
  
  predicate inv'0 (_1 : t_Fuse'0)
  
  use seq.Seq
  
  predicate inv'2 (_1 : t_Option'0)
  
  axiom inv_axiom'0 [@rewrite] : forall x : t_Fuse'0 [inv'0 x] . inv'0 x
  = match x with
    | {t_Fuse__iter'0 = iter} -> inv'2 iter
    end
  
  predicate inv'1 (_1 : t_I'0)
  
  axiom inv_axiom'1 [@rewrite] : forall x : t_Option'0 [inv'2 x] . inv'2 x
  = match x with
    | C_None'0 -> true
    | C_Some'0 a_0 -> inv'1 a_0
    end
  
  function produces_refl'0 [#"common.rs" 16 4 16 27] (self : t_I'0) : ()
  
  axiom produces_refl'0_spec : forall self : t_I'0 . ([%#scommon2] inv'1 self)
   -> ([%#scommon3] produces'1 self (Seq.empty  : Seq.seq t_Item'0) self)
  
  function produces_trans'1 [#"common.rs" 25 4 25 91] (a : t_I'0) (ab : Seq.seq t_Item'0) (b : t_I'0) (bc : Seq.seq t_Item'0) (c : t_I'0) : ()
    
  
  axiom produces_trans'1_spec : forall a : t_I'0, ab : Seq.seq t_Item'0, b : t_I'0, bc : Seq.seq t_Item'0, c : t_I'0 . ([%#scommon4] inv'1 a)
   -> ([%#scommon5] inv'1 b)
   -> ([%#scommon6] inv'1 c)
   -> ([%#scommon7] produces'1 a ab b)
   -> ([%#scommon8] produces'1 b bc c)  -> ([%#scommon9] produces'1 a (Seq.(++) ab bc) c)
  
  goal refines : [%#s07_fuse0] forall a : t_Fuse'0 . forall ab : Seq.seq t_Item'0 . forall b : t_Fuse'0 . forall bc : Seq.seq t_Item'0 . forall c : t_Fuse'0 . produces'0 b bc c
  /\ produces'0 a ab b /\ inv'0 c /\ inv'0 b /\ inv'0 a
   -> produces'0 b bc c
  /\ produces'0 a ab b
  /\ inv'0 c
  /\ inv'0 b /\ inv'0 a /\ (forall result : () . produces'0 a (Seq.(++) ab bc) c  -> produces'0 a (Seq.(++) ab bc) c)
end
module M_07_fuse__qyi2452592938496686347__produces_refl__refines [#"07_fuse.rs" 56 4 56 26] (* <Fuse<I> as common::Iterator> *)
  let%span s07_fuse0 = "07_fuse.rs" 56 4 56 26
  let%span s07_fuse1 = "07_fuse.rs" 26 8 32 9
  let%span scommon2 = "common.rs" 14 15 14 24
  let%span scommon3 = "common.rs" 15 14 15 45
  let%span scommon4 = "common.rs" 19 15 19 21
  let%span scommon5 = "common.rs" 20 15 20 21
  let%span scommon6 = "common.rs" 21 15 21 21
  let%span scommon7 = "common.rs" 22 15 22 32
  let%span scommon8 = "common.rs" 23 15 23 32
  let%span scommon9 = "common.rs" 24 14 24 42
  
  type t_I'0
  
  type t_Option'0  =
    | C_None'0
    | C_Some'0 t_I'0
  
  type t_Fuse'0  =
    { t_Fuse__iter'0: t_Option'0 }
  
  predicate inv'0 (_1 : t_Fuse'0)
  
  use seq.Seq
  
  type t_Item'0
  
  use seq.Seq
  
  predicate produces'1 [#"common.rs" 8 4 8 65] (self : t_I'0) (visited : Seq.seq t_Item'0) (o : t_I'0)
  
  predicate produces'0 [#"07_fuse.rs" 25 4 25 65] (self : t_Fuse'0) (prod : Seq.seq t_Item'0) (other : t_Fuse'0) =
    [%#s07_fuse1] match self.t_Fuse__iter'0 with
      | C_None'0 -> prod = (Seq.empty  : Seq.seq t_Item'0) /\ other.t_Fuse__iter'0 = self.t_Fuse__iter'0
      | C_Some'0 i -> match other.t_Fuse__iter'0 with
        | C_Some'0 i2 -> produces'1 i prod i2
        | C_None'0 -> false
        end
      end
  
  use seq.Seq
  
  predicate inv'1 (_1 : t_Option'0)
  
  axiom inv_axiom'0 [@rewrite] : forall x : t_Fuse'0 [inv'0 x] . inv'0 x
  = match x with
    | {t_Fuse__iter'0 = iter} -> inv'1 iter
    end
  
  predicate inv'2 (_1 : t_I'0)
  
  axiom inv_axiom'1 [@rewrite] : forall x : t_Option'0 [inv'1 x] . inv'1 x
  = match x with
    | C_None'0 -> true
    | C_Some'0 a_0 -> inv'2 a_0
    end
  
  function produces_refl'1 [#"common.rs" 16 4 16 27] (self : t_I'0) : ()
  
  axiom produces_refl'1_spec : forall self : t_I'0 . ([%#scommon2] inv'2 self)
   -> ([%#scommon3] produces'1 self (Seq.empty  : Seq.seq t_Item'0) self)
  
  use seq.Seq
  
  function produces_trans'0 [#"common.rs" 25 4 25 91] (a : t_I'0) (ab : Seq.seq t_Item'0) (b : t_I'0) (bc : Seq.seq t_Item'0) (c : t_I'0) : ()
    
  
  axiom produces_trans'0_spec : forall a : t_I'0, ab : Seq.seq t_Item'0, b : t_I'0, bc : Seq.seq t_Item'0, c : t_I'0 . ([%#scommon4] inv'2 a)
   -> ([%#scommon5] inv'2 b)
   -> ([%#scommon6] inv'2 c)
   -> ([%#scommon7] produces'1 a ab b)
   -> ([%#scommon8] produces'1 b bc c)  -> ([%#scommon9] produces'1 a (Seq.(++) ab bc) c)
  
  goal refines : [%#s07_fuse0] forall self : t_Fuse'0 . inv'0 self
   -> inv'0 self
  /\ (forall result : () . produces'0 self (Seq.empty  : Seq.seq t_Item'0) self
   -> produces'0 self (Seq.empty  : Seq.seq t_Item'0) self)
end
module M_07_fuse__qyi2452592938496686347__next__refines [#"07_fuse.rs" 39 4 39 44] (* <Fuse<I> as common::Iterator> *)
  let%span s07_fuse0 = "07_fuse.rs" 39 4 39 44
  let%span s07_fuse1 = "07_fuse.rs" 18 12 19 32
  let%span s07_fuse2 = "07_fuse.rs" 26 8 32 9
  let%span sinvariant3 = "../../../../creusot-contracts/src/invariant.rs" 34 20 34 44
  let%span scommon4 = "common.rs" 14 15 14 24
  let%span scommon5 = "common.rs" 15 14 15 45
  let%span scommon6 = "common.rs" 19 15 19 21
  let%span scommon7 = "common.rs" 20 15 20 21
  let%span scommon8 = "common.rs" 21 15 21 21
  let%span scommon9 = "common.rs" 22 15 22 32
  let%span scommon10 = "common.rs" 23 15 23 32
  let%span scommon11 = "common.rs" 24 14 24 42
  
  use prelude.prelude.Borrow
  
  type t_I'0
  
  type t_Option'1  =
    | C_None'1
    | C_Some'1 t_I'0
  
  type t_Fuse'0  =
    { t_Fuse__iter'0: t_Option'1 }
  
  predicate inv'0 (_1 : borrowed (t_Fuse'0))
  
  type t_Item'0
  
  type t_Option'0  =
    | C_None'0
    | C_Some'0 t_Item'0
  
  predicate inv'1 (_1 : t_Option'0)
  
  predicate inv'2 (_1 : borrowed t_I'0)
  
  predicate completed'1 [#"common.rs" 11 4 11 36] (self : borrowed t_I'0)
  
  predicate completed'0 [#"07_fuse.rs" 16 4 16 35] (self : borrowed (t_Fuse'0)) =
    [%#s07_fuse1] ((self.current).t_Fuse__iter'0 = C_None'1
    \/ (exists it : borrowed t_I'0 . inv'2 it
    /\ completed'1 it /\ (self.current).t_Fuse__iter'0 = C_Some'1 (it.current)))
    /\ (self.final).t_Fuse__iter'0 = C_None'1
  
  use seq.Seq
  
  use seq.Seq
  
  use seq.Seq
  
  predicate produces'1 [#"common.rs" 8 4 8 65] (self : t_I'0) (visited : Seq.seq t_Item'0) (o : t_I'0)
  
  predicate produces'0 [#"07_fuse.rs" 25 4 25 65] (self : t_Fuse'0) (prod : Seq.seq t_Item'0) (other : t_Fuse'0) =
    [%#s07_fuse2] match self.t_Fuse__iter'0 with
      | C_None'1 -> prod = (Seq.empty  : Seq.seq t_Item'0) /\ other.t_Fuse__iter'0 = self.t_Fuse__iter'0
      | C_Some'1 i -> match other.t_Fuse__iter'0 with
        | C_Some'1 i2 -> produces'1 i prod i2
        | C_None'1 -> false
        end
      end
  
  predicate inv'4 (_1 : t_Fuse'0)
  
  predicate invariant'0 (self : borrowed (t_Fuse'0)) =
    [%#sinvariant3] inv'4 self.current /\ inv'4 self.final
  
  axiom inv_axiom'0 [@rewrite] : forall x : borrowed (t_Fuse'0) [inv'0 x] . inv'0 x = invariant'0 x
  
  predicate inv'3 (_1 : t_Item'0)
  
  axiom inv_axiom'1 [@rewrite] : forall x : t_Option'0 [inv'1 x] . inv'1 x
  = match x with
    | C_None'0 -> true
    | C_Some'0 a_0 -> inv'3 a_0
    end
  
  predicate inv'5 (_1 : t_I'0)
  
  predicate invariant'1 (self : borrowed t_I'0) =
    [%#sinvariant3] inv'5 self.current /\ inv'5 self.final
  
  axiom inv_axiom'2 [@rewrite] : forall x : borrowed t_I'0 [inv'2 x] . inv'2 x = invariant'1 x
  
  predicate inv'6 (_1 : t_Option'1)
  
  axiom inv_axiom'3 [@rewrite] : forall x : t_Fuse'0 [inv'4 x] . inv'4 x
  = match x with
    | {t_Fuse__iter'0 = iter} -> inv'6 iter
    end
  
  axiom inv_axiom'4 [@rewrite] : forall x : t_Option'1 [inv'6 x] . inv'6 x
  = match x with
    | C_None'1 -> true
    | C_Some'1 a_0 -> inv'5 a_0
    end
  
  function produces_refl'0 [#"common.rs" 16 4 16 27] (self : t_I'0) : ()
  
  axiom produces_refl'0_spec : forall self : t_I'0 . ([%#scommon4] inv'5 self)
   -> ([%#scommon5] produces'1 self (Seq.empty  : Seq.seq t_Item'0) self)
  
  use seq.Seq
  
  function produces_trans'0 [#"common.rs" 25 4 25 91] (a : t_I'0) (ab : Seq.seq t_Item'0) (b : t_I'0) (bc : Seq.seq t_Item'0) (c : t_I'0) : ()
    
  
  axiom produces_trans'0_spec : forall a : t_I'0, ab : Seq.seq t_Item'0, b : t_I'0, bc : Seq.seq t_Item'0, c : t_I'0 . ([%#scommon6] inv'5 a)
   -> ([%#scommon7] inv'5 b)
   -> ([%#scommon8] inv'5 c)
   -> ([%#scommon9] produces'1 a ab b)
   -> ([%#scommon10] produces'1 b bc c)  -> ([%#scommon11] produces'1 a (Seq.(++) ab bc) c)
  
  goal refines : [%#s07_fuse0] forall self : borrowed (t_Fuse'0) . inv'0 self
   -> inv'0 self
  /\ (forall result : t_Option'0 . inv'1 result
  /\ match result with
    | C_None'0 -> completed'0 self
    | C_Some'0 v -> produces'0 self.current (Seq.singleton v) self.final
    end
   -> inv'1 result
  /\ match result with
    | C_None'0 -> completed'0 self
    | C_Some'0 v -> produces'0 self.current (Seq.singleton v) self.final
    end)
end
module M_07_fuse__qyi3347558734837599430__is_fused__refines [#"07_fuse.rs" 91 4 91 62] (* <Fuse<I> as FusedIterator> *)
  let%span s07_fuse0 = "07_fuse.rs" 91 4 91 62
  let%span s07_fuse1 = "07_fuse.rs" 26 8 32 9
  let%span s07_fuse2 = "07_fuse.rs" 18 12 19 32
<<<<<<< HEAD
  let%span scommon3 = "common.rs" 14 15 14 24
  let%span scommon4 = "common.rs" 15 14 15 45
  let%span scommon5 = "common.rs" 19 15 19 21
  let%span scommon6 = "common.rs" 20 15 20 21
  let%span scommon7 = "common.rs" 21 15 21 21
  let%span scommon8 = "common.rs" 22 15 22 32
  let%span scommon9 = "common.rs" 23 15 23 32
  let%span scommon10 = "common.rs" 24 14 24 42
  let%span s07_fuse11 = "07_fuse.rs" 54 15 54 24
  let%span s07_fuse12 = "07_fuse.rs" 55 14 55 45
  let%span s07_fuse13 = "07_fuse.rs" 52 4 52 10
  let%span s07_fuse14 = "07_fuse.rs" 60 15 60 21
  let%span s07_fuse15 = "07_fuse.rs" 61 15 61 21
  let%span s07_fuse16 = "07_fuse.rs" 62 15 62 21
  let%span s07_fuse17 = "07_fuse.rs" 63 15 63 32
  let%span s07_fuse18 = "07_fuse.rs" 64 15 64 32
  let%span s07_fuse19 = "07_fuse.rs" 65 14 65 42
  let%span s07_fuse20 = "07_fuse.rs" 58 4 58 10
  let%span sseq21 = "../../../../creusot-contracts/src/logic/seq.rs" 388 8 388 97
  let%span sinvariant22 = "../../../../creusot-contracts/src/invariant.rs" 34 20 34 44
  let%span sboxed23 = "../../../../creusot-contracts/src/std/boxed.rs" 28 8 28 18
  
  use prelude.prelude.Borrow
  
  type t_I'0
  
  type t_Option'0  =
    | C_None'0
    | C_Some'0 t_I'0
  
  type t_Fuse'0  =
    { t_Fuse__iter'0: t_Option'0 }
=======
  let%span sseq3 = "../../../../creusot-contracts/src/logic/seq.rs" 459 8 459 97
  let%span sinvariant4 = "../../../../creusot-contracts/src/invariant.rs" 34 20 34 44
  let%span sboxed5 = "../../../../creusot-contracts/src/std/boxed.rs" 28 8 28 18
>>>>>>> 2c8506fb
  
  type t_Item'0
  
  use seq.Seq
  
  use seq.Seq
  
  predicate produces'1 [#"common.rs" 8 4 8 65] (self : t_I'0) (visited : Seq.seq t_Item'0) (o : t_I'0)
  
  predicate produces'0 [#"07_fuse.rs" 25 4 25 65] (self : t_Fuse'0) (prod : Seq.seq t_Item'0) (other : t_Fuse'0) =
    [%#s07_fuse1] match self.t_Fuse__iter'0 with
      | C_None'0 -> prod = (Seq.empty  : Seq.seq t_Item'0) /\ other.t_Fuse__iter'0 = self.t_Fuse__iter'0
      | C_Some'0 i -> match other.t_Fuse__iter'0 with
        | C_Some'0 i2 -> produces'1 i prod i2
        | C_None'0 -> false
        end
      end
  
  predicate inv'3 (_1 : borrowed t_I'0)
  
  predicate completed'1 [#"common.rs" 11 4 11 36] (self : borrowed t_I'0)
  
  predicate completed'0 [#"07_fuse.rs" 16 4 16 35] (self : borrowed (t_Fuse'0)) =
    [%#s07_fuse2] ((self.current).t_Fuse__iter'0 = C_None'0
    \/ (exists it : borrowed t_I'0 . inv'3 it
    /\ completed'1 it /\ (self.current).t_Fuse__iter'0 = C_Some'0 (it.current)))
    /\ (self.final).t_Fuse__iter'0 = C_None'0
  
  predicate inv'0 (_1 : Seq.seq t_Item'0)
  
  predicate inv'1 (_1 : t_Fuse'0)
  
  predicate inv'2 (_1 : borrowed (t_Fuse'0))
  
  use seq.Seq
  
  use prelude.prelude.Int
  
  use seq.Seq
  
  use seq.Seq
  
  predicate inv'6 (_1 : t_Item'0)
  
  predicate invariant'0 (self : Seq.seq t_Item'0) =
    [%#sseq21] forall i : int . 0 <= i /\ i < Seq.length self  -> inv'6 (Seq.get self i)
  
  axiom inv_axiom'0 [@rewrite] : forall x : Seq.seq t_Item'0 [inv'0 x] . inv'0 x = invariant'0 x
  
  predicate inv'5 (_1 : t_Option'0)
  
  axiom inv_axiom'1 [@rewrite] : forall x : t_Fuse'0 [inv'1 x] . inv'1 x
  = match x with
    | {t_Fuse__iter'0 = iter} -> inv'5 iter
    end
  
  predicate invariant'1 (self : borrowed (t_Fuse'0)) =
    [%#sinvariant22] inv'1 self.current /\ inv'1 self.final
  
  axiom inv_axiom'2 [@rewrite] : forall x : borrowed (t_Fuse'0) [inv'2 x] . inv'2 x = invariant'1 x
  
  predicate inv'4 (_1 : t_I'0)
  
  predicate invariant'2 (self : borrowed t_I'0) =
    [%#sinvariant22] inv'4 self.current /\ inv'4 self.final
  
  axiom inv_axiom'3 [@rewrite] : forall x : borrowed t_I'0 [inv'3 x] . inv'3 x = invariant'2 x
  
  axiom inv_axiom'4 [@rewrite] : forall x : t_Option'0 [inv'5 x] . inv'5 x
  = match x with
    | C_None'0 -> true
    | C_Some'0 a_0 -> inv'4 a_0
    end
  
  predicate inv'7 (_1 : t_Item'0)
  
  predicate invariant'3 (self : t_Item'0) =
    [%#sboxed23] inv'7 self
  
  axiom inv_axiom'5 [@rewrite] : forall x : t_Item'0 [inv'6 x] . inv'6 x = invariant'3 x
  
  function produces_refl'0 [#"common.rs" 16 4 16 27] (self : t_I'0) : ()
  
  axiom produces_refl'0_spec : forall self : t_I'0 . ([%#scommon3] inv'4 self)
   -> ([%#scommon4] produces'1 self (Seq.empty  : Seq.seq t_Item'0) self)
  
  use seq.Seq
  
  function produces_trans'0 [#"common.rs" 25 4 25 91] (a : t_I'0) (ab : Seq.seq t_Item'0) (b : t_I'0) (bc : Seq.seq t_Item'0) (c : t_I'0) : ()
    
  
  axiom produces_trans'0_spec : forall a : t_I'0, ab : Seq.seq t_Item'0, b : t_I'0, bc : Seq.seq t_Item'0, c : t_I'0 . ([%#scommon5] inv'4 a)
   -> ([%#scommon6] inv'4 b)
   -> ([%#scommon7] inv'4 c)
   -> ([%#scommon8] produces'1 a ab b)
   -> ([%#scommon9] produces'1 b bc c)  -> ([%#scommon10] produces'1 a (Seq.(++) ab bc) c)
  
  function produces_refl'1 [#"07_fuse.rs" 56 4 56 26] (self : t_Fuse'0) : () =
    [%#s07_fuse13] ()
  
  axiom produces_refl'1_spec : forall self : t_Fuse'0 . ([%#s07_fuse11] inv'1 self)
   -> ([%#s07_fuse12] produces'0 self (Seq.empty  : Seq.seq t_Item'0) self)
  
  function produces_trans'1 [#"07_fuse.rs" 66 4 66 90] (a : t_Fuse'0) (ab : Seq.seq t_Item'0) (b : t_Fuse'0) (bc : Seq.seq t_Item'0) (c : t_Fuse'0) : ()
    
   =
    [%#s07_fuse20] ()
  
  axiom produces_trans'1_spec : forall a : t_Fuse'0, ab : Seq.seq t_Item'0, b : t_Fuse'0, bc : Seq.seq t_Item'0, c : t_Fuse'0 . ([%#s07_fuse14] inv'1 a)
   -> ([%#s07_fuse15] inv'1 b)
   -> ([%#s07_fuse16] inv'1 c)
   -> ([%#s07_fuse17] produces'0 a ab b)
   -> ([%#s07_fuse18] produces'0 b bc c)  -> ([%#s07_fuse19] produces'0 a (Seq.(++) ab bc) c)
  
  goal refines : [%#s07_fuse0] forall self : borrowed (t_Fuse'0) . forall steps : Seq.seq t_Item'0 . forall next : t_Fuse'0 . produces'0 self.final steps next
  /\ completed'0 self /\ inv'0 steps /\ inv'1 next /\ inv'2 self
   -> produces'0 self.final steps next
  /\ completed'0 self
  /\ inv'0 steps
  /\ inv'1 next
  /\ inv'2 self
  /\ (forall result : () . steps = (Seq.empty  : Seq.seq t_Item'0) /\ self.final = next
   -> steps = (Seq.empty  : Seq.seq t_Item'0) /\ self.final = next)
end<|MERGE_RESOLUTION|>--- conflicted
+++ resolved
@@ -460,7 +460,6 @@
   let%span s07_fuse3 = "07_fuse.rs" 88 15 88 31
   let%span s07_fuse4 = "07_fuse.rs" 89 15 89 44
   let%span s07_fuse5 = "07_fuse.rs" 90 14 90 50
-<<<<<<< HEAD
   let%span s07_fuse6 = "07_fuse.rs" 83 4 83 10
   let%span s07_fuse7 = "07_fuse.rs" 18 12 19 32
   let%span s07_fuse8 = "07_fuse.rs" 26 8 32 9
@@ -483,33 +482,8 @@
   let%span scommon25 = "common.rs" 23 15 23 32
   let%span scommon26 = "common.rs" 24 14 24 42
   let%span sinvariant27 = "../../../../creusot-contracts/src/invariant.rs" 34 20 34 44
-  let%span sseq28 = "../../../../creusot-contracts/src/logic/seq.rs" 388 8 388 97
+  let%span sseq28 = "../../../../creusot-contracts/src/logic/seq.rs" 444 8 444 97
   let%span sboxed29 = "../../../../creusot-contracts/src/std/boxed.rs" 28 8 28 18
-=======
-  let%span s07_fuse6 = "07_fuse.rs" 18 12 19 32
-  let%span s07_fuse7 = "07_fuse.rs" 26 8 32 9
-  let%span s07_fuse8 = "07_fuse.rs" 54 15 54 24
-  let%span s07_fuse9 = "07_fuse.rs" 55 14 55 45
-  let%span s07_fuse10 = "07_fuse.rs" 52 4 52 10
-  let%span s07_fuse11 = "07_fuse.rs" 60 15 60 21
-  let%span s07_fuse12 = "07_fuse.rs" 61 15 61 21
-  let%span s07_fuse13 = "07_fuse.rs" 62 15 62 21
-  let%span s07_fuse14 = "07_fuse.rs" 63 15 63 32
-  let%span s07_fuse15 = "07_fuse.rs" 64 15 64 32
-  let%span s07_fuse16 = "07_fuse.rs" 65 14 65 42
-  let%span s07_fuse17 = "07_fuse.rs" 58 4 58 10
-  let%span scommon18 = "common.rs" 14 15 14 24
-  let%span scommon19 = "common.rs" 15 14 15 45
-  let%span scommon20 = "common.rs" 19 15 19 21
-  let%span scommon21 = "common.rs" 20 15 20 21
-  let%span scommon22 = "common.rs" 21 15 21 21
-  let%span scommon23 = "common.rs" 22 15 22 32
-  let%span scommon24 = "common.rs" 23 15 23 32
-  let%span scommon25 = "common.rs" 24 14 24 42
-  let%span sinvariant26 = "../../../../creusot-contracts/src/invariant.rs" 34 20 34 44
-  let%span sseq27 = "../../../../creusot-contracts/src/logic/seq.rs" 459 8 459 97
-  let%span sboxed28 = "../../../../creusot-contracts/src/std/boxed.rs" 28 8 28 18
->>>>>>> 2c8506fb
   
   use prelude.prelude.Borrow
   
@@ -934,7 +908,6 @@
   let%span s07_fuse0 = "07_fuse.rs" 91 4 91 62
   let%span s07_fuse1 = "07_fuse.rs" 26 8 32 9
   let%span s07_fuse2 = "07_fuse.rs" 18 12 19 32
-<<<<<<< HEAD
   let%span scommon3 = "common.rs" 14 15 14 24
   let%span scommon4 = "common.rs" 15 14 15 45
   let%span scommon5 = "common.rs" 19 15 19 21
@@ -953,7 +926,7 @@
   let%span s07_fuse18 = "07_fuse.rs" 64 15 64 32
   let%span s07_fuse19 = "07_fuse.rs" 65 14 65 42
   let%span s07_fuse20 = "07_fuse.rs" 58 4 58 10
-  let%span sseq21 = "../../../../creusot-contracts/src/logic/seq.rs" 388 8 388 97
+  let%span sseq21 = "../../../../creusot-contracts/src/logic/seq.rs" 444 8 444 97
   let%span sinvariant22 = "../../../../creusot-contracts/src/invariant.rs" 34 20 34 44
   let%span sboxed23 = "../../../../creusot-contracts/src/std/boxed.rs" 28 8 28 18
   
@@ -967,11 +940,6 @@
   
   type t_Fuse'0  =
     { t_Fuse__iter'0: t_Option'0 }
-=======
-  let%span sseq3 = "../../../../creusot-contracts/src/logic/seq.rs" 459 8 459 97
-  let%span sinvariant4 = "../../../../creusot-contracts/src/invariant.rs" 34 20 34 44
-  let%span sboxed5 = "../../../../creusot-contracts/src/std/boxed.rs" 28 8 28 18
->>>>>>> 2c8506fb
   
   type t_Item'0
   
