
module C14Copied_Copied_Type
  type t_copied 'i =
    | C_Copied 'i
    
  let function copied_iter (self : t_copied 'i) : 'i = [@vc:do_not_keep_trace] [@vc:sp]
    match (self) with
      | C_Copied a -> a
      end
end
module C14Copied_Impl0_ProducesRefl_Impl
  type i
  type t
  predicate invariant2 (self : i)
  val invariant2 (self : i) : bool
    ensures { result = invariant2 self }
    
  predicate inv2 (_x : i)
  val inv2 (_x : i) : bool
    ensures { result = inv2 _x }
    
  axiom inv2 : [#"../14_copied.rs" 1 0 1 0] forall x : i . inv2 x = true
  use seq.Seq
  use seq.Seq
  predicate inv1 (_x : Seq.seq t)
  val inv1 (_x : Seq.seq t) : bool
    ensures { result = inv1 _x }
    
  predicate produces1 [#"../common.rs" 8 4 8 66] (self : i) (visited : Seq.seq t) (_o : i)
  val produces1 [#"../common.rs" 8 4 8 66] (self : i) (visited : Seq.seq t) (_o : i) : bool
    ensures { result = produces1 self visited _o }
    
  function produces_trans0 [#"../common.rs" 21 4 21 91] (a : i) (ab : Seq.seq t) (b : i) (bc : Seq.seq t) (c : i) : ()
  val produces_trans0 [#"../common.rs" 21 4 21 91] (a : i) (ab : Seq.seq t) (b : i) (bc : Seq.seq t) (c : i) : ()
    requires {[#"../common.rs" 18 15 18 32] produces1 a ab b}
    requires {[#"../common.rs" 19 15 19 32] produces1 b bc c}
    requires {[#"../common.rs" 21 22 21 23] inv2 a}
    requires {[#"../common.rs" 21 31 21 33] inv1 ab}
    requires {[#"../common.rs" 21 52 21 53] inv2 b}
    requires {[#"../common.rs" 21 61 21 63] inv1 bc}
    requires {[#"../common.rs" 21 82 21 83] inv2 c}
    ensures { result = produces_trans0 a ab b bc c }
    
  axiom produces_trans0_spec : forall a : i, ab : Seq.seq t, b : i, bc : Seq.seq t, c : i . ([#"../common.rs" 18 15 18 32] produces1 a ab b) -> ([#"../common.rs" 19 15 19 32] produces1 b bc c) -> ([#"../common.rs" 21 22 21 23] inv2 a) -> ([#"../common.rs" 21 31 21 33] inv1 ab) -> ([#"../common.rs" 21 52 21 53] inv2 b) -> ([#"../common.rs" 21 61 21 63] inv1 bc) -> ([#"../common.rs" 21 82 21 83] inv2 c) -> ([#"../common.rs" 20 14 20 42] produces1 a (Seq.(++) ab bc) c)
  use seq.Seq
  function produces_refl0 [#"../common.rs" 15 4 15 30] (a : i) : ()
  val produces_refl0 [#"../common.rs" 15 4 15 30] (a : i) : ()
    requires {[#"../common.rs" 15 21 15 22] inv2 a}
    ensures { result = produces_refl0 a }
    
  axiom produces_refl0_spec : forall a : i . ([#"../common.rs" 15 21 15 22] inv2 a) -> ([#"../common.rs" 14 14 14 39] produces1 a (Seq.empty ) a)
  predicate invariant1 (self : Seq.seq t)
  val invariant1 (self : Seq.seq t) : bool
    ensures { result = invariant1 self }
    
  axiom inv1 : [#"../14_copied.rs" 1 0 1 0] forall x : Seq.seq t . inv1 x = true
  use C14Copied_Copied_Type as C14Copied_Copied_Type
  predicate invariant0 (self : C14Copied_Copied_Type.t_copied i)
  val invariant0 (self : C14Copied_Copied_Type.t_copied i) : bool
    ensures { result = invariant0 self }
    
  predicate inv0 (_x : C14Copied_Copied_Type.t_copied i)
  val inv0 (_x : C14Copied_Copied_Type.t_copied i) : bool
    ensures { result = inv0 _x }
    
  axiom inv0 : [#"../14_copied.rs" 1 0 1 0] forall x : C14Copied_Copied_Type.t_copied i . inv0 x = true
  use seq.Seq
  use seq.Seq
  use prelude.Int
  use seq.Seq
  use seq.Seq
  use prelude.Borrow
  predicate produces0 [#"../14_copied.rs" 28 4 28 64] (self : C14Copied_Copied_Type.t_copied i) (visited : Seq.seq t) (o : C14Copied_Copied_Type.t_copied i)
    
   =
    [#"../14_copied.rs" 29 8 33 9] exists s : Seq.seq t . inv1 s /\ produces1 (C14Copied_Copied_Type.copied_iter self) s (C14Copied_Copied_Type.copied_iter o) /\ Seq.length visited = Seq.length s /\ (forall i : int . 0 <= i /\ i < Seq.length s -> Seq.get visited i = Seq.get s i)
  val produces0 [#"../14_copied.rs" 28 4 28 64] (self : C14Copied_Copied_Type.t_copied i) (visited : Seq.seq t) (o : C14Copied_Copied_Type.t_copied i) : bool
    ensures { result = produces0 self visited o }
    
  use seq.Seq
  let rec ghost function produces_refl [#"../14_copied.rs" 39 4 39 29] (a : C14Copied_Copied_Type.t_copied i) : ()
    requires {[#"../14_copied.rs" 39 21 39 22] inv0 a}
    ensures { [#"../14_copied.rs" 38 14 38 39] produces0 a (Seq.empty ) a }
    
   = [@vc:do_not_keep_trace] [@vc:sp]
    [#"../14_copied.rs" 36 4 36 10] ()
end
module C14Copied_Impl0_ProducesTrans_Impl
  type i
  type t
  predicate invariant3 (self : i)
  val invariant3 (self : i) : bool
    ensures { result = invariant3 self }
    
  predicate inv3 (_x : i)
  val inv3 (_x : i) : bool
    ensures { result = inv3 _x }
    
  axiom inv3 : [#"../14_copied.rs" 1 0 1 0] forall x : i . inv3 x = true
  use seq.Seq
  use seq.Seq
  predicate inv2 (_x : Seq.seq t)
  val inv2 (_x : Seq.seq t) : bool
    ensures { result = inv2 _x }
    
  predicate produces1 [#"../common.rs" 8 4 8 66] (self : i) (visited : Seq.seq t) (_o : i)
  val produces1 [#"../common.rs" 8 4 8 66] (self : i) (visited : Seq.seq t) (_o : i) : bool
    ensures { result = produces1 self visited _o }
    
  function produces_trans0 [#"../common.rs" 21 4 21 91] (a : i) (ab : Seq.seq t) (b : i) (bc : Seq.seq t) (c : i) : ()
  val produces_trans0 [#"../common.rs" 21 4 21 91] (a : i) (ab : Seq.seq t) (b : i) (bc : Seq.seq t) (c : i) : ()
    requires {[#"../common.rs" 18 15 18 32] produces1 a ab b}
    requires {[#"../common.rs" 19 15 19 32] produces1 b bc c}
    requires {[#"../common.rs" 21 22 21 23] inv3 a}
    requires {[#"../common.rs" 21 31 21 33] inv2 ab}
    requires {[#"../common.rs" 21 52 21 53] inv3 b}
    requires {[#"../common.rs" 21 61 21 63] inv2 bc}
    requires {[#"../common.rs" 21 82 21 83] inv3 c}
    ensures { result = produces_trans0 a ab b bc c }
    
  axiom produces_trans0_spec : forall a : i, ab : Seq.seq t, b : i, bc : Seq.seq t, c : i . ([#"../common.rs" 18 15 18 32] produces1 a ab b) -> ([#"../common.rs" 19 15 19 32] produces1 b bc c) -> ([#"../common.rs" 21 22 21 23] inv3 a) -> ([#"../common.rs" 21 31 21 33] inv2 ab) -> ([#"../common.rs" 21 52 21 53] inv3 b) -> ([#"../common.rs" 21 61 21 63] inv2 bc) -> ([#"../common.rs" 21 82 21 83] inv3 c) -> ([#"../common.rs" 20 14 20 42] produces1 a (Seq.(++) ab bc) c)
  use seq.Seq
  function produces_refl0 [#"../common.rs" 15 4 15 30] (a : i) : ()
  val produces_refl0 [#"../common.rs" 15 4 15 30] (a : i) : ()
    requires {[#"../common.rs" 15 21 15 22] inv3 a}
    ensures { result = produces_refl0 a }
    
  axiom produces_refl0_spec : forall a : i . ([#"../common.rs" 15 21 15 22] inv3 a) -> ([#"../common.rs" 14 14 14 39] produces1 a (Seq.empty ) a)
  predicate invariant2 (self : Seq.seq t)
  val invariant2 (self : Seq.seq t) : bool
    ensures { result = invariant2 self }
    
  axiom inv2 : [#"../14_copied.rs" 1 0 1 0] forall x : Seq.seq t . inv2 x = true
  predicate invariant1 (self : Seq.seq t)
  val invariant1 (self : Seq.seq t) : bool
    ensures { result = invariant1 self }
    
  predicate inv1 (_x : Seq.seq t)
  val inv1 (_x : Seq.seq t) : bool
    ensures { result = inv1 _x }
    
  axiom inv1 : [#"../14_copied.rs" 1 0 1 0] forall x : Seq.seq t . inv1 x = true
  use C14Copied_Copied_Type as C14Copied_Copied_Type
  predicate invariant0 (self : C14Copied_Copied_Type.t_copied i)
  val invariant0 (self : C14Copied_Copied_Type.t_copied i) : bool
    ensures { result = invariant0 self }
    
  predicate inv0 (_x : C14Copied_Copied_Type.t_copied i)
  val inv0 (_x : C14Copied_Copied_Type.t_copied i) : bool
    ensures { result = inv0 _x }
    
  axiom inv0 : [#"../14_copied.rs" 1 0 1 0] forall x : C14Copied_Copied_Type.t_copied i . inv0 x = true
  use seq.Seq
  use seq.Seq
  use seq.Seq
  use prelude.Int
  use seq.Seq
  use seq.Seq
  use prelude.Borrow
  predicate produces0 [#"../14_copied.rs" 28 4 28 64] (self : C14Copied_Copied_Type.t_copied i) (visited : Seq.seq t) (o : C14Copied_Copied_Type.t_copied i)
    
   =
    [#"../14_copied.rs" 29 8 33 9] exists s : Seq.seq t . inv2 s /\ produces1 (C14Copied_Copied_Type.copied_iter self) s (C14Copied_Copied_Type.copied_iter o) /\ Seq.length visited = Seq.length s /\ (forall i : int . 0 <= i /\ i < Seq.length s -> Seq.get visited i = Seq.get s i)
  val produces0 [#"../14_copied.rs" 28 4 28 64] (self : C14Copied_Copied_Type.t_copied i) (visited : Seq.seq t) (o : C14Copied_Copied_Type.t_copied i) : bool
    ensures { result = produces0 self visited o }
    
  let rec ghost function produces_trans [#"../14_copied.rs" 46 4 46 90] (a : C14Copied_Copied_Type.t_copied i) (ab : Seq.seq t) (b : C14Copied_Copied_Type.t_copied i) (bc : Seq.seq t) (c : C14Copied_Copied_Type.t_copied i) : ()
    requires {[#"../14_copied.rs" 43 15 43 32] produces0 a ab b}
    requires {[#"../14_copied.rs" 44 15 44 32] produces0 b bc c}
    requires {[#"../14_copied.rs" 46 22 46 23] inv0 a}
    requires {[#"../14_copied.rs" 46 31 46 33] inv1 ab}
    requires {[#"../14_copied.rs" 46 52 46 53] inv0 b}
    requires {[#"../14_copied.rs" 46 61 46 63] inv1 bc}
    requires {[#"../14_copied.rs" 46 82 46 83] inv0 c}
    ensures { [#"../14_copied.rs" 45 14 45 42] produces0 a (Seq.(++) ab bc) c }
    
   = [@vc:do_not_keep_trace] [@vc:sp]
    [#"../14_copied.rs" 41 4 41 10] ()
end
module Core_Option_Option_Type
  type t_option 't =
    | C_None
    | C_Some 't
    
end
module C14Copied_Impl0_Next
  type i
  type t
  use seq.Seq
  predicate invariant6 (self : Seq.seq t)
  val invariant6 (self : Seq.seq t) : bool
    ensures { result = invariant6 self }
    
  predicate inv6 (_x : Seq.seq t)
  val inv6 (_x : Seq.seq t) : bool
    ensures { result = inv6 _x }
    
  axiom inv6 : [#"../14_copied.rs" 1 0 1 0] forall x : Seq.seq t . inv6 x = true
  predicate invariant5 (self : t)
  val invariant5 (self : t) : bool
    ensures { result = invariant5 self }
    
  predicate inv5 (_x : t)
  val inv5 (_x : t) : bool
    ensures { result = inv5 _x }
    
  axiom inv5 : [#"../14_copied.rs" 1 0 1 0] forall x : t . inv5 x = true
  use Core_Option_Option_Type as Core_Option_Option_Type
  predicate invariant4 (self : Core_Option_Option_Type.t_option t)
  val invariant4 (self : Core_Option_Option_Type.t_option t) : bool
    ensures { result = invariant4 self }
    
  predicate inv4 (_x : Core_Option_Option_Type.t_option t)
  val inv4 (_x : Core_Option_Option_Type.t_option t) : bool
    ensures { result = inv4 _x }
    
  axiom inv4 : [#"../14_copied.rs" 1 0 1 0] forall x : Core_Option_Option_Type.t_option t . inv4 x = true
  use prelude.Borrow
  predicate invariant3 (self : borrowed i)
  val invariant3 (self : borrowed i) : bool
    ensures { result = invariant3 self }
    
  predicate inv3 (_x : borrowed i)
  val inv3 (_x : borrowed i) : bool
    ensures { result = inv3 _x }
    
  axiom inv3 : [#"../14_copied.rs" 1 0 1 0] forall x : borrowed i . inv3 x = true
  predicate invariant2 (self : Core_Option_Option_Type.t_option t)
  val invariant2 (self : Core_Option_Option_Type.t_option t) : bool
    ensures { result = invariant2 self }
    
  predicate inv2 (_x : Core_Option_Option_Type.t_option t)
  val inv2 (_x : Core_Option_Option_Type.t_option t) : bool
    ensures { result = inv2 _x }
    
  axiom inv2 : [#"../14_copied.rs" 1 0 1 0] forall x : Core_Option_Option_Type.t_option t . inv2 x = true
  use C14Copied_Copied_Type as C14Copied_Copied_Type
  predicate invariant1 (self : borrowed (C14Copied_Copied_Type.t_copied i))
  val invariant1 (self : borrowed (C14Copied_Copied_Type.t_copied i)) : bool
    ensures { result = invariant1 self }
    
  predicate inv1 (_x : borrowed (C14Copied_Copied_Type.t_copied i))
  val inv1 (_x : borrowed (C14Copied_Copied_Type.t_copied i)) : bool
    ensures { result = inv1 _x }
    
  axiom inv1 : [#"../14_copied.rs" 1 0 1 0] forall x : borrowed (C14Copied_Copied_Type.t_copied i) . inv1 x = true
  use seq.Seq
  predicate inv0 (_x : i)
  val inv0 (_x : i) : bool
    ensures { result = inv0 _x }
    
  predicate produces1 [#"../common.rs" 8 4 8 66] (self : i) (visited : Seq.seq t) (_o : i)
  val produces1 [#"../common.rs" 8 4 8 66] (self : i) (visited : Seq.seq t) (_o : i) : bool
    ensures { result = produces1 self visited _o }
    
  function produces_trans0 [#"../common.rs" 21 4 21 91] (a : i) (ab : Seq.seq t) (b : i) (bc : Seq.seq t) (c : i) : ()
  val produces_trans0 [#"../common.rs" 21 4 21 91] (a : i) (ab : Seq.seq t) (b : i) (bc : Seq.seq t) (c : i) : ()
    requires {[#"../common.rs" 18 15 18 32] produces1 a ab b}
    requires {[#"../common.rs" 19 15 19 32] produces1 b bc c}
    requires {[#"../common.rs" 21 22 21 23] inv0 a}
    requires {[#"../common.rs" 21 31 21 33] inv6 ab}
    requires {[#"../common.rs" 21 52 21 53] inv0 b}
    requires {[#"../common.rs" 21 61 21 63] inv6 bc}
    requires {[#"../common.rs" 21 82 21 83] inv0 c}
    ensures { result = produces_trans0 a ab b bc c }
    
  axiom produces_trans0_spec : forall a : i, ab : Seq.seq t, b : i, bc : Seq.seq t, c : i . ([#"../common.rs" 18 15 18 32] produces1 a ab b) -> ([#"../common.rs" 19 15 19 32] produces1 b bc c) -> ([#"../common.rs" 21 22 21 23] inv0 a) -> ([#"../common.rs" 21 31 21 33] inv6 ab) -> ([#"../common.rs" 21 52 21 53] inv0 b) -> ([#"../common.rs" 21 61 21 63] inv6 bc) -> ([#"../common.rs" 21 82 21 83] inv0 c) -> ([#"../common.rs" 20 14 20 42] produces1 a (Seq.(++) ab bc) c)
  use seq.Seq
  function produces_refl0 [#"../common.rs" 15 4 15 30] (a : i) : ()
  val produces_refl0 [#"../common.rs" 15 4 15 30] (a : i) : ()
    requires {[#"../common.rs" 15 21 15 22] inv0 a}
    ensures { result = produces_refl0 a }
    
  axiom produces_refl0_spec : forall a : i . ([#"../common.rs" 15 21 15 22] inv0 a) -> ([#"../common.rs" 14 14 14 39] produces1 a (Seq.empty ) a)
  predicate invariant0 (self : i)
  val invariant0 (self : i) : bool
    ensures { result = invariant0 self }
    
  axiom inv0 : [#"../14_copied.rs" 1 0 1 0] forall x : i . inv0 x = true
  use seq.Seq
  use seq.Seq
  use prelude.Int
  use seq.Seq
  use seq.Seq
  predicate produces0 [#"../14_copied.rs" 28 4 28 64] (self : C14Copied_Copied_Type.t_copied i) (visited : Seq.seq t) (o : C14Copied_Copied_Type.t_copied i)
    
   =
    [#"../14_copied.rs" 29 8 33 9] exists s : Seq.seq t . inv6 s /\ produces1 (C14Copied_Copied_Type.copied_iter self) s (C14Copied_Copied_Type.copied_iter o) /\ Seq.length visited = Seq.length s /\ (forall i : int . 0 <= i /\ i < Seq.length s -> Seq.get visited i = Seq.get s i)
  val produces0 [#"../14_copied.rs" 28 4 28 64] (self : C14Copied_Copied_Type.t_copied i) (visited : Seq.seq t) (o : C14Copied_Copied_Type.t_copied i) : bool
    ensures { result = produces0 self visited o }
    
  use seq.Seq
  predicate completed1 [#"../common.rs" 11 4 11 36] (self : borrowed i)
  val completed1 [#"../common.rs" 11 4 11 36] (self : borrowed i) : bool
    ensures { result = completed1 self }
    
  predicate completed0 [#"../14_copied.rs" 22 4 22 35] (self : borrowed (C14Copied_Copied_Type.t_copied i)) =
    [#"../14_copied.rs" 23 8 23 43] completed1 {current = C14Copied_Copied_Type.copied_iter ( * self); final = C14Copied_Copied_Type.copied_iter ( ^ self)}
  val completed0 [#"../14_copied.rs" 22 4 22 35] (self : borrowed (C14Copied_Copied_Type.t_copied i)) : bool
    ensures { result = completed0 self }
    
  val copied0 (self : Core_Option_Option_Type.t_option t) : Core_Option_Option_Type.t_option t
    requires {inv4 self}
    ensures { [#"../../../../../creusot-contracts/src/std/option.rs" 74 16 74 59] self = Core_Option_Option_Type.C_None -> result = Core_Option_Option_Type.C_None }
    ensures { [#"../../../../../creusot-contracts/src/std/option.rs" 17 0 114 1] self = Core_Option_Option_Type.C_None \/ (exists t : t . inv5 t /\ self = Core_Option_Option_Type.C_Some t /\ result = Core_Option_Option_Type.C_Some t) }
    ensures { inv2 result }
    
  predicate resolve0 (self : borrowed (C14Copied_Copied_Type.t_copied i)) =
    [#"../../../../../creusot-contracts/src/resolve.rs" 25 20 25 34]  ^ self =  * self
  val resolve0 (self : borrowed (C14Copied_Copied_Type.t_copied i)) : bool
    ensures { result = resolve0 self }
    
  use seq.Seq
  val next0 [#"../common.rs" 27 4 27 45] (self : borrowed i) : Core_Option_Option_Type.t_option t
    requires {[#"../common.rs" 27 17 27 21] inv3 self}
    ensures { [#"../common.rs" 23 14 26 5] match (result) with
      | Core_Option_Option_Type.C_None -> completed1 self
      | Core_Option_Option_Type.C_Some v -> produces1 ( * self) (Seq.singleton v) ( ^ self)
      end }
    ensures { [#"../common.rs" 27 26 27 44] inv4 result }
    
  let rec cfg next [#"../14_copied.rs" 52 4 52 35] [@cfg:stackify] [@cfg:subregion_analysis] (self : borrowed (C14Copied_Copied_Type.t_copied i)) : Core_Option_Option_Type.t_option t
    requires {[#"../14_copied.rs" 52 17 52 21] inv1 self}
    ensures { [#"../14_copied.rs" 48 14 51 5] match (result) with
      | Core_Option_Option_Type.C_None -> completed0 self
      | Core_Option_Option_Type.C_Some v -> produces0 ( * self) (Seq.singleton v) ( ^ self)
      end }
    ensures { [#"../14_copied.rs" 52 26 52 35] inv2 result }
    
   = [@vc:do_not_keep_trace] [@vc:sp]
  var _0 : Core_Option_Option_Type.t_option t;
  var self : borrowed (C14Copied_Copied_Type.t_copied i) = self;
  var _3 : Core_Option_Option_Type.t_option t;
  var _4 : borrowed i;
  {
    goto BB0
  }
  BB0 {
<<<<<<< HEAD
    [#"../14_copied.rs" 53 8 53 24] _4 <- Borrow.borrow_mut (C14Copied_Copied_Type.copied_iter ( * self));
    [#"../14_copied.rs" 53 8 53 24] self <- { self with current = (let C14Copied_Copied_Type.C_Copied a =  * self in C14Copied_Copied_Type.C_Copied ( ^ _4)) };
    assume { Inv0.inv ( ^ _4) };
    [#"../14_copied.rs" 53 8 53 24] _3 <- ([#"../14_copied.rs" 53 8 53 24] Next0.next _4);
    [#"../14_copied.rs" 1 0 1 0] _4 <- any borrowed i;
    goto BB1
  }
  BB1 {
    assert { [@expl:type invariant] Inv1.inv self };
    assume { Resolve0.resolve self };
    [#"../14_copied.rs" 53 8 53 33] _0 <- ([#"../14_copied.rs" 53 8 53 33] Copied0.copied _3);
    [#"../14_copied.rs" 1 0 1 0] _3 <- any Core_Option_Option_Type.t_option t;
=======
    _4 <- Borrow.borrow_mut (C14Copied_Copied_Type.copied_iter ( * self));
    self <- { self with current = (let C14Copied_Copied_Type.C_Copied a =  * self in C14Copied_Copied_Type.C_Copied ( ^ _4)) };
    assume { inv0 ( ^ _4) };
    _3 <- ([#"../14_copied.rs" 53 8 53 24] next0 _4);
    _4 <- any borrowed i;
    goto BB1
  }
  BB1 {
    assert { [@expl:type invariant] inv1 self };
    assume { resolve0 self };
    _0 <- ([#"../14_copied.rs" 53 8 53 33] copied0 _3);
    _3 <- any Core_Option_Option_Type.t_option t;
>>>>>>> 62b454c8
    goto BB2
  }
  BB2 {
    return _0
  }
  
end
module C14Copied_Impl0
  type i
  type t
  use seq.Seq
  predicate invariant4 (self : Seq.seq t)
  val invariant4 (self : Seq.seq t) : bool
    ensures { result = invariant4 self }
    
  predicate inv4 (_x : Seq.seq t)
  val inv4 (_x : Seq.seq t) : bool
    ensures { result = inv4 _x }
    
  axiom inv4 : [#"../14_copied.rs" 1 0 1 0] forall x : Seq.seq t . inv4 x = true
  predicate invariant3 (self : Seq.seq t)
  val invariant3 (self : Seq.seq t) : bool
    ensures { result = invariant3 self }
    
  predicate inv3 (_x : Seq.seq t)
  val inv3 (_x : Seq.seq t) : bool
    ensures { result = inv3 _x }
    
  axiom inv3 : [#"../14_copied.rs" 1 0 1 0] forall x : Seq.seq t . inv3 x = true
  use C14Copied_Copied_Type as C14Copied_Copied_Type
  predicate invariant2 (self : C14Copied_Copied_Type.t_copied i)
  val invariant2 (self : C14Copied_Copied_Type.t_copied i) : bool
    ensures { result = invariant2 self }
    
  predicate inv2 (_x : C14Copied_Copied_Type.t_copied i)
  val inv2 (_x : C14Copied_Copied_Type.t_copied i) : bool
    ensures { result = inv2 _x }
    
  axiom inv2 : [#"../14_copied.rs" 1 0 1 0] forall x : C14Copied_Copied_Type.t_copied i . inv2 x = true
  use Core_Option_Option_Type as Core_Option_Option_Type
  predicate invariant1 (self : Core_Option_Option_Type.t_option t)
  val invariant1 (self : Core_Option_Option_Type.t_option t) : bool
    ensures { result = invariant1 self }
    
  predicate inv1 (_x : Core_Option_Option_Type.t_option t)
  val inv1 (_x : Core_Option_Option_Type.t_option t) : bool
    ensures { result = inv1 _x }
    
  axiom inv1 : [#"../14_copied.rs" 1 0 1 0] forall x : Core_Option_Option_Type.t_option t . inv1 x = true
  use prelude.Borrow
  predicate invariant0 (self : borrowed (C14Copied_Copied_Type.t_copied i))
  val invariant0 (self : borrowed (C14Copied_Copied_Type.t_copied i)) : bool
    ensures { result = invariant0 self }
    
  predicate inv0 (_x : borrowed (C14Copied_Copied_Type.t_copied i))
  val inv0 (_x : borrowed (C14Copied_Copied_Type.t_copied i)) : bool
    ensures { result = inv0 _x }
    
  axiom inv0 : [#"../14_copied.rs" 1 0 1 0] forall x : borrowed (C14Copied_Copied_Type.t_copied i) . inv0 x = true
  use seq.Seq
  use seq.Seq
  use seq.Seq
  use seq.Seq
  use seq.Seq
  use prelude.Int
  use seq.Seq
  use seq.Seq
  predicate produces1 [#"../common.rs" 8 4 8 66] (self : i) (visited : Seq.seq t) (_o : i)
  val produces1 [#"../common.rs" 8 4 8 66] (self : i) (visited : Seq.seq t) (_o : i) : bool
    ensures { result = produces1 self visited _o }
    
  predicate produces0 [#"../14_copied.rs" 28 4 28 64] (self : C14Copied_Copied_Type.t_copied i) (visited : Seq.seq t) (o : C14Copied_Copied_Type.t_copied i)
    
   =
    [#"../14_copied.rs" 29 8 33 9] exists s : Seq.seq t . inv4 s /\ produces1 (C14Copied_Copied_Type.copied_iter self) s (C14Copied_Copied_Type.copied_iter o) /\ Seq.length visited = Seq.length s /\ (forall i : int . 0 <= i /\ i < Seq.length s -> Seq.get visited i = Seq.get s i)
  val produces0 [#"../14_copied.rs" 28 4 28 64] (self : C14Copied_Copied_Type.t_copied i) (visited : Seq.seq t) (o : C14Copied_Copied_Type.t_copied i) : bool
    ensures { result = produces0 self visited o }
    
  use seq.Seq
  predicate completed1 [#"../common.rs" 11 4 11 36] (self : borrowed i)
  val completed1 [#"../common.rs" 11 4 11 36] (self : borrowed i) : bool
    ensures { result = completed1 self }
    
  predicate completed0 [#"../14_copied.rs" 22 4 22 35] (self : borrowed (C14Copied_Copied_Type.t_copied i)) =
    [#"../14_copied.rs" 23 8 23 43] completed1 {current = C14Copied_Copied_Type.copied_iter ( * self); final = C14Copied_Copied_Type.copied_iter ( ^ self)}
  val completed0 [#"../14_copied.rs" 22 4 22 35] (self : borrowed (C14Copied_Copied_Type.t_copied i)) : bool
    ensures { result = completed0 self }
    
  goal next_refn : [#"../14_copied.rs" 52 4 52 35] forall self : borrowed (C14Copied_Copied_Type.t_copied i) . inv0 self -> inv0 self /\ (forall result : Core_Option_Option_Type.t_option t . inv1 result /\ match (result) with
    | Core_Option_Option_Type.C_None -> completed0 self
    | Core_Option_Option_Type.C_Some v -> produces0 ( * self) (Seq.singleton v) ( ^ self)
    end -> inv1 result /\ match (result) with
    | Core_Option_Option_Type.C_None -> completed0 self
    | Core_Option_Option_Type.C_Some v -> produces0 ( * self) (Seq.singleton v) ( ^ self)
    end)
  goal produces_trans_refn : [#"../14_copied.rs" 46 4 46 90] forall a : C14Copied_Copied_Type.t_copied i . forall ab : Seq.seq t . forall b : C14Copied_Copied_Type.t_copied i . forall bc : Seq.seq t . forall c : C14Copied_Copied_Type.t_copied i . inv2 c /\ inv3 bc /\ inv2 b /\ inv3 ab /\ inv2 a /\ produces0 b bc c /\ produces0 a ab b -> inv2 c /\ inv3 bc /\ inv2 b /\ inv3 ab /\ inv2 a /\ produces0 b bc c /\ produces0 a ab b /\ (forall result : () . produces0 a (Seq.(++) ab bc) c -> produces0 a (Seq.(++) ab bc) c)
  goal produces_refl_refn : [#"../14_copied.rs" 39 4 39 29] forall a : C14Copied_Copied_Type.t_copied i . inv2 a -> inv2 a /\ (forall result : () . produces0 a (Seq.empty ) a -> produces0 a (Seq.empty ) a)
end<|MERGE_RESOLUTION|>--- conflicted
+++ resolved
@@ -336,20 +336,6 @@
     goto BB0
   }
   BB0 {
-<<<<<<< HEAD
-    [#"../14_copied.rs" 53 8 53 24] _4 <- Borrow.borrow_mut (C14Copied_Copied_Type.copied_iter ( * self));
-    [#"../14_copied.rs" 53 8 53 24] self <- { self with current = (let C14Copied_Copied_Type.C_Copied a =  * self in C14Copied_Copied_Type.C_Copied ( ^ _4)) };
-    assume { Inv0.inv ( ^ _4) };
-    [#"../14_copied.rs" 53 8 53 24] _3 <- ([#"../14_copied.rs" 53 8 53 24] Next0.next _4);
-    [#"../14_copied.rs" 1 0 1 0] _4 <- any borrowed i;
-    goto BB1
-  }
-  BB1 {
-    assert { [@expl:type invariant] Inv1.inv self };
-    assume { Resolve0.resolve self };
-    [#"../14_copied.rs" 53 8 53 33] _0 <- ([#"../14_copied.rs" 53 8 53 33] Copied0.copied _3);
-    [#"../14_copied.rs" 1 0 1 0] _3 <- any Core_Option_Option_Type.t_option t;
-=======
     _4 <- Borrow.borrow_mut (C14Copied_Copied_Type.copied_iter ( * self));
     self <- { self with current = (let C14Copied_Copied_Type.C_Copied a =  * self in C14Copied_Copied_Type.C_Copied ( ^ _4)) };
     assume { inv0 ( ^ _4) };
@@ -362,7 +348,6 @@
     assume { resolve0 self };
     _0 <- ([#"../14_copied.rs" 53 8 53 33] copied0 _3);
     _3 <- any Core_Option_Option_Type.t_option t;
->>>>>>> 62b454c8
     goto BB2
   }
   BB2 {
