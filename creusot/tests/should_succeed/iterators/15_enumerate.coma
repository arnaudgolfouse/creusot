--- conflicted
+++ resolved
@@ -1,33 +1,6 @@
-<<<<<<< HEAD
-
-=======
-module T_15_enumerate__Enumerate [#"15_enumerate.rs" 12 0 12 33]
-  use prelude.prelude.UIntSize
-  
-  use prelude.prelude.Int
-  
-  type t_Enumerate 'i =
-    | C_Enumerate 'i usize
-  
-  let rec t_Enumerate < 'i > (input:t_Enumerate 'i) (ret  (iter:'i) (count:usize))= any
-    [ good (iter:'i) (count:usize)-> {C_Enumerate iter count = input} (! ret {iter} {count}) ]
-    
-  
-  function t_Enumerate__count (self : t_Enumerate 'i) : usize =
-    match self with
-      | C_Enumerate _ a -> a
-      end
-  
-  function t_Enumerate__iter (self : t_Enumerate 'i) : 'i =
-    match self with
-      | C_Enumerate a _ -> a
-      end
-end
->>>>>>> dfce2a3a
 module M_15_enumerate__qyi17057287782225696128__produces_refl [#"15_enumerate.rs" 45 4 45 26] (* <Enumerate<I> as common::Iterator> *)
   let%span s15_enumerate0 = "15_enumerate.rs" 43 15 43 24
   let%span s15_enumerate1 = "15_enumerate.rs" 44 14 44 45
-<<<<<<< HEAD
   let%span s15_enumerate2 = "15_enumerate.rs" 41 4 41 10
   let%span s15_enumerate3 = "15_enumerate.rs" 32 8 38 9
   let%span scommon4 = "common.rs" 14 15 14 24
@@ -39,31 +12,9 @@
   let%span scommon10 = "common.rs" 23 15 23 32
   let%span scommon11 = "common.rs" 24 14 24 42
   let%span s15_enumerate12 = "15_enumerate.rs" 81 12 86 43
-  let%span sseq13 = "../../../../creusot-contracts/src/logic/seq.rs" 184 8 184 97
+  let%span sseq13 = "../../../../creusot-contracts/src/logic/seq.rs" 388 8 388 97
   let%span sinvariant14 = "../../../../creusot-contracts/src/invariant.rs" 34 20 34 44
   let%span sboxed15 = "../../../../creusot-contracts/src/std/boxed.rs" 28 8 28 18
-=======
-  let%span s15_enumerate2 = "15_enumerate.rs" 32 8 38 9
-  let%span scommon3 = "common.rs" 14 15 14 24
-  let%span scommon4 = "common.rs" 15 14 15 45
-  let%span scommon5 = "common.rs" 19 15 19 21
-  let%span scommon6 = "common.rs" 20 15 20 21
-  let%span scommon7 = "common.rs" 21 15 21 21
-  let%span scommon8 = "common.rs" 22 15 22 32
-  let%span scommon9 = "common.rs" 23 15 23 32
-  let%span scommon10 = "common.rs" 24 14 24 42
-  let%span s15_enumerate11 = "15_enumerate.rs" 81 12 86 43
-  let%span sseq12 = "../../../../creusot-contracts/src/logic/seq.rs" 402 8 402 97
-  let%span sinvariant13 = "../../../../creusot-contracts/src/invariant.rs" 34 20 34 44
-  let%span sboxed14 = "../../../../creusot-contracts/src/std/boxed.rs" 28 8 28 18
-  
-  type t_Item'0
-  
-  predicate inv'5 (_1 : t_Item'0)
-  
-  predicate invariant'3 (self : t_Item'0) =
-    [%#sboxed14] inv'5 self
->>>>>>> dfce2a3a
   
   type t_I'0
   
@@ -186,7 +137,6 @@
   let%span s15_enumerate3 = "15_enumerate.rs" 52 15 52 32
   let%span s15_enumerate4 = "15_enumerate.rs" 53 15 53 32
   let%span s15_enumerate5 = "15_enumerate.rs" 54 14 54 42
-<<<<<<< HEAD
   let%span s15_enumerate6 = "15_enumerate.rs" 47 4 47 10
   let%span s15_enumerate7 = "15_enumerate.rs" 32 8 38 9
   let%span scommon8 = "common.rs" 14 15 14 24
@@ -198,35 +148,9 @@
   let%span scommon14 = "common.rs" 23 15 23 32
   let%span scommon15 = "common.rs" 24 14 24 42
   let%span s15_enumerate16 = "15_enumerate.rs" 81 12 86 43
-  let%span sseq17 = "../../../../creusot-contracts/src/logic/seq.rs" 184 8 184 97
+  let%span sseq17 = "../../../../creusot-contracts/src/logic/seq.rs" 388 8 388 97
   let%span sinvariant18 = "../../../../creusot-contracts/src/invariant.rs" 34 20 34 44
   let%span sboxed19 = "../../../../creusot-contracts/src/std/boxed.rs" 28 8 28 18
-=======
-  let%span s15_enumerate6 = "15_enumerate.rs" 32 8 38 9
-  let%span scommon7 = "common.rs" 14 15 14 24
-  let%span scommon8 = "common.rs" 15 14 15 45
-  let%span scommon9 = "common.rs" 19 15 19 21
-  let%span scommon10 = "common.rs" 20 15 20 21
-  let%span scommon11 = "common.rs" 21 15 21 21
-  let%span scommon12 = "common.rs" 22 15 22 32
-  let%span scommon13 = "common.rs" 23 15 23 32
-  let%span scommon14 = "common.rs" 24 14 24 42
-  let%span s15_enumerate15 = "15_enumerate.rs" 81 12 86 43
-  let%span sseq16 = "../../../../creusot-contracts/src/logic/seq.rs" 402 8 402 97
-  let%span sinvariant17 = "../../../../creusot-contracts/src/invariant.rs" 34 20 34 44
-  let%span sboxed18 = "../../../../creusot-contracts/src/std/boxed.rs" 28 8 28 18
-  
-  type t_Item'0
-  
-  predicate inv'5 (_1 : t_Item'0)
-  
-  predicate invariant'3 (self : t_Item'0) =
-    [%#sboxed18] inv'5 self
-  
-  predicate inv'4 (_1 : t_Item'0)
-  
-  axiom inv_axiom'3 [@rewrite] : forall x : t_Item'0 [inv'4 x] . inv'4 x = invariant'3 x
->>>>>>> dfce2a3a
   
   type t_I'0
   
@@ -374,11 +298,7 @@
   let%span scommon16 = "common.rs" 24 14 24 42
   let%span sresolve17 = "../../../../creusot-contracts/src/resolve.rs" 41 20 41 34
   let%span sinvariant18 = "../../../../creusot-contracts/src/invariant.rs" 34 20 34 44
-<<<<<<< HEAD
-  let%span sseq19 = "../../../../creusot-contracts/src/logic/seq.rs" 184 8 184 97
-=======
-  let%span sseq19 = "../../../../creusot-contracts/src/logic/seq.rs" 402 8 402 97
->>>>>>> dfce2a3a
+  let%span sseq19 = "../../../../creusot-contracts/src/logic/seq.rs" 388 8 388 97
   let%span s15_enumerate20 = "15_enumerate.rs" 81 12 86 43
   let%span sboxed21 = "../../../../creusot-contracts/src/std/boxed.rs" 28 8 28 18
   
@@ -624,11 +544,7 @@
   let%span scommon12 = "common.rs" 23 15 23 32
   let%span scommon13 = "common.rs" 24 14 24 42
   let%span sinvariant14 = "../../../../creusot-contracts/src/invariant.rs" 34 20 34 44
-<<<<<<< HEAD
-  let%span sseq15 = "../../../../creusot-contracts/src/logic/seq.rs" 184 8 184 97
-=======
-  let%span sseq15 = "../../../../creusot-contracts/src/logic/seq.rs" 402 8 402 97
->>>>>>> dfce2a3a
+  let%span sseq15 = "../../../../creusot-contracts/src/logic/seq.rs" 388 8 388 97
   let%span s15_enumerate16 = "15_enumerate.rs" 81 12 86 43
   let%span sboxed17 = "../../../../creusot-contracts/src/std/boxed.rs" 28 8 28 18
   
@@ -742,170 +658,6 @@
       (! return' {result}) ]
     
 end
-<<<<<<< HEAD
-module M_15_enumerate__qyi17057287782225696128__produces_refl__refines [#"15_enumerate.rs" 45 4 45 26] (* <Enumerate<I> as common::Iterator> *)
-  let%span s15_enumerate0 = "15_enumerate.rs" 45 4 45 26
-  let%span s15_enumerate1 = "15_enumerate.rs" 32 8 38 9
-  let%span scommon2 = "common.rs" 14 15 14 24
-  let%span scommon3 = "common.rs" 15 14 15 45
-  let%span scommon4 = "common.rs" 19 15 19 21
-  let%span scommon5 = "common.rs" 20 15 20 21
-  let%span scommon6 = "common.rs" 21 15 21 21
-  let%span scommon7 = "common.rs" 22 15 22 32
-  let%span scommon8 = "common.rs" 23 15 23 32
-  let%span scommon9 = "common.rs" 24 14 24 42
-  let%span s15_enumerate10 = "15_enumerate.rs" 81 12 86 43
-  let%span sseq11 = "../../../../creusot-contracts/src/logic/seq.rs" 184 8 184 97
-  let%span sinvariant12 = "../../../../creusot-contracts/src/invariant.rs" 34 20 34 44
-  let%span sboxed13 = "../../../../creusot-contracts/src/std/boxed.rs" 28 8 28 18
-  
-  type t_I'0
-  
-  use prelude.prelude.UIntSize
-  
-  type t_Enumerate'0  =
-    { t_Enumerate__iter'0: t_I'0; t_Enumerate__count'0: usize }
-  
-  predicate inv'0 (_1 : t_Enumerate'0)
-  
-  use seq.Seq
-  
-  type t_Item'0
-  
-  use seq.Seq
-  
-  use seq.Seq
-  
-  use prelude.prelude.UIntSize
-  
-  use prelude.prelude.Int
-  
-  use seq.Seq
-  
-  predicate inv'1 (_1 : Seq.seq t_Item'0)
-  
-  predicate produces'1 [#"common.rs" 8 4 8 65] (self : t_I'0) (visited : Seq.seq t_Item'0) (o : t_I'0)
-  
-  use seq.Seq
-  
-  use seq.Seq
-  
-  use seq.Seq
-  
-  predicate produces'0 [#"15_enumerate.rs" 31 4 31 64] (self : t_Enumerate'0) (visited : Seq.seq (usize, t_Item'0)) (o : t_Enumerate'0)
-    
-   =
-    [%#s15_enumerate1] Seq.length visited
-    = UIntSize.to_int o.t_Enumerate__count'0 - UIntSize.to_int self.t_Enumerate__count'0
-    /\ (exists s : Seq.seq t_Item'0 . inv'1 s
-    /\ produces'1 self.t_Enumerate__iter'0 s o.t_Enumerate__iter'0
-    /\ Seq.length visited = Seq.length s
-    /\ (forall i : int . 0 <= i /\ i < Seq.length s
-     -> UIntSize.to_int (let (a, _) = Seq.get visited i in a) = UIntSize.to_int self.t_Enumerate__count'0 + i
-    /\ (let (_, a) = Seq.get visited i in a) = Seq.get s i))
-  
-  use seq.Seq
-  
-  predicate inv'2 (_1 : t_I'0)
-  
-  constant v_MAX'0 : usize = (18446744073709551615 : usize)
-  
-  use prelude.prelude.Borrow
-  
-  predicate inv'3 (_1 : borrowed t_I'0)
-=======
-module M_15_enumerate__qyi17057287782225696128 [#"15_enumerate.rs" 17 0 19 16] (* <Enumerate<I> as common::Iterator> *)
-  type i
-  
-  let%span s15_enumerate0 = "15_enumerate.rs" 61 4 61 44
-  let%span s15_enumerate1 = "15_enumerate.rs" 55 4 55 90
-  let%span s15_enumerate2 = "15_enumerate.rs" 45 4 45 26
-  let%span s15_enumerate3 = "15_enumerate.rs" 26 8 26 74
-  let%span s15_enumerate4 = "15_enumerate.rs" 32 8 38 9
-  let%span sresolve5 = "../../../../creusot-contracts/src/resolve.rs" 41 20 41 34
-  let%span sinvariant6 = "../../../../creusot-contracts/src/invariant.rs" 34 20 34 44
-  let%span s15_enumerate7 = "15_enumerate.rs" 81 12 86 43
-  let%span sseq8 = "../../../../creusot-contracts/src/logic/seq.rs" 402 8 402 97
-  let%span sboxed9 = "../../../../creusot-contracts/src/std/boxed.rs" 28 8 28 18
-  
-  type t_Item'0
-  
-  predicate inv'7 (_1 : t_Item'0)
-  
-  predicate invariant'4 (self : t_Item'0) =
-    [%#sboxed9] inv'7 self
-  
-  predicate inv'8 (_1 : t_Item'0)
-  
-  axiom inv_axiom'6 [@rewrite] : forall x : t_Item'0 [inv'8 x] . inv'8 x = invariant'4 x
-  
-  predicate inv'5 (_1 : i)
-  
-  use prelude.prelude.Borrow
-  
-  predicate invariant'3 (self : borrowed i) =
-    [%#sinvariant6] inv'5 self.current /\ inv'5 self.final
->>>>>>> dfce2a3a
-  
-  predicate completed'0 [#"common.rs" 11 4 11 36] (self : borrowed t_I'0)
-  
-  use seq.Seq
-  
-  predicate invariant'0 [#"15_enumerate.rs" 79 4 79 30] (self : t_Enumerate'0) =
-    [%#s15_enumerate10] (forall s : Seq.seq t_Item'0, i : t_I'0 [produces'1 self.t_Enumerate__iter'0 s i] . inv'1 s
-    /\ inv'2 i /\ produces'1 self.t_Enumerate__iter'0 s i
-     -> UIntSize.to_int self.t_Enumerate__count'0 + Seq.length s < UIntSize.to_int v_MAX'0)
-    /\ (forall i : borrowed t_I'0 . inv'3 i /\ completed'0 i
-     -> produces'1 i.current (Seq.empty  : Seq.seq t_Item'0) i.final)
-  
-  axiom inv_axiom'0 [@rewrite] : forall x : t_Enumerate'0 [inv'0 x] . inv'0 x
-  = (invariant'0 x
-  /\ match x with
-    | {t_Enumerate__iter'0 = iter ; t_Enumerate__count'0 = count} -> inv'2 iter
-    end)
-  
-  use seq.Seq
-  
-  predicate inv'4 (_1 : t_Item'0)
-  
-  predicate invariant'1 (self : Seq.seq t_Item'0) =
-    [%#sseq11] forall i : int . 0 <= i /\ i < Seq.length self  -> inv'4 (Seq.get self i)
-  
-  axiom inv_axiom'1 [@rewrite] : forall x : Seq.seq t_Item'0 [inv'1 x] . inv'1 x = invariant'1 x
-  
-  predicate invariant'2 (self : borrowed t_I'0) =
-    [%#sinvariant12] inv'2 self.current /\ inv'2 self.final
-  
-  axiom inv_axiom'2 [@rewrite] : forall x : borrowed t_I'0 [inv'3 x] . inv'3 x = invariant'2 x
-  
-  predicate inv'5 (_1 : t_Item'0)
-  
-  predicate invariant'3 (self : t_Item'0) =
-    [%#sboxed13] inv'5 self
-  
-  axiom inv_axiom'3 [@rewrite] : forall x : t_Item'0 [inv'4 x] . inv'4 x = invariant'3 x
-  
-  function produces_refl'1 [#"common.rs" 16 4 16 27] (self : t_I'0) : ()
-  
-  axiom produces_refl'1_spec : forall self : t_I'0 . ([%#scommon2] inv'2 self)
-   -> ([%#scommon3] produces'1 self (Seq.empty  : Seq.seq t_Item'0) self)
-  
-  use seq.Seq
-  
-  function produces_trans'0 [#"common.rs" 25 4 25 91] (a : t_I'0) (ab : Seq.seq t_Item'0) (b : t_I'0) (bc : Seq.seq t_Item'0) (c : t_I'0) : ()
-    
-  
-  axiom produces_trans'0_spec : forall a : t_I'0, ab : Seq.seq t_Item'0, b : t_I'0, bc : Seq.seq t_Item'0, c : t_I'0 . ([%#scommon4] inv'2 a)
-   -> ([%#scommon5] inv'2 b)
-   -> ([%#scommon6] inv'2 c)
-   -> ([%#scommon7] produces'1 a ab b)
-   -> ([%#scommon8] produces'1 b bc c)  -> ([%#scommon9] produces'1 a (Seq.(++) ab bc) c)
-  
-  goal refines : [%#s15_enumerate0] forall self : t_Enumerate'0 . inv'0 self
-   -> inv'0 self
-  /\ (forall result : () . produces'0 self (Seq.empty  : Seq.seq (usize, t_Item'0)) self
-   -> produces'0 self (Seq.empty  : Seq.seq (usize, t_Item'0)) self)
-end
 module M_15_enumerate__qyi17057287782225696128__next__refines [#"15_enumerate.rs" 61 4 61 44] (* <Enumerate<I> as common::Iterator> *)
   let%span s15_enumerate0 = "15_enumerate.rs" 61 4 61 44
   let%span s15_enumerate1 = "15_enumerate.rs" 26 8 26 74
@@ -920,7 +672,7 @@
   let%span scommon10 = "common.rs" 22 15 22 32
   let%span scommon11 = "common.rs" 23 15 23 32
   let%span scommon12 = "common.rs" 24 14 24 42
-  let%span sseq13 = "../../../../creusot-contracts/src/logic/seq.rs" 184 8 184 97
+  let%span sseq13 = "../../../../creusot-contracts/src/logic/seq.rs" 388 8 388 97
   let%span s15_enumerate14 = "15_enumerate.rs" 81 12 86 43
   let%span sboxed15 = "../../../../creusot-contracts/src/std/boxed.rs" 28 8 28 18
   
@@ -962,25 +714,18 @@
   
   use prelude.prelude.Int
   
-<<<<<<< HEAD
   use seq.Seq
   
   predicate inv'2 (_1 : Seq.seq t_Item'0)
   
   predicate produces'1 [#"common.rs" 8 4 8 65] (self : t_I'0) (visited : Seq.seq t_Item'0) (o : t_I'0)
-=======
-  predicate inv'4 (_1 : (usize, t_Item'0))
-  
-  axiom inv_axiom'4 [@rewrite] : forall x : (usize, t_Item'0) [inv'4 x] . inv'4 x = (let (a, b) = x in inv'7 b)
->>>>>>> dfce2a3a
-  
-  use seq.Seq
-  
-  use seq.Seq
-  
-  use seq.Seq
-  
-<<<<<<< HEAD
+  
+  use seq.Seq
+  
+  use seq.Seq
+  
+  use seq.Seq
+  
   predicate produces'0 [#"15_enumerate.rs" 31 4 31 64] (self : t_Enumerate'0) (visited : Seq.seq (usize, t_Item'0)) (o : t_Enumerate'0)
     
    =
@@ -992,17 +737,12 @@
     /\ (forall i : int . 0 <= i /\ i < Seq.length s
      -> UIntSize.to_int (let (a, _) = Seq.get visited i in a) = UIntSize.to_int self.t_Enumerate__count'0 + i
     /\ (let (_, a) = Seq.get visited i in a) = Seq.get s i))
-=======
-  predicate invariant'2 (self : Seq.seq t_Item'0) =
-    [%#sseq8] forall i : int . 0 <= i /\ i < Seq.length self  -> inv'8 (Seq.get self i)
->>>>>>> dfce2a3a
   
   predicate inv'4 (_1 : t_Enumerate'0)
   
   predicate invariant'0 (self : borrowed (t_Enumerate'0)) =
     [%#sinvariant4] inv'4 self.current /\ inv'4 self.final
   
-<<<<<<< HEAD
   axiom inv_axiom'0 [@rewrite] : forall x : borrowed (t_Enumerate'0) [inv'0 x] . inv'0 x = invariant'0 x
   
   predicate inv'3 (_1 : (usize, t_Item'0))
@@ -1025,9 +765,6 @@
   predicate inv'6 (_1 : t_Item'0)
   
   axiom inv_axiom'3 [@rewrite] : forall x : (usize, t_Item'0) [inv'3 x] . inv'3 x = (let (x0, x1) = x in inv'6 x1)
-=======
-  use seq.Seq
->>>>>>> dfce2a3a
   
   predicate inv'5 (_1 : t_I'0)
   
@@ -1037,7 +774,6 @@
   
   use seq.Seq
   
-<<<<<<< HEAD
   predicate invariant'2 [#"15_enumerate.rs" 79 4 79 30] (self : t_Enumerate'0) =
     [%#s15_enumerate14] (forall s : Seq.seq t_Item'0, i : t_I'0 [produces'1 self.t_Enumerate__iter'0 s i] . inv'2 s
     /\ inv'5 i /\ produces'1 self.t_Enumerate__iter'0 s i
@@ -1088,23 +824,6 @@
   /\ match result with
     | C_None'0 -> completed'0 self
     | C_Some'0 v -> produces'0 self.current (Seq.singleton v) self.final
-=======
-  use T_15_enumerate__Enumerate as Enumerate'0
-  
-  predicate invariant'1 [#"15_enumerate.rs" 79 4 79 30] (self : Enumerate'0.t_Enumerate i) =
-    [%#s15_enumerate7] (forall s : Seq.seq t_Item'0, i : i [produces'1 (T_15_enumerate__Enumerate.t_Enumerate__iter self) s i] . inv'3 s
-    /\ inv'5 i /\ produces'1 (T_15_enumerate__Enumerate.t_Enumerate__iter self) s i
-     -> UIntSize.to_int (T_15_enumerate__Enumerate.t_Enumerate__count self) + Seq.length s < UIntSize.to_int v_MAX'0)
-    /\ (forall i : borrowed i . inv'6 i /\ completed'1 i
-     -> produces'1 i.current (Seq.empty  : Seq.seq t_Item'0) i.final)
-  
-  predicate inv'2 (_1 : Enumerate'0.t_Enumerate i)
-  
-  axiom inv_axiom'2 [@rewrite] : forall x : Enumerate'0.t_Enumerate i [inv'2 x] . inv'2 x
-  = (invariant'1 x
-  /\ match x with
-    | Enumerate'0.C_Enumerate iter count -> inv'5 iter
->>>>>>> dfce2a3a
     end)
 end
 module M_15_enumerate__qyi17057287782225696128__produces_trans__refines [#"15_enumerate.rs" 55 4 55 90] (* <Enumerate<I> as common::Iterator> *)
@@ -1119,7 +838,7 @@
   let%span scommon8 = "common.rs" 23 15 23 32
   let%span scommon9 = "common.rs" 24 14 24 42
   let%span s15_enumerate10 = "15_enumerate.rs" 81 12 86 43
-  let%span sseq11 = "../../../../creusot-contracts/src/logic/seq.rs" 184 8 184 97
+  let%span sseq11 = "../../../../creusot-contracts/src/logic/seq.rs" 388 8 388 97
   let%span sinvariant12 = "../../../../creusot-contracts/src/invariant.rs" 34 20 34 44
   let%span sboxed13 = "../../../../creusot-contracts/src/std/boxed.rs" 28 8 28 18
   
@@ -1132,32 +851,13 @@
   
   type t_Item'0
   
-  use T_core__option__Option as Option'0
-  
-  predicate inv'1 (_1 : Option'0.t_Option (usize, t_Item'0))
-  
-<<<<<<< HEAD
+  use seq.Seq
+  
+  use seq.Seq
+  
   use prelude.prelude.UIntSize
   
   use prelude.prelude.Int
-=======
-  axiom inv_axiom'1 [@rewrite] : forall x : Option'0.t_Option (usize, t_Item'0) [inv'1 x] . inv'1 x
-  = match x with
-    | Option'0.C_None -> true
-    | Option'0.C_Some a_0 -> inv'4 a_0
-    end
-  
-  predicate invariant'0 (self : borrowed (Enumerate'0.t_Enumerate i)) =
-    [%#sinvariant6] inv'2 self.current /\ inv'2 self.final
-  
-  predicate inv'0 (_1 : borrowed (Enumerate'0.t_Enumerate i))
-  
-  axiom inv_axiom'0 [@rewrite] : forall x : borrowed (Enumerate'0.t_Enumerate i) [inv'0 x] . inv'0 x = invariant'0 x
-  
-  use seq.Seq
-  
-  use seq.Seq
->>>>>>> dfce2a3a
   
   use seq.Seq
   
@@ -1174,18 +874,10 @@
   predicate produces'0 [#"15_enumerate.rs" 31 4 31 64] (self : t_Enumerate'0) (visited : Seq.seq (usize, t_Item'0)) (o : t_Enumerate'0)
     
    =
-<<<<<<< HEAD
     [%#s15_enumerate1] Seq.length visited
     = UIntSize.to_int o.t_Enumerate__count'0 - UIntSize.to_int self.t_Enumerate__count'0
     /\ (exists s : Seq.seq t_Item'0 . inv'1 s
     /\ produces'1 self.t_Enumerate__iter'0 s o.t_Enumerate__iter'0
-=======
-    [%#s15_enumerate4] Seq.length visited
-    = UIntSize.to_int (T_15_enumerate__Enumerate.t_Enumerate__count o)
-    - UIntSize.to_int (T_15_enumerate__Enumerate.t_Enumerate__count self)
-    /\ (exists s : Seq.seq t_Item'0 . inv'3 s
-    /\ produces'1 (T_15_enumerate__Enumerate.t_Enumerate__iter self) s (T_15_enumerate__Enumerate.t_Enumerate__iter o)
->>>>>>> dfce2a3a
     /\ Seq.length visited = Seq.length s
     /\ (forall i : int . 0 <= i /\ i < Seq.length s
      -> UIntSize.to_int (let (a, _) = Seq.get visited i in a) = UIntSize.to_int self.t_Enumerate__count'0 + i
@@ -1195,7 +887,6 @@
   
   use seq.Seq
   
-<<<<<<< HEAD
   predicate inv'2 (_1 : t_I'0)
   
   constant v_MAX'0 : usize = (18446744073709551615 : usize)
@@ -1264,40 +955,134 @@
   /\ produces'0 a ab b
   /\ inv'0 c
   /\ inv'0 b /\ inv'0 a /\ (forall result : () . produces'0 a (Seq.(++) ab bc) c  -> produces'0 a (Seq.(++) ab bc) c)
-=======
-  predicate resolve'0 (self : borrowed usize) =
-    [%#sresolve5] self.final = self.current
-  
-  predicate completed'0 [#"15_enumerate.rs" 25 4 25 35] (self : borrowed (Enumerate'0.t_Enumerate i)) =
-    [%#s15_enumerate3] completed'1 (Borrow.borrow_logic (T_15_enumerate__Enumerate.t_Enumerate__iter self.current) (T_15_enumerate__Enumerate.t_Enumerate__iter self.final) (Borrow.inherit_id (Borrow.get_id self) 1))
-    /\ resolve'0 (Borrow.borrow_logic (T_15_enumerate__Enumerate.t_Enumerate__count self.current) (T_15_enumerate__Enumerate.t_Enumerate__count self.final) (Borrow.inherit_id (Borrow.get_id self) 2))
-  
-  goal next_refn : [%#s15_enumerate0] forall self : borrowed (Enumerate'0.t_Enumerate i) . inv'0 self
+end
+module M_15_enumerate__qyi17057287782225696128__produces_refl__refines [#"15_enumerate.rs" 45 4 45 26] (* <Enumerate<I> as common::Iterator> *)
+  let%span s15_enumerate0 = "15_enumerate.rs" 45 4 45 26
+  let%span s15_enumerate1 = "15_enumerate.rs" 32 8 38 9
+  let%span scommon2 = "common.rs" 14 15 14 24
+  let%span scommon3 = "common.rs" 15 14 15 45
+  let%span scommon4 = "common.rs" 19 15 19 21
+  let%span scommon5 = "common.rs" 20 15 20 21
+  let%span scommon6 = "common.rs" 21 15 21 21
+  let%span scommon7 = "common.rs" 22 15 22 32
+  let%span scommon8 = "common.rs" 23 15 23 32
+  let%span scommon9 = "common.rs" 24 14 24 42
+  let%span s15_enumerate10 = "15_enumerate.rs" 81 12 86 43
+  let%span sseq11 = "../../../../creusot-contracts/src/logic/seq.rs" 388 8 388 97
+  let%span sinvariant12 = "../../../../creusot-contracts/src/invariant.rs" 34 20 34 44
+  let%span sboxed13 = "../../../../creusot-contracts/src/std/boxed.rs" 28 8 28 18
+  
+  type t_I'0
+  
+  use prelude.prelude.UIntSize
+  
+  type t_Enumerate'0  =
+    { t_Enumerate__iter'0: t_I'0; t_Enumerate__count'0: usize }
+  
+  predicate inv'0 (_1 : t_Enumerate'0)
+  
+  use seq.Seq
+  
+  type t_Item'0
+  
+  use seq.Seq
+  
+  use seq.Seq
+  
+  use prelude.prelude.UIntSize
+  
+  use prelude.prelude.Int
+  
+  use seq.Seq
+  
+  predicate inv'1 (_1 : Seq.seq t_Item'0)
+  
+  predicate produces'1 [#"common.rs" 8 4 8 65] (self : t_I'0) (visited : Seq.seq t_Item'0) (o : t_I'0)
+  
+  use seq.Seq
+  
+  use seq.Seq
+  
+  use seq.Seq
+  
+  predicate produces'0 [#"15_enumerate.rs" 31 4 31 64] (self : t_Enumerate'0) (visited : Seq.seq (usize, t_Item'0)) (o : t_Enumerate'0)
+    
+   =
+    [%#s15_enumerate1] Seq.length visited
+    = UIntSize.to_int o.t_Enumerate__count'0 - UIntSize.to_int self.t_Enumerate__count'0
+    /\ (exists s : Seq.seq t_Item'0 . inv'1 s
+    /\ produces'1 self.t_Enumerate__iter'0 s o.t_Enumerate__iter'0
+    /\ Seq.length visited = Seq.length s
+    /\ (forall i : int . 0 <= i /\ i < Seq.length s
+     -> UIntSize.to_int (let (a, _) = Seq.get visited i in a) = UIntSize.to_int self.t_Enumerate__count'0 + i
+    /\ (let (_, a) = Seq.get visited i in a) = Seq.get s i))
+  
+  use seq.Seq
+  
+  predicate inv'2 (_1 : t_I'0)
+  
+  constant v_MAX'0 : usize = (18446744073709551615 : usize)
+  
+  use prelude.prelude.Borrow
+  
+  predicate inv'3 (_1 : borrowed t_I'0)
+  
+  predicate completed'0 [#"common.rs" 11 4 11 36] (self : borrowed t_I'0)
+  
+  use seq.Seq
+  
+  predicate invariant'0 [#"15_enumerate.rs" 79 4 79 30] (self : t_Enumerate'0) =
+    [%#s15_enumerate10] (forall s : Seq.seq t_Item'0, i : t_I'0 [produces'1 self.t_Enumerate__iter'0 s i] . inv'1 s
+    /\ inv'2 i /\ produces'1 self.t_Enumerate__iter'0 s i
+     -> UIntSize.to_int self.t_Enumerate__count'0 + Seq.length s < UIntSize.to_int v_MAX'0)
+    /\ (forall i : borrowed t_I'0 . inv'3 i /\ completed'0 i
+     -> produces'1 i.current (Seq.empty  : Seq.seq t_Item'0) i.final)
+  
+  axiom inv_axiom'0 [@rewrite] : forall x : t_Enumerate'0 [inv'0 x] . inv'0 x
+  = (invariant'0 x
+  /\ match x with
+    | {t_Enumerate__iter'0 = iter ; t_Enumerate__count'0 = count} -> inv'2 iter
+    end)
+  
+  use seq.Seq
+  
+  predicate inv'4 (_1 : t_Item'0)
+  
+  predicate invariant'1 (self : Seq.seq t_Item'0) =
+    [%#sseq11] forall i : int . 0 <= i /\ i < Seq.length self  -> inv'4 (Seq.get self i)
+  
+  axiom inv_axiom'1 [@rewrite] : forall x : Seq.seq t_Item'0 [inv'1 x] . inv'1 x = invariant'1 x
+  
+  predicate invariant'2 (self : borrowed t_I'0) =
+    [%#sinvariant12] inv'2 self.current /\ inv'2 self.final
+  
+  axiom inv_axiom'2 [@rewrite] : forall x : borrowed t_I'0 [inv'3 x] . inv'3 x = invariant'2 x
+  
+  predicate inv'5 (_1 : t_Item'0)
+  
+  predicate invariant'3 (self : t_Item'0) =
+    [%#sboxed13] inv'5 self
+  
+  axiom inv_axiom'3 [@rewrite] : forall x : t_Item'0 [inv'4 x] . inv'4 x = invariant'3 x
+  
+  function produces_refl'1 [#"common.rs" 16 4 16 27] (self : t_I'0) : ()
+  
+  axiom produces_refl'1_spec : forall self : t_I'0 . ([%#scommon2] inv'2 self)
+   -> ([%#scommon3] produces'1 self (Seq.empty  : Seq.seq t_Item'0) self)
+  
+  use seq.Seq
+  
+  function produces_trans'0 [#"common.rs" 25 4 25 91] (a : t_I'0) (ab : Seq.seq t_Item'0) (b : t_I'0) (bc : Seq.seq t_Item'0) (c : t_I'0) : ()
+    
+  
+  axiom produces_trans'0_spec : forall a : t_I'0, ab : Seq.seq t_Item'0, b : t_I'0, bc : Seq.seq t_Item'0, c : t_I'0 . ([%#scommon4] inv'2 a)
+   -> ([%#scommon5] inv'2 b)
+   -> ([%#scommon6] inv'2 c)
+   -> ([%#scommon7] produces'1 a ab b)
+   -> ([%#scommon8] produces'1 b bc c)  -> ([%#scommon9] produces'1 a (Seq.(++) ab bc) c)
+  
+  goal refines : [%#s15_enumerate0] forall self : t_Enumerate'0 . inv'0 self
    -> inv'0 self
-  /\ (forall result : Option'0.t_Option (usize, t_Item'0) . inv'1 result
-  /\ match result with
-    | Option'0.C_None -> completed'0 self
-    | Option'0.C_Some v -> produces'0 self.current (Seq.singleton v) self.final
-    end
-   -> inv'1 result
-  /\ match result with
-    | Option'0.C_None -> completed'0 self
-    | Option'0.C_Some v -> produces'0 self.current (Seq.singleton v) self.final
-    end)
-  
-  goal produces_trans_refn : [%#s15_enumerate1] forall a : Enumerate'0.t_Enumerate i . forall ab : Seq.seq (usize, t_Item'0) . forall b : Enumerate'0.t_Enumerate i . forall bc : Seq.seq (usize, t_Item'0) . forall c : Enumerate'0.t_Enumerate i . produces'0 b bc c
-  /\ produces'0 a ab b /\ inv'2 c /\ inv'2 b /\ inv'2 a
-   -> produces'0 b bc c
-  /\ produces'0 a ab b
-  /\ inv'2 c
-  /\ inv'2 b /\ inv'2 a /\ (forall result : () . produces'0 a (Seq.(++) ab bc) c  -> produces'0 a (Seq.(++) ab bc) c)
-  
-  goal produces_refl_refn : [%#s15_enumerate2] forall self : Enumerate'0.t_Enumerate i . inv'2 self
-   -> inv'2 self
   /\ (forall result : () . produces'0 self (Seq.empty  : Seq.seq (usize, t_Item'0)) self
    -> produces'0 self (Seq.empty  : Seq.seq (usize, t_Item'0)) self)
-end
-module M_15_enumerate__qyi11282117276404066507 [#"15_enumerate.rs" 73 0 75 16] (* <Enumerate<I> as creusot_contracts::Invariant> *)
-  type i
->>>>>>> dfce2a3a
 end