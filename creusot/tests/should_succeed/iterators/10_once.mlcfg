
module Core_Option_Option_Type
  type t_option 't =
    | C_None
    | C_Some 't
    
end
module C10Once_Once_Type
  use Core_Option_Option_Type as Core_Option_Option_Type
  type t_once 't =
    | C_Once (Core_Option_Option_Type.t_option 't)
    
  let function once_0 (self : t_once 't) : Core_Option_Option_Type.t_option 't = [@vc:do_not_keep_trace] [@vc:sp]
    match self with
      | C_Once a -> a
      end
end
module C10Once_Impl0_ProducesRefl_Impl
  type t
  predicate invariant1 (self : t)
  val invariant1 (self : t) : bool
    ensures { result = invariant1 self }
    
  predicate inv1 (_x : t)
  val inv1 (_x : t) : bool
    ensures { result = inv1 _x }
    
  axiom inv1 : forall x : t . inv1 x = true
  use C10Once_Once_Type as C10Once_Once_Type
  predicate invariant0 (self : C10Once_Once_Type.t_once t)
  val invariant0 (self : C10Once_Once_Type.t_once t) : bool
    ensures { result = invariant0 self }
    
  predicate inv0 (_x : C10Once_Once_Type.t_once t)
  val inv0 (_x : C10Once_Once_Type.t_once t) : bool
    ensures { result = inv0 _x }
    
  axiom inv0 : forall x : C10Once_Once_Type.t_once t . inv0 x = true
  use seq.Seq
  use Core_Option_Option_Type as Core_Option_Option_Type
  use seq.Seq
  use seq.Seq
  predicate produces0 [#"../10_once.rs" 21 4 21 64] (self : C10Once_Once_Type.t_once t) (visited : Seq.seq t) (o : C10Once_Once_Type.t_once t)
    
   =
    [#"../10_once.rs" 22 8 25 9] visited = Seq.empty  /\ self = o \/ (exists e : t . inv1 e /\ self = C10Once_Once_Type.C_Once (Core_Option_Option_Type.C_Some e) /\ visited = Seq.singleton e /\ o = C10Once_Once_Type.C_Once (Core_Option_Option_Type.C_None))
  val produces0 [#"../10_once.rs" 21 4 21 64] (self : C10Once_Once_Type.t_once t) (visited : Seq.seq t) (o : C10Once_Once_Type.t_once t) : bool
    ensures { result = produces0 self visited o }
    
  let rec ghost function produces_refl [#"../10_once.rs" 31 4 31 29] (a : C10Once_Once_Type.t_once t) : ()
    requires {[#"../10_once.rs" 31 21 31 22] inv0 a}
    ensures { [#"../10_once.rs" 30 14 30 39] produces0 a (Seq.empty ) a }
    
   = [@vc:do_not_keep_trace] [@vc:sp]
    [#"../10_once.rs" 28 4 28 10] ()
end
module C10Once_Impl0_ProducesTrans_Impl
  type t
  predicate invariant2 (self : t)
  val invariant2 (self : t) : bool
    ensures { result = invariant2 self }
    
  predicate inv2 (_x : t)
  val inv2 (_x : t) : bool
    ensures { result = inv2 _x }
    
  axiom inv2 : forall x : t . inv2 x = true
  use seq.Seq
  predicate invariant1 (self : Seq.seq t)
  val invariant1 (self : Seq.seq t) : bool
    ensures { result = invariant1 self }
    
  predicate inv1 (_x : Seq.seq t)
  val inv1 (_x : Seq.seq t) : bool
    ensures { result = inv1 _x }
    
  axiom inv1 : forall x : Seq.seq t . inv1 x = true
  use C10Once_Once_Type as C10Once_Once_Type
  predicate invariant0 (self : C10Once_Once_Type.t_once t)
  val invariant0 (self : C10Once_Once_Type.t_once t) : bool
    ensures { result = invariant0 self }
    
  predicate inv0 (_x : C10Once_Once_Type.t_once t)
  val inv0 (_x : C10Once_Once_Type.t_once t) : bool
    ensures { result = inv0 _x }
    
  axiom inv0 : forall x : C10Once_Once_Type.t_once t . inv0 x = true
  use seq.Seq
  use seq.Seq
  use Core_Option_Option_Type as Core_Option_Option_Type
  use seq.Seq
  predicate produces0 [#"../10_once.rs" 21 4 21 64] (self : C10Once_Once_Type.t_once t) (visited : Seq.seq t) (o : C10Once_Once_Type.t_once t)
    
   =
    [#"../10_once.rs" 22 8 25 9] visited = Seq.empty  /\ self = o \/ (exists e : t . inv2 e /\ self = C10Once_Once_Type.C_Once (Core_Option_Option_Type.C_Some e) /\ visited = Seq.singleton e /\ o = C10Once_Once_Type.C_Once (Core_Option_Option_Type.C_None))
  val produces0 [#"../10_once.rs" 21 4 21 64] (self : C10Once_Once_Type.t_once t) (visited : Seq.seq t) (o : C10Once_Once_Type.t_once t) : bool
    ensures { result = produces0 self visited o }
    
  let rec ghost function produces_trans [#"../10_once.rs" 38 4 38 90] (a : C10Once_Once_Type.t_once t) (ab : Seq.seq t) (b : C10Once_Once_Type.t_once t) (bc : Seq.seq t) (c : C10Once_Once_Type.t_once t) : ()
    requires {[#"../10_once.rs" 35 15 35 32] produces0 a ab b}
    requires {[#"../10_once.rs" 36 15 36 32] produces0 b bc c}
    requires {[#"../10_once.rs" 38 22 38 23] inv0 a}
    requires {[#"../10_once.rs" 38 31 38 33] inv1 ab}
    requires {[#"../10_once.rs" 38 52 38 53] inv0 b}
    requires {[#"../10_once.rs" 38 61 38 63] inv1 bc}
    requires {[#"../10_once.rs" 38 82 38 83] inv0 c}
    ensures { [#"../10_once.rs" 37 14 37 42] produces0 a (Seq.(++) ab bc) c }
    
   = [@vc:do_not_keep_trace] [@vc:sp]
    [#"../10_once.rs" 33 4 33 10] ()
end
module C10Once_Impl0_Next
  type t
  predicate invariant3 (self : t)
  val invariant3 (self : t) : bool
    ensures { result = invariant3 self }
    
  predicate inv3 (_x : t)
  val inv3 (_x : t) : bool
    ensures { result = inv3 _x }
    
  axiom inv3 : forall x : t . inv3 x = true
  use Core_Option_Option_Type as Core_Option_Option_Type
  use prelude.Borrow
  predicate invariant2 (self : borrowed (Core_Option_Option_Type.t_option t))
  val invariant2 (self : borrowed (Core_Option_Option_Type.t_option t)) : bool
    ensures { result = invariant2 self }
    
  predicate inv2 (_x : borrowed (Core_Option_Option_Type.t_option t))
  val inv2 (_x : borrowed (Core_Option_Option_Type.t_option t)) : bool
    ensures { result = inv2 _x }
    
  axiom inv2 : forall x : borrowed (Core_Option_Option_Type.t_option t) . inv2 x = true
  use C10Once_Once_Type as C10Once_Once_Type
  predicate invariant1 (self : borrowed (C10Once_Once_Type.t_once t))
  val invariant1 (self : borrowed (C10Once_Once_Type.t_once t)) : bool
    ensures { result = invariant1 self }
    
  predicate inv1 (_x : borrowed (C10Once_Once_Type.t_once t))
  val inv1 (_x : borrowed (C10Once_Once_Type.t_once t)) : bool
    ensures { result = inv1 _x }
    
  axiom inv1 : forall x : borrowed (C10Once_Once_Type.t_once t) . inv1 x = true
  predicate invariant0 (self : Core_Option_Option_Type.t_option t)
  val invariant0 (self : Core_Option_Option_Type.t_option t) : bool
    ensures { result = invariant0 self }
    
  predicate inv0 (_x : Core_Option_Option_Type.t_option t)
  val inv0 (_x : Core_Option_Option_Type.t_option t) : bool
    ensures { result = inv0 _x }
    
  axiom inv0 : forall x : Core_Option_Option_Type.t_option t . inv0 x = true
  use seq.Seq
  use seq.Seq
  use seq.Seq
  predicate produces0 [#"../10_once.rs" 21 4 21 64] (self : C10Once_Once_Type.t_once t) (visited : Seq.seq t) (o : C10Once_Once_Type.t_once t)
    
   =
    [#"../10_once.rs" 22 8 25 9] visited = Seq.empty  /\ self = o \/ (exists e : t . inv3 e /\ self = C10Once_Once_Type.C_Once (Core_Option_Option_Type.C_Some e) /\ visited = Seq.singleton e /\ o = C10Once_Once_Type.C_Once (Core_Option_Option_Type.C_None))
  val produces0 [#"../10_once.rs" 21 4 21 64] (self : C10Once_Once_Type.t_once t) (visited : Seq.seq t) (o : C10Once_Once_Type.t_once t) : bool
    ensures { result = produces0 self visited o }
    
  predicate resolve0 (self : borrowed (C10Once_Once_Type.t_once t)) =
    [#"../../../../../creusot-contracts/src/resolve.rs" 25 20 25 34]  ^ self =  * self
  val resolve0 (self : borrowed (C10Once_Once_Type.t_once t)) : bool
    ensures { result = resolve0 self }
    
  predicate completed0 [#"../10_once.rs" 15 4 15 35] (self : borrowed (C10Once_Once_Type.t_once t)) =
    [#"../10_once.rs" 16 20 16 57]  * self = C10Once_Once_Type.C_Once (Core_Option_Option_Type.C_None) /\ resolve0 self
  val completed0 [#"../10_once.rs" 15 4 15 35] (self : borrowed (C10Once_Once_Type.t_once t)) : bool
    ensures { result = completed0 self }
    
  val take0 (self : borrowed (Core_Option_Option_Type.t_option t)) : Core_Option_Option_Type.t_option t
    requires {inv2 self}
    ensures { [#"../../../../../creusot-contracts/src/std/option.rs" 17 0 114 1] result =  * self /\  ^ self = Core_Option_Option_Type.C_None }
    ensures { inv0 result }
    
  let rec cfg next [#"../10_once.rs" 44 4 44 35] [@cfg:stackify] [@cfg:subregion_analysis] (self : borrowed (C10Once_Once_Type.t_once t)) : Core_Option_Option_Type.t_option t
    requires {[#"../10_once.rs" 44 17 44 21] inv1 self}
    ensures { [#"../10_once.rs" 40 14 43 5] match result with
      | Core_Option_Option_Type.C_None -> completed0 self
      | Core_Option_Option_Type.C_Some v -> produces0 ( * self) (Seq.singleton v) ( ^ self)
      end }
    ensures { [#"../10_once.rs" 44 26 44 35] inv0 result }
    
   = [@vc:do_not_keep_trace] [@vc:sp]
  var _0 : Core_Option_Option_Type.t_option t;
  var self : borrowed (C10Once_Once_Type.t_once t) = self;
  var _3 : borrowed (Core_Option_Option_Type.t_option t);
  {
    goto BB0
  }
  BB0 {
<<<<<<< HEAD
    [#"../10_once.rs" 45 8 45 21] _3 <- Borrow.borrow_mut (C10Once_Once_Type.once_0 ( * self));
    [#"../10_once.rs" 45 8 45 21] self <- { self with current = (let C10Once_Once_Type.C_Once a =  * self in C10Once_Once_Type.C_Once ( ^ _3)) };
=======
    _3 <- Borrow.borrow_mut (C10Once_Once_Type.once_0 ( * self));
    self <- { self with current = (let C10Once_Once_Type.C_Once x0 =  * self in C10Once_Once_Type.C_Once ( ^ _3)) };
>>>>>>> aa6c5257
    assume { inv0 ( ^ _3) };
    [#"../10_once.rs" 45 8 45 21] _0 <- ([#"../10_once.rs" 45 8 45 21] take0 _3);
    _3 <- any borrowed (Core_Option_Option_Type.t_option t);
    goto BB1
  }
  BB1 {
    assert { [@expl:type invariant] inv1 self };
    assume { resolve0 self };
    return _0
  }
  
end
module C10Once_Impl0
  type t
  predicate invariant4 (self : t)
  val invariant4 (self : t) : bool
    ensures { result = invariant4 self }
    
  predicate inv4 (_x : t)
  val inv4 (_x : t) : bool
    ensures { result = inv4 _x }
    
  axiom inv4 : forall x : t . inv4 x = true
  use seq.Seq
  predicate invariant3 (self : Seq.seq t)
  val invariant3 (self : Seq.seq t) : bool
    ensures { result = invariant3 self }
    
  predicate inv3 (_x : Seq.seq t)
  val inv3 (_x : Seq.seq t) : bool
    ensures { result = inv3 _x }
    
  axiom inv3 : forall x : Seq.seq t . inv3 x = true
  use Core_Option_Option_Type as Core_Option_Option_Type
  predicate invariant2 (self : Core_Option_Option_Type.t_option t)
  val invariant2 (self : Core_Option_Option_Type.t_option t) : bool
    ensures { result = invariant2 self }
    
  predicate inv2 (_x : Core_Option_Option_Type.t_option t)
  val inv2 (_x : Core_Option_Option_Type.t_option t) : bool
    ensures { result = inv2 _x }
    
  axiom inv2 : forall x : Core_Option_Option_Type.t_option t . inv2 x = true
  use C10Once_Once_Type as C10Once_Once_Type
  use prelude.Borrow
  predicate invariant1 (self : borrowed (C10Once_Once_Type.t_once t))
  val invariant1 (self : borrowed (C10Once_Once_Type.t_once t)) : bool
    ensures { result = invariant1 self }
    
  predicate inv1 (_x : borrowed (C10Once_Once_Type.t_once t))
  val inv1 (_x : borrowed (C10Once_Once_Type.t_once t)) : bool
    ensures { result = inv1 _x }
    
  axiom inv1 : forall x : borrowed (C10Once_Once_Type.t_once t) . inv1 x = true
  predicate invariant0 (self : C10Once_Once_Type.t_once t)
  val invariant0 (self : C10Once_Once_Type.t_once t) : bool
    ensures { result = invariant0 self }
    
  predicate inv0 (_x : C10Once_Once_Type.t_once t)
  val inv0 (_x : C10Once_Once_Type.t_once t) : bool
    ensures { result = inv0 _x }
    
  axiom inv0 : forall x : C10Once_Once_Type.t_once t . inv0 x = true
  use seq.Seq
  use seq.Seq
  predicate resolve0 (self : borrowed (C10Once_Once_Type.t_once t)) =
    [#"../../../../../creusot-contracts/src/resolve.rs" 25 20 25 34]  ^ self =  * self
  val resolve0 (self : borrowed (C10Once_Once_Type.t_once t)) : bool
    ensures { result = resolve0 self }
    
  predicate completed0 [#"../10_once.rs" 15 4 15 35] (self : borrowed (C10Once_Once_Type.t_once t)) =
    [#"../10_once.rs" 16 20 16 57]  * self = C10Once_Once_Type.C_Once (Core_Option_Option_Type.C_None) /\ resolve0 self
  val completed0 [#"../10_once.rs" 15 4 15 35] (self : borrowed (C10Once_Once_Type.t_once t)) : bool
    ensures { result = completed0 self }
    
  use seq.Seq
  use seq.Seq
  predicate produces0 [#"../10_once.rs" 21 4 21 64] (self : C10Once_Once_Type.t_once t) (visited : Seq.seq t) (o : C10Once_Once_Type.t_once t)
    
   =
    [#"../10_once.rs" 22 8 25 9] visited = Seq.empty  /\ self = o \/ (exists e : t . inv4 e /\ self = C10Once_Once_Type.C_Once (Core_Option_Option_Type.C_Some e) /\ visited = Seq.singleton e /\ o = C10Once_Once_Type.C_Once (Core_Option_Option_Type.C_None))
  val produces0 [#"../10_once.rs" 21 4 21 64] (self : C10Once_Once_Type.t_once t) (visited : Seq.seq t) (o : C10Once_Once_Type.t_once t) : bool
    ensures { result = produces0 self visited o }
    
  goal produces_refl_refn : [#"../10_once.rs" 31 4 31 29] forall a : C10Once_Once_Type.t_once t . inv0 a -> inv0 a /\ (forall result : () . produces0 a (Seq.empty ) a -> produces0 a (Seq.empty ) a)
  goal next_refn : [#"../10_once.rs" 44 4 44 35] forall self : borrowed (C10Once_Once_Type.t_once t) . inv1 self -> inv1 self /\ (forall result : Core_Option_Option_Type.t_option t . inv2 result /\ match result with
    | Core_Option_Option_Type.C_None -> completed0 self
    | Core_Option_Option_Type.C_Some v -> produces0 ( * self) (Seq.singleton v) ( ^ self)
    end -> inv2 result /\ match result with
    | Core_Option_Option_Type.C_None -> completed0 self
    | Core_Option_Option_Type.C_Some v -> produces0 ( * self) (Seq.singleton v) ( ^ self)
    end)
  goal produces_trans_refn : [#"../10_once.rs" 38 4 38 90] forall a : C10Once_Once_Type.t_once t . forall ab : Seq.seq t . forall b : C10Once_Once_Type.t_once t . forall bc : Seq.seq t . forall c : C10Once_Once_Type.t_once t . inv0 c /\ inv3 bc /\ inv0 b /\ inv3 ab /\ inv0 a /\ produces0 b bc c /\ produces0 a ab b -> inv0 c /\ inv3 bc /\ inv0 b /\ inv3 ab /\ inv0 a /\ produces0 b bc c /\ produces0 a ab b /\ (forall result : () . produces0 a (Seq.(++) ab bc) c -> produces0 a (Seq.(++) ab bc) c)
end<|MERGE_RESOLUTION|>--- conflicted
+++ resolved
@@ -25,7 +25,7 @@
   val inv1 (_x : t) : bool
     ensures { result = inv1 _x }
     
-  axiom inv1 : forall x : t . inv1 x = true
+  axiom inv1 : [#"../10_once.rs" 1 0 1 0] forall x : t . inv1 x = true
   use C10Once_Once_Type as C10Once_Once_Type
   predicate invariant0 (self : C10Once_Once_Type.t_once t)
   val invariant0 (self : C10Once_Once_Type.t_once t) : bool
@@ -35,7 +35,7 @@
   val inv0 (_x : C10Once_Once_Type.t_once t) : bool
     ensures { result = inv0 _x }
     
-  axiom inv0 : forall x : C10Once_Once_Type.t_once t . inv0 x = true
+  axiom inv0 : [#"../10_once.rs" 1 0 1 0] forall x : C10Once_Once_Type.t_once t . inv0 x = true
   use seq.Seq
   use Core_Option_Option_Type as Core_Option_Option_Type
   use seq.Seq
@@ -64,7 +64,7 @@
   val inv2 (_x : t) : bool
     ensures { result = inv2 _x }
     
-  axiom inv2 : forall x : t . inv2 x = true
+  axiom inv2 : [#"../10_once.rs" 1 0 1 0] forall x : t . inv2 x = true
   use seq.Seq
   predicate invariant1 (self : Seq.seq t)
   val invariant1 (self : Seq.seq t) : bool
@@ -74,7 +74,7 @@
   val inv1 (_x : Seq.seq t) : bool
     ensures { result = inv1 _x }
     
-  axiom inv1 : forall x : Seq.seq t . inv1 x = true
+  axiom inv1 : [#"../10_once.rs" 1 0 1 0] forall x : Seq.seq t . inv1 x = true
   use C10Once_Once_Type as C10Once_Once_Type
   predicate invariant0 (self : C10Once_Once_Type.t_once t)
   val invariant0 (self : C10Once_Once_Type.t_once t) : bool
@@ -84,7 +84,7 @@
   val inv0 (_x : C10Once_Once_Type.t_once t) : bool
     ensures { result = inv0 _x }
     
-  axiom inv0 : forall x : C10Once_Once_Type.t_once t . inv0 x = true
+  axiom inv0 : [#"../10_once.rs" 1 0 1 0] forall x : C10Once_Once_Type.t_once t . inv0 x = true
   use seq.Seq
   use seq.Seq
   use Core_Option_Option_Type as Core_Option_Option_Type
@@ -119,7 +119,7 @@
   val inv3 (_x : t) : bool
     ensures { result = inv3 _x }
     
-  axiom inv3 : forall x : t . inv3 x = true
+  axiom inv3 : [#"../10_once.rs" 1 0 1 0] forall x : t . inv3 x = true
   use Core_Option_Option_Type as Core_Option_Option_Type
   use prelude.Borrow
   predicate invariant2 (self : borrowed (Core_Option_Option_Type.t_option t))
@@ -130,7 +130,7 @@
   val inv2 (_x : borrowed (Core_Option_Option_Type.t_option t)) : bool
     ensures { result = inv2 _x }
     
-  axiom inv2 : forall x : borrowed (Core_Option_Option_Type.t_option t) . inv2 x = true
+  axiom inv2 : [#"../10_once.rs" 1 0 1 0] forall x : borrowed (Core_Option_Option_Type.t_option t) . inv2 x = true
   use C10Once_Once_Type as C10Once_Once_Type
   predicate invariant1 (self : borrowed (C10Once_Once_Type.t_once t))
   val invariant1 (self : borrowed (C10Once_Once_Type.t_once t)) : bool
@@ -140,7 +140,7 @@
   val inv1 (_x : borrowed (C10Once_Once_Type.t_once t)) : bool
     ensures { result = inv1 _x }
     
-  axiom inv1 : forall x : borrowed (C10Once_Once_Type.t_once t) . inv1 x = true
+  axiom inv1 : [#"../10_once.rs" 1 0 1 0] forall x : borrowed (C10Once_Once_Type.t_once t) . inv1 x = true
   predicate invariant0 (self : Core_Option_Option_Type.t_option t)
   val invariant0 (self : Core_Option_Option_Type.t_option t) : bool
     ensures { result = invariant0 self }
@@ -149,7 +149,7 @@
   val inv0 (_x : Core_Option_Option_Type.t_option t) : bool
     ensures { result = inv0 _x }
     
-  axiom inv0 : forall x : Core_Option_Option_Type.t_option t . inv0 x = true
+  axiom inv0 : [#"../10_once.rs" 1 0 1 0] forall x : Core_Option_Option_Type.t_option t . inv0 x = true
   use seq.Seq
   use seq.Seq
   use seq.Seq
@@ -191,15 +191,10 @@
     goto BB0
   }
   BB0 {
-<<<<<<< HEAD
-    [#"../10_once.rs" 45 8 45 21] _3 <- Borrow.borrow_mut (C10Once_Once_Type.once_0 ( * self));
-    [#"../10_once.rs" 45 8 45 21] self <- { self with current = (let C10Once_Once_Type.C_Once a =  * self in C10Once_Once_Type.C_Once ( ^ _3)) };
-=======
     _3 <- Borrow.borrow_mut (C10Once_Once_Type.once_0 ( * self));
     self <- { self with current = (let C10Once_Once_Type.C_Once x0 =  * self in C10Once_Once_Type.C_Once ( ^ _3)) };
->>>>>>> aa6c5257
     assume { inv0 ( ^ _3) };
-    [#"../10_once.rs" 45 8 45 21] _0 <- ([#"../10_once.rs" 45 8 45 21] take0 _3);
+    _0 <- ([#"../10_once.rs" 45 8 45 21] take0 _3);
     _3 <- any borrowed (Core_Option_Option_Type.t_option t);
     goto BB1
   }
@@ -220,7 +215,7 @@
   val inv4 (_x : t) : bool
     ensures { result = inv4 _x }
     
-  axiom inv4 : forall x : t . inv4 x = true
+  axiom inv4 : [#"../10_once.rs" 1 0 1 0] forall x : t . inv4 x = true
   use seq.Seq
   predicate invariant3 (self : Seq.seq t)
   val invariant3 (self : Seq.seq t) : bool
@@ -230,7 +225,7 @@
   val inv3 (_x : Seq.seq t) : bool
     ensures { result = inv3 _x }
     
-  axiom inv3 : forall x : Seq.seq t . inv3 x = true
+  axiom inv3 : [#"../10_once.rs" 1 0 1 0] forall x : Seq.seq t . inv3 x = true
   use Core_Option_Option_Type as Core_Option_Option_Type
   predicate invariant2 (self : Core_Option_Option_Type.t_option t)
   val invariant2 (self : Core_Option_Option_Type.t_option t) : bool
@@ -240,7 +235,7 @@
   val inv2 (_x : Core_Option_Option_Type.t_option t) : bool
     ensures { result = inv2 _x }
     
-  axiom inv2 : forall x : Core_Option_Option_Type.t_option t . inv2 x = true
+  axiom inv2 : [#"../10_once.rs" 1 0 1 0] forall x : Core_Option_Option_Type.t_option t . inv2 x = true
   use C10Once_Once_Type as C10Once_Once_Type
   use prelude.Borrow
   predicate invariant1 (self : borrowed (C10Once_Once_Type.t_once t))
@@ -251,7 +246,7 @@
   val inv1 (_x : borrowed (C10Once_Once_Type.t_once t)) : bool
     ensures { result = inv1 _x }
     
-  axiom inv1 : forall x : borrowed (C10Once_Once_Type.t_once t) . inv1 x = true
+  axiom inv1 : [#"../10_once.rs" 1 0 1 0] forall x : borrowed (C10Once_Once_Type.t_once t) . inv1 x = true
   predicate invariant0 (self : C10Once_Once_Type.t_once t)
   val invariant0 (self : C10Once_Once_Type.t_once t) : bool
     ensures { result = invariant0 self }
@@ -260,7 +255,7 @@
   val inv0 (_x : C10Once_Once_Type.t_once t) : bool
     ensures { result = inv0 _x }
     
-  axiom inv0 : forall x : C10Once_Once_Type.t_once t . inv0 x = true
+  axiom inv0 : [#"../10_once.rs" 1 0 1 0] forall x : C10Once_Once_Type.t_once t . inv0 x = true
   use seq.Seq
   use seq.Seq
   predicate resolve0 (self : borrowed (C10Once_Once_Type.t_once t)) =
