
module C01Range_Range_Type
  use prelude.IntSize
  use prelude.Int
  type t_range  =
    | C_Range isize isize
    
  let function range_start (self : t_range) : isize = [@vc:do_not_keep_trace] [@vc:sp]
    match self with
      | C_Range a _ -> a
      end
  let function range_end (self : t_range) : isize = [@vc:do_not_keep_trace] [@vc:sp]
    match self with
      | C_Range _ a -> a
      end
end
module C01Range_Impl0_ProducesRefl_Impl
  use C01Range_Range_Type as C01Range_Range_Type
  use seq.Seq
  use prelude.IntSize
  use seq.Seq
  use prelude.IntSize
  use prelude.Int
  use seq.Seq
  predicate produces0 [#"../01_range.rs" 31 4 31 64] (self : C01Range_Range_Type.t_range) (visited : Seq.seq isize) (o : C01Range_Range_Type.t_range)
    
   =
    [#"../01_range.rs" 32 8 38 9] C01Range_Range_Type.range_end self = C01Range_Range_Type.range_end o /\ C01Range_Range_Type.range_start self <= C01Range_Range_Type.range_start o /\ (Seq.length visited > 0 -> C01Range_Range_Type.range_start o <= C01Range_Range_Type.range_end o) /\ Seq.length visited = IntSize.to_int (C01Range_Range_Type.range_start o) - IntSize.to_int (C01Range_Range_Type.range_start self) /\ (forall i : int . 0 <= i /\ i < Seq.length visited -> IntSize.to_int (Seq.get visited i) = IntSize.to_int (C01Range_Range_Type.range_start self) + i)
  val produces0 [#"../01_range.rs" 31 4 31 64] (self : C01Range_Range_Type.t_range) (visited : Seq.seq isize) (o : C01Range_Range_Type.t_range) : bool
    ensures { result = produces0 self visited o }
    
  use seq.Seq
  let rec ghost function produces_refl [#"../01_range.rs" 44 4 44 29] (a : C01Range_Range_Type.t_range) : ()
    ensures { [#"../01_range.rs" 43 14 43 39] produces0 a (Seq.empty ) a }
    
   = [@vc:do_not_keep_trace] [@vc:sp]
    [#"../01_range.rs" 41 4 41 10] ()
end
module C01Range_Impl0_ProducesTrans_Impl
  use prelude.IntSize
  use prelude.Int
  use seq.Seq
  use C01Range_Range_Type as C01Range_Range_Type
  use seq.Seq
  use seq.Seq
  use prelude.IntSize
  use seq.Seq
  predicate produces0 [#"../01_range.rs" 31 4 31 64] (self : C01Range_Range_Type.t_range) (visited : Seq.seq isize) (o : C01Range_Range_Type.t_range)
    
   =
    [#"../01_range.rs" 32 8 38 9] C01Range_Range_Type.range_end self = C01Range_Range_Type.range_end o /\ C01Range_Range_Type.range_start self <= C01Range_Range_Type.range_start o /\ (Seq.length visited > 0 -> C01Range_Range_Type.range_start o <= C01Range_Range_Type.range_end o) /\ Seq.length visited = IntSize.to_int (C01Range_Range_Type.range_start o) - IntSize.to_int (C01Range_Range_Type.range_start self) /\ (forall i : int . 0 <= i /\ i < Seq.length visited -> IntSize.to_int (Seq.get visited i) = IntSize.to_int (C01Range_Range_Type.range_start self) + i)
  val produces0 [#"../01_range.rs" 31 4 31 64] (self : C01Range_Range_Type.t_range) (visited : Seq.seq isize) (o : C01Range_Range_Type.t_range) : bool
    ensures { result = produces0 self visited o }
    
  let rec ghost function produces_trans [#"../01_range.rs" 51 4 51 90] (a : C01Range_Range_Type.t_range) (ab : Seq.seq isize) (b : C01Range_Range_Type.t_range) (bc : Seq.seq isize) (c : C01Range_Range_Type.t_range) : ()
    requires {[#"../01_range.rs" 48 15 48 32] produces0 a ab b}
    requires {[#"../01_range.rs" 49 15 49 32] produces0 b bc c}
    ensures { [#"../01_range.rs" 50 14 50 42] produces0 a (Seq.(++) ab bc) c }
    
   = [@vc:do_not_keep_trace] [@vc:sp]
    [#"../01_range.rs" 46 4 46 10] ()
end
module Core_Option_Option_Type
  type t_option 't =
    | C_None
    | C_Some 't
    
  let function some_0 (self : t_option 't) : 't = [@vc:do_not_keep_trace] [@vc:sp]
    match self with
      | C_None -> any 't
      | C_Some a -> a
      end
end
module C01Range_Impl0_Next
  use seq.Seq
  use prelude.IntSize
  use seq.Seq
  use prelude.IntSize
  use prelude.Int
  use seq.Seq
  use C01Range_Range_Type as C01Range_Range_Type
  predicate produces0 [#"../01_range.rs" 31 4 31 64] (self : C01Range_Range_Type.t_range) (visited : Seq.seq isize) (o : C01Range_Range_Type.t_range)
    
   =
    [#"../01_range.rs" 32 8 38 9] C01Range_Range_Type.range_end self = C01Range_Range_Type.range_end o /\ C01Range_Range_Type.range_start self <= C01Range_Range_Type.range_start o /\ (Seq.length visited > 0 -> C01Range_Range_Type.range_start o <= C01Range_Range_Type.range_end o) /\ Seq.length visited = IntSize.to_int (C01Range_Range_Type.range_start o) - IntSize.to_int (C01Range_Range_Type.range_start self) /\ (forall i : int . 0 <= i /\ i < Seq.length visited -> IntSize.to_int (Seq.get visited i) = IntSize.to_int (C01Range_Range_Type.range_start self) + i)
  val produces0 [#"../01_range.rs" 31 4 31 64] (self : C01Range_Range_Type.t_range) (visited : Seq.seq isize) (o : C01Range_Range_Type.t_range) : bool
    ensures { result = produces0 self visited o }
    
  use seq.Seq
  use prelude.Borrow
  predicate resolve0 (self : borrowed (C01Range_Range_Type.t_range)) =
    [#"../../../../../creusot-contracts/src/resolve.rs" 25 20 25 34]  ^ self =  * self
  val resolve0 (self : borrowed (C01Range_Range_Type.t_range)) : bool
    ensures { result = resolve0 self }
    
  predicate completed0 [#"../01_range.rs" 23 4 23 35] (self : borrowed (C01Range_Range_Type.t_range)) =
    [#"../01_range.rs" 25 12 25 52] resolve0 self /\ C01Range_Range_Type.range_start ( * self) >= C01Range_Range_Type.range_end ( * self)
  val completed0 [#"../01_range.rs" 23 4 23 35] (self : borrowed (C01Range_Range_Type.t_range)) : bool
    ensures { result = completed0 self }
    
  use Core_Option_Option_Type as Core_Option_Option_Type
  let rec cfg next [#"../01_range.rs" 57 4 57 39] [@cfg:stackify] [@cfg:subregion_analysis] (self : borrowed (C01Range_Range_Type.t_range)) : Core_Option_Option_Type.t_option isize
    ensures { [#"../01_range.rs" 53 14 56 5] match result with
      | Core_Option_Option_Type.C_None -> completed0 self
      | Core_Option_Option_Type.C_Some v -> produces0 ( * self) (Seq.singleton v) ( ^ self)
      end }
    
   = [@vc:do_not_keep_trace] [@vc:sp]
  var _0 : Core_Option_Option_Type.t_option isize;
  var self : borrowed (C01Range_Range_Type.t_range) = self;
  var r : isize;
  {
    goto BB0
  }
  BB0 {
    switch ([#"../01_range.rs" 58 11 58 33] ([#"../01_range.rs" 58 11 58 21] C01Range_Range_Type.range_start ( * self)) >= ([#"../01_range.rs" 58 25 58 33] C01Range_Range_Type.range_end ( * self)))
      | False -> goto BB2
      | True -> goto BB1
      end
  }
  BB1 {
    assume { resolve0 self };
    [#"../01_range.rs" 59 12 59 16] _0 <- ([#"../01_range.rs" 59 12 59 16] Core_Option_Option_Type.C_None);
    goto BB3
  }
  BB2 {
<<<<<<< HEAD
    [#"../01_range.rs" 61 20 61 30] r <- ([#"../01_range.rs" 61 20 61 30] C01Range_Range_Type.range_start ( * self));
    [#"../01_range.rs" 62 12 62 27] self <- { self with current = (let C01Range_Range_Type.C_Range a b =  * self in C01Range_Range_Type.C_Range ([#"../01_range.rs" 62 12 62 27] C01Range_Range_Type.range_start ( * self) + ([#"../01_range.rs" 62 26 62 27] [#"../01_range.rs" 62 26 62 27] (1 : isize))) b) };
=======
    r <- C01Range_Range_Type.range_start ( * self);
    self <- { self with current = (let C01Range_Range_Type.C_Range x0 x1 =  * self in C01Range_Range_Type.C_Range ([#"../01_range.rs" 62 12 62 27] C01Range_Range_Type.range_start ( * self) + ([#"../01_range.rs" 62 26 62 27] [#"../01_range.rs" 62 26 62 27] (1 : isize))) x1) };
>>>>>>> aa6c5257
    assume { resolve0 self };
    [#"../01_range.rs" 63 12 63 19] _0 <- ([#"../01_range.rs" 63 12 63 19] Core_Option_Option_Type.C_Some ([#"../01_range.rs" 63 17 63 18] r));
    goto BB3
  }
  BB3 {
    return _0
  }
  
end
module C01Range_Impl1_IntoIter
  use C01Range_Range_Type as C01Range_Range_Type
  let rec cfg into_iter [#"../01_range.rs" 70 4 70 34] [@cfg:stackify] [@cfg:subregion_analysis] (self : C01Range_Range_Type.t_range) : C01Range_Range_Type.t_range
    ensures { [#"../01_range.rs" 69 14 69 28] result = self }
    
   = [@vc:do_not_keep_trace] [@vc:sp]
  var _0 : C01Range_Range_Type.t_range;
  var self : C01Range_Range_Type.t_range = self;
  {
    goto BB0
  }
  BB0 {
    [#"../01_range.rs" 71 8 71 12] _0 <- ([#"../01_range.rs" 71 8 71 12] self);
    [#"../01_range.rs" 71 8 71 12] self <- any C01Range_Range_Type.t_range;
    return _0
  }
  
end
module C01Range_SumRange
  use prelude.IntSize
  use prelude.Int
  use seq.Seq
  use C01Range_Range_Type as C01Range_Range_Type
  use seq.Seq
  use seq.Seq
  use prelude.IntSize
  use seq.Seq
  predicate produces0 [#"../01_range.rs" 31 4 31 64] (self : C01Range_Range_Type.t_range) (visited : Seq.seq isize) (o : C01Range_Range_Type.t_range)
    
   =
    [#"../01_range.rs" 32 8 38 9] C01Range_Range_Type.range_end self = C01Range_Range_Type.range_end o /\ C01Range_Range_Type.range_start self <= C01Range_Range_Type.range_start o /\ (Seq.length visited > 0 -> C01Range_Range_Type.range_start o <= C01Range_Range_Type.range_end o) /\ Seq.length visited = IntSize.to_int (C01Range_Range_Type.range_start o) - IntSize.to_int (C01Range_Range_Type.range_start self) /\ (forall i : int . 0 <= i /\ i < Seq.length visited -> IntSize.to_int (Seq.get visited i) = IntSize.to_int (C01Range_Range_Type.range_start self) + i)
  val produces0 [#"../01_range.rs" 31 4 31 64] (self : C01Range_Range_Type.t_range) (visited : Seq.seq isize) (o : C01Range_Range_Type.t_range) : bool
    ensures { result = produces0 self visited o }
    
  function produces_trans0 [#"../01_range.rs" 51 4 51 90] (a : C01Range_Range_Type.t_range) (ab : Seq.seq isize) (b : C01Range_Range_Type.t_range) (bc : Seq.seq isize) (c : C01Range_Range_Type.t_range) : ()
    
   =
    [#"../01_range.rs" 46 4 46 10] ()
  val produces_trans0 [#"../01_range.rs" 51 4 51 90] (a : C01Range_Range_Type.t_range) (ab : Seq.seq isize) (b : C01Range_Range_Type.t_range) (bc : Seq.seq isize) (c : C01Range_Range_Type.t_range) : ()
    requires {[#"../01_range.rs" 48 15 48 32] produces0 a ab b}
    requires {[#"../01_range.rs" 49 15 49 32] produces0 b bc c}
    ensures { result = produces_trans0 a ab b bc c }
    
  axiom produces_trans0_spec : forall a : C01Range_Range_Type.t_range, ab : Seq.seq isize, b : C01Range_Range_Type.t_range, bc : Seq.seq isize, c : C01Range_Range_Type.t_range . ([#"../01_range.rs" 48 15 48 32] produces0 a ab b) -> ([#"../01_range.rs" 49 15 49 32] produces0 b bc c) -> ([#"../01_range.rs" 50 14 50 42] produces0 a (Seq.(++) ab bc) c)
  use seq.Seq
  function produces_refl0 [#"../01_range.rs" 44 4 44 29] (a : C01Range_Range_Type.t_range) : () =
    [#"../01_range.rs" 41 4 41 10] ()
  val produces_refl0 [#"../01_range.rs" 44 4 44 29] (a : C01Range_Range_Type.t_range) : ()
    ensures { result = produces_refl0 a }
    
  axiom produces_refl0_spec : forall a : C01Range_Range_Type.t_range . [#"../01_range.rs" 43 14 43 39] produces0 a (Seq.empty ) a
  predicate invariant0 (self : C01Range_Range_Type.t_range) =
    [#"../../../../../creusot-contracts/src/invariant.rs" 8 8 8 12] true
  val invariant0 (self : C01Range_Range_Type.t_range) : bool
    ensures { result = invariant0 self }
    
  predicate inv0 (_x : C01Range_Range_Type.t_range)
  val inv0 (_x : C01Range_Range_Type.t_range) : bool
    ensures { result = inv0 _x }
    
  axiom inv0 : forall x : C01Range_Range_Type.t_range . inv0 x = true
  use prelude.Ghost
  use seq.Seq
  use Core_Option_Option_Type as Core_Option_Option_Type
  use prelude.Borrow
  predicate resolve0 (self : borrowed (C01Range_Range_Type.t_range)) =
    [#"../../../../../creusot-contracts/src/resolve.rs" 25 20 25 34]  ^ self =  * self
  val resolve0 (self : borrowed (C01Range_Range_Type.t_range)) : bool
    ensures { result = resolve0 self }
    
  predicate completed0 [#"../01_range.rs" 23 4 23 35] (self : borrowed (C01Range_Range_Type.t_range)) =
    [#"../01_range.rs" 25 12 25 52] resolve0 self /\ C01Range_Range_Type.range_start ( * self) >= C01Range_Range_Type.range_end ( * self)
  val completed0 [#"../01_range.rs" 23 4 23 35] (self : borrowed (C01Range_Range_Type.t_range)) : bool
    ensures { result = completed0 self }
    
  val next0 [#"../01_range.rs" 57 4 57 39] (self : borrowed (C01Range_Range_Type.t_range)) : Core_Option_Option_Type.t_option isize
    ensures { [#"../01_range.rs" 53 14 56 5] match result with
      | Core_Option_Option_Type.C_None -> completed0 self
      | Core_Option_Option_Type.C_Some v -> produces0 ( * self) (Seq.singleton v) ( ^ self)
      end }
    
  use prelude.Ghost
  use prelude.Ghost
  use prelude.Ghost
  use prelude.Ghost
  use prelude.Ghost
  val into_iter0 [#"../01_range.rs" 70 4 70 34] (self : C01Range_Range_Type.t_range) : C01Range_Range_Type.t_range
    ensures { [#"../01_range.rs" 69 14 69 28] result = self }
    
  let rec cfg sum_range [#"../01_range.rs" 77 0 77 35] [@cfg:stackify] [@cfg:subregion_analysis] (n : isize) : isize
    requires {[#"../01_range.rs" 75 11 75 18] IntSize.to_int n >= 0}
    ensures { [#"../01_range.rs" 76 10 76 21] result = n }
    
   = [@vc:do_not_keep_trace] [@vc:sp]
  var _0 : isize;
  var n : isize = n;
  var i : isize;
  var it : C01Range_Range_Type.t_range;
  var iter_old : Ghost.ghost_ty (C01Range_Range_Type.t_range);
  var produced : Ghost.ghost_ty (Seq.seq isize);
  var _17 : Core_Option_Option_Type.t_option isize;
  var _18 : borrowed (C01Range_Range_Type.t_range);
  var x : isize;
  var _21 : Ghost.ghost_ty (Seq.seq isize);
  {
    goto BB0
  }
  BB0 {
    [#"../01_range.rs" 78 16 78 17] i <- ([#"../01_range.rs" 78 16 78 17] [#"../01_range.rs" 78 16 78 17] (0 : isize));
    [#"../01_range.rs" 79 17 79 55] it <- ([#"../01_range.rs" 79 17 79 55] into_iter0 ([#"../01_range.rs" 79 17 79 43] C01Range_Range_Type.C_Range ([#"../01_range.rs" 79 32 79 33] [#"../01_range.rs" 79 32 79 33] (0 : isize)) ([#"../01_range.rs" 79 40 79 41] n)));
    goto BB1
  }
  BB1 {
    [#"../01_range.rs" 80 19 80 29] iter_old <- ([#"../01_range.rs" 80 19 80 29] Ghost.new it);
    goto BB2
  }
  BB2 {
    [#"../01_range.rs" 81 23 81 41] produced <- ([#"../01_range.rs" 81 23 81 41] Ghost.new (Seq.empty ));
    goto BB3
  }
  BB3 {
    goto BB4
  }
  BB4 {
    invariant { [#"../01_range.rs" 82 16 82 23] inv0 it };
    invariant { [#"../01_range.rs" 83 16 83 55] produces0 (Ghost.inner iter_old) (Ghost.inner produced) it };
    invariant { [#"../01_range.rs" 84 16 84 46] IntSize.to_int i = Seq.length (Ghost.inner produced) /\ i <= n };
    goto BB5
  }
  BB5 {
    [#"../01_range.rs" 86 14 86 23] _18 <- Borrow.borrow_mut it;
    [#"../01_range.rs" 86 14 86 23] it <-  ^ _18;
    [#"../01_range.rs" 86 14 86 23] _17 <- ([#"../01_range.rs" 86 14 86 23] next0 _18);
    _18 <- any borrowed (C01Range_Range_Type.t_range);
    goto BB6
  }
  BB6 {
    switch (_17)
      | Core_Option_Option_Type.C_None -> goto BB7
      | Core_Option_Option_Type.C_Some _ -> goto BB8
      end
  }
  BB7 {
    [#"../01_range.rs" 94 4 94 5] _0 <- ([#"../01_range.rs" 94 4 94 5] i);
    return _0
  }
  BB8 {
    goto BB10
  }
  BB9 {
    assert { [#"../01_range.rs" 86 14 86 23] false };
    absurd
  }
  BB10 {
    [#"../01_range.rs" 87 17 87 18] x <- ([#"../01_range.rs" 87 17 87 18] Core_Option_Option_Type.some_0 _17);
    [#"../01_range.rs" 88 27 88 69] _21 <- ([#"../01_range.rs" 88 27 88 69] Ghost.new (Seq.(++) (Ghost.inner produced) (Seq.singleton x)));
    goto BB11
  }
  BB11 {
    [#"../01_range.rs" 88 16 88 69] produced <- ([#"../01_range.rs" 88 16 88 69] _21);
    [#"../01_range.rs" 88 16 88 69] _21 <- any Ghost.ghost_ty (Seq.seq isize);
    [#"../01_range.rs" 89 16 89 22] i <- ([#"../01_range.rs" 89 16 89 22] i + ([#"../01_range.rs" 89 21 89 22] [#"../01_range.rs" 89 21 89 22] (1 : isize)));
    goto BB4
  }
  
end
module C01Range_Impl0
  use prelude.IntSize
  use Core_Option_Option_Type as Core_Option_Option_Type
  predicate invariant3 (self : Core_Option_Option_Type.t_option isize) =
    [#"../../../../../creusot-contracts/src/invariant.rs" 8 8 8 12] true
  val invariant3 (self : Core_Option_Option_Type.t_option isize) : bool
    ensures { result = invariant3 self }
    
  predicate inv3 (_x : Core_Option_Option_Type.t_option isize)
  val inv3 (_x : Core_Option_Option_Type.t_option isize) : bool
    ensures { result = inv3 _x }
    
  axiom inv3 : forall x : Core_Option_Option_Type.t_option isize . inv3 x = true
  use C01Range_Range_Type as C01Range_Range_Type
  use prelude.Borrow
  predicate invariant2 (self : borrowed (C01Range_Range_Type.t_range)) =
    [#"../../../../../creusot-contracts/src/invariant.rs" 8 8 8 12] true
  val invariant2 (self : borrowed (C01Range_Range_Type.t_range)) : bool
    ensures { result = invariant2 self }
    
  predicate inv2 (_x : borrowed (C01Range_Range_Type.t_range))
  val inv2 (_x : borrowed (C01Range_Range_Type.t_range)) : bool
    ensures { result = inv2 _x }
    
  axiom inv2 : forall x : borrowed (C01Range_Range_Type.t_range) . inv2 x = true
  use seq.Seq
  predicate invariant1 (self : Seq.seq isize) =
    [#"../../../../../creusot-contracts/src/invariant.rs" 8 8 8 12] true
  val invariant1 (self : Seq.seq isize) : bool
    ensures { result = invariant1 self }
    
  predicate inv1 (_x : Seq.seq isize)
  val inv1 (_x : Seq.seq isize) : bool
    ensures { result = inv1 _x }
    
  axiom inv1 : forall x : Seq.seq isize . inv1 x = true
  predicate invariant0 (self : C01Range_Range_Type.t_range) =
    [#"../../../../../creusot-contracts/src/invariant.rs" 8 8 8 12] true
  val invariant0 (self : C01Range_Range_Type.t_range) : bool
    ensures { result = invariant0 self }
    
  predicate inv0 (_x : C01Range_Range_Type.t_range)
  val inv0 (_x : C01Range_Range_Type.t_range) : bool
    ensures { result = inv0 _x }
    
  axiom inv0 : forall x : C01Range_Range_Type.t_range . inv0 x = true
  use seq.Seq
  use prelude.Int
  predicate resolve0 (self : borrowed (C01Range_Range_Type.t_range)) =
    [#"../../../../../creusot-contracts/src/resolve.rs" 25 20 25 34]  ^ self =  * self
  val resolve0 (self : borrowed (C01Range_Range_Type.t_range)) : bool
    ensures { result = resolve0 self }
    
  predicate completed0 [#"../01_range.rs" 23 4 23 35] (self : borrowed (C01Range_Range_Type.t_range)) =
    [#"../01_range.rs" 25 12 25 52] resolve0 self /\ C01Range_Range_Type.range_start ( * self) >= C01Range_Range_Type.range_end ( * self)
  val completed0 [#"../01_range.rs" 23 4 23 35] (self : borrowed (C01Range_Range_Type.t_range)) : bool
    ensures { result = completed0 self }
    
  use seq.Seq
  use seq.Seq
  use seq.Seq
  use prelude.IntSize
  use seq.Seq
  predicate produces0 [#"../01_range.rs" 31 4 31 64] (self : C01Range_Range_Type.t_range) (visited : Seq.seq isize) (o : C01Range_Range_Type.t_range)
    
   =
    [#"../01_range.rs" 32 8 38 9] C01Range_Range_Type.range_end self = C01Range_Range_Type.range_end o /\ C01Range_Range_Type.range_start self <= C01Range_Range_Type.range_start o /\ (Seq.length visited > 0 -> C01Range_Range_Type.range_start o <= C01Range_Range_Type.range_end o) /\ Seq.length visited = IntSize.to_int (C01Range_Range_Type.range_start o) - IntSize.to_int (C01Range_Range_Type.range_start self) /\ (forall i : int . 0 <= i /\ i < Seq.length visited -> IntSize.to_int (Seq.get visited i) = IntSize.to_int (C01Range_Range_Type.range_start self) + i)
  val produces0 [#"../01_range.rs" 31 4 31 64] (self : C01Range_Range_Type.t_range) (visited : Seq.seq isize) (o : C01Range_Range_Type.t_range) : bool
    ensures { result = produces0 self visited o }
    
  use seq.Seq
  goal produces_refl_refn : [#"../01_range.rs" 44 4 44 29] forall a : C01Range_Range_Type.t_range . inv0 a -> (forall result : () . produces0 a (Seq.empty ) a -> produces0 a (Seq.empty ) a)
  goal produces_trans_refn : [#"../01_range.rs" 51 4 51 90] forall a : C01Range_Range_Type.t_range . forall ab : Seq.seq isize . forall b : C01Range_Range_Type.t_range . forall bc : Seq.seq isize . forall c : C01Range_Range_Type.t_range . inv0 c /\ inv1 bc /\ inv0 b /\ inv1 ab /\ inv0 a /\ produces0 b bc c /\ produces0 a ab b -> produces0 b bc c /\ produces0 a ab b /\ (forall result : () . produces0 a (Seq.(++) ab bc) c -> produces0 a (Seq.(++) ab bc) c)
  goal next_refn : [#"../01_range.rs" 57 4 57 39] forall self : borrowed (C01Range_Range_Type.t_range) . inv2 self -> (forall result : Core_Option_Option_Type.t_option isize . match result with
    | Core_Option_Option_Type.C_None -> completed0 self
    | Core_Option_Option_Type.C_Some v -> produces0 ( * self) (Seq.singleton v) ( ^ self)
    end -> inv3 result /\ match result with
    | Core_Option_Option_Type.C_None -> completed0 self
    | Core_Option_Option_Type.C_Some v -> produces0 ( * self) (Seq.singleton v) ( ^ self)
    end)
end<|MERGE_RESOLUTION|>--- conflicted
+++ resolved
@@ -113,26 +113,21 @@
     goto BB0
   }
   BB0 {
-    switch ([#"../01_range.rs" 58 11 58 33] ([#"../01_range.rs" 58 11 58 21] C01Range_Range_Type.range_start ( * self)) >= ([#"../01_range.rs" 58 25 58 33] C01Range_Range_Type.range_end ( * self)))
+    switch ([#"../01_range.rs" 58 11 58 33] C01Range_Range_Type.range_start ( * self) >= C01Range_Range_Type.range_end ( * self))
       | False -> goto BB2
       | True -> goto BB1
       end
   }
   BB1 {
     assume { resolve0 self };
-    [#"../01_range.rs" 59 12 59 16] _0 <- ([#"../01_range.rs" 59 12 59 16] Core_Option_Option_Type.C_None);
+    _0 <- ([#"../01_range.rs" 59 12 59 16] Core_Option_Option_Type.C_None);
     goto BB3
   }
   BB2 {
-<<<<<<< HEAD
-    [#"../01_range.rs" 61 20 61 30] r <- ([#"../01_range.rs" 61 20 61 30] C01Range_Range_Type.range_start ( * self));
-    [#"../01_range.rs" 62 12 62 27] self <- { self with current = (let C01Range_Range_Type.C_Range a b =  * self in C01Range_Range_Type.C_Range ([#"../01_range.rs" 62 12 62 27] C01Range_Range_Type.range_start ( * self) + ([#"../01_range.rs" 62 26 62 27] [#"../01_range.rs" 62 26 62 27] (1 : isize))) b) };
-=======
     r <- C01Range_Range_Type.range_start ( * self);
     self <- { self with current = (let C01Range_Range_Type.C_Range x0 x1 =  * self in C01Range_Range_Type.C_Range ([#"../01_range.rs" 62 12 62 27] C01Range_Range_Type.range_start ( * self) + ([#"../01_range.rs" 62 26 62 27] [#"../01_range.rs" 62 26 62 27] (1 : isize))) x1) };
->>>>>>> aa6c5257
     assume { resolve0 self };
-    [#"../01_range.rs" 63 12 63 19] _0 <- ([#"../01_range.rs" 63 12 63 19] Core_Option_Option_Type.C_Some ([#"../01_range.rs" 63 17 63 18] r));
+    _0 <- ([#"../01_range.rs" 63 12 63 19] Core_Option_Option_Type.C_Some r);
     goto BB3
   }
   BB3 {
@@ -152,8 +147,8 @@
     goto BB0
   }
   BB0 {
-    [#"../01_range.rs" 71 8 71 12] _0 <- ([#"../01_range.rs" 71 8 71 12] self);
-    [#"../01_range.rs" 71 8 71 12] self <- any C01Range_Range_Type.t_range;
+    _0 <- self;
+    self <- any C01Range_Range_Type.t_range;
     return _0
   }
   
@@ -200,7 +195,7 @@
   val inv0 (_x : C01Range_Range_Type.t_range) : bool
     ensures { result = inv0 _x }
     
-  axiom inv0 : forall x : C01Range_Range_Type.t_range . inv0 x = true
+  axiom inv0 : [#"../01_range.rs" 1 0 1 0] forall x : C01Range_Range_Type.t_range . inv0 x = true
   use prelude.Ghost
   use seq.Seq
   use Core_Option_Option_Type as Core_Option_Option_Type
@@ -248,16 +243,16 @@
     goto BB0
   }
   BB0 {
-    [#"../01_range.rs" 78 16 78 17] i <- ([#"../01_range.rs" 78 16 78 17] [#"../01_range.rs" 78 16 78 17] (0 : isize));
-    [#"../01_range.rs" 79 17 79 55] it <- ([#"../01_range.rs" 79 17 79 55] into_iter0 ([#"../01_range.rs" 79 17 79 43] C01Range_Range_Type.C_Range ([#"../01_range.rs" 79 32 79 33] [#"../01_range.rs" 79 32 79 33] (0 : isize)) ([#"../01_range.rs" 79 40 79 41] n)));
+    i <- ([#"../01_range.rs" 78 16 78 17] [#"../01_range.rs" 78 16 78 17] (0 : isize));
+    it <- ([#"../01_range.rs" 79 17 79 55] into_iter0 ([#"../01_range.rs" 79 17 79 43] C01Range_Range_Type.C_Range ([#"../01_range.rs" 79 32 79 33] [#"../01_range.rs" 79 32 79 33] (0 : isize)) n));
     goto BB1
   }
   BB1 {
-    [#"../01_range.rs" 80 19 80 29] iter_old <- ([#"../01_range.rs" 80 19 80 29] Ghost.new it);
+    iter_old <- ([#"../01_range.rs" 80 19 80 29] Ghost.new it);
     goto BB2
   }
   BB2 {
-    [#"../01_range.rs" 81 23 81 41] produced <- ([#"../01_range.rs" 81 23 81 41] Ghost.new (Seq.empty ));
+    produced <- ([#"../01_range.rs" 81 23 81 41] Ghost.new (Seq.empty ));
     goto BB3
   }
   BB3 {
@@ -270,9 +265,9 @@
     goto BB5
   }
   BB5 {
-    [#"../01_range.rs" 86 14 86 23] _18 <- Borrow.borrow_mut it;
-    [#"../01_range.rs" 86 14 86 23] it <-  ^ _18;
-    [#"../01_range.rs" 86 14 86 23] _17 <- ([#"../01_range.rs" 86 14 86 23] next0 _18);
+    _18 <- Borrow.borrow_mut it;
+    it <-  ^ _18;
+    _17 <- ([#"../01_range.rs" 86 14 86 23] next0 _18);
     _18 <- any borrowed (C01Range_Range_Type.t_range);
     goto BB6
   }
@@ -283,25 +278,24 @@
       end
   }
   BB7 {
-    [#"../01_range.rs" 94 4 94 5] _0 <- ([#"../01_range.rs" 94 4 94 5] i);
+    _0 <- i;
     return _0
   }
   BB8 {
     goto BB10
   }
   BB9 {
-    assert { [#"../01_range.rs" 86 14 86 23] false };
     absurd
   }
   BB10 {
-    [#"../01_range.rs" 87 17 87 18] x <- ([#"../01_range.rs" 87 17 87 18] Core_Option_Option_Type.some_0 _17);
-    [#"../01_range.rs" 88 27 88 69] _21 <- ([#"../01_range.rs" 88 27 88 69] Ghost.new (Seq.(++) (Ghost.inner produced) (Seq.singleton x)));
+    x <- Core_Option_Option_Type.some_0 _17;
+    _21 <- ([#"../01_range.rs" 88 27 88 69] Ghost.new (Seq.(++) (Ghost.inner produced) (Seq.singleton x)));
     goto BB11
   }
   BB11 {
-    [#"../01_range.rs" 88 16 88 69] produced <- ([#"../01_range.rs" 88 16 88 69] _21);
-    [#"../01_range.rs" 88 16 88 69] _21 <- any Ghost.ghost_ty (Seq.seq isize);
-    [#"../01_range.rs" 89 16 89 22] i <- ([#"../01_range.rs" 89 16 89 22] i + ([#"../01_range.rs" 89 21 89 22] [#"../01_range.rs" 89 21 89 22] (1 : isize)));
+    produced <- _21;
+    _21 <- any Ghost.ghost_ty (Seq.seq isize);
+    i <- ([#"../01_range.rs" 89 16 89 22] i + ([#"../01_range.rs" 89 21 89 22] [#"../01_range.rs" 89 21 89 22] (1 : isize)));
     goto BB4
   }
   
@@ -318,7 +312,7 @@
   val inv3 (_x : Core_Option_Option_Type.t_option isize) : bool
     ensures { result = inv3 _x }
     
-  axiom inv3 : forall x : Core_Option_Option_Type.t_option isize . inv3 x = true
+  axiom inv3 : [#"../01_range.rs" 1 0 1 0] forall x : Core_Option_Option_Type.t_option isize . inv3 x = true
   use C01Range_Range_Type as C01Range_Range_Type
   use prelude.Borrow
   predicate invariant2 (self : borrowed (C01Range_Range_Type.t_range)) =
@@ -330,7 +324,7 @@
   val inv2 (_x : borrowed (C01Range_Range_Type.t_range)) : bool
     ensures { result = inv2 _x }
     
-  axiom inv2 : forall x : borrowed (C01Range_Range_Type.t_range) . inv2 x = true
+  axiom inv2 : [#"../01_range.rs" 1 0 1 0] forall x : borrowed (C01Range_Range_Type.t_range) . inv2 x = true
   use seq.Seq
   predicate invariant1 (self : Seq.seq isize) =
     [#"../../../../../creusot-contracts/src/invariant.rs" 8 8 8 12] true
@@ -341,7 +335,7 @@
   val inv1 (_x : Seq.seq isize) : bool
     ensures { result = inv1 _x }
     
-  axiom inv1 : forall x : Seq.seq isize . inv1 x = true
+  axiom inv1 : [#"../01_range.rs" 1 0 1 0] forall x : Seq.seq isize . inv1 x = true
   predicate invariant0 (self : C01Range_Range_Type.t_range) =
     [#"../../../../../creusot-contracts/src/invariant.rs" 8 8 8 12] true
   val invariant0 (self : C01Range_Range_Type.t_range) : bool
@@ -351,7 +345,7 @@
   val inv0 (_x : C01Range_Range_Type.t_range) : bool
     ensures { result = inv0 _x }
     
-  axiom inv0 : forall x : C01Range_Range_Type.t_range . inv0 x = true
+  axiom inv0 : [#"../01_range.rs" 1 0 1 0] forall x : C01Range_Range_Type.t_range . inv0 x = true
   use seq.Seq
   use prelude.Int
   predicate resolve0 (self : borrowed (C01Range_Range_Type.t_range)) =
