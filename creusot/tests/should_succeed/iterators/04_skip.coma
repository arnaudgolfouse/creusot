module M_04_skip__qyi17349041008065389927__produces_refl [#"04_skip.rs" 51 4 51 26] (* <Skip<I> as common::Iterator> *)
  let%span s04_skip0 = "04_skip.rs" 49 15 49 24
  let%span s04_skip1 = "04_skip.rs" 50 14 50 45
<<<<<<< HEAD
  let%span s04_skip2 = "04_skip.rs" 47 4 47 10
  let%span s04_skip3 = "04_skip.rs" 37 8 44 9
  let%span scommon4 = "common.rs" 14 15 14 24
  let%span scommon5 = "common.rs" 15 14 15 45
  let%span scommon6 = "common.rs" 19 15 19 21
  let%span scommon7 = "common.rs" 20 15 20 21
  let%span scommon8 = "common.rs" 21 15 21 21
  let%span scommon9 = "common.rs" 22 15 22 32
  let%span scommon10 = "common.rs" 23 15 23 32
  let%span scommon11 = "common.rs" 24 14 24 42
  let%span sseq12 = "../../../../creusot-contracts/src/logic/seq.rs" 444 8 444 97
  let%span sboxed13 = "../../../../creusot-contracts/src/std/boxed.rs" 28 8 28 18
  
  type t_I'0
=======
  let%span s04_skip2 = "04_skip.rs" 38 12 43 74
  let%span scommon3 = "common.rs" 14 15 14 24
  let%span scommon4 = "common.rs" 15 14 15 45
  let%span scommon5 = "common.rs" 19 15 19 21
  let%span scommon6 = "common.rs" 20 15 20 21
  let%span scommon7 = "common.rs" 21 15 21 21
  let%span scommon8 = "common.rs" 22 15 22 32
  let%span scommon9 = "common.rs" 23 15 23 32
  let%span scommon10 = "common.rs" 24 14 24 42
  let%span sseq11 = "../../../../creusot-contracts/src/logic/seq.rs" 459 20 459 95
  let%span sboxed12 = "../../../../creusot-contracts/src/std/boxed.rs" 28 8 28 18
  
  type t_Item'0
>>>>>>> 716d5822
  
  use prelude.prelude.UIntSize
  
  type t_Skip'0  =
    { t_Skip__iter'0: t_I'0; t_Skip__n'0: usize }
  
  predicate inv'0 (_1 : t_Skip'0)
  
  use seq.Seq
  
  type t_Item'0
  
  use seq.Seq
  
  use prelude.prelude.UIntSize
  
  use seq.Seq
  
  use prelude.prelude.Int
  
  predicate inv'1 (_1 : Seq.seq t_Item'0)
  
  use seq.Seq
  
  predicate produces'1 [#"common.rs" 8 4 8 65] (self : t_I'0) (visited : Seq.seq t_Item'0) (o : t_I'0)
  
  use seq.Seq
  
  use prelude.prelude.Borrow
  
  predicate resolve'0 (_1 : t_Item'0)
  
  predicate produces'0 [#"04_skip.rs" 36 4 36 64] (self : t_Skip'0) (visited : Seq.seq t_Item'0) (o : t_Skip'0) =
    [%#s04_skip3] visited = (Seq.empty  : Seq.seq t_Item'0) /\ self = o
    \/ UIntSize.to_int o.t_Skip__n'0 = 0
    /\ Seq.length visited > 0
    /\ (exists s : Seq.seq t_Item'0 . inv'1 s
    /\ Seq.length s = UIntSize.to_int self.t_Skip__n'0
    /\ produces'1 self.t_Skip__iter'0 (Seq.(++) s visited) o.t_Skip__iter'0
    /\ (forall i : int . 0 <= i /\ i < Seq.length s  -> resolve'0 (Seq.get s i)))
  
  predicate inv'2 (_1 : t_I'0)
  
  axiom inv_axiom'0 [@rewrite] : forall x : t_Skip'0 [inv'0 x] . inv'0 x
  = match x with
    | {t_Skip__iter'0 = iter ; t_Skip__n'0 = n} -> inv'2 iter
    end
  
  use seq.Seq
  
  predicate inv'3 (_1 : t_Item'0)
  
  predicate invariant'0 (self : Seq.seq t_Item'0) =
    [%#sseq12] forall i : int . 0 <= i /\ i < Seq.length self  -> inv'3 (Seq.get self i)
  
  axiom inv_axiom'1 [@rewrite] : forall x : Seq.seq t_Item'0 [inv'1 x] . inv'1 x = invariant'0 x
  
  predicate inv'4 (_1 : t_Item'0)
  
  predicate invariant'1 (self : t_Item'0) =
    [%#sboxed13] inv'4 self
  
  axiom inv_axiom'2 [@rewrite] : forall x : t_Item'0 [inv'3 x] . inv'3 x = invariant'1 x
  
  function produces_refl'1 [#"common.rs" 16 4 16 27] (self : t_I'0) : ()
  
  axiom produces_refl'1_spec : forall self : t_I'0 . ([%#scommon4] inv'2 self)
   -> ([%#scommon5] produces'1 self (Seq.empty  : Seq.seq t_Item'0) self)
  
  function produces_trans'0 [#"common.rs" 25 4 25 91] (a : t_I'0) (ab : Seq.seq t_Item'0) (b : t_I'0) (bc : Seq.seq t_Item'0) (c : t_I'0) : ()
    
  
  axiom produces_trans'0_spec : forall a : t_I'0, ab : Seq.seq t_Item'0, b : t_I'0, bc : Seq.seq t_Item'0, c : t_I'0 . ([%#scommon6] inv'2 a)
   -> ([%#scommon7] inv'2 b)
   -> ([%#scommon8] inv'2 c)
   -> ([%#scommon9] produces'1 a ab b)
   -> ([%#scommon10] produces'1 b bc c)  -> ([%#scommon11] produces'1 a (Seq.(++) ab bc) c)
  
  constant self  : t_Skip'0
  
  function produces_refl'0 [#"04_skip.rs" 51 4 51 26] (self : t_Skip'0) : ()
  
  goal vc_produces_refl'0 : ([%#s04_skip0] inv'0 self)
   -> ([%#s04_skip1] produces'0 self (Seq.empty  : Seq.seq t_Item'0) self)
end
module M_04_skip__qyi17349041008065389927__produces_trans [#"04_skip.rs" 61 4 61 90] (* <Skip<I> as common::Iterator> *)
  let%span s04_skip0 = "04_skip.rs" 55 15 55 21
  let%span s04_skip1 = "04_skip.rs" 56 15 56 21
  let%span s04_skip2 = "04_skip.rs" 57 15 57 21
  let%span s04_skip3 = "04_skip.rs" 58 15 58 32
  let%span s04_skip4 = "04_skip.rs" 59 15 59 32
  let%span s04_skip5 = "04_skip.rs" 60 14 60 42
<<<<<<< HEAD
  let%span s04_skip6 = "04_skip.rs" 53 4 53 10
  let%span s04_skip7 = "04_skip.rs" 37 8 44 9
  let%span scommon8 = "common.rs" 14 15 14 24
  let%span scommon9 = "common.rs" 15 14 15 45
  let%span scommon10 = "common.rs" 19 15 19 21
  let%span scommon11 = "common.rs" 20 15 20 21
  let%span scommon12 = "common.rs" 21 15 21 21
  let%span scommon13 = "common.rs" 22 15 22 32
  let%span scommon14 = "common.rs" 23 15 23 32
  let%span scommon15 = "common.rs" 24 14 24 42
  let%span sseq16 = "../../../../creusot-contracts/src/logic/seq.rs" 444 8 444 97
  let%span sboxed17 = "../../../../creusot-contracts/src/std/boxed.rs" 28 8 28 18
  
  type t_I'0
=======
  let%span s04_skip6 = "04_skip.rs" 38 12 43 74
  let%span scommon7 = "common.rs" 14 15 14 24
  let%span scommon8 = "common.rs" 15 14 15 45
  let%span scommon9 = "common.rs" 19 15 19 21
  let%span scommon10 = "common.rs" 20 15 20 21
  let%span scommon11 = "common.rs" 21 15 21 21
  let%span scommon12 = "common.rs" 22 15 22 32
  let%span scommon13 = "common.rs" 23 15 23 32
  let%span scommon14 = "common.rs" 24 14 24 42
  let%span sseq15 = "../../../../creusot-contracts/src/logic/seq.rs" 459 20 459 95
  let%span sboxed16 = "../../../../creusot-contracts/src/std/boxed.rs" 28 8 28 18
>>>>>>> 716d5822
  
  use prelude.prelude.UIntSize
  
  type t_Skip'0  =
    { t_Skip__iter'0: t_I'0; t_Skip__n'0: usize }
  
  predicate inv'0 (_1 : t_Skip'0)
  
  type t_Item'0
  
  use seq.Seq
  
  use seq.Seq
  
  use prelude.prelude.UIntSize
  
  use seq.Seq
  
  use prelude.prelude.Int
  
  predicate inv'1 (_1 : Seq.seq t_Item'0)
  
  use seq.Seq
  
  predicate produces'1 [#"common.rs" 8 4 8 65] (self : t_I'0) (visited : Seq.seq t_Item'0) (o : t_I'0)
  
  use seq.Seq
  
  use prelude.prelude.Borrow
  
  predicate resolve'0 (_1 : t_Item'0)
  
  predicate produces'0 [#"04_skip.rs" 36 4 36 64] (self : t_Skip'0) (visited : Seq.seq t_Item'0) (o : t_Skip'0) =
    [%#s04_skip7] visited = (Seq.empty  : Seq.seq t_Item'0) /\ self = o
    \/ UIntSize.to_int o.t_Skip__n'0 = 0
    /\ Seq.length visited > 0
    /\ (exists s : Seq.seq t_Item'0 . inv'1 s
    /\ Seq.length s = UIntSize.to_int self.t_Skip__n'0
    /\ produces'1 self.t_Skip__iter'0 (Seq.(++) s visited) o.t_Skip__iter'0
    /\ (forall i : int . 0 <= i /\ i < Seq.length s  -> resolve'0 (Seq.get s i)))
  
  predicate inv'2 (_1 : t_I'0)
  
  axiom inv_axiom'0 [@rewrite] : forall x : t_Skip'0 [inv'0 x] . inv'0 x
  = match x with
    | {t_Skip__iter'0 = iter ; t_Skip__n'0 = n} -> inv'2 iter
    end
  
  use seq.Seq
  
  predicate inv'3 (_1 : t_Item'0)
  
  predicate invariant'0 (self : Seq.seq t_Item'0) =
    [%#sseq16] forall i : int . 0 <= i /\ i < Seq.length self  -> inv'3 (Seq.get self i)
  
  axiom inv_axiom'1 [@rewrite] : forall x : Seq.seq t_Item'0 [inv'1 x] . inv'1 x = invariant'0 x
  
  predicate inv'4 (_1 : t_Item'0)
  
  predicate invariant'1 (self : t_Item'0) =
    [%#sboxed17] inv'4 self
  
  axiom inv_axiom'2 [@rewrite] : forall x : t_Item'0 [inv'3 x] . inv'3 x = invariant'1 x
  
  function produces_refl'0 [#"common.rs" 16 4 16 27] (self : t_I'0) : ()
  
  axiom produces_refl'0_spec : forall self : t_I'0 . ([%#scommon8] inv'2 self)
   -> ([%#scommon9] produces'1 self (Seq.empty  : Seq.seq t_Item'0) self)
  
  function produces_trans'1 [#"common.rs" 25 4 25 91] (a : t_I'0) (ab : Seq.seq t_Item'0) (b : t_I'0) (bc : Seq.seq t_Item'0) (c : t_I'0) : ()
    
  
  axiom produces_trans'1_spec : forall a : t_I'0, ab : Seq.seq t_Item'0, b : t_I'0, bc : Seq.seq t_Item'0, c : t_I'0 . ([%#scommon10] inv'2 a)
   -> ([%#scommon11] inv'2 b)
   -> ([%#scommon12] inv'2 c)
   -> ([%#scommon13] produces'1 a ab b)
   -> ([%#scommon14] produces'1 b bc c)  -> ([%#scommon15] produces'1 a (Seq.(++) ab bc) c)
  
  constant a  : t_Skip'0
  
  constant ab  : Seq.seq t_Item'0
  
  constant b  : t_Skip'0
  
  constant bc  : Seq.seq t_Item'0
  
  constant c  : t_Skip'0
  
  function produces_trans'0 [#"04_skip.rs" 61 4 61 90] (a : t_Skip'0) (ab : Seq.seq t_Item'0) (b : t_Skip'0) (bc : Seq.seq t_Item'0) (c : t_Skip'0) : ()
    
  
  goal vc_produces_trans'0 : ([%#s04_skip4] produces'0 b bc c)
   -> ([%#s04_skip3] produces'0 a ab b)
   -> ([%#s04_skip2] inv'0 c)
   -> ([%#s04_skip1] inv'0 b)  -> ([%#s04_skip0] inv'0 a)  -> ([%#s04_skip5] produces'0 a (Seq.(++) ab bc) c)
end
module M_04_skip__qyi17349041008065389927__next [#"04_skip.rs" 67 4 67 41] (* <Skip<I> as common::Iterator> *)
  let%span s04_skip0 = "04_skip.rs" 68 23 68 41
  let%span s04_skip1 = "04_skip.rs" 70 26 70 50
  let%span s04_skip2 = "04_skip.rs" 72 20 72 29
  let%span s04_skip3 = "04_skip.rs" 73 20 73 33
  let%span s04_skip4 = "04_skip.rs" 74 20 74 53
  let%span s04_skip5 = "04_skip.rs" 72 8 72 31
<<<<<<< HEAD
  let%span s04_skip6 = "04_skip.rs" 77 20 77 35
  let%span s04_skip7 = "04_skip.rs" 80 20 80 21
  let%span s04_skip8 = "04_skip.rs" 84 26 84 73
  let%span s04_skip9 = "04_skip.rs" 85 21 85 22
  let%span s04_skip10 = "04_skip.rs" 67 17 67 21
  let%span s04_skip11 = "04_skip.rs" 63 14 66 5
  let%span s04_skip12 = "04_skip.rs" 67 26 67 41
  let%span smem13 = "../../../../creusot-contracts/src/std/mem.rs" 17 22 17 37
  let%span smem14 = "../../../../creusot-contracts/src/std/mem.rs" 18 22 18 42
  let%span sops15 = "../../../../creusot-contracts/src/logic/ops.rs" 86 8 86 33
  let%span scommon16 = "common.rs" 31 17 31 21
  let%span scommon17 = "common.rs" 27 14 30 5
  let%span scommon18 = "common.rs" 31 26 31 44
  let%span s04_skip19 = "04_skip.rs" 23 8 31 9
  let%span s04_skip20 = "04_skip.rs" 37 8 44 9
  let%span snum21 = "../../../../creusot-contracts/src/std/num.rs" 29 28 29 32
  let%span sresolve22 = "../../../../creusot-contracts/src/resolve.rs" 41 20 41 34
  let%span scommon23 = "common.rs" 14 15 14 24
  let%span scommon24 = "common.rs" 15 14 15 45
  let%span scommon25 = "common.rs" 19 15 19 21
  let%span scommon26 = "common.rs" 20 15 20 21
  let%span scommon27 = "common.rs" 21 15 21 21
  let%span scommon28 = "common.rs" 22 15 22 32
  let%span scommon29 = "common.rs" 23 15 23 32
  let%span scommon30 = "common.rs" 24 14 24 42
  let%span sinvariant31 = "../../../../creusot-contracts/src/invariant.rs" 34 20 34 44
  let%span sseq32 = "../../../../creusot-contracts/src/logic/seq.rs" 444 8 444 97
  let%span sboxed33 = "../../../../creusot-contracts/src/std/boxed.rs" 28 8 28 18
=======
  let%span s04_skip6 = "04_skip.rs" 76 20 76 87
  let%span s04_skip7 = "04_skip.rs" 77 20 77 35
  let%span s04_skip8 = "04_skip.rs" 80 20 80 21
  let%span s04_skip9 = "04_skip.rs" 84 26 84 73
  let%span s04_skip10 = "04_skip.rs" 85 21 85 22
  let%span s04_skip11 = "04_skip.rs" 67 17 67 21
  let%span s04_skip12 = "04_skip.rs" 63 14 66 5
  let%span s04_skip13 = "04_skip.rs" 67 26 67 41
  let%span smem14 = "../../../../creusot-contracts/src/std/mem.rs" 17 22 17 37
  let%span smem15 = "../../../../creusot-contracts/src/std/mem.rs" 18 22 18 42
  let%span sops16 = "../../../../creusot-contracts/src/logic/ops.rs" 86 8 86 33
  let%span scommon17 = "common.rs" 31 17 31 21
  let%span scommon18 = "common.rs" 27 14 30 5
  let%span scommon19 = "common.rs" 31 26 31 44
  let%span s04_skip20 = "04_skip.rs" 24 12 30 37
  let%span s04_skip21 = "04_skip.rs" 38 12 43 74
  let%span snum22 = "../../../../creusot-contracts/src/std/num.rs" 30 28 30 32
  let%span sresolve23 = "../../../../creusot-contracts/src/resolve.rs" 41 20 41 34
  let%span scommon24 = "common.rs" 14 15 14 24
  let%span scommon25 = "common.rs" 15 14 15 45
  let%span scommon26 = "common.rs" 19 15 19 21
  let%span scommon27 = "common.rs" 20 15 20 21
  let%span scommon28 = "common.rs" 21 15 21 21
  let%span scommon29 = "common.rs" 22 15 22 32
  let%span scommon30 = "common.rs" 23 15 23 32
  let%span scommon31 = "common.rs" 24 14 24 42
  let%span sinvariant32 = "../../../../creusot-contracts/src/invariant.rs" 34 20 34 44
  let%span sseq33 = "../../../../creusot-contracts/src/logic/seq.rs" 459 20 459 95
  let%span sboxed34 = "../../../../creusot-contracts/src/std/boxed.rs" 28 8 28 18
>>>>>>> 716d5822
  
  use prelude.prelude.Snapshot
  
  use prelude.prelude.Borrow
  
<<<<<<< HEAD
  use prelude.prelude.UIntSize
=======
  predicate invariant'3 (self : t_Item'0) =
    [%#sboxed34] inv'3 self
>>>>>>> 716d5822
  
  type t_I'0
  
  type t_Skip'0  =
    { t_Skip__iter'0: t_I'0; t_Skip__n'0: usize }
  
  predicate inv'5 (_1 : borrowed usize)
  
  predicate is_default'0 (self : usize) =
    [%#snum21] self = (0 : usize)
  
  predicate inv'6 (_1 : usize)
  
  predicate inv'0 (_1 : borrowed (t_Skip'0))
  
  predicate inv'8 (_1 : t_Skip'0)
  
<<<<<<< HEAD
  predicate invariant'0 (self : borrowed (t_Skip'0)) =
    [%#sinvariant31] inv'8 self.current /\ inv'8 self.final
=======
  predicate invariant'2 (self : borrowed i) =
    [%#sinvariant32] inv'2 self.current /\ inv'2 self.final
>>>>>>> 716d5822
  
  axiom inv_axiom'0 [@rewrite] : forall x : borrowed (t_Skip'0) [inv'0 x] . inv'0 x = invariant'0 x
  
  type t_Item'0
  
  use seq.Seq
  
  predicate inv'1 (_1 : Seq.seq t_Item'0)
  
  use prelude.prelude.Int
  
  use seq.Seq
  
  use seq.Seq
  
  predicate inv'9 (_1 : t_Item'0)
  
  predicate invariant'1 (self : Seq.seq t_Item'0) =
    [%#sseq32] forall i : int . 0 <= i /\ i < Seq.length self  -> inv'9 (Seq.get self i)
  
  axiom inv_axiom'1 [@rewrite] : forall x : Seq.seq t_Item'0 [inv'1 x] . inv'1 x = invariant'1 x
  
  type t_Option'0  =
    | C_None'0
    | C_Some'0 t_Item'0
  
  predicate inv'4 (_1 : t_Option'0)
  
  predicate inv'3 (_1 : t_Item'0)
  
  axiom inv_axiom'2 [@rewrite] : forall x : t_Option'0 [inv'4 x] . inv'4 x
  = match x with
    | C_None'0 -> true
    | C_Some'0 a_0 -> inv'3 a_0
    end
  
  axiom inv_axiom'3 [@rewrite] : forall x : borrowed usize [inv'5 x] . inv'5 x = true
  
<<<<<<< HEAD
  axiom inv_axiom'4 [@rewrite] : forall x : usize [inv'6 x] . inv'6 x = true
=======
  predicate invariant'1 (self : Seq.seq t_Item'0) =
    [%#sseq33] forall i : int . 0 <= i /\ i < Seq.length self  -> inv'9 (Seq.get self i)
>>>>>>> 716d5822
  
  predicate inv'7 (_1 : borrowed t_I'0)
  
  predicate inv'2 (_1 : t_I'0)
  
<<<<<<< HEAD
  predicate invariant'2 (self : borrowed t_I'0) =
    [%#sinvariant31] inv'2 self.current /\ inv'2 self.final
=======
  predicate invariant'0 (self : borrowed (Skip'0.t_Skip i)) =
    [%#sinvariant32] inv'8 self.current /\ inv'8 self.final
>>>>>>> 716d5822
  
  axiom inv_axiom'5 [@rewrite] : forall x : borrowed t_I'0 [inv'7 x] . inv'7 x = invariant'2 x
  
  axiom inv_axiom'6 [@rewrite] : forall x : t_Skip'0 [inv'8 x] . inv'8 x
  = match x with
    | {t_Skip__iter'0 = iter ; t_Skip__n'0 = n} -> inv'2 iter
    end
  
  predicate invariant'3 (self : t_Item'0) =
    [%#sboxed33] inv'3 self
  
  axiom inv_axiom'7 [@rewrite] : forall x : t_Item'0 [inv'9 x] . inv'9 x = invariant'3 x
  
  let rec take'0 (dest:borrowed usize) (return'  (ret:usize))= {[@expl:precondition] inv'5 dest}
    any
    [ return' (result:usize)-> {inv'6 result}
      {[%#smem14] is_default'0 dest.final}
      {[%#smem13] result = dest.current}
      (! return' {result}) ]
    
  
<<<<<<< HEAD
  predicate resolve'3 (self : borrowed usize) =
    [%#sresolve22] self.final = self.current
=======
  axiom produces_trans'0_spec : forall a : i, ab : Seq.seq t_Item'0, b : i, bc : Seq.seq t_Item'0, c : i . ([%#scommon26] inv'2 a)
   -> ([%#scommon27] inv'2 b)
   -> ([%#scommon28] inv'2 c)
   -> ([%#scommon29] produces'0 a ab b)
   -> ([%#scommon30] produces'0 b bc c)  -> ([%#scommon31] produces'0 a (Seq.(++) ab bc) c)
  
  use seq.Seq
  
  function produces_refl'0 [#"common.rs" 16 4 16 27] (self : i) : ()
  
  axiom produces_refl'0_spec : forall self : i . ([%#scommon24] inv'2 self)
   -> ([%#scommon25] produces'0 self (Seq.empty  : Seq.seq t_Item'0) self)
>>>>>>> 716d5822
  
  predicate resolve'0 (_1 : borrowed usize) =
    resolve'3 _1
  
  use seq.Seq
  
  use prelude.prelude.Snapshot
  
  use prelude.prelude.Snapshot
  
  use prelude.prelude.UIntSize
  
<<<<<<< HEAD
  use prelude.prelude.Snapshot
=======
  predicate produces'1 [#"04_skip.rs" 36 4 36 64] (self : Skip'0.t_Skip i) (visited : Seq.seq t_Item'0) (o : Skip'0.t_Skip i)
    
   =
    [%#s04_skip21] visited = (Seq.empty  : Seq.seq t_Item'0) /\ self = o
    \/ UIntSize.to_int (T_04_skip__Skip.t_Skip__n o) = 0
    /\ Seq.length visited > 0
    /\ (exists s : Seq.seq t_Item'0 . inv'1 s
    /\ Seq.length s = UIntSize.to_int (T_04_skip__Skip.t_Skip__n self)
    /\ produces'0 (T_04_skip__Skip.t_Skip__iter self) (Seq.(++) s visited) (T_04_skip__Skip.t_Skip__iter o)
    /\ (forall i : int . 0 <= i /\ i < Seq.length s  -> resolve'1 (Seq.get s i)))
>>>>>>> 716d5822
  
  use prelude.prelude.Snapshot
  
<<<<<<< HEAD
  predicate produces'0 [#"common.rs" 8 4 8 65] (self : t_I'0) (visited : Seq.seq t_Item'0) (o : t_I'0)
=======
  predicate completed'0 [#"04_skip.rs" 22 4 22 35] (self : borrowed (Skip'0.t_Skip i)) =
    [%#s04_skip20] UIntSize.to_int (T_04_skip__Skip.t_Skip__n self.final) = 0
    /\ (exists s : Seq.seq t_Item'0, i : borrowed i . inv'1 s
    /\ inv'7 i
    /\ Seq.length s <= UIntSize.to_int (T_04_skip__Skip.t_Skip__n self.current)
    /\ produces'0 (T_04_skip__Skip.t_Skip__iter self.current) s i.current
    /\ (forall i : int . 0 <= i /\ i < Seq.length s  -> resolve'1 (Seq.get s i))
    /\ completed'1 i /\ i.final = T_04_skip__Skip.t_Skip__iter self.final)
>>>>>>> 716d5822
  
  use prelude.prelude.Snapshot
  
  use seq.Seq
  
  function index_logic'0 [@inline:trivial] (self : Snapshot.snap_ty (Seq.seq t_Item'0)) (ix : int) : t_Item'0 =
    [%#sops15] Seq.get (Snapshot.inner self) ix
  
<<<<<<< HEAD
  predicate resolve'1 (_1 : t_Item'0)
=======
  predicate resolve'4 (self : borrowed (Skip'0.t_Skip i)) =
    [%#sresolve23] self.final = self.current
>>>>>>> 716d5822
  
  predicate completed'1 [#"common.rs" 11 4 11 36] (self : borrowed t_I'0)
  
  use seq.Seq
  
<<<<<<< HEAD
  let rec next'1 (self:borrowed t_I'0) (return'  (ret:t_Option'0))= {[@expl:precondition] [%#scommon16] inv'7 self}
    any
    [ return' (result:t_Option'0)-> {[%#scommon18] inv'4 result}
      {[%#scommon17] match result with
        | C_None'0 -> completed'1 self
        | C_Some'0 v -> produces'0 self.current (Seq.singleton v) self.final
=======
  let rec next'0 (self:borrowed i) (return'  (ret:Option'0.t_Option t_Item'0))= {[@expl:precondition] [%#scommon17] inv'7 self}
    any
    [ return' (result:Option'0.t_Option t_Item'0)-> {[%#scommon19] inv'4 result}
      {[%#scommon18] match result with
        | Option'0.C_None -> completed'1 self
        | Option'0.C_Some v -> produces'0 self.current (Seq.singleton v) self.final
>>>>>>> 716d5822
        end}
      (! return' {result}) ]
    
  
  let rec v_Some'0 (input:t_Option'0) (ret  (field_0:t_Item'0))= any
    [ good (field_0:t_Item'0)-> {C_Some'0 field_0 = input} (! ret {field_0})
    | bad -> {forall field_0 : t_Item'0 [C_Some'0 field_0 : t_Option'0] . C_Some'0 field_0 <> input} (! {false} any) ]
    
  
<<<<<<< HEAD
  use seq.Seq
=======
  function index_logic'0 [@inline:trivial] (self : Snapshot.snap_ty (Seq.seq t_Item'0)) (ix : int) : t_Item'0 =
    [%#sops16] Seq.get (Snapshot.inner self) ix
>>>>>>> 716d5822
  
  predicate resolve'4 (self : borrowed (t_Skip'0)) =
    [%#sresolve22] self.final = self.current
  
  predicate resolve'2 (_1 : borrowed (t_Skip'0)) =
    resolve'4 _1
  
  use prelude.prelude.Intrinsic
  
  use prelude.prelude.Snapshot
  
<<<<<<< HEAD
  predicate completed'0 [#"04_skip.rs" 22 4 22 35] (self : borrowed (t_Skip'0)) =
    [%#s04_skip19] UIntSize.to_int (self.final).t_Skip__n'0 = 0
    /\ (exists s : Seq.seq t_Item'0, i : borrowed t_I'0 . inv'1 s
    /\ inv'7 i
    /\ Seq.length s <= UIntSize.to_int (self.current).t_Skip__n'0
    /\ produces'0 (self.current).t_Skip__iter'0 s i.current
    /\ (forall i : int . 0 <= i /\ i < Seq.length s  -> resolve'1 (Seq.get s i))
    /\ completed'1 i /\ i.final = (self.final).t_Skip__iter'0)
=======
  predicate resolve'3 (self : borrowed usize) =
    [%#sresolve23] self.final = self.current
>>>>>>> 716d5822
  
  predicate produces'1 [#"04_skip.rs" 36 4 36 64] (self : t_Skip'0) (visited : Seq.seq t_Item'0) (o : t_Skip'0) =
    [%#s04_skip20] visited = (Seq.empty  : Seq.seq t_Item'0) /\ self = o
    \/ UIntSize.to_int o.t_Skip__n'0 = 0
    /\ Seq.length visited > 0
    /\ (exists s : Seq.seq t_Item'0 . inv'1 s
    /\ Seq.length s = UIntSize.to_int self.t_Skip__n'0
    /\ produces'0 self.t_Skip__iter'0 (Seq.(++) s visited) o.t_Skip__iter'0
    /\ (forall i : int . 0 <= i /\ i < Seq.length s  -> resolve'1 (Seq.get s i)))
  
<<<<<<< HEAD
  function produces_refl'0 [#"common.rs" 16 4 16 27] (self : t_I'0) : ()
  
  axiom produces_refl'0_spec : forall self : t_I'0 . ([%#scommon23] inv'2 self)
   -> ([%#scommon24] produces'0 self (Seq.empty  : Seq.seq t_Item'0) self)
  
  function produces_trans'0 [#"common.rs" 25 4 25 91] (a : t_I'0) (ab : Seq.seq t_Item'0) (b : t_I'0) (bc : Seq.seq t_Item'0) (c : t_I'0) : ()
=======
  predicate is_default'0 (self : usize) =
    [%#snum22] self = (0 : usize)
  
  let rec take'0 (dest:borrowed usize) (return'  (ret:usize))= {[@expl:precondition] inv'5 dest}
    any
    [ return' (result:usize)-> {inv'6 result}
      {[%#smem15] is_default'0 dest.final}
      {[%#smem14] result = dest.current}
      (! return' {result}) ]
>>>>>>> 716d5822
    
  
  axiom produces_trans'0_spec : forall a : t_I'0, ab : Seq.seq t_Item'0, b : t_I'0, bc : Seq.seq t_Item'0, c : t_I'0 . ([%#scommon25] inv'2 a)
   -> ([%#scommon26] inv'2 b)
   -> ([%#scommon27] inv'2 c)
   -> ([%#scommon28] produces'0 a ab b)
   -> ([%#scommon29] produces'0 b bc c)  -> ([%#scommon30] produces'0 a (Seq.(++) ab bc) c)
  
  meta "compute_max_steps" 1000000
  
<<<<<<< HEAD
  let rec next'0 (self:borrowed (t_Skip'0)) (return'  (ret:t_Option'0))= {[%#s04_skip10] inv'0 self}
=======
  let rec next (self:borrowed (Skip'0.t_Skip i)) (return'  (ret:Option'0.t_Option t_Item'0))= {[%#s04_skip11] inv'0 self}
>>>>>>> 716d5822
    (! bb0
    [ bb0 = s0 [ s0 =  [ &old_self <- [%#s04_skip0] Snapshot.new self ] s1 | s1 = bb1 ] 
    | bb1 = s0
      [ s0 = Borrow.borrow_final <usize> {(self.current).t_Skip__n'0} {Borrow.inherit_id (Borrow.get_id self) 2}
          (fun (_ret':borrowed usize) ->
             [ &_7 <- _ret' ] 
             [ &self <- { self with current = { self.current with t_Skip__n'0 = _ret'.final } } ] 
            s1)
      | s1 = Borrow.borrow_final <usize> {_7.current} {Borrow.get_id _7}
          (fun (_ret':borrowed usize) ->  [ &_6 <- _ret' ]  [ &_7 <- { _7 with current = _ret'.final } ] s2)
      | s2 = take'0 {_6} (fun (_ret':usize) ->  [ &n <- _ret' ] s3)
      | s3 = bb2 ]
      
    | bb2 = s0
      [ s0 = -{resolve'0 _7}- s1
      | s1 =  [ &skipped <- [%#s04_skip1] Snapshot.new (Seq.empty  : Seq.seq t_Item'0) ] s2
      | s2 = bb3 ]
      
    | bb3 = s0 [ s0 =  [ &old_4_0 <- Snapshot.new self ] s1 | s1 = bb4 ] 
    | bb4 = bb4
<<<<<<< HEAD
      [ bb4 = {[@expl:loop invariant] (Snapshot.inner old_4_0).final = self.final}
        {[@expl:loop invariant] [%#s04_skip6] UIntSize.to_int (self.current).t_Skip__n'0 = 0}
        {[@expl:loop invariant] [%#s04_skip5] forall i : int . 0 <= i /\ i < Seq.length (Snapshot.inner skipped)
         -> resolve'1 (index_logic'0 skipped i)}
        {[@expl:loop invariant] [%#s04_skip5] produces'0 ((Snapshot.inner old_self).current).t_Skip__iter'0 (Snapshot.inner skipped) (self.current).t_Skip__iter'0}
        {[@expl:loop invariant] [%#s04_skip4] Seq.length (Snapshot.inner skipped) + UIntSize.to_int n
        = UIntSize.to_int ((Snapshot.inner old_self).current).t_Skip__n'0}
        {[@expl:loop invariant] [%#s04_skip3] inv'1 (Snapshot.inner skipped)}
        {[@expl:loop invariant] [%#s04_skip2] inv'0 self}
=======
      [ bb4 = {[@expl:mut invariant] (Snapshot.inner old_4_0).final = self.final}
        {[@expl:loop invariant 5] [%#s04_skip7] UIntSize.to_int (T_04_skip__Skip.t_Skip__n self.current) = 0}
        {[@expl:loop invariant 4] [%#s04_skip6] forall i : int . 0 <= i /\ i < Seq.length (Snapshot.inner skipped)
         -> resolve'1 (index_logic'0 skipped i)}
        {[@expl:loop invariant 3] [%#s04_skip5] produces'0 (T_04_skip__Skip.t_Skip__iter (Snapshot.inner old_self).current) (Snapshot.inner skipped) (T_04_skip__Skip.t_Skip__iter self.current)}
        {[@expl:loop invariant 2] [%#s04_skip4] Seq.length (Snapshot.inner skipped) + UIntSize.to_int n
        = UIntSize.to_int (T_04_skip__Skip.t_Skip__n (Snapshot.inner old_self).current)}
        {[@expl:loop invariant 1] [%#s04_skip3] inv'1 (Snapshot.inner skipped)}
        {[@expl:loop invariant 0] [%#s04_skip2] inv'0 self}
>>>>>>> 716d5822
        (! s0) [ s0 = bb5 ] 
        [ bb5 = s0
          [ s0 = {inv'2 (self.current).t_Skip__iter'0}
            Borrow.borrow_mut <t_I'0> {(self.current).t_Skip__iter'0}
              (fun (_ret':borrowed t_I'0) ->
                 [ &_19 <- _ret' ] 
                -{inv'2 _ret'.final}-
                 [ &self <- { self with current = { self.current with t_Skip__iter'0 = _ret'.final } } ] 
                s1)
          | s1 = next'1 {_19} (fun (_ret':t_Option'0) ->  [ &r <- _ret' ] s2)
          | s2 = bb6 ]
          
        | bb6 = s0
          [ s0 = UIntSize.eq {n} {[%#s04_skip8] (0 : usize)} (fun (_ret':bool) ->  [ &_21 <- _ret' ] s1)
          | s1 = any [ br0 -> {_21 = false} (! bb8) | br1 -> {_21} (! bb7) ]  ]
          
        | bb8 = any [ br0 -> {r = C_None'0 } (! bb9) | br1 (x0:t_Item'0)-> {r = C_Some'0 x0} (! bb10) ] 
        | bb10 = bb11
        | bb11 = s0
          [ s0 = v_Some'0 {r} (fun (r0'0:t_Item'0) ->  [ &x <- r0'0 ] s1)
          | s1 = {[@expl:type invariant] inv'3 x} s2
          | s2 = -{resolve'1 x}- s3
          | s3 =  [ &_26 <- [%#s04_skip9] Snapshot.new (Seq.(++) (Snapshot.inner skipped) (Seq.singleton x)) ] s4
          | s4 = bb12 ]
          
        | bb12 = s0
          [ s0 =  [ &skipped <- _26 ] s1
          | s1 = UIntSize.sub {n} {[%#s04_skip10] (1 : usize)} (fun (_ret':usize) ->  [ &n <- _ret' ] s2)
          | s2 = bb13 ]
          
        | bb13 = bb14
        | bb14 = bb4 ]
         ]
      
    | bb7 = s0
      [ s0 = {[@expl:type invariant] inv'0 self} s1 | s1 = -{resolve'2 self}- s2 | s2 =  [ &_0 <- r ] s3 | s3 = bb15 ]
      
    | bb9 = s0
      [ s0 = {[@expl:type invariant] inv'0 self} s1 | s1 = -{resolve'2 self}- s2 | s2 =  [ &_0 <- r ] s3 | s3 = bb15 ]
      
    | bb15 = bb16
    | bb16 = return' {_0} ]
    )
    [ & _0 : t_Option'0 = any_l ()
    | & self : borrowed (t_Skip'0) = self
    | & old_self : Snapshot.snap_ty (borrowed (t_Skip'0)) = any_l ()
    | & n : usize = any_l ()
    | & _6 : borrowed usize = any_l ()
    | & _7 : borrowed usize = any_l ()
    | & skipped : Snapshot.snap_ty (Seq.seq t_Item'0) = any_l ()
    | & r : t_Option'0 = any_l ()
    | & _19 : borrowed t_I'0 = any_l ()
    | & _21 : bool = any_l ()
    | & x : t_Item'0 = any_l ()
    | & _26 : Snapshot.snap_ty (Seq.seq t_Item'0) = any_l ()
    | & old_4_0 : Snapshot.snap_ty (borrowed (t_Skip'0)) = any_l () ]
    
<<<<<<< HEAD
    [ return' (result:t_Option'0)-> {[@expl:postcondition] [%#s04_skip12] inv'4 result}
      {[@expl:postcondition] [%#s04_skip11] match result with
        | C_None'0 -> completed'0 self
        | C_Some'0 v -> produces'1 self.current (Seq.singleton v) self.final
=======
    [ return' (result:Option'0.t_Option t_Item'0)-> {[@expl:postcondition] [%#s04_skip13] inv'4 result}
      {[@expl:postcondition] [%#s04_skip12] match result with
        | Option'0.C_None -> completed'0 self
        | Option'0.C_Some v -> produces'1 self.current (Seq.singleton v) self.final
>>>>>>> 716d5822
        end}
      (! return' {result}) ]
    
end
module M_04_skip__qyi17349041008065389927__next__refines [#"04_skip.rs" 67 4 67 41] (* <Skip<I> as common::Iterator> *)
  let%span s04_skip0 = "04_skip.rs" 67 4 67 41
<<<<<<< HEAD
  let%span s04_skip1 = "04_skip.rs" 23 8 31 9
  let%span s04_skip2 = "04_skip.rs" 37 8 44 9
  let%span sinvariant3 = "../../../../creusot-contracts/src/invariant.rs" 34 20 34 44
  let%span scommon4 = "common.rs" 14 15 14 24
  let%span scommon5 = "common.rs" 15 14 15 45
  let%span scommon6 = "common.rs" 19 15 19 21
  let%span scommon7 = "common.rs" 20 15 20 21
  let%span scommon8 = "common.rs" 21 15 21 21
  let%span scommon9 = "common.rs" 22 15 22 32
  let%span scommon10 = "common.rs" 23 15 23 32
  let%span scommon11 = "common.rs" 24 14 24 42
  let%span sseq12 = "../../../../creusot-contracts/src/logic/seq.rs" 444 8 444 97
  let%span sboxed13 = "../../../../creusot-contracts/src/std/boxed.rs" 28 8 28 18
  
  use prelude.prelude.Borrow
  
  type t_I'0
  
  use prelude.prelude.UIntSize
  
  type t_Skip'0  =
    { t_Skip__iter'0: t_I'0; t_Skip__n'0: usize }
  
  predicate inv'0 (_1 : borrowed (t_Skip'0))
=======
  let%span s04_skip1 = "04_skip.rs" 51 4 51 26
  let%span s04_skip2 = "04_skip.rs" 61 4 61 90
  let%span s04_skip3 = "04_skip.rs" 24 12 30 37
  let%span s04_skip4 = "04_skip.rs" 38 12 43 74
  let%span sinvariant5 = "../../../../creusot-contracts/src/invariant.rs" 34 20 34 44
  let%span sseq6 = "../../../../creusot-contracts/src/logic/seq.rs" 459 20 459 95
  let%span sboxed7 = "../../../../creusot-contracts/src/std/boxed.rs" 28 8 28 18
>>>>>>> 716d5822
  
  type t_Item'0
  
  type t_Option'0  =
    | C_None'0
    | C_Some'0 t_Item'0
  
  predicate inv'1 (_1 : t_Option'0)
  
  use prelude.prelude.UIntSize
  
  use seq.Seq
  
  predicate inv'2 (_1 : Seq.seq t_Item'0)
  
  predicate inv'3 (_1 : borrowed t_I'0)
  
  use seq.Seq
  
  use prelude.prelude.Int
  
  predicate produces'1 [#"common.rs" 8 4 8 65] (self : t_I'0) (visited : Seq.seq t_Item'0) (o : t_I'0)
  
  use seq.Seq
  
  predicate resolve'0 (_1 : t_Item'0)
  
  predicate completed'1 [#"common.rs" 11 4 11 36] (self : borrowed t_I'0)
  
  predicate completed'0 [#"04_skip.rs" 22 4 22 35] (self : borrowed (t_Skip'0)) =
    [%#s04_skip1] UIntSize.to_int (self.final).t_Skip__n'0 = 0
    /\ (exists s : Seq.seq t_Item'0, i : borrowed t_I'0 . inv'2 s
    /\ inv'3 i
    /\ Seq.length s <= UIntSize.to_int (self.current).t_Skip__n'0
    /\ produces'1 (self.current).t_Skip__iter'0 s i.current
    /\ (forall i : int . 0 <= i /\ i < Seq.length s  -> resolve'0 (Seq.get s i))
    /\ completed'1 i /\ i.final = (self.final).t_Skip__iter'0)
  
  use seq.Seq
  
  use seq.Seq
  
  use seq.Seq
  
  predicate produces'0 [#"04_skip.rs" 36 4 36 64] (self : t_Skip'0) (visited : Seq.seq t_Item'0) (o : t_Skip'0) =
    [%#s04_skip2] visited = (Seq.empty  : Seq.seq t_Item'0) /\ self = o
    \/ UIntSize.to_int o.t_Skip__n'0 = 0
    /\ Seq.length visited > 0
    /\ (exists s : Seq.seq t_Item'0 . inv'2 s
    /\ Seq.length s = UIntSize.to_int self.t_Skip__n'0
    /\ produces'1 self.t_Skip__iter'0 (Seq.(++) s visited) o.t_Skip__iter'0
    /\ (forall i : int . 0 <= i /\ i < Seq.length s  -> resolve'0 (Seq.get s i)))
  
  predicate inv'5 (_1 : t_Skip'0)
  
  predicate invariant'0 (self : borrowed (t_Skip'0)) =
    [%#sinvariant3] inv'5 self.current /\ inv'5 self.final
  
  axiom inv_axiom'0 [@rewrite] : forall x : borrowed (t_Skip'0) [inv'0 x] . inv'0 x = invariant'0 x
  
  predicate inv'4 (_1 : t_Item'0)
  
  axiom inv_axiom'1 [@rewrite] : forall x : t_Option'0 [inv'1 x] . inv'1 x
  = match x with
    | C_None'0 -> true
    | C_Some'0 a_0 -> inv'4 a_0
    end
  
  use seq.Seq
  
  predicate inv'7 (_1 : t_Item'0)
  
  predicate invariant'1 (self : Seq.seq t_Item'0) =
    [%#sseq12] forall i : int . 0 <= i /\ i < Seq.length self  -> inv'7 (Seq.get self i)
  
  axiom inv_axiom'2 [@rewrite] : forall x : Seq.seq t_Item'0 [inv'2 x] . inv'2 x = invariant'1 x
  
  predicate inv'6 (_1 : t_I'0)
  
  predicate invariant'2 (self : borrowed t_I'0) =
    [%#sinvariant3] inv'6 self.current /\ inv'6 self.final
  
  axiom inv_axiom'3 [@rewrite] : forall x : borrowed t_I'0 [inv'3 x] . inv'3 x = invariant'2 x
  
  axiom inv_axiom'4 [@rewrite] : forall x : t_Skip'0 [inv'5 x] . inv'5 x
  = match x with
    | {t_Skip__iter'0 = iter ; t_Skip__n'0 = n} -> inv'6 iter
    end
  
  predicate invariant'3 (self : t_Item'0) =
    [%#sboxed13] inv'4 self
  
  axiom inv_axiom'5 [@rewrite] : forall x : t_Item'0 [inv'7 x] . inv'7 x = invariant'3 x
  
  function produces_refl'0 [#"common.rs" 16 4 16 27] (self : t_I'0) : ()
  
  axiom produces_refl'0_spec : forall self : t_I'0 . ([%#scommon4] inv'6 self)
   -> ([%#scommon5] produces'1 self (Seq.empty  : Seq.seq t_Item'0) self)
  
  function produces_trans'0 [#"common.rs" 25 4 25 91] (a : t_I'0) (ab : Seq.seq t_Item'0) (b : t_I'0) (bc : Seq.seq t_Item'0) (c : t_I'0) : ()
    
  
  axiom produces_trans'0_spec : forall a : t_I'0, ab : Seq.seq t_Item'0, b : t_I'0, bc : Seq.seq t_Item'0, c : t_I'0 . ([%#scommon6] inv'6 a)
   -> ([%#scommon7] inv'6 b)
   -> ([%#scommon8] inv'6 c)
   -> ([%#scommon9] produces'1 a ab b)
   -> ([%#scommon10] produces'1 b bc c)  -> ([%#scommon11] produces'1 a (Seq.(++) ab bc) c)
  
  goal refines : [%#s04_skip0] forall self : borrowed (t_Skip'0) . inv'0 self
   -> inv'0 self
  /\ (forall result : t_Option'0 . inv'1 result
  /\ match result with
    | C_None'0 -> completed'0 self
    | C_Some'0 v -> produces'0 self.current (Seq.singleton v) self.final
    end
   -> inv'1 result
  /\ match result with
    | C_None'0 -> completed'0 self
    | C_Some'0 v -> produces'0 self.current (Seq.singleton v) self.final
    end)
end
module M_04_skip__qyi17349041008065389927__produces_refl__refines [#"04_skip.rs" 51 4 51 26] (* <Skip<I> as common::Iterator> *)
  let%span s04_skip0 = "04_skip.rs" 51 4 51 26
  let%span s04_skip1 = "04_skip.rs" 37 8 44 9
  let%span scommon2 = "common.rs" 14 15 14 24
  let%span scommon3 = "common.rs" 15 14 15 45
  let%span scommon4 = "common.rs" 19 15 19 21
  let%span scommon5 = "common.rs" 20 15 20 21
  let%span scommon6 = "common.rs" 21 15 21 21
  let%span scommon7 = "common.rs" 22 15 22 32
  let%span scommon8 = "common.rs" 23 15 23 32
  let%span scommon9 = "common.rs" 24 14 24 42
  let%span sseq10 = "../../../../creusot-contracts/src/logic/seq.rs" 444 8 444 97
  let%span sboxed11 = "../../../../creusot-contracts/src/std/boxed.rs" 28 8 28 18
  
  type t_I'0
  
  use prelude.prelude.UIntSize
  
  type t_Skip'0  =
    { t_Skip__iter'0: t_I'0; t_Skip__n'0: usize }
  
  predicate inv'0 (_1 : t_Skip'0)
  
  use seq.Seq
  
  type t_Item'0
  
  use seq.Seq
  
  use prelude.prelude.UIntSize
  
  use seq.Seq
  
  use prelude.prelude.Int
  
  predicate inv'1 (_1 : Seq.seq t_Item'0)
  
  use seq.Seq
  
  predicate produces'1 [#"common.rs" 8 4 8 65] (self : t_I'0) (visited : Seq.seq t_Item'0) (o : t_I'0)
  
  use seq.Seq
  
  use prelude.prelude.Borrow
  
  predicate resolve'0 (_1 : t_Item'0)
  
  predicate produces'0 [#"04_skip.rs" 36 4 36 64] (self : t_Skip'0) (visited : Seq.seq t_Item'0) (o : t_Skip'0) =
    [%#s04_skip1] visited = (Seq.empty  : Seq.seq t_Item'0) /\ self = o
    \/ UIntSize.to_int o.t_Skip__n'0 = 0
    /\ Seq.length visited > 0
    /\ (exists s : Seq.seq t_Item'0 . inv'1 s
    /\ Seq.length s = UIntSize.to_int self.t_Skip__n'0
    /\ produces'1 self.t_Skip__iter'0 (Seq.(++) s visited) o.t_Skip__iter'0
    /\ (forall i : int . 0 <= i /\ i < Seq.length s  -> resolve'0 (Seq.get s i)))
  
  use seq.Seq
  
  predicate inv'2 (_1 : t_I'0)
  
  axiom inv_axiom'0 [@rewrite] : forall x : t_Skip'0 [inv'0 x] . inv'0 x
  = match x with
    | {t_Skip__iter'0 = iter ; t_Skip__n'0 = n} -> inv'2 iter
    end
  
  use seq.Seq
  
  predicate inv'3 (_1 : t_Item'0)
  
  predicate invariant'0 (self : Seq.seq t_Item'0) =
    [%#sseq10] forall i : int . 0 <= i /\ i < Seq.length self  -> inv'3 (Seq.get self i)
  
  axiom inv_axiom'1 [@rewrite] : forall x : Seq.seq t_Item'0 [inv'1 x] . inv'1 x = invariant'0 x
  
  predicate inv'4 (_1 : t_Item'0)
  
  predicate invariant'1 (self : t_Item'0) =
    [%#sboxed11] inv'4 self
  
  axiom inv_axiom'2 [@rewrite] : forall x : t_Item'0 [inv'3 x] . inv'3 x = invariant'1 x
  
  function produces_refl'1 [#"common.rs" 16 4 16 27] (self : t_I'0) : ()
  
  axiom produces_refl'1_spec : forall self : t_I'0 . ([%#scommon2] inv'2 self)
   -> ([%#scommon3] produces'1 self (Seq.empty  : Seq.seq t_Item'0) self)
  
  function produces_trans'0 [#"common.rs" 25 4 25 91] (a : t_I'0) (ab : Seq.seq t_Item'0) (b : t_I'0) (bc : Seq.seq t_Item'0) (c : t_I'0) : ()
    
  
  axiom produces_trans'0_spec : forall a : t_I'0, ab : Seq.seq t_Item'0, b : t_I'0, bc : Seq.seq t_Item'0, c : t_I'0 . ([%#scommon4] inv'2 a)
   -> ([%#scommon5] inv'2 b)
   -> ([%#scommon6] inv'2 c)
   -> ([%#scommon7] produces'1 a ab b)
   -> ([%#scommon8] produces'1 b bc c)  -> ([%#scommon9] produces'1 a (Seq.(++) ab bc) c)
  
  goal refines : [%#s04_skip0] forall self : t_Skip'0 . inv'0 self
   -> inv'0 self
  /\ (forall result : () . produces'0 self (Seq.empty  : Seq.seq t_Item'0) self
   -> produces'0 self (Seq.empty  : Seq.seq t_Item'0) self)
end
module M_04_skip__qyi17349041008065389927__produces_trans__refines [#"04_skip.rs" 61 4 61 90] (* <Skip<I> as common::Iterator> *)
  let%span s04_skip0 = "04_skip.rs" 61 4 61 90
  let%span s04_skip1 = "04_skip.rs" 37 8 44 9
  let%span scommon2 = "common.rs" 14 15 14 24
  let%span scommon3 = "common.rs" 15 14 15 45
  let%span scommon4 = "common.rs" 19 15 19 21
  let%span scommon5 = "common.rs" 20 15 20 21
  let%span scommon6 = "common.rs" 21 15 21 21
  let%span scommon7 = "common.rs" 22 15 22 32
  let%span scommon8 = "common.rs" 23 15 23 32
  let%span scommon9 = "common.rs" 24 14 24 42
  let%span sseq10 = "../../../../creusot-contracts/src/logic/seq.rs" 444 8 444 97
  let%span sboxed11 = "../../../../creusot-contracts/src/std/boxed.rs" 28 8 28 18
  
  type t_I'0
  
  use prelude.prelude.UIntSize
  
  type t_Skip'0  =
    { t_Skip__iter'0: t_I'0; t_Skip__n'0: usize }
  
  type t_Item'0
  
  use seq.Seq
  
  use seq.Seq
  
  use prelude.prelude.UIntSize
  
  use seq.Seq
  
  use prelude.prelude.Int
  
  predicate inv'1 (_1 : Seq.seq t_Item'0)
  
  use seq.Seq
  
  predicate produces'1 [#"common.rs" 8 4 8 65] (self : t_I'0) (visited : Seq.seq t_Item'0) (o : t_I'0)
  
  use seq.Seq
  
  use prelude.prelude.Borrow
  
  predicate resolve'0 (_1 : t_Item'0)
  
  predicate produces'0 [#"04_skip.rs" 36 4 36 64] (self : t_Skip'0) (visited : Seq.seq t_Item'0) (o : t_Skip'0) =
    [%#s04_skip1] visited = (Seq.empty  : Seq.seq t_Item'0) /\ self = o
    \/ UIntSize.to_int o.t_Skip__n'0 = 0
    /\ Seq.length visited > 0
    /\ (exists s : Seq.seq t_Item'0 . inv'1 s
    /\ Seq.length s = UIntSize.to_int self.t_Skip__n'0
    /\ produces'1 self.t_Skip__iter'0 (Seq.(++) s visited) o.t_Skip__iter'0
    /\ (forall i : int . 0 <= i /\ i < Seq.length s  -> resolve'0 (Seq.get s i)))
  
  predicate inv'0 (_1 : t_Skip'0)
  
  predicate inv'2 (_1 : t_I'0)
  
  axiom inv_axiom'0 [@rewrite] : forall x : t_Skip'0 [inv'0 x] . inv'0 x
  = match x with
    | {t_Skip__iter'0 = iter ; t_Skip__n'0 = n} -> inv'2 iter
    end
  
  use seq.Seq
  
  predicate inv'3 (_1 : t_Item'0)
  
  predicate invariant'0 (self : Seq.seq t_Item'0) =
    [%#sseq10] forall i : int . 0 <= i /\ i < Seq.length self  -> inv'3 (Seq.get self i)
  
  axiom inv_axiom'1 [@rewrite] : forall x : Seq.seq t_Item'0 [inv'1 x] . inv'1 x = invariant'0 x
  
  predicate inv'4 (_1 : t_Item'0)
  
  predicate invariant'1 (self : t_Item'0) =
    [%#sboxed11] inv'4 self
  
  axiom inv_axiom'2 [@rewrite] : forall x : t_Item'0 [inv'3 x] . inv'3 x = invariant'1 x
  
  function produces_refl'0 [#"common.rs" 16 4 16 27] (self : t_I'0) : ()
  
  axiom produces_refl'0_spec : forall self : t_I'0 . ([%#scommon2] inv'2 self)
   -> ([%#scommon3] produces'1 self (Seq.empty  : Seq.seq t_Item'0) self)
  
  function produces_trans'1 [#"common.rs" 25 4 25 91] (a : t_I'0) (ab : Seq.seq t_Item'0) (b : t_I'0) (bc : Seq.seq t_Item'0) (c : t_I'0) : ()
    
  
  axiom produces_trans'1_spec : forall a : t_I'0, ab : Seq.seq t_Item'0, b : t_I'0, bc : Seq.seq t_Item'0, c : t_I'0 . ([%#scommon4] inv'2 a)
   -> ([%#scommon5] inv'2 b)
   -> ([%#scommon6] inv'2 c)
   -> ([%#scommon7] produces'1 a ab b)
   -> ([%#scommon8] produces'1 b bc c)  -> ([%#scommon9] produces'1 a (Seq.(++) ab bc) c)
  
  goal refines : [%#s04_skip0] forall a : t_Skip'0 . forall ab : Seq.seq t_Item'0 . forall b : t_Skip'0 . forall bc : Seq.seq t_Item'0 . forall c : t_Skip'0 . produces'0 b bc c
  /\ produces'0 a ab b /\ inv'0 c /\ inv'0 b /\ inv'0 a
   -> produces'0 b bc c
  /\ produces'0 a ab b
  /\ inv'0 c
  /\ inv'0 b /\ inv'0 a /\ (forall result : () . produces'0 a (Seq.(++) ab bc) c  -> produces'0 a (Seq.(++) ab bc) c)
end<|MERGE_RESOLUTION|>--- conflicted
+++ resolved
@@ -1,9 +1,8 @@
 module M_04_skip__qyi17349041008065389927__produces_refl [#"04_skip.rs" 51 4 51 26] (* <Skip<I> as common::Iterator> *)
   let%span s04_skip0 = "04_skip.rs" 49 15 49 24
   let%span s04_skip1 = "04_skip.rs" 50 14 50 45
-<<<<<<< HEAD
   let%span s04_skip2 = "04_skip.rs" 47 4 47 10
-  let%span s04_skip3 = "04_skip.rs" 37 8 44 9
+  let%span s04_skip3 = "04_skip.rs" 38 12 43 74
   let%span scommon4 = "common.rs" 14 15 14 24
   let%span scommon5 = "common.rs" 15 14 15 45
   let%span scommon6 = "common.rs" 19 15 19 21
@@ -12,25 +11,10 @@
   let%span scommon9 = "common.rs" 22 15 22 32
   let%span scommon10 = "common.rs" 23 15 23 32
   let%span scommon11 = "common.rs" 24 14 24 42
-  let%span sseq12 = "../../../../creusot-contracts/src/logic/seq.rs" 444 8 444 97
+  let%span sseq12 = "../../../../creusot-contracts/src/logic/seq.rs" 444 20 444 95
   let%span sboxed13 = "../../../../creusot-contracts/src/std/boxed.rs" 28 8 28 18
   
   type t_I'0
-=======
-  let%span s04_skip2 = "04_skip.rs" 38 12 43 74
-  let%span scommon3 = "common.rs" 14 15 14 24
-  let%span scommon4 = "common.rs" 15 14 15 45
-  let%span scommon5 = "common.rs" 19 15 19 21
-  let%span scommon6 = "common.rs" 20 15 20 21
-  let%span scommon7 = "common.rs" 21 15 21 21
-  let%span scommon8 = "common.rs" 22 15 22 32
-  let%span scommon9 = "common.rs" 23 15 23 32
-  let%span scommon10 = "common.rs" 24 14 24 42
-  let%span sseq11 = "../../../../creusot-contracts/src/logic/seq.rs" 459 20 459 95
-  let%span sboxed12 = "../../../../creusot-contracts/src/std/boxed.rs" 28 8 28 18
-  
-  type t_Item'0
->>>>>>> 716d5822
   
   use prelude.prelude.UIntSize
   
@@ -123,9 +107,8 @@
   let%span s04_skip3 = "04_skip.rs" 58 15 58 32
   let%span s04_skip4 = "04_skip.rs" 59 15 59 32
   let%span s04_skip5 = "04_skip.rs" 60 14 60 42
-<<<<<<< HEAD
   let%span s04_skip6 = "04_skip.rs" 53 4 53 10
-  let%span s04_skip7 = "04_skip.rs" 37 8 44 9
+  let%span s04_skip7 = "04_skip.rs" 38 12 43 74
   let%span scommon8 = "common.rs" 14 15 14 24
   let%span scommon9 = "common.rs" 15 14 15 45
   let%span scommon10 = "common.rs" 19 15 19 21
@@ -134,23 +117,10 @@
   let%span scommon13 = "common.rs" 22 15 22 32
   let%span scommon14 = "common.rs" 23 15 23 32
   let%span scommon15 = "common.rs" 24 14 24 42
-  let%span sseq16 = "../../../../creusot-contracts/src/logic/seq.rs" 444 8 444 97
+  let%span sseq16 = "../../../../creusot-contracts/src/logic/seq.rs" 444 20 444 95
   let%span sboxed17 = "../../../../creusot-contracts/src/std/boxed.rs" 28 8 28 18
   
   type t_I'0
-=======
-  let%span s04_skip6 = "04_skip.rs" 38 12 43 74
-  let%span scommon7 = "common.rs" 14 15 14 24
-  let%span scommon8 = "common.rs" 15 14 15 45
-  let%span scommon9 = "common.rs" 19 15 19 21
-  let%span scommon10 = "common.rs" 20 15 20 21
-  let%span scommon11 = "common.rs" 21 15 21 21
-  let%span scommon12 = "common.rs" 22 15 22 32
-  let%span scommon13 = "common.rs" 23 15 23 32
-  let%span scommon14 = "common.rs" 24 14 24 42
-  let%span sseq15 = "../../../../creusot-contracts/src/logic/seq.rs" 459 20 459 95
-  let%span sboxed16 = "../../../../creusot-contracts/src/std/boxed.rs" 28 8 28 18
->>>>>>> 716d5822
   
   use prelude.prelude.UIntSize
   
@@ -254,36 +224,6 @@
   let%span s04_skip3 = "04_skip.rs" 73 20 73 33
   let%span s04_skip4 = "04_skip.rs" 74 20 74 53
   let%span s04_skip5 = "04_skip.rs" 72 8 72 31
-<<<<<<< HEAD
-  let%span s04_skip6 = "04_skip.rs" 77 20 77 35
-  let%span s04_skip7 = "04_skip.rs" 80 20 80 21
-  let%span s04_skip8 = "04_skip.rs" 84 26 84 73
-  let%span s04_skip9 = "04_skip.rs" 85 21 85 22
-  let%span s04_skip10 = "04_skip.rs" 67 17 67 21
-  let%span s04_skip11 = "04_skip.rs" 63 14 66 5
-  let%span s04_skip12 = "04_skip.rs" 67 26 67 41
-  let%span smem13 = "../../../../creusot-contracts/src/std/mem.rs" 17 22 17 37
-  let%span smem14 = "../../../../creusot-contracts/src/std/mem.rs" 18 22 18 42
-  let%span sops15 = "../../../../creusot-contracts/src/logic/ops.rs" 86 8 86 33
-  let%span scommon16 = "common.rs" 31 17 31 21
-  let%span scommon17 = "common.rs" 27 14 30 5
-  let%span scommon18 = "common.rs" 31 26 31 44
-  let%span s04_skip19 = "04_skip.rs" 23 8 31 9
-  let%span s04_skip20 = "04_skip.rs" 37 8 44 9
-  let%span snum21 = "../../../../creusot-contracts/src/std/num.rs" 29 28 29 32
-  let%span sresolve22 = "../../../../creusot-contracts/src/resolve.rs" 41 20 41 34
-  let%span scommon23 = "common.rs" 14 15 14 24
-  let%span scommon24 = "common.rs" 15 14 15 45
-  let%span scommon25 = "common.rs" 19 15 19 21
-  let%span scommon26 = "common.rs" 20 15 20 21
-  let%span scommon27 = "common.rs" 21 15 21 21
-  let%span scommon28 = "common.rs" 22 15 22 32
-  let%span scommon29 = "common.rs" 23 15 23 32
-  let%span scommon30 = "common.rs" 24 14 24 42
-  let%span sinvariant31 = "../../../../creusot-contracts/src/invariant.rs" 34 20 34 44
-  let%span sseq32 = "../../../../creusot-contracts/src/logic/seq.rs" 444 8 444 97
-  let%span sboxed33 = "../../../../creusot-contracts/src/std/boxed.rs" 28 8 28 18
-=======
   let%span s04_skip6 = "04_skip.rs" 76 20 76 87
   let%span s04_skip7 = "04_skip.rs" 77 20 77 35
   let%span s04_skip8 = "04_skip.rs" 80 20 80 21
@@ -300,7 +240,7 @@
   let%span scommon19 = "common.rs" 31 26 31 44
   let%span s04_skip20 = "04_skip.rs" 24 12 30 37
   let%span s04_skip21 = "04_skip.rs" 38 12 43 74
-  let%span snum22 = "../../../../creusot-contracts/src/std/num.rs" 30 28 30 32
+  let%span snum22 = "../../../../creusot-contracts/src/std/num.rs" 29 28 29 32
   let%span sresolve23 = "../../../../creusot-contracts/src/resolve.rs" 41 20 41 34
   let%span scommon24 = "common.rs" 14 15 14 24
   let%span scommon25 = "common.rs" 15 14 15 45
@@ -311,20 +251,14 @@
   let%span scommon30 = "common.rs" 23 15 23 32
   let%span scommon31 = "common.rs" 24 14 24 42
   let%span sinvariant32 = "../../../../creusot-contracts/src/invariant.rs" 34 20 34 44
-  let%span sseq33 = "../../../../creusot-contracts/src/logic/seq.rs" 459 20 459 95
+  let%span sseq33 = "../../../../creusot-contracts/src/logic/seq.rs" 444 20 444 95
   let%span sboxed34 = "../../../../creusot-contracts/src/std/boxed.rs" 28 8 28 18
->>>>>>> 716d5822
   
   use prelude.prelude.Snapshot
   
   use prelude.prelude.Borrow
   
-<<<<<<< HEAD
-  use prelude.prelude.UIntSize
-=======
-  predicate invariant'3 (self : t_Item'0) =
-    [%#sboxed34] inv'3 self
->>>>>>> 716d5822
+  use prelude.prelude.UIntSize
   
   type t_I'0
   
@@ -334,7 +268,7 @@
   predicate inv'5 (_1 : borrowed usize)
   
   predicate is_default'0 (self : usize) =
-    [%#snum21] self = (0 : usize)
+    [%#snum22] self = (0 : usize)
   
   predicate inv'6 (_1 : usize)
   
@@ -342,13 +276,8 @@
   
   predicate inv'8 (_1 : t_Skip'0)
   
-<<<<<<< HEAD
   predicate invariant'0 (self : borrowed (t_Skip'0)) =
-    [%#sinvariant31] inv'8 self.current /\ inv'8 self.final
-=======
-  predicate invariant'2 (self : borrowed i) =
-    [%#sinvariant32] inv'2 self.current /\ inv'2 self.final
->>>>>>> 716d5822
+    [%#sinvariant32] inv'8 self.current /\ inv'8 self.final
   
   axiom inv_axiom'0 [@rewrite] : forall x : borrowed (t_Skip'0) [inv'0 x] . inv'0 x = invariant'0 x
   
@@ -367,7 +296,7 @@
   predicate inv'9 (_1 : t_Item'0)
   
   predicate invariant'1 (self : Seq.seq t_Item'0) =
-    [%#sseq32] forall i : int . 0 <= i /\ i < Seq.length self  -> inv'9 (Seq.get self i)
+    [%#sseq33] forall i : int . 0 <= i /\ i < Seq.length self  -> inv'9 (Seq.get self i)
   
   axiom inv_axiom'1 [@rewrite] : forall x : Seq.seq t_Item'0 [inv'1 x] . inv'1 x = invariant'1 x
   
@@ -387,24 +316,14 @@
   
   axiom inv_axiom'3 [@rewrite] : forall x : borrowed usize [inv'5 x] . inv'5 x = true
   
-<<<<<<< HEAD
   axiom inv_axiom'4 [@rewrite] : forall x : usize [inv'6 x] . inv'6 x = true
-=======
-  predicate invariant'1 (self : Seq.seq t_Item'0) =
-    [%#sseq33] forall i : int . 0 <= i /\ i < Seq.length self  -> inv'9 (Seq.get self i)
->>>>>>> 716d5822
   
   predicate inv'7 (_1 : borrowed t_I'0)
   
   predicate inv'2 (_1 : t_I'0)
   
-<<<<<<< HEAD
   predicate invariant'2 (self : borrowed t_I'0) =
-    [%#sinvariant31] inv'2 self.current /\ inv'2 self.final
-=======
-  predicate invariant'0 (self : borrowed (Skip'0.t_Skip i)) =
-    [%#sinvariant32] inv'8 self.current /\ inv'8 self.final
->>>>>>> 716d5822
+    [%#sinvariant32] inv'2 self.current /\ inv'2 self.final
   
   axiom inv_axiom'5 [@rewrite] : forall x : borrowed t_I'0 [inv'7 x] . inv'7 x = invariant'2 x
   
@@ -414,35 +333,20 @@
     end
   
   predicate invariant'3 (self : t_Item'0) =
-    [%#sboxed33] inv'3 self
+    [%#sboxed34] inv'3 self
   
   axiom inv_axiom'7 [@rewrite] : forall x : t_Item'0 [inv'9 x] . inv'9 x = invariant'3 x
   
   let rec take'0 (dest:borrowed usize) (return'  (ret:usize))= {[@expl:precondition] inv'5 dest}
     any
     [ return' (result:usize)-> {inv'6 result}
-      {[%#smem14] is_default'0 dest.final}
-      {[%#smem13] result = dest.current}
+      {[%#smem15] is_default'0 dest.final}
+      {[%#smem14] result = dest.current}
       (! return' {result}) ]
     
   
-<<<<<<< HEAD
   predicate resolve'3 (self : borrowed usize) =
-    [%#sresolve22] self.final = self.current
-=======
-  axiom produces_trans'0_spec : forall a : i, ab : Seq.seq t_Item'0, b : i, bc : Seq.seq t_Item'0, c : i . ([%#scommon26] inv'2 a)
-   -> ([%#scommon27] inv'2 b)
-   -> ([%#scommon28] inv'2 c)
-   -> ([%#scommon29] produces'0 a ab b)
-   -> ([%#scommon30] produces'0 b bc c)  -> ([%#scommon31] produces'0 a (Seq.(++) ab bc) c)
-  
-  use seq.Seq
-  
-  function produces_refl'0 [#"common.rs" 16 4 16 27] (self : i) : ()
-  
-  axiom produces_refl'0_spec : forall self : i . ([%#scommon24] inv'2 self)
-   -> ([%#scommon25] produces'0 self (Seq.empty  : Seq.seq t_Item'0) self)
->>>>>>> 716d5822
+    [%#sresolve23] self.final = self.current
   
   predicate resolve'0 (_1 : borrowed usize) =
     resolve'3 _1
@@ -455,69 +359,31 @@
   
   use prelude.prelude.UIntSize
   
-<<<<<<< HEAD
   use prelude.prelude.Snapshot
-=======
-  predicate produces'1 [#"04_skip.rs" 36 4 36 64] (self : Skip'0.t_Skip i) (visited : Seq.seq t_Item'0) (o : Skip'0.t_Skip i)
-    
-   =
-    [%#s04_skip21] visited = (Seq.empty  : Seq.seq t_Item'0) /\ self = o
-    \/ UIntSize.to_int (T_04_skip__Skip.t_Skip__n o) = 0
-    /\ Seq.length visited > 0
-    /\ (exists s : Seq.seq t_Item'0 . inv'1 s
-    /\ Seq.length s = UIntSize.to_int (T_04_skip__Skip.t_Skip__n self)
-    /\ produces'0 (T_04_skip__Skip.t_Skip__iter self) (Seq.(++) s visited) (T_04_skip__Skip.t_Skip__iter o)
-    /\ (forall i : int . 0 <= i /\ i < Seq.length s  -> resolve'1 (Seq.get s i)))
->>>>>>> 716d5822
   
   use prelude.prelude.Snapshot
   
-<<<<<<< HEAD
   predicate produces'0 [#"common.rs" 8 4 8 65] (self : t_I'0) (visited : Seq.seq t_Item'0) (o : t_I'0)
-=======
-  predicate completed'0 [#"04_skip.rs" 22 4 22 35] (self : borrowed (Skip'0.t_Skip i)) =
-    [%#s04_skip20] UIntSize.to_int (T_04_skip__Skip.t_Skip__n self.final) = 0
-    /\ (exists s : Seq.seq t_Item'0, i : borrowed i . inv'1 s
-    /\ inv'7 i
-    /\ Seq.length s <= UIntSize.to_int (T_04_skip__Skip.t_Skip__n self.current)
-    /\ produces'0 (T_04_skip__Skip.t_Skip__iter self.current) s i.current
-    /\ (forall i : int . 0 <= i /\ i < Seq.length s  -> resolve'1 (Seq.get s i))
-    /\ completed'1 i /\ i.final = T_04_skip__Skip.t_Skip__iter self.final)
->>>>>>> 716d5822
   
   use prelude.prelude.Snapshot
   
   use seq.Seq
   
   function index_logic'0 [@inline:trivial] (self : Snapshot.snap_ty (Seq.seq t_Item'0)) (ix : int) : t_Item'0 =
-    [%#sops15] Seq.get (Snapshot.inner self) ix
-  
-<<<<<<< HEAD
+    [%#sops16] Seq.get (Snapshot.inner self) ix
+  
   predicate resolve'1 (_1 : t_Item'0)
-=======
-  predicate resolve'4 (self : borrowed (Skip'0.t_Skip i)) =
-    [%#sresolve23] self.final = self.current
->>>>>>> 716d5822
   
   predicate completed'1 [#"common.rs" 11 4 11 36] (self : borrowed t_I'0)
   
   use seq.Seq
   
-<<<<<<< HEAD
-  let rec next'1 (self:borrowed t_I'0) (return'  (ret:t_Option'0))= {[@expl:precondition] [%#scommon16] inv'7 self}
+  let rec next'1 (self:borrowed t_I'0) (return'  (ret:t_Option'0))= {[@expl:precondition] [%#scommon17] inv'7 self}
     any
-    [ return' (result:t_Option'0)-> {[%#scommon18] inv'4 result}
-      {[%#scommon17] match result with
+    [ return' (result:t_Option'0)-> {[%#scommon19] inv'4 result}
+      {[%#scommon18] match result with
         | C_None'0 -> completed'1 self
         | C_Some'0 v -> produces'0 self.current (Seq.singleton v) self.final
-=======
-  let rec next'0 (self:borrowed i) (return'  (ret:Option'0.t_Option t_Item'0))= {[@expl:precondition] [%#scommon17] inv'7 self}
-    any
-    [ return' (result:Option'0.t_Option t_Item'0)-> {[%#scommon19] inv'4 result}
-      {[%#scommon18] match result with
-        | Option'0.C_None -> completed'1 self
-        | Option'0.C_Some v -> produces'0 self.current (Seq.singleton v) self.final
->>>>>>> 716d5822
         end}
       (! return' {result}) ]
     
@@ -527,15 +393,10 @@
     | bad -> {forall field_0 : t_Item'0 [C_Some'0 field_0 : t_Option'0] . C_Some'0 field_0 <> input} (! {false} any) ]
     
   
-<<<<<<< HEAD
-  use seq.Seq
-=======
-  function index_logic'0 [@inline:trivial] (self : Snapshot.snap_ty (Seq.seq t_Item'0)) (ix : int) : t_Item'0 =
-    [%#sops16] Seq.get (Snapshot.inner self) ix
->>>>>>> 716d5822
+  use seq.Seq
   
   predicate resolve'4 (self : borrowed (t_Skip'0)) =
-    [%#sresolve22] self.final = self.current
+    [%#sresolve23] self.final = self.current
   
   predicate resolve'2 (_1 : borrowed (t_Skip'0)) =
     resolve'4 _1
@@ -544,22 +405,17 @@
   
   use prelude.prelude.Snapshot
   
-<<<<<<< HEAD
   predicate completed'0 [#"04_skip.rs" 22 4 22 35] (self : borrowed (t_Skip'0)) =
-    [%#s04_skip19] UIntSize.to_int (self.final).t_Skip__n'0 = 0
+    [%#s04_skip20] UIntSize.to_int (self.final).t_Skip__n'0 = 0
     /\ (exists s : Seq.seq t_Item'0, i : borrowed t_I'0 . inv'1 s
     /\ inv'7 i
     /\ Seq.length s <= UIntSize.to_int (self.current).t_Skip__n'0
     /\ produces'0 (self.current).t_Skip__iter'0 s i.current
     /\ (forall i : int . 0 <= i /\ i < Seq.length s  -> resolve'1 (Seq.get s i))
     /\ completed'1 i /\ i.final = (self.final).t_Skip__iter'0)
-=======
-  predicate resolve'3 (self : borrowed usize) =
-    [%#sresolve23] self.final = self.current
->>>>>>> 716d5822
   
   predicate produces'1 [#"04_skip.rs" 36 4 36 64] (self : t_Skip'0) (visited : Seq.seq t_Item'0) (o : t_Skip'0) =
-    [%#s04_skip20] visited = (Seq.empty  : Seq.seq t_Item'0) /\ self = o
+    [%#s04_skip21] visited = (Seq.empty  : Seq.seq t_Item'0) /\ self = o
     \/ UIntSize.to_int o.t_Skip__n'0 = 0
     /\ Seq.length visited > 0
     /\ (exists s : Seq.seq t_Item'0 . inv'1 s
@@ -567,39 +423,23 @@
     /\ produces'0 self.t_Skip__iter'0 (Seq.(++) s visited) o.t_Skip__iter'0
     /\ (forall i : int . 0 <= i /\ i < Seq.length s  -> resolve'1 (Seq.get s i)))
   
-<<<<<<< HEAD
   function produces_refl'0 [#"common.rs" 16 4 16 27] (self : t_I'0) : ()
   
-  axiom produces_refl'0_spec : forall self : t_I'0 . ([%#scommon23] inv'2 self)
-   -> ([%#scommon24] produces'0 self (Seq.empty  : Seq.seq t_Item'0) self)
+  axiom produces_refl'0_spec : forall self : t_I'0 . ([%#scommon24] inv'2 self)
+   -> ([%#scommon25] produces'0 self (Seq.empty  : Seq.seq t_Item'0) self)
   
   function produces_trans'0 [#"common.rs" 25 4 25 91] (a : t_I'0) (ab : Seq.seq t_Item'0) (b : t_I'0) (bc : Seq.seq t_Item'0) (c : t_I'0) : ()
-=======
-  predicate is_default'0 (self : usize) =
-    [%#snum22] self = (0 : usize)
-  
-  let rec take'0 (dest:borrowed usize) (return'  (ret:usize))= {[@expl:precondition] inv'5 dest}
-    any
-    [ return' (result:usize)-> {inv'6 result}
-      {[%#smem15] is_default'0 dest.final}
-      {[%#smem14] result = dest.current}
-      (! return' {result}) ]
->>>>>>> 716d5822
-    
-  
-  axiom produces_trans'0_spec : forall a : t_I'0, ab : Seq.seq t_Item'0, b : t_I'0, bc : Seq.seq t_Item'0, c : t_I'0 . ([%#scommon25] inv'2 a)
-   -> ([%#scommon26] inv'2 b)
-   -> ([%#scommon27] inv'2 c)
-   -> ([%#scommon28] produces'0 a ab b)
-   -> ([%#scommon29] produces'0 b bc c)  -> ([%#scommon30] produces'0 a (Seq.(++) ab bc) c)
+    
+  
+  axiom produces_trans'0_spec : forall a : t_I'0, ab : Seq.seq t_Item'0, b : t_I'0, bc : Seq.seq t_Item'0, c : t_I'0 . ([%#scommon26] inv'2 a)
+   -> ([%#scommon27] inv'2 b)
+   -> ([%#scommon28] inv'2 c)
+   -> ([%#scommon29] produces'0 a ab b)
+   -> ([%#scommon30] produces'0 b bc c)  -> ([%#scommon31] produces'0 a (Seq.(++) ab bc) c)
   
   meta "compute_max_steps" 1000000
   
-<<<<<<< HEAD
-  let rec next'0 (self:borrowed (t_Skip'0)) (return'  (ret:t_Option'0))= {[%#s04_skip10] inv'0 self}
-=======
-  let rec next (self:borrowed (Skip'0.t_Skip i)) (return'  (ret:Option'0.t_Option t_Item'0))= {[%#s04_skip11] inv'0 self}
->>>>>>> 716d5822
+  let rec next'0 (self:borrowed (t_Skip'0)) (return'  (ret:t_Option'0))= {[%#s04_skip11] inv'0 self}
     (! bb0
     [ bb0 = s0 [ s0 =  [ &old_self <- [%#s04_skip0] Snapshot.new self ] s1 | s1 = bb1 ] 
     | bb1 = s0
@@ -620,27 +460,15 @@
       
     | bb3 = s0 [ s0 =  [ &old_4_0 <- Snapshot.new self ] s1 | s1 = bb4 ] 
     | bb4 = bb4
-<<<<<<< HEAD
-      [ bb4 = {[@expl:loop invariant] (Snapshot.inner old_4_0).final = self.final}
-        {[@expl:loop invariant] [%#s04_skip6] UIntSize.to_int (self.current).t_Skip__n'0 = 0}
-        {[@expl:loop invariant] [%#s04_skip5] forall i : int . 0 <= i /\ i < Seq.length (Snapshot.inner skipped)
-         -> resolve'1 (index_logic'0 skipped i)}
-        {[@expl:loop invariant] [%#s04_skip5] produces'0 ((Snapshot.inner old_self).current).t_Skip__iter'0 (Snapshot.inner skipped) (self.current).t_Skip__iter'0}
-        {[@expl:loop invariant] [%#s04_skip4] Seq.length (Snapshot.inner skipped) + UIntSize.to_int n
-        = UIntSize.to_int ((Snapshot.inner old_self).current).t_Skip__n'0}
-        {[@expl:loop invariant] [%#s04_skip3] inv'1 (Snapshot.inner skipped)}
-        {[@expl:loop invariant] [%#s04_skip2] inv'0 self}
-=======
       [ bb4 = {[@expl:mut invariant] (Snapshot.inner old_4_0).final = self.final}
-        {[@expl:loop invariant 5] [%#s04_skip7] UIntSize.to_int (T_04_skip__Skip.t_Skip__n self.current) = 0}
+        {[@expl:loop invariant 5] [%#s04_skip7] UIntSize.to_int (self.current).t_Skip__n'0 = 0}
         {[@expl:loop invariant 4] [%#s04_skip6] forall i : int . 0 <= i /\ i < Seq.length (Snapshot.inner skipped)
          -> resolve'1 (index_logic'0 skipped i)}
-        {[@expl:loop invariant 3] [%#s04_skip5] produces'0 (T_04_skip__Skip.t_Skip__iter (Snapshot.inner old_self).current) (Snapshot.inner skipped) (T_04_skip__Skip.t_Skip__iter self.current)}
+        {[@expl:loop invariant 3] [%#s04_skip5] produces'0 ((Snapshot.inner old_self).current).t_Skip__iter'0 (Snapshot.inner skipped) (self.current).t_Skip__iter'0}
         {[@expl:loop invariant 2] [%#s04_skip4] Seq.length (Snapshot.inner skipped) + UIntSize.to_int n
-        = UIntSize.to_int (T_04_skip__Skip.t_Skip__n (Snapshot.inner old_self).current)}
+        = UIntSize.to_int ((Snapshot.inner old_self).current).t_Skip__n'0}
         {[@expl:loop invariant 1] [%#s04_skip3] inv'1 (Snapshot.inner skipped)}
         {[@expl:loop invariant 0] [%#s04_skip2] inv'0 self}
->>>>>>> 716d5822
         (! s0) [ s0 = bb5 ] 
         [ bb5 = s0
           [ s0 = {inv'2 (self.current).t_Skip__iter'0}
@@ -698,26 +526,18 @@
     | & _26 : Snapshot.snap_ty (Seq.seq t_Item'0) = any_l ()
     | & old_4_0 : Snapshot.snap_ty (borrowed (t_Skip'0)) = any_l () ]
     
-<<<<<<< HEAD
-    [ return' (result:t_Option'0)-> {[@expl:postcondition] [%#s04_skip12] inv'4 result}
-      {[@expl:postcondition] [%#s04_skip11] match result with
+    [ return' (result:t_Option'0)-> {[@expl:postcondition] [%#s04_skip13] inv'4 result}
+      {[@expl:postcondition] [%#s04_skip12] match result with
         | C_None'0 -> completed'0 self
         | C_Some'0 v -> produces'1 self.current (Seq.singleton v) self.final
-=======
-    [ return' (result:Option'0.t_Option t_Item'0)-> {[@expl:postcondition] [%#s04_skip13] inv'4 result}
-      {[@expl:postcondition] [%#s04_skip12] match result with
-        | Option'0.C_None -> completed'0 self
-        | Option'0.C_Some v -> produces'1 self.current (Seq.singleton v) self.final
->>>>>>> 716d5822
         end}
       (! return' {result}) ]
     
 end
 module M_04_skip__qyi17349041008065389927__next__refines [#"04_skip.rs" 67 4 67 41] (* <Skip<I> as common::Iterator> *)
   let%span s04_skip0 = "04_skip.rs" 67 4 67 41
-<<<<<<< HEAD
-  let%span s04_skip1 = "04_skip.rs" 23 8 31 9
-  let%span s04_skip2 = "04_skip.rs" 37 8 44 9
+  let%span s04_skip1 = "04_skip.rs" 24 12 30 37
+  let%span s04_skip2 = "04_skip.rs" 38 12 43 74
   let%span sinvariant3 = "../../../../creusot-contracts/src/invariant.rs" 34 20 34 44
   let%span scommon4 = "common.rs" 14 15 14 24
   let%span scommon5 = "common.rs" 15 14 15 45
@@ -727,7 +547,7 @@
   let%span scommon9 = "common.rs" 22 15 22 32
   let%span scommon10 = "common.rs" 23 15 23 32
   let%span scommon11 = "common.rs" 24 14 24 42
-  let%span sseq12 = "../../../../creusot-contracts/src/logic/seq.rs" 444 8 444 97
+  let%span sseq12 = "../../../../creusot-contracts/src/logic/seq.rs" 444 20 444 95
   let%span sboxed13 = "../../../../creusot-contracts/src/std/boxed.rs" 28 8 28 18
   
   use prelude.prelude.Borrow
@@ -740,15 +560,6 @@
     { t_Skip__iter'0: t_I'0; t_Skip__n'0: usize }
   
   predicate inv'0 (_1 : borrowed (t_Skip'0))
-=======
-  let%span s04_skip1 = "04_skip.rs" 51 4 51 26
-  let%span s04_skip2 = "04_skip.rs" 61 4 61 90
-  let%span s04_skip3 = "04_skip.rs" 24 12 30 37
-  let%span s04_skip4 = "04_skip.rs" 38 12 43 74
-  let%span sinvariant5 = "../../../../creusot-contracts/src/invariant.rs" 34 20 34 44
-  let%span sseq6 = "../../../../creusot-contracts/src/logic/seq.rs" 459 20 459 95
-  let%span sboxed7 = "../../../../creusot-contracts/src/std/boxed.rs" 28 8 28 18
->>>>>>> 716d5822
   
   type t_Item'0
   
@@ -872,7 +683,7 @@
 end
 module M_04_skip__qyi17349041008065389927__produces_refl__refines [#"04_skip.rs" 51 4 51 26] (* <Skip<I> as common::Iterator> *)
   let%span s04_skip0 = "04_skip.rs" 51 4 51 26
-  let%span s04_skip1 = "04_skip.rs" 37 8 44 9
+  let%span s04_skip1 = "04_skip.rs" 38 12 43 74
   let%span scommon2 = "common.rs" 14 15 14 24
   let%span scommon3 = "common.rs" 15 14 15 45
   let%span scommon4 = "common.rs" 19 15 19 21
@@ -881,7 +692,7 @@
   let%span scommon7 = "common.rs" 22 15 22 32
   let%span scommon8 = "common.rs" 23 15 23 32
   let%span scommon9 = "common.rs" 24 14 24 42
-  let%span sseq10 = "../../../../creusot-contracts/src/logic/seq.rs" 444 8 444 97
+  let%span sseq10 = "../../../../creusot-contracts/src/logic/seq.rs" 444 20 444 95
   let%span sboxed11 = "../../../../creusot-contracts/src/std/boxed.rs" 28 8 28 18
   
   type t_I'0
@@ -972,7 +783,7 @@
 end
 module M_04_skip__qyi17349041008065389927__produces_trans__refines [#"04_skip.rs" 61 4 61 90] (* <Skip<I> as common::Iterator> *)
   let%span s04_skip0 = "04_skip.rs" 61 4 61 90
-  let%span s04_skip1 = "04_skip.rs" 37 8 44 9
+  let%span s04_skip1 = "04_skip.rs" 38 12 43 74
   let%span scommon2 = "common.rs" 14 15 14 24
   let%span scommon3 = "common.rs" 15 14 15 45
   let%span scommon4 = "common.rs" 19 15 19 21
@@ -981,7 +792,7 @@
   let%span scommon7 = "common.rs" 22 15 22 32
   let%span scommon8 = "common.rs" 23 15 23 32
   let%span scommon9 = "common.rs" 24 14 24 42
-  let%span sseq10 = "../../../../creusot-contracts/src/logic/seq.rs" 444 8 444 97
+  let%span sseq10 = "../../../../creusot-contracts/src/logic/seq.rs" 444 20 444 95
   let%span sboxed11 = "../../../../creusot-contracts/src/std/boxed.rs" 28 8 28 18
   
   type t_I'0
