
module C15Enumerate_Enumerate_Type
  use prelude.UIntSize
  use prelude.Int
  type t_enumerate 'i =
    | C_Enumerate 'i usize
    
  let function enumerate_iter (self : t_enumerate 'i) : 'i = [@vc:do_not_keep_trace] [@vc:sp]
    match (self) with
      | C_Enumerate a _ -> a
      end
  let function enumerate_count (self : t_enumerate 'i) : usize = [@vc:do_not_keep_trace] [@vc:sp]
    match (self) with
      | C_Enumerate _ a -> a
      end
end
module C15Enumerate_Impl0_ProducesRefl_Impl
  type i
  use prelude.Borrow
  predicate invariant3 (self : borrowed i)
  val invariant3 (self : borrowed i) : bool
    ensures { result = invariant3 self }
    
  predicate inv3 (_x : borrowed i)
  val inv3 (_x : borrowed i) : bool
    ensures { result = inv3 _x }
    
  axiom inv3 : [#"../15_enumerate.rs" 1 0 1 0] forall x : borrowed i . inv3 x = true
  predicate invariant2 (self : i)
  val invariant2 (self : i) : bool
    ensures { result = invariant2 self }
    
  predicate inv2 (_x : i)
  val inv2 (_x : i) : bool
    ensures { result = inv2 _x }
    
  axiom inv2 : [#"../15_enumerate.rs" 1 0 1 0] forall x : i . inv2 x = true
  type item0
  use seq.Seq
  predicate invariant1 (self : Seq.seq item0)
  val invariant1 (self : Seq.seq item0) : bool
    ensures { result = invariant1 self }
    
  predicate inv1 (_x : Seq.seq item0)
  val inv1 (_x : Seq.seq item0) : bool
    ensures { result = inv1 _x }
    
  axiom inv1 : [#"../15_enumerate.rs" 1 0 1 0] forall x : Seq.seq item0 . inv1 x = true
  use seq.Seq
  predicate produces1 [#"../common.rs" 8 4 8 66] (self : i) (visited : Seq.seq item0) (_o : i)
  val produces1 [#"../common.rs" 8 4 8 66] (self : i) (visited : Seq.seq item0) (_o : i) : bool
    ensures { result = produces1 self visited _o }
    
  function produces_trans0 [#"../common.rs" 21 4 21 91] (a : i) (ab : Seq.seq item0) (b : i) (bc : Seq.seq item0) (c : i) : ()
    
  val produces_trans0 [#"../common.rs" 21 4 21 91] (a : i) (ab : Seq.seq item0) (b : i) (bc : Seq.seq item0) (c : i) : ()
    requires {[#"../common.rs" 18 15 18 32] produces1 a ab b}
    requires {[#"../common.rs" 19 15 19 32] produces1 b bc c}
    requires {[#"../common.rs" 21 22 21 23] inv2 a}
    requires {[#"../common.rs" 21 31 21 33] inv1 ab}
    requires {[#"../common.rs" 21 52 21 53] inv2 b}
    requires {[#"../common.rs" 21 61 21 63] inv1 bc}
    requires {[#"../common.rs" 21 82 21 83] inv2 c}
    ensures { result = produces_trans0 a ab b bc c }
    
  axiom produces_trans0_spec : forall a : i, ab : Seq.seq item0, b : i, bc : Seq.seq item0, c : i . ([#"../common.rs" 18 15 18 32] produces1 a ab b) -> ([#"../common.rs" 19 15 19 32] produces1 b bc c) -> ([#"../common.rs" 21 22 21 23] inv2 a) -> ([#"../common.rs" 21 31 21 33] inv1 ab) -> ([#"../common.rs" 21 52 21 53] inv2 b) -> ([#"../common.rs" 21 61 21 63] inv1 bc) -> ([#"../common.rs" 21 82 21 83] inv2 c) -> ([#"../common.rs" 20 14 20 42] produces1 a (Seq.(++) ab bc) c)
  use seq.Seq
  function produces_refl0 [#"../common.rs" 15 4 15 30] (a : i) : ()
  val produces_refl0 [#"../common.rs" 15 4 15 30] (a : i) : ()
    requires {[#"../common.rs" 15 21 15 22] inv2 a}
    ensures { result = produces_refl0 a }
    
  axiom produces_refl0_spec : forall a : i . ([#"../common.rs" 15 21 15 22] inv2 a) -> ([#"../common.rs" 14 14 14 39] produces1 a (Seq.empty ) a)
  use prelude.UIntSize
  predicate completed0 [#"../common.rs" 11 4 11 36] (self : borrowed i)
  val completed0 [#"../common.rs" 11 4 11 36] (self : borrowed i) : bool
    ensures { result = completed0 self }
    
  use prelude.Int
  let constant max0  : usize = [@vc:do_not_keep_trace] [@vc:sp]
    (18446744073709551615 : usize)
  use seq.Seq
  use prelude.UIntSize
  use C15Enumerate_Enumerate_Type as C15Enumerate_Enumerate_Type
  predicate invariant0 [#"../15_enumerate.rs" 71 4 71 30] (self : C15Enumerate_Enumerate_Type.t_enumerate i) =
    [#"../15_enumerate.rs" 73 12 74 79] (forall i : i . forall s : Seq.seq item0 . inv2 i -> inv1 s -> produces1 (C15Enumerate_Enumerate_Type.enumerate_iter self) s i -> UIntSize.to_int (C15Enumerate_Enumerate_Type.enumerate_count self) + Seq.length s < UIntSize.to_int max0) /\ (forall i : borrowed i . inv3 i -> completed0 i -> produces1 ( * i) (Seq.empty ) ( ^ i))
  val invariant0 [#"../15_enumerate.rs" 71 4 71 30] (self : C15Enumerate_Enumerate_Type.t_enumerate i) : bool
    ensures { result = invariant0 self }
    
  predicate inv0 (_x : C15Enumerate_Enumerate_Type.t_enumerate i)
  val inv0 (_x : C15Enumerate_Enumerate_Type.t_enumerate i) : bool
    ensures { result = inv0 _x }
    
  axiom inv0 : [#"../15_enumerate.rs" 1 0 1 0] forall x : C15Enumerate_Enumerate_Type.t_enumerate i . inv0 x = (invariant0 x /\ match (x) with
    | C15Enumerate_Enumerate_Type.C_Enumerate iter count -> true
    end)
  use seq.Seq
  use seq.Seq
  use seq.Seq
  predicate produces0 [#"../15_enumerate.rs" 28 4 28 64] (self : C15Enumerate_Enumerate_Type.t_enumerate i) (visited : Seq.seq (usize, item0)) (o : C15Enumerate_Enumerate_Type.t_enumerate i)
    
   =
    [#"../15_enumerate.rs" 29 8 34 9] Seq.length visited = UIntSize.to_int (C15Enumerate_Enumerate_Type.enumerate_count o) - UIntSize.to_int (C15Enumerate_Enumerate_Type.enumerate_count self) /\ (exists s : Seq.seq item0 . inv1 s /\ produces1 (C15Enumerate_Enumerate_Type.enumerate_iter self) s (C15Enumerate_Enumerate_Type.enumerate_iter o) /\ Seq.length visited = Seq.length s /\ (forall i : int . 0 <= i /\ i < Seq.length s -> UIntSize.to_int (let (a, _) = Seq.get visited i in a) = UIntSize.to_int (C15Enumerate_Enumerate_Type.enumerate_count self) + i /\ (let (_, a) = Seq.get visited i in a) = Seq.get s i))
  val produces0 [#"../15_enumerate.rs" 28 4 28 64] (self : C15Enumerate_Enumerate_Type.t_enumerate i) (visited : Seq.seq (usize, item0)) (o : C15Enumerate_Enumerate_Type.t_enumerate i) : bool
    ensures { result = produces0 self visited o }
    
  use seq.Seq
  let rec ghost function produces_refl [#"../15_enumerate.rs" 40 4 40 29] (a : C15Enumerate_Enumerate_Type.t_enumerate i) : ()
    requires {[#"../15_enumerate.rs" 40 21 40 22] inv0 a}
    ensures { [#"../15_enumerate.rs" 39 14 39 39] produces0 a (Seq.empty ) a }
    
   = [@vc:do_not_keep_trace] [@vc:sp]
    [#"../15_enumerate.rs" 37 4 37 10] ()
end
module C15Enumerate_Impl0_ProducesTrans_Impl
  type i
  use prelude.Borrow
  predicate invariant4 (self : borrowed i)
  val invariant4 (self : borrowed i) : bool
    ensures { result = invariant4 self }
    
  predicate inv4 (_x : borrowed i)
  val inv4 (_x : borrowed i) : bool
    ensures { result = inv4 _x }
    
  axiom inv4 : [#"../15_enumerate.rs" 1 0 1 0] forall x : borrowed i . inv4 x = true
  predicate invariant3 (self : i)
  val invariant3 (self : i) : bool
    ensures { result = invariant3 self }
    
  predicate inv3 (_x : i)
  val inv3 (_x : i) : bool
    ensures { result = inv3 _x }
    
  axiom inv3 : [#"../15_enumerate.rs" 1 0 1 0] forall x : i . inv3 x = true
  type item0
  use seq.Seq
  predicate invariant2 (self : Seq.seq item0)
  val invariant2 (self : Seq.seq item0) : bool
    ensures { result = invariant2 self }
    
  predicate inv2 (_x : Seq.seq item0)
  val inv2 (_x : Seq.seq item0) : bool
    ensures { result = inv2 _x }
    
  axiom inv2 : [#"../15_enumerate.rs" 1 0 1 0] forall x : Seq.seq item0 . inv2 x = true
  use seq.Seq
  predicate produces1 [#"../common.rs" 8 4 8 66] (self : i) (visited : Seq.seq item0) (_o : i)
  val produces1 [#"../common.rs" 8 4 8 66] (self : i) (visited : Seq.seq item0) (_o : i) : bool
    ensures { result = produces1 self visited _o }
    
  function produces_trans0 [#"../common.rs" 21 4 21 91] (a : i) (ab : Seq.seq item0) (b : i) (bc : Seq.seq item0) (c : i) : ()
    
  val produces_trans0 [#"../common.rs" 21 4 21 91] (a : i) (ab : Seq.seq item0) (b : i) (bc : Seq.seq item0) (c : i) : ()
    requires {[#"../common.rs" 18 15 18 32] produces1 a ab b}
    requires {[#"../common.rs" 19 15 19 32] produces1 b bc c}
    requires {[#"../common.rs" 21 22 21 23] inv3 a}
    requires {[#"../common.rs" 21 31 21 33] inv2 ab}
    requires {[#"../common.rs" 21 52 21 53] inv3 b}
    requires {[#"../common.rs" 21 61 21 63] inv2 bc}
    requires {[#"../common.rs" 21 82 21 83] inv3 c}
    ensures { result = produces_trans0 a ab b bc c }
    
  axiom produces_trans0_spec : forall a : i, ab : Seq.seq item0, b : i, bc : Seq.seq item0, c : i . ([#"../common.rs" 18 15 18 32] produces1 a ab b) -> ([#"../common.rs" 19 15 19 32] produces1 b bc c) -> ([#"../common.rs" 21 22 21 23] inv3 a) -> ([#"../common.rs" 21 31 21 33] inv2 ab) -> ([#"../common.rs" 21 52 21 53] inv3 b) -> ([#"../common.rs" 21 61 21 63] inv2 bc) -> ([#"../common.rs" 21 82 21 83] inv3 c) -> ([#"../common.rs" 20 14 20 42] produces1 a (Seq.(++) ab bc) c)
  use seq.Seq
  function produces_refl0 [#"../common.rs" 15 4 15 30] (a : i) : ()
  val produces_refl0 [#"../common.rs" 15 4 15 30] (a : i) : ()
    requires {[#"../common.rs" 15 21 15 22] inv3 a}
    ensures { result = produces_refl0 a }
    
  axiom produces_refl0_spec : forall a : i . ([#"../common.rs" 15 21 15 22] inv3 a) -> ([#"../common.rs" 14 14 14 39] produces1 a (Seq.empty ) a)
  use prelude.UIntSize
  predicate invariant1 (self : Seq.seq (usize, item0))
  val invariant1 (self : Seq.seq (usize, item0)) : bool
    ensures { result = invariant1 self }
    
  predicate inv1 (_x : Seq.seq (usize, item0))
  val inv1 (_x : Seq.seq (usize, item0)) : bool
    ensures { result = inv1 _x }
    
  axiom inv1 : [#"../15_enumerate.rs" 1 0 1 0] forall x : Seq.seq (usize, item0) . inv1 x = true
  predicate completed0 [#"../common.rs" 11 4 11 36] (self : borrowed i)
  val completed0 [#"../common.rs" 11 4 11 36] (self : borrowed i) : bool
    ensures { result = completed0 self }
    
  use prelude.Int
  let constant max0  : usize = [@vc:do_not_keep_trace] [@vc:sp]
    (18446744073709551615 : usize)
  use seq.Seq
  use prelude.UIntSize
  use C15Enumerate_Enumerate_Type as C15Enumerate_Enumerate_Type
  predicate invariant0 [#"../15_enumerate.rs" 71 4 71 30] (self : C15Enumerate_Enumerate_Type.t_enumerate i) =
    [#"../15_enumerate.rs" 73 12 74 79] (forall i : i . forall s : Seq.seq item0 . inv3 i -> inv2 s -> produces1 (C15Enumerate_Enumerate_Type.enumerate_iter self) s i -> UIntSize.to_int (C15Enumerate_Enumerate_Type.enumerate_count self) + Seq.length s < UIntSize.to_int max0) /\ (forall i : borrowed i . inv4 i -> completed0 i -> produces1 ( * i) (Seq.empty ) ( ^ i))
  val invariant0 [#"../15_enumerate.rs" 71 4 71 30] (self : C15Enumerate_Enumerate_Type.t_enumerate i) : bool
    ensures { result = invariant0 self }
    
  predicate inv0 (_x : C15Enumerate_Enumerate_Type.t_enumerate i)
  val inv0 (_x : C15Enumerate_Enumerate_Type.t_enumerate i) : bool
    ensures { result = inv0 _x }
    
  axiom inv0 : [#"../15_enumerate.rs" 1 0 1 0] forall x : C15Enumerate_Enumerate_Type.t_enumerate i . inv0 x = (invariant0 x /\ match (x) with
    | C15Enumerate_Enumerate_Type.C_Enumerate iter count -> true
    end)
  use seq.Seq
  use seq.Seq
  use seq.Seq
  use seq.Seq
  predicate produces0 [#"../15_enumerate.rs" 28 4 28 64] (self : C15Enumerate_Enumerate_Type.t_enumerate i) (visited : Seq.seq (usize, item0)) (o : C15Enumerate_Enumerate_Type.t_enumerate i)
    
   =
    [#"../15_enumerate.rs" 29 8 34 9] Seq.length visited = UIntSize.to_int (C15Enumerate_Enumerate_Type.enumerate_count o) - UIntSize.to_int (C15Enumerate_Enumerate_Type.enumerate_count self) /\ (exists s : Seq.seq item0 . inv2 s /\ produces1 (C15Enumerate_Enumerate_Type.enumerate_iter self) s (C15Enumerate_Enumerate_Type.enumerate_iter o) /\ Seq.length visited = Seq.length s /\ (forall i : int . 0 <= i /\ i < Seq.length s -> UIntSize.to_int (let (a, _) = Seq.get visited i in a) = UIntSize.to_int (C15Enumerate_Enumerate_Type.enumerate_count self) + i /\ (let (_, a) = Seq.get visited i in a) = Seq.get s i))
  val produces0 [#"../15_enumerate.rs" 28 4 28 64] (self : C15Enumerate_Enumerate_Type.t_enumerate i) (visited : Seq.seq (usize, item0)) (o : C15Enumerate_Enumerate_Type.t_enumerate i) : bool
    ensures { result = produces0 self visited o }
    
  let rec ghost function produces_trans [#"../15_enumerate.rs" 47 4 47 90] (a : C15Enumerate_Enumerate_Type.t_enumerate i) (ab : Seq.seq (usize, item0)) (b : C15Enumerate_Enumerate_Type.t_enumerate i) (bc : Seq.seq (usize, item0)) (c : C15Enumerate_Enumerate_Type.t_enumerate i) : ()
    requires {[#"../15_enumerate.rs" 44 15 44 32] produces0 a ab b}
    requires {[#"../15_enumerate.rs" 45 15 45 32] produces0 b bc c}
    requires {[#"../15_enumerate.rs" 47 22 47 23] inv0 a}
    requires {[#"../15_enumerate.rs" 47 31 47 33] inv1 ab}
    requires {[#"../15_enumerate.rs" 47 52 47 53] inv0 b}
    requires {[#"../15_enumerate.rs" 47 61 47 63] inv1 bc}
    requires {[#"../15_enumerate.rs" 47 82 47 83] inv0 c}
    ensures { [#"../15_enumerate.rs" 46 14 46 42] produces0 a (Seq.(++) ab bc) c }
    
   = [@vc:do_not_keep_trace] [@vc:sp]
    [#"../15_enumerate.rs" 42 4 42 10] ()
end
module Core_Option_Option_Type
  type t_option 't =
    | C_None
    | C_Some 't
    
  let function some_0 (self : t_option 't) : 't = [@vc:do_not_keep_trace] [@vc:sp]
    match (self) with
      | C_None -> any 't
      | C_Some a -> a
      end
end
module C15Enumerate_Impl0_Next
  type i
  predicate inv0 (_x : i)
  val inv0 (_x : i) : bool
    ensures { result = inv0 _x }
    
  use prelude.UIntSize
  use seq.Seq
  use prelude.Borrow
  predicate completed1 [#"../common.rs" 11 4 11 36] (self : borrowed i)
  val completed1 [#"../common.rs" 11 4 11 36] (self : borrowed i) : bool
    ensures { result = completed1 self }
    
  predicate inv4 (_x : borrowed i)
  val inv4 (_x : borrowed i) : bool
    ensures { result = inv4 _x }
    
  use prelude.Int
  let constant max0  : usize = [@vc:do_not_keep_trace] [@vc:sp]
    (18446744073709551615 : usize)
  use seq.Seq
  use prelude.UIntSize
  type item0
  use seq.Seq
  predicate produces1 [#"../common.rs" 8 4 8 66] (self : i) (visited : Seq.seq item0) (_o : i)
  val produces1 [#"../common.rs" 8 4 8 66] (self : i) (visited : Seq.seq item0) (_o : i) : bool
    ensures { result = produces1 self visited _o }
    
  predicate inv5 (_x : Seq.seq item0)
  val inv5 (_x : Seq.seq item0) : bool
    ensures { result = inv5 _x }
    
  use C15Enumerate_Enumerate_Type as C15Enumerate_Enumerate_Type
  predicate invariant6 [#"../15_enumerate.rs" 71 4 71 30] (self : C15Enumerate_Enumerate_Type.t_enumerate i) =
    [#"../15_enumerate.rs" 73 12 74 79] (forall i : i . forall s : Seq.seq item0 . inv0 i -> inv5 s -> produces1 (C15Enumerate_Enumerate_Type.enumerate_iter self) s i -> UIntSize.to_int (C15Enumerate_Enumerate_Type.enumerate_count self) + Seq.length s < UIntSize.to_int max0) /\ (forall i : borrowed i . inv4 i -> completed1 i -> produces1 ( * i) (Seq.empty ) ( ^ i))
  val invariant6 [#"../15_enumerate.rs" 71 4 71 30] (self : C15Enumerate_Enumerate_Type.t_enumerate i) : bool
    ensures { result = invariant6 self }
    
  predicate inv6 (_x : C15Enumerate_Enumerate_Type.t_enumerate i)
  val inv6 (_x : C15Enumerate_Enumerate_Type.t_enumerate i) : bool
    ensures { result = inv6 _x }
    
  axiom inv6 : [#"../15_enumerate.rs" 1 0 1 0] forall x : C15Enumerate_Enumerate_Type.t_enumerate i . inv6 x = (invariant6 x /\ match (x) with
    | C15Enumerate_Enumerate_Type.C_Enumerate iter count -> true
    end)
  predicate invariant5 (self : Seq.seq item0)
  val invariant5 (self : Seq.seq item0) : bool
    ensures { result = invariant5 self }
    
  axiom inv5 : [#"../15_enumerate.rs" 1 0 1 0] forall x : Seq.seq item0 . inv5 x = true
  predicate invariant4 (self : borrowed i)
  val invariant4 (self : borrowed i) : bool
    ensures { result = invariant4 self }
    
  axiom inv4 : [#"../15_enumerate.rs" 1 0 1 0] forall x : borrowed i . inv4 x = true
  use Core_Option_Option_Type as Core_Option_Option_Type
  predicate invariant3 (self : Core_Option_Option_Type.t_option (usize, item0))
  val invariant3 (self : Core_Option_Option_Type.t_option (usize, item0)) : bool
    ensures { result = invariant3 self }
    
  predicate inv3 (_x : Core_Option_Option_Type.t_option (usize, item0))
  val inv3 (_x : Core_Option_Option_Type.t_option (usize, item0)) : bool
    ensures { result = inv3 _x }
    
  axiom inv3 : [#"../15_enumerate.rs" 1 0 1 0] forall x : Core_Option_Option_Type.t_option (usize, item0) . inv3 x = true
  predicate invariant2 (self : borrowed (C15Enumerate_Enumerate_Type.t_enumerate i))
  val invariant2 (self : borrowed (C15Enumerate_Enumerate_Type.t_enumerate i)) : bool
    ensures { result = invariant2 self }
    
  predicate inv2 (_x : borrowed (C15Enumerate_Enumerate_Type.t_enumerate i))
  val inv2 (_x : borrowed (C15Enumerate_Enumerate_Type.t_enumerate i)) : bool
    ensures { result = inv2 _x }
    
  axiom inv2 : [#"../15_enumerate.rs" 1 0 1 0] forall x : borrowed (C15Enumerate_Enumerate_Type.t_enumerate i) . inv2 x = (inv6 ( * x) /\ inv6 ( ^ x))
  predicate invariant1 (self : Core_Option_Option_Type.t_option item0)
  val invariant1 (self : Core_Option_Option_Type.t_option item0) : bool
    ensures { result = invariant1 self }
    
  predicate inv1 (_x : Core_Option_Option_Type.t_option item0)
  val inv1 (_x : Core_Option_Option_Type.t_option item0) : bool
    ensures { result = inv1 _x }
    
  axiom inv1 : [#"../15_enumerate.rs" 1 0 1 0] forall x : Core_Option_Option_Type.t_option item0 . inv1 x = true
  use seq.Seq
  function produces_trans0 [#"../common.rs" 21 4 21 91] (a : i) (ab : Seq.seq item0) (b : i) (bc : Seq.seq item0) (c : i) : ()
    
  val produces_trans0 [#"../common.rs" 21 4 21 91] (a : i) (ab : Seq.seq item0) (b : i) (bc : Seq.seq item0) (c : i) : ()
    requires {[#"../common.rs" 18 15 18 32] produces1 a ab b}
    requires {[#"../common.rs" 19 15 19 32] produces1 b bc c}
    requires {[#"../common.rs" 21 22 21 23] inv0 a}
    requires {[#"../common.rs" 21 31 21 33] inv5 ab}
    requires {[#"../common.rs" 21 52 21 53] inv0 b}
    requires {[#"../common.rs" 21 61 21 63] inv5 bc}
    requires {[#"../common.rs" 21 82 21 83] inv0 c}
    ensures { result = produces_trans0 a ab b bc c }
    
  axiom produces_trans0_spec : forall a : i, ab : Seq.seq item0, b : i, bc : Seq.seq item0, c : i . ([#"../common.rs" 18 15 18 32] produces1 a ab b) -> ([#"../common.rs" 19 15 19 32] produces1 b bc c) -> ([#"../common.rs" 21 22 21 23] inv0 a) -> ([#"../common.rs" 21 31 21 33] inv5 ab) -> ([#"../common.rs" 21 52 21 53] inv0 b) -> ([#"../common.rs" 21 61 21 63] inv5 bc) -> ([#"../common.rs" 21 82 21 83] inv0 c) -> ([#"../common.rs" 20 14 20 42] produces1 a (Seq.(++) ab bc) c)
  function produces_refl0 [#"../common.rs" 15 4 15 30] (a : i) : ()
  val produces_refl0 [#"../common.rs" 15 4 15 30] (a : i) : ()
    requires {[#"../common.rs" 15 21 15 22] inv0 a}
    ensures { result = produces_refl0 a }
    
  axiom produces_refl0_spec : forall a : i . ([#"../common.rs" 15 21 15 22] inv0 a) -> ([#"../common.rs" 14 14 14 39] produces1 a (Seq.empty ) a)
  predicate invariant0 (self : i)
  val invariant0 (self : i) : bool
    ensures { result = invariant0 self }
    
  axiom inv0 : [#"../15_enumerate.rs" 1 0 1 0] forall x : i . inv0 x = true
  use seq.Seq
  use seq.Seq
  use seq.Seq
  predicate produces0 [#"../15_enumerate.rs" 28 4 28 64] (self : C15Enumerate_Enumerate_Type.t_enumerate i) (visited : Seq.seq (usize, item0)) (o : C15Enumerate_Enumerate_Type.t_enumerate i)
    
   =
    [#"../15_enumerate.rs" 29 8 34 9] Seq.length visited = UIntSize.to_int (C15Enumerate_Enumerate_Type.enumerate_count o) - UIntSize.to_int (C15Enumerate_Enumerate_Type.enumerate_count self) /\ (exists s : Seq.seq item0 . inv5 s /\ produces1 (C15Enumerate_Enumerate_Type.enumerate_iter self) s (C15Enumerate_Enumerate_Type.enumerate_iter o) /\ Seq.length visited = Seq.length s /\ (forall i : int . 0 <= i /\ i < Seq.length s -> UIntSize.to_int (let (a, _) = Seq.get visited i in a) = UIntSize.to_int (C15Enumerate_Enumerate_Type.enumerate_count self) + i /\ (let (_, a) = Seq.get visited i in a) = Seq.get s i))
  val produces0 [#"../15_enumerate.rs" 28 4 28 64] (self : C15Enumerate_Enumerate_Type.t_enumerate i) (visited : Seq.seq (usize, item0)) (o : C15Enumerate_Enumerate_Type.t_enumerate i) : bool
    ensures { result = produces0 self visited o }
    
  use seq.Seq
  predicate completed0 [#"../15_enumerate.rs" 22 4 22 35] (self : borrowed (C15Enumerate_Enumerate_Type.t_enumerate i))
   =
    [#"../15_enumerate.rs" 23 8 23 43] completed1 {current = C15Enumerate_Enumerate_Type.enumerate_iter ( * self); final = C15Enumerate_Enumerate_Type.enumerate_iter ( ^ self)}
  val completed0 [#"../15_enumerate.rs" 22 4 22 35] (self : borrowed (C15Enumerate_Enumerate_Type.t_enumerate i)) : bool
    ensures { result = completed0 self }
    
  predicate resolve1 (self : borrowed (C15Enumerate_Enumerate_Type.t_enumerate i)) =
    [#"../../../../../creusot-contracts/src/resolve.rs" 25 20 25 34]  ^ self =  * self
  val resolve1 (self : borrowed (C15Enumerate_Enumerate_Type.t_enumerate i)) : bool
    ensures { result = resolve1 self }
    
  predicate resolve0 (self : Core_Option_Option_Type.t_option item0)
  val resolve0 (self : Core_Option_Option_Type.t_option item0) : bool
    ensures { result = resolve0 self }
    
  use seq.Seq
  val next0 [#"../common.rs" 27 4 27 45] (self : borrowed i) : Core_Option_Option_Type.t_option item0
    requires {[#"../common.rs" 27 17 27 21] inv4 self}
    ensures { [#"../common.rs" 23 14 26 5] match (result) with
      | Core_Option_Option_Type.C_None -> completed1 self
      | Core_Option_Option_Type.C_Some v -> produces1 ( * self) (Seq.singleton v) ( ^ self)
      end }
    ensures { [#"../common.rs" 27 26 27 44] inv1 result }
    
  let rec cfg next [#"../15_enumerate.rs" 53 4 53 44] [@cfg:stackify] [@cfg:subregion_analysis] (self : borrowed (C15Enumerate_Enumerate_Type.t_enumerate i)) : Core_Option_Option_Type.t_option (usize, item0)
    requires {[#"../15_enumerate.rs" 53 17 53 21] inv2 self}
    ensures { [#"../15_enumerate.rs" 49 14 52 5] match (result) with
      | Core_Option_Option_Type.C_None -> completed0 self
      | Core_Option_Option_Type.C_Some v -> produces0 ( * self) (Seq.singleton v) ( ^ self)
      end }
    ensures { [#"../15_enumerate.rs" 53 26 53 44] inv3 result }
    
   = [@vc:do_not_keep_trace] [@vc:sp]
  var _0 : Core_Option_Option_Type.t_option (usize, item0);
  var self : borrowed (C15Enumerate_Enumerate_Type.t_enumerate i) = self;
  var _3 : Core_Option_Option_Type.t_option item0;
  var _4 : borrowed i;
  var x : item0;
  var n : usize;
  {
    goto BB0
  }
  BB0 {
<<<<<<< HEAD
    [#"../15_enumerate.rs" 54 14 54 30] _4 <- Borrow.borrow_mut (C15Enumerate_Enumerate_Type.enumerate_iter ( * self));
    [#"../15_enumerate.rs" 54 14 54 30] self <- { self with current = (let C15Enumerate_Enumerate_Type.C_Enumerate a b =  * self in C15Enumerate_Enumerate_Type.C_Enumerate ( ^ _4) b) };
    assume { Inv0.inv ( ^ _4) };
    [#"../15_enumerate.rs" 54 14 54 30] _3 <- ([#"../15_enumerate.rs" 54 14 54 30] Next0.next _4);
    [#"../15_enumerate.rs" 1 0 1 0] _4 <- any borrowed i;
=======
    _4 <- Borrow.borrow_mut (C15Enumerate_Enumerate_Type.enumerate_iter ( * self));
    self <- { self with current = (let C15Enumerate_Enumerate_Type.C_Enumerate a b =  * self in C15Enumerate_Enumerate_Type.C_Enumerate ( ^ _4) b) };
    assume { inv0 ( ^ _4) };
    _3 <- ([#"../15_enumerate.rs" 54 14 54 30] next0 _4);
    _4 <- any borrowed i;
>>>>>>> 62b454c8
    goto BB1
  }
  BB1 {
    switch (_3)
      | Core_Option_Option_Type.C_None -> goto BB2
      | Core_Option_Option_Type.C_Some _ -> goto BB3
      end
  }
  BB2 {
    goto BB5
  }
  BB3 {
<<<<<<< HEAD
    [#"../15_enumerate.rs" 56 17 56 18] x <- ([#"../15_enumerate.rs" 56 17 56 18] Core_Option_Option_Type.some_0 _3);
    [#"../15_enumerate.rs" 56 17 56 18] _3 <- (let Core_Option_Option_Type.C_Some a = _3 in Core_Option_Option_Type.C_Some (any Item0.item));
    assert { [@expl:type invariant] Inv1.inv _3 };
    assume { Resolve0.resolve _3 };
    [#"../15_enumerate.rs" 57 24 57 34] n <- ([#"../15_enumerate.rs" 57 24 57 34] C15Enumerate_Enumerate_Type.enumerate_count ( * self));
    [#"../15_enumerate.rs" 58 16 58 31] self <- { self with current = (let C15Enumerate_Enumerate_Type.C_Enumerate a b =  * self in C15Enumerate_Enumerate_Type.C_Enumerate a ([#"../15_enumerate.rs" 58 16 58 31] C15Enumerate_Enumerate_Type.enumerate_count ( * self) + ([#"../15_enumerate.rs" 58 30 58 31] [#"../15_enumerate.rs" 58 30 58 31] (1 : usize)))) };
    assert { [@expl:type invariant] Inv2.inv self };
    assume { Resolve1.resolve self };
    goto BB6
  }
  BB4 {
    assert { [@expl:type invariant] Inv1.inv _3 };
    assume { Resolve0.resolve _3 };
    assert { [@expl:type invariant] Inv2.inv self };
    assume { Resolve1.resolve self };
    assert { [#"../15_enumerate.rs" 54 14 54 30] false };
    absurd
  }
  BB5 {
    assert { [@expl:type invariant] Inv1.inv _3 };
    assume { Resolve0.resolve _3 };
    assert { [@expl:type invariant] Inv2.inv self };
    assume { Resolve1.resolve self };
    [#"../15_enumerate.rs" 55 20 55 24] _0 <- ([#"../15_enumerate.rs" 55 20 55 24] Core_Option_Option_Type.C_None);
    goto BB9
  }
  BB6 {
    [#"../15_enumerate.rs" 59 16 59 28] _0 <- ([#"../15_enumerate.rs" 59 16 59 28] Core_Option_Option_Type.C_Some ([#"../15_enumerate.rs" 59 21 59 27] ([#"../15_enumerate.rs" 59 22 59 23] n, [#"../15_enumerate.rs" 59 25 59 26] x)));
    [#"../15_enumerate.rs" 59 25 59 26] x <- any Item0.item;
=======
    x <- Core_Option_Option_Type.some_0 _3;
    _3 <- (let Core_Option_Option_Type.C_Some a = _3 in Core_Option_Option_Type.C_Some (any item0));
    assert { [@expl:type invariant] inv1 _3 };
    assume { resolve0 _3 };
    n <- C15Enumerate_Enumerate_Type.enumerate_count ( * self);
    self <- { self with current = (let C15Enumerate_Enumerate_Type.C_Enumerate a b =  * self in C15Enumerate_Enumerate_Type.C_Enumerate a ([#"../15_enumerate.rs" 58 16 58 31] C15Enumerate_Enumerate_Type.enumerate_count ( * self) + ([#"../15_enumerate.rs" 58 30 58 31] [#"../15_enumerate.rs" 58 30 58 31] (1 : usize)))) };
    assert { [@expl:type invariant] inv2 self };
    assume { resolve1 self };
    goto BB6
  }
  BB4 {
    assert { [@expl:type invariant] inv1 _3 };
    assume { resolve0 _3 };
    assert { [@expl:type invariant] inv2 self };
    assume { resolve1 self };
    absurd
  }
  BB5 {
    assert { [@expl:type invariant] inv1 _3 };
    assume { resolve0 _3 };
    assert { [@expl:type invariant] inv2 self };
    assume { resolve1 self };
    _0 <- ([#"../15_enumerate.rs" 55 20 55 24] Core_Option_Option_Type.C_None);
    goto BB9
  }
  BB6 {
    _0 <- ([#"../15_enumerate.rs" 59 16 59 28] Core_Option_Option_Type.C_Some ([#"../15_enumerate.rs" 59 21 59 27] (n, x)));
    x <- any item0;
>>>>>>> 62b454c8
    goto BB7
  }
  BB7 {
    goto BB8
  }
  BB8 {
    goto BB9
  }
  BB9 {
    goto BB10
  }
  BB10 {
    return _0
  }
  
end
module C15Enumerate_Enumerate
  type i
  predicate inv1 (_x : i)
  val inv1 (_x : i) : bool
    ensures { result = inv1 _x }
    
  use prelude.UIntSize
  use seq.Seq
  use prelude.Borrow
  predicate completed0 [#"../common.rs" 11 4 11 36] (self : borrowed i)
  val completed0 [#"../common.rs" 11 4 11 36] (self : borrowed i) : bool
    ensures { result = completed0 self }
    
  predicate inv0 (_x : borrowed i)
  val inv0 (_x : borrowed i) : bool
    ensures { result = inv0 _x }
    
  use prelude.Int
  let constant max0  : usize = [@vc:do_not_keep_trace] [@vc:sp]
    (18446744073709551615 : usize)
  use seq.Seq
  use prelude.UIntSize
  type item0
  use seq.Seq
  predicate produces0 [#"../common.rs" 8 4 8 66] (self : i) (visited : Seq.seq item0) (_o : i)
  val produces0 [#"../common.rs" 8 4 8 66] (self : i) (visited : Seq.seq item0) (_o : i) : bool
    ensures { result = produces0 self visited _o }
    
  predicate inv2 (_x : Seq.seq item0)
  val inv2 (_x : Seq.seq item0) : bool
    ensures { result = inv2 _x }
    
  use C15Enumerate_Enumerate_Type as C15Enumerate_Enumerate_Type
  predicate invariant3 [#"../15_enumerate.rs" 71 4 71 30] (self : C15Enumerate_Enumerate_Type.t_enumerate i) =
    [#"../15_enumerate.rs" 73 12 74 79] (forall i : i . forall s : Seq.seq item0 . inv1 i -> inv2 s -> produces0 (C15Enumerate_Enumerate_Type.enumerate_iter self) s i -> UIntSize.to_int (C15Enumerate_Enumerate_Type.enumerate_count self) + Seq.length s < UIntSize.to_int max0) /\ (forall i : borrowed i . inv0 i -> completed0 i -> produces0 ( * i) (Seq.empty ) ( ^ i))
  val invariant3 [#"../15_enumerate.rs" 71 4 71 30] (self : C15Enumerate_Enumerate_Type.t_enumerate i) : bool
    ensures { result = invariant3 self }
    
  predicate inv3 (_x : C15Enumerate_Enumerate_Type.t_enumerate i)
  val inv3 (_x : C15Enumerate_Enumerate_Type.t_enumerate i) : bool
    ensures { result = inv3 _x }
    
  axiom inv3 : [#"../15_enumerate.rs" 1 0 1 0] forall x : C15Enumerate_Enumerate_Type.t_enumerate i . inv3 x = (invariant3 x /\ match (x) with
    | C15Enumerate_Enumerate_Type.C_Enumerate iter count -> true
    end)
  predicate invariant2 (self : Seq.seq item0)
  val invariant2 (self : Seq.seq item0) : bool
    ensures { result = invariant2 self }
    
  axiom inv2 : [#"../15_enumerate.rs" 1 0 1 0] forall x : Seq.seq item0 . inv2 x = true
  predicate invariant1 (self : i)
  val invariant1 (self : i) : bool
    ensures { result = invariant1 self }
    
  axiom inv1 : [#"../15_enumerate.rs" 1 0 1 0] forall x : i . inv1 x = true
  use seq.Seq
  function produces_trans0 [#"../common.rs" 21 4 21 91] (a : i) (ab : Seq.seq item0) (b : i) (bc : Seq.seq item0) (c : i) : ()
    
  val produces_trans0 [#"../common.rs" 21 4 21 91] (a : i) (ab : Seq.seq item0) (b : i) (bc : Seq.seq item0) (c : i) : ()
    requires {[#"../common.rs" 18 15 18 32] produces0 a ab b}
    requires {[#"../common.rs" 19 15 19 32] produces0 b bc c}
    requires {[#"../common.rs" 21 22 21 23] inv1 a}
    requires {[#"../common.rs" 21 31 21 33] inv2 ab}
    requires {[#"../common.rs" 21 52 21 53] inv1 b}
    requires {[#"../common.rs" 21 61 21 63] inv2 bc}
    requires {[#"../common.rs" 21 82 21 83] inv1 c}
    ensures { result = produces_trans0 a ab b bc c }
    
  axiom produces_trans0_spec : forall a : i, ab : Seq.seq item0, b : i, bc : Seq.seq item0, c : i . ([#"../common.rs" 18 15 18 32] produces0 a ab b) -> ([#"../common.rs" 19 15 19 32] produces0 b bc c) -> ([#"../common.rs" 21 22 21 23] inv1 a) -> ([#"../common.rs" 21 31 21 33] inv2 ab) -> ([#"../common.rs" 21 52 21 53] inv1 b) -> ([#"../common.rs" 21 61 21 63] inv2 bc) -> ([#"../common.rs" 21 82 21 83] inv1 c) -> ([#"../common.rs" 20 14 20 42] produces0 a (Seq.(++) ab bc) c)
  function produces_refl0 [#"../common.rs" 15 4 15 30] (a : i) : ()
  val produces_refl0 [#"../common.rs" 15 4 15 30] (a : i) : ()
    requires {[#"../common.rs" 15 21 15 22] inv1 a}
    ensures { result = produces_refl0 a }
    
  axiom produces_refl0_spec : forall a : i . ([#"../common.rs" 15 21 15 22] inv1 a) -> ([#"../common.rs" 14 14 14 39] produces0 a (Seq.empty ) a)
  predicate invariant0 (self : borrowed i)
  val invariant0 (self : borrowed i) : bool
    ensures { result = invariant0 self }
    
  axiom inv0 : [#"../15_enumerate.rs" 1 0 1 0] forall x : borrowed i . inv0 x = true
  let rec cfg enumerate [#"../15_enumerate.rs" 81 0 81 54] [@cfg:stackify] [@cfg:subregion_analysis] (iter : i) : C15Enumerate_Enumerate_Type.t_enumerate i
    requires {[#"../15_enumerate.rs" 79 0 79 75] forall i : borrowed i . inv0 i -> completed0 i -> produces0 ( * i) (Seq.empty ) ( ^ i)}
    requires {[#"../15_enumerate.rs" 80 0 80 93] forall i : i . forall s : Seq.seq item0 . inv1 i -> inv2 s -> produces0 iter s i -> Seq.length s < UIntSize.to_int max0}
    requires {[#"../15_enumerate.rs" 81 30 81 34] inv1 iter}
    ensures { [#"../15_enumerate.rs" 81 42 81 54] inv3 result }
    
   = [@vc:do_not_keep_trace] [@vc:sp]
  var _0 : C15Enumerate_Enumerate_Type.t_enumerate i;
  var iter : i = iter;
  {
    goto BB0
  }
  BB0 {
    goto BB1
  }
  BB1 {
    [#"../15_enumerate.rs" 82 4 82 32] _0 <- ([#"../15_enumerate.rs" 82 4 82 32] C15Enumerate_Enumerate_Type.C_Enumerate ([#"../15_enumerate.rs" 82 16 82 20] iter) ([#"../15_enumerate.rs" 82 29 82 30] [#"../15_enumerate.rs" 82 29 82 30] (0 : usize)));
    [#"../15_enumerate.rs" 82 16 82 20] iter <- any i;
    goto BB2
  }
  BB2 {
    goto BB3
  }
  BB3 {
    return _0
  }
  
end
module C15Enumerate_Impl0
  type i
  use prelude.Borrow
  predicate invariant6 (self : borrowed i)
  val invariant6 (self : borrowed i) : bool
    ensures { result = invariant6 self }
    
  predicate inv6 (_x : borrowed i)
  val inv6 (_x : borrowed i) : bool
    ensures { result = inv6 _x }
    
  axiom inv6 : [#"../15_enumerate.rs" 1 0 1 0] forall x : borrowed i . inv6 x = true
  predicate invariant5 (self : i)
  val invariant5 (self : i) : bool
    ensures { result = invariant5 self }
    
  predicate inv5 (_x : i)
  val inv5 (_x : i) : bool
    ensures { result = inv5 _x }
    
  axiom inv5 : [#"../15_enumerate.rs" 1 0 1 0] forall x : i . inv5 x = true
  type item0
  use seq.Seq
  predicate invariant4 (self : Seq.seq item0)
  val invariant4 (self : Seq.seq item0) : bool
    ensures { result = invariant4 self }
    
  predicate inv4 (_x : Seq.seq item0)
  val inv4 (_x : Seq.seq item0) : bool
    ensures { result = inv4 _x }
    
  axiom inv4 : [#"../15_enumerate.rs" 1 0 1 0] forall x : Seq.seq item0 . inv4 x = true
  use prelude.UIntSize
  predicate invariant3 (self : Seq.seq (usize, item0))
  val invariant3 (self : Seq.seq (usize, item0)) : bool
    ensures { result = invariant3 self }
    
  predicate inv3 (_x : Seq.seq (usize, item0))
  val inv3 (_x : Seq.seq (usize, item0)) : bool
    ensures { result = inv3 _x }
    
  axiom inv3 : [#"../15_enumerate.rs" 1 0 1 0] forall x : Seq.seq (usize, item0) . inv3 x = true
  use seq.Seq
  predicate completed1 [#"../common.rs" 11 4 11 36] (self : borrowed i)
  val completed1 [#"../common.rs" 11 4 11 36] (self : borrowed i) : bool
    ensures { result = completed1 self }
    
  use prelude.Int
  let constant max0  : usize = [@vc:do_not_keep_trace] [@vc:sp]
    (18446744073709551615 : usize)
  use seq.Seq
  use prelude.UIntSize
  predicate produces1 [#"../common.rs" 8 4 8 66] (self : i) (visited : Seq.seq item0) (_o : i)
  val produces1 [#"../common.rs" 8 4 8 66] (self : i) (visited : Seq.seq item0) (_o : i) : bool
    ensures { result = produces1 self visited _o }
    
  use C15Enumerate_Enumerate_Type as C15Enumerate_Enumerate_Type
  predicate invariant2 [#"../15_enumerate.rs" 71 4 71 30] (self : C15Enumerate_Enumerate_Type.t_enumerate i) =
    [#"../15_enumerate.rs" 73 12 74 79] (forall i : i . forall s : Seq.seq item0 . inv5 i -> inv4 s -> produces1 (C15Enumerate_Enumerate_Type.enumerate_iter self) s i -> UIntSize.to_int (C15Enumerate_Enumerate_Type.enumerate_count self) + Seq.length s < UIntSize.to_int max0) /\ (forall i : borrowed i . inv6 i -> completed1 i -> produces1 ( * i) (Seq.empty ) ( ^ i))
  val invariant2 [#"../15_enumerate.rs" 71 4 71 30] (self : C15Enumerate_Enumerate_Type.t_enumerate i) : bool
    ensures { result = invariant2 self }
    
  predicate inv2 (_x : C15Enumerate_Enumerate_Type.t_enumerate i)
  val inv2 (_x : C15Enumerate_Enumerate_Type.t_enumerate i) : bool
    ensures { result = inv2 _x }
    
  axiom inv2 : [#"../15_enumerate.rs" 1 0 1 0] forall x : C15Enumerate_Enumerate_Type.t_enumerate i . inv2 x = (invariant2 x /\ match (x) with
    | C15Enumerate_Enumerate_Type.C_Enumerate iter count -> true
    end)
  use Core_Option_Option_Type as Core_Option_Option_Type
  predicate invariant1 (self : Core_Option_Option_Type.t_option (usize, item0))
  val invariant1 (self : Core_Option_Option_Type.t_option (usize, item0)) : bool
    ensures { result = invariant1 self }
    
  predicate inv1 (_x : Core_Option_Option_Type.t_option (usize, item0))
  val inv1 (_x : Core_Option_Option_Type.t_option (usize, item0)) : bool
    ensures { result = inv1 _x }
    
  axiom inv1 : [#"../15_enumerate.rs" 1 0 1 0] forall x : Core_Option_Option_Type.t_option (usize, item0) . inv1 x = true
  predicate invariant0 (self : borrowed (C15Enumerate_Enumerate_Type.t_enumerate i))
  val invariant0 (self : borrowed (C15Enumerate_Enumerate_Type.t_enumerate i)) : bool
    ensures { result = invariant0 self }
    
  predicate inv0 (_x : borrowed (C15Enumerate_Enumerate_Type.t_enumerate i))
  val inv0 (_x : borrowed (C15Enumerate_Enumerate_Type.t_enumerate i)) : bool
    ensures { result = inv0 _x }
    
  axiom inv0 : [#"../15_enumerate.rs" 1 0 1 0] forall x : borrowed (C15Enumerate_Enumerate_Type.t_enumerate i) . inv0 x = (inv2 ( * x) /\ inv2 ( ^ x))
  use seq.Seq
  use seq.Seq
  use seq.Seq
  use seq.Seq
  use seq.Seq
  use seq.Seq
  predicate produces0 [#"../15_enumerate.rs" 28 4 28 64] (self : C15Enumerate_Enumerate_Type.t_enumerate i) (visited : Seq.seq (usize, item0)) (o : C15Enumerate_Enumerate_Type.t_enumerate i)
    
   =
    [#"../15_enumerate.rs" 29 8 34 9] Seq.length visited = UIntSize.to_int (C15Enumerate_Enumerate_Type.enumerate_count o) - UIntSize.to_int (C15Enumerate_Enumerate_Type.enumerate_count self) /\ (exists s : Seq.seq item0 . inv4 s /\ produces1 (C15Enumerate_Enumerate_Type.enumerate_iter self) s (C15Enumerate_Enumerate_Type.enumerate_iter o) /\ Seq.length visited = Seq.length s /\ (forall i : int . 0 <= i /\ i < Seq.length s -> UIntSize.to_int (let (a, _) = Seq.get visited i in a) = UIntSize.to_int (C15Enumerate_Enumerate_Type.enumerate_count self) + i /\ (let (_, a) = Seq.get visited i in a) = Seq.get s i))
  val produces0 [#"../15_enumerate.rs" 28 4 28 64] (self : C15Enumerate_Enumerate_Type.t_enumerate i) (visited : Seq.seq (usize, item0)) (o : C15Enumerate_Enumerate_Type.t_enumerate i) : bool
    ensures { result = produces0 self visited o }
    
  use seq.Seq
  predicate completed0 [#"../15_enumerate.rs" 22 4 22 35] (self : borrowed (C15Enumerate_Enumerate_Type.t_enumerate i))
   =
    [#"../15_enumerate.rs" 23 8 23 43] completed1 {current = C15Enumerate_Enumerate_Type.enumerate_iter ( * self); final = C15Enumerate_Enumerate_Type.enumerate_iter ( ^ self)}
  val completed0 [#"../15_enumerate.rs" 22 4 22 35] (self : borrowed (C15Enumerate_Enumerate_Type.t_enumerate i)) : bool
    ensures { result = completed0 self }
    
  goal next_refn : [#"../15_enumerate.rs" 53 4 53 44] forall self : borrowed (C15Enumerate_Enumerate_Type.t_enumerate i) . inv0 self -> inv0 self /\ (forall result : Core_Option_Option_Type.t_option (usize, item0) . inv1 result /\ match (result) with
    | Core_Option_Option_Type.C_None -> completed0 self
    | Core_Option_Option_Type.C_Some v -> produces0 ( * self) (Seq.singleton v) ( ^ self)
    end -> inv1 result /\ match (result) with
    | Core_Option_Option_Type.C_None -> completed0 self
    | Core_Option_Option_Type.C_Some v -> produces0 ( * self) (Seq.singleton v) ( ^ self)
    end)
  goal produces_refl_refn : [#"../15_enumerate.rs" 40 4 40 29] forall a : C15Enumerate_Enumerate_Type.t_enumerate i . inv2 a -> inv2 a /\ (forall result : () . produces0 a (Seq.empty ) a -> produces0 a (Seq.empty ) a)
  goal produces_trans_refn : [#"../15_enumerate.rs" 47 4 47 90] forall a : C15Enumerate_Enumerate_Type.t_enumerate i . forall ab : Seq.seq (usize, item0) . forall b : C15Enumerate_Enumerate_Type.t_enumerate i . forall bc : Seq.seq (usize, item0) . forall c : C15Enumerate_Enumerate_Type.t_enumerate i . inv2 c /\ inv3 bc /\ inv2 b /\ inv3 ab /\ inv2 a /\ produces0 b bc c /\ produces0 a ab b -> inv2 c /\ inv3 bc /\ inv2 b /\ inv3 ab /\ inv2 a /\ produces0 b bc c /\ produces0 a ab b /\ (forall result : () . produces0 a (Seq.(++) ab bc) c -> produces0 a (Seq.(++) ab bc) c)
end
module C15Enumerate_Impl1
  type i
end<|MERGE_RESOLUTION|>--- conflicted
+++ resolved
@@ -398,19 +398,11 @@
     goto BB0
   }
   BB0 {
-<<<<<<< HEAD
-    [#"../15_enumerate.rs" 54 14 54 30] _4 <- Borrow.borrow_mut (C15Enumerate_Enumerate_Type.enumerate_iter ( * self));
-    [#"../15_enumerate.rs" 54 14 54 30] self <- { self with current = (let C15Enumerate_Enumerate_Type.C_Enumerate a b =  * self in C15Enumerate_Enumerate_Type.C_Enumerate ( ^ _4) b) };
-    assume { Inv0.inv ( ^ _4) };
-    [#"../15_enumerate.rs" 54 14 54 30] _3 <- ([#"../15_enumerate.rs" 54 14 54 30] Next0.next _4);
-    [#"../15_enumerate.rs" 1 0 1 0] _4 <- any borrowed i;
-=======
     _4 <- Borrow.borrow_mut (C15Enumerate_Enumerate_Type.enumerate_iter ( * self));
     self <- { self with current = (let C15Enumerate_Enumerate_Type.C_Enumerate a b =  * self in C15Enumerate_Enumerate_Type.C_Enumerate ( ^ _4) b) };
     assume { inv0 ( ^ _4) };
     _3 <- ([#"../15_enumerate.rs" 54 14 54 30] next0 _4);
     _4 <- any borrowed i;
->>>>>>> 62b454c8
     goto BB1
   }
   BB1 {
@@ -423,37 +415,6 @@
     goto BB5
   }
   BB3 {
-<<<<<<< HEAD
-    [#"../15_enumerate.rs" 56 17 56 18] x <- ([#"../15_enumerate.rs" 56 17 56 18] Core_Option_Option_Type.some_0 _3);
-    [#"../15_enumerate.rs" 56 17 56 18] _3 <- (let Core_Option_Option_Type.C_Some a = _3 in Core_Option_Option_Type.C_Some (any Item0.item));
-    assert { [@expl:type invariant] Inv1.inv _3 };
-    assume { Resolve0.resolve _3 };
-    [#"../15_enumerate.rs" 57 24 57 34] n <- ([#"../15_enumerate.rs" 57 24 57 34] C15Enumerate_Enumerate_Type.enumerate_count ( * self));
-    [#"../15_enumerate.rs" 58 16 58 31] self <- { self with current = (let C15Enumerate_Enumerate_Type.C_Enumerate a b =  * self in C15Enumerate_Enumerate_Type.C_Enumerate a ([#"../15_enumerate.rs" 58 16 58 31] C15Enumerate_Enumerate_Type.enumerate_count ( * self) + ([#"../15_enumerate.rs" 58 30 58 31] [#"../15_enumerate.rs" 58 30 58 31] (1 : usize)))) };
-    assert { [@expl:type invariant] Inv2.inv self };
-    assume { Resolve1.resolve self };
-    goto BB6
-  }
-  BB4 {
-    assert { [@expl:type invariant] Inv1.inv _3 };
-    assume { Resolve0.resolve _3 };
-    assert { [@expl:type invariant] Inv2.inv self };
-    assume { Resolve1.resolve self };
-    assert { [#"../15_enumerate.rs" 54 14 54 30] false };
-    absurd
-  }
-  BB5 {
-    assert { [@expl:type invariant] Inv1.inv _3 };
-    assume { Resolve0.resolve _3 };
-    assert { [@expl:type invariant] Inv2.inv self };
-    assume { Resolve1.resolve self };
-    [#"../15_enumerate.rs" 55 20 55 24] _0 <- ([#"../15_enumerate.rs" 55 20 55 24] Core_Option_Option_Type.C_None);
-    goto BB9
-  }
-  BB6 {
-    [#"../15_enumerate.rs" 59 16 59 28] _0 <- ([#"../15_enumerate.rs" 59 16 59 28] Core_Option_Option_Type.C_Some ([#"../15_enumerate.rs" 59 21 59 27] ([#"../15_enumerate.rs" 59 22 59 23] n, [#"../15_enumerate.rs" 59 25 59 26] x)));
-    [#"../15_enumerate.rs" 59 25 59 26] x <- any Item0.item;
-=======
     x <- Core_Option_Option_Type.some_0 _3;
     _3 <- (let Core_Option_Option_Type.C_Some a = _3 in Core_Option_Option_Type.C_Some (any item0));
     assert { [@expl:type invariant] inv1 _3 };
@@ -482,7 +443,6 @@
   BB6 {
     _0 <- ([#"../15_enumerate.rs" 59 16 59 28] Core_Option_Option_Type.C_Some ([#"../15_enumerate.rs" 59 21 59 27] (n, x)));
     x <- any item0;
->>>>>>> 62b454c8
     goto BB7
   }
   BB7 {
@@ -595,8 +555,8 @@
     goto BB1
   }
   BB1 {
-    [#"../15_enumerate.rs" 82 4 82 32] _0 <- ([#"../15_enumerate.rs" 82 4 82 32] C15Enumerate_Enumerate_Type.C_Enumerate ([#"../15_enumerate.rs" 82 16 82 20] iter) ([#"../15_enumerate.rs" 82 29 82 30] [#"../15_enumerate.rs" 82 29 82 30] (0 : usize)));
-    [#"../15_enumerate.rs" 82 16 82 20] iter <- any i;
+    _0 <- ([#"../15_enumerate.rs" 82 4 82 32] C15Enumerate_Enumerate_Type.C_Enumerate iter ([#"../15_enumerate.rs" 82 29 82 30] [#"../15_enumerate.rs" 82 29 82 30] (0 : usize)));
+    iter <- any i;
     goto BB2
   }
   BB2 {
