--- conflicted
+++ resolved
@@ -68,15 +68,8 @@
    -> ([%#s09_empty1] inv'0 b)  -> ([%#s09_empty0] inv'0 a)  -> ([%#s09_empty5] produces'0 a (Seq.(++) ab bc) c)
 end
 module M_09_empty__qyi9513254493468142860__next [#"09_empty.rs" 44 4 44 35] (* <Empty<T> as common::Iterator> *)
-<<<<<<< HEAD
-  let%span s09_empty0 = "09_empty.rs" 40 14 43 5
-  let%span s09_empty1 = "09_empty.rs" 44 26 44 35
-=======
-  type t
-  
   let%span s09_empty0 = "09_empty.rs" 44 26 44 35
   let%span s09_empty1 = "09_empty.rs" 40 14 43 5
->>>>>>> 34cd6190
   let%span s09_empty2 = "09_empty.rs" 16 20 16 34
   let%span s09_empty3 = "09_empty.rs" 22 20 22 54
   let%span sresolve4 = "../../../../creusot-contracts/src/resolve.rs" 41 20 41 34
@@ -100,6 +93,8 @@
   
   use prelude.prelude.Intrinsic
   
+  predicate inv'0 (_1 : t_Option'0)
+  
   predicate completed'0 [#"09_empty.rs" 15 4 15 35] (self : borrowed (t_Empty'0)) =
     [%#s09_empty2] resolve'1 self
   
@@ -111,8 +106,6 @@
   
   predicate produces'0 [#"09_empty.rs" 21 4 21 64] (self : t_Empty'0) (visited : Seq.seq t_T'0) (o : t_Empty'0) =
     [%#s09_empty3] visited = (Seq.empty  : Seq.seq t_T'0) /\ self = o
-  
-  predicate inv'0 (_1 : t_Option'0)
   
   predicate inv'1 (_1 : t_T'0)
   
@@ -124,23 +117,13 @@
   
   meta "compute_max_steps" 1000000
   
-<<<<<<< HEAD
   let rec next'0 (self:borrowed (t_Empty'0)) (return'  (ret:t_Option'0))= (! bb0
     [ bb0 = s0 [ s0 = -{resolve'0 self}- s1 | s1 =  [ &_0 <- C_None'0 ] s2 | s2 = return' {_0} ]  ]
     ) [ & _0 : t_Option'0 = any_l () | & self : borrowed (t_Empty'0) = self ] 
-    [ return' (result:t_Option'0)-> {[@expl:postcondition] [%#s09_empty1] inv'0 result}
-      {[@expl:postcondition] [%#s09_empty0] match result with
+    [ return' (result:t_Option'0)-> {[@expl:next result type invariant] [%#s09_empty0] inv'0 result}
+      {[@expl:next ensures] [%#s09_empty1] match result with
         | C_None'0 -> completed'0 self
         | C_Some'0 v -> produces'0 self.current (Seq.singleton v) self.final
-=======
-  let rec next (self:borrowed (Empty'0.t_Empty t)) (return'  (ret:Option'0.t_Option t))= (! bb0
-    [ bb0 = s0 [ s0 = -{resolve'0 self}- s1 | s1 =  [ &_0 <- Option'0.C_None ] s2 | s2 = return' {_0} ]  ]
-    ) [ & _0 : Option'0.t_Option t = any_l () | & self : borrowed (Empty'0.t_Empty t) = self ] 
-    [ return' (result:Option'0.t_Option t)-> {[@expl:next result type invariant] [%#s09_empty0] inv'0 result}
-      {[@expl:next ensures] [%#s09_empty1] match result with
-        | Option'0.C_None -> completed'0 self
-        | Option'0.C_Some v -> produces'0 self.current (Seq.singleton v) self.final
->>>>>>> 34cd6190
         end}
       (! return' {result}) ]
     
@@ -219,8 +202,6 @@
     | C_None'0
     | C_Some'0 t_T'0
   
-  predicate inv'1 (_1 : t_Option'0)
-  
   predicate resolve'0 (self : borrowed (t_Empty'0)) =
     [%#sresolve3] self.final = self.current
   
@@ -235,6 +216,8 @@
   
   predicate produces'0 [#"09_empty.rs" 21 4 21 64] (self : t_Empty'0) (visited : Seq.seq t_T'0) (o : t_Empty'0) =
     [%#s09_empty2] visited = (Seq.empty  : Seq.seq t_T'0) /\ self = o
+  
+  predicate inv'1 (_1 : t_Option'0)
   
   axiom inv_axiom'0 [@rewrite] : forall x : borrowed (t_Empty'0) [inv'0 x] . inv'0 x = true
   
@@ -246,29 +229,15 @@
     | C_Some'0 a_0 -> inv'2 a_0
     end
   
-<<<<<<< HEAD
   goal refines : [%#s09_empty0] forall self : borrowed (t_Empty'0) . inv'0 self
-   -> (forall result : t_Option'0 . inv'1 result
-  /\ match result with
+   -> (forall result : t_Option'0 . match result with
     | C_None'0 -> completed'0 self
     | C_Some'0 v -> produces'0 self.current (Seq.singleton v) self.final
     end
-   -> inv'1 result
-  /\ match result with
+  /\ inv'1 result
+   -> match result with
     | C_None'0 -> completed'0 self
     | C_Some'0 v -> produces'0 self.current (Seq.singleton v) self.final
-    end)
-=======
-  goal next_refn : [%#s09_empty2] forall self : borrowed (Empty'0.t_Empty t) . inv'1 self
-   -> (forall result : Option'0.t_Option t . match result with
-    | Option'0.C_None -> completed'0 self
-    | Option'0.C_Some v -> produces'0 self.current (Seq.singleton v) self.final
-    end
-  /\ inv'2 result
-   -> match result with
-    | Option'0.C_None -> completed'0 self
-    | Option'0.C_Some v -> produces'0 self.current (Seq.singleton v) self.final
-    end
-  /\ inv'2 result)
->>>>>>> 34cd6190
+    end
+  /\ inv'1 result)
 end