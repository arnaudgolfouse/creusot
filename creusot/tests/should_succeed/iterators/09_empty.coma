--- conflicted
+++ resolved
@@ -124,11 +124,7 @@
   
   predicate inv'0 (_1 : Option'0.t_Option t)
   
-<<<<<<< HEAD
-  axiom inv'0 [@rewrite] : forall x : Option'0.t_option t . inv'0 x = true
-=======
-  axiom inv'0 : forall x : Option'0.t_Option t . inv'0 x = true
->>>>>>> c3369865
+  axiom inv'0 [@rewrite] : forall x : Option'0.t_Option t . inv'0 x = true
   
   use seq.Seq
   
@@ -190,11 +186,7 @@
   
   predicate inv'2 (_1 : Option'0.t_Option t)
   
-<<<<<<< HEAD
-  axiom inv'2 [@rewrite] : forall x : Option'0.t_option t . inv'2 x = true
-=======
-  axiom inv'2 : forall x : Option'0.t_Option t . inv'2 x = true
->>>>>>> c3369865
+  axiom inv'2 [@rewrite] : forall x : Option'0.t_Option t . inv'2 x = true
   
   use T_09_empty__Empty as Empty'0
   
@@ -207,20 +199,12 @@
   
   predicate inv'1 (_1 : borrowed (Empty'0.t_Empty t))
   
-<<<<<<< HEAD
-  axiom inv'1 [@rewrite] : forall x : borrowed (Empty'0.t_empty t) . inv'1 x = true
-=======
-  axiom inv'1 : forall x : borrowed (Empty'0.t_Empty t) . inv'1 x = true
->>>>>>> c3369865
+  axiom inv'1 [@rewrite] : forall x : borrowed (Empty'0.t_Empty t) . inv'1 x = true
   
   predicate invariant'0 (self : Empty'0.t_Empty t) =
     [%#span3] true
   
-<<<<<<< HEAD
-  axiom inv'0 [@rewrite] : forall x : Empty'0.t_empty t . inv'0 x = true
-=======
-  axiom inv'0 : forall x : Empty'0.t_Empty t . inv'0 x = true
->>>>>>> c3369865
+  axiom inv'0 [@rewrite] : forall x : Empty'0.t_Empty t . inv'0 x = true
   
   use seq.Seq
   
