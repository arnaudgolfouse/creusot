module M_instant__test_instant [#"instant.rs" 7 0 7 21]
  let%span sinstant0 = "instant.rs" 8 18 8 32
  let%span sinstant1 = "instant.rs" 9 39 9 40
  let%span sinstant2 = "instant.rs" 14 44 14 45
  let%span sinstant3 = "instant.rs" 16 18 16 45
  let%span sinstant4 = "instant.rs" 18 18 18 50
  let%span sinstant5 = "instant.rs" 23 18 23 44
  let%span sinstant6 = "instant.rs" 33 4 33 75
  let%span sinstant7 = "instant.rs" 32 4 32 74
  let%span sinstant8 = "instant.rs" 31 4 31 70
  let%span sinstant9 = "instant.rs" 30 4 30 70
  let%span sinstant10 = "instant.rs" 29 4 29 64
  let%span sinstant11 = "instant.rs" 28 4 28 63
  let%span sinstant12 = "instant.rs" 26 4 26 49
  let%span sinstant13 = "instant.rs" 25 4 25 50
  let%span sinstant14 = "instant.rs" 24 4 24 42
  let%span sinstant15 = "instant.rs" 21 4 21 42
  let%span sinstant16 = "instant.rs" 20 4 20 62
  let%span sinstant17 = "instant.rs" 13 4 13 42
  let%span sinstant18 = "instant.rs" 12 4 12 62
  let%span sinstant19 = "instant.rs" 10 4 10 42
  let%span stime20 = "../../../creusot-contracts/src/std/time.rs" 156 26 156 38
  let%span stime21 = "../../../creusot-contracts/src/std/time.rs" 82 26 82 57
  let%span stime22 = "../../../creusot-contracts/src/std/time.rs" 159 26 159 38
  let%span scmp23 = "../../../creusot-contracts/src/std/cmp.rs" 42 26 42 77
  let%span stime24 = "../../../creusot-contracts/src/std/time.rs" 178 26 178 79
  let%span stime25 = "../../../creusot-contracts/src/std/time.rs" 179 26 179 95
  let%span soption26 = "../../../creusot-contracts/src/std/option.rs" 31 0 423 1
  let%span scmp27 = "../../../creusot-contracts/src/std/cmp.rs" 11 26 11 75
  let%span stime28 = "../../../creusot-contracts/src/std/time.rs" 208 18 208 48
  let%span stime29 = "../../../creusot-contracts/src/std/time.rs" 209 18 209 46
  let%span stime30 = "../../../creusot-contracts/src/std/time.rs" 56 14 56 25
  let%span stime31 = "../../../creusot-contracts/src/std/time.rs" 183 26 183 79
  let%span stime32 = "../../../creusot-contracts/src/std/time.rs" 184 26 184 95
  let%span stime33 = "../../../creusot-contracts/src/std/time.rs" 215 18 215 48
  let%span stime34 = "../../../creusot-contracts/src/std/time.rs" 216 18 216 46
  let%span stime35 = "../../../creusot-contracts/src/std/time.rs" 191 0 226 1
  let%span scmp36 = "../../../creusot-contracts/src/std/cmp.rs" 39 26 39 76
  let%span stime37 = "../../../creusot-contracts/src/std/time.rs" 72 0 189 1
  let%span soption38 = "../../../creusot-contracts/src/std/option.rs" 36 26 36 51
  let%span soption39 = "../../../creusot-contracts/src/std/option.rs" 51 26 51 51
  let%span stime40 = "../../../creusot-contracts/src/std/time.rs" 12 14 12 77
  let%span stime41 = "../../../creusot-contracts/src/std/time.rs" 48 4 48 24
  let%span smodel42 = "../../../creusot-contracts/src/model.rs" 79 8 79 28
  let%span soption43 = "../../../creusot-contracts/src/std/option.rs" 11 8 14 9
  let%span smodel44 = "../../../creusot-contracts/src/model.rs" 88 8 88 22
  let%span sord45 = "../../../creusot-contracts/src/logic/ord.rs" 21 20 21 53
  let%span sord46 = "../../../creusot-contracts/src/logic/ord.rs" 41 20 41 56
  let%span stime47 = "../../../creusot-contracts/src/std/time.rs" 24 8 24 19
  let%span stime48 = "../../../creusot-contracts/src/std/time.rs" 68 8 68 19
  let%span sord49 = "../../../creusot-contracts/src/logic/ord.rs" 78 39 78 89
  let%span sord50 = "../../../creusot-contracts/src/logic/ord.rs" 83 39 83 86
  let%span sord51 = "../../../creusot-contracts/src/logic/ord.rs" 88 39 88 86
  let%span sord52 = "../../../creusot-contracts/src/logic/ord.rs" 93 39 93 89
  let%span sord53 = "../../../creusot-contracts/src/logic/ord.rs" 98 39 98 70
  let%span sord54 = "../../../creusot-contracts/src/logic/ord.rs" 103 40 103 57
  let%span sord55 = "../../../creusot-contracts/src/logic/ord.rs" 104 40 104 57
  let%span sord56 = "../../../creusot-contracts/src/logic/ord.rs" 105 39 105 56
  let%span sord57 = "../../../creusot-contracts/src/logic/ord.rs" 110 40 110 70
  let%span sord58 = "../../../creusot-contracts/src/logic/ord.rs" 111 39 111 72
  let%span sord59 = "../../../creusot-contracts/src/logic/ord.rs" 116 40 116 73
  let%span sord60 = "../../../creusot-contracts/src/logic/ord.rs" 117 39 117 69
  let%span sord61 = "../../../creusot-contracts/src/logic/ord.rs" 122 39 122 84
  let%span soption62 = "../../../creusot-contracts/src/std/option.rs" 437 8 442 9
  let%span sord63 = "../../../creusot-contracts/src/logic/ord.rs" 11 20 11 56
  let%span sord64 = "../../../creusot-contracts/src/logic/ord.rs" 31 20 31 53
  let%span sord65 = "../../../creusot-contracts/src/logic/ord.rs" 135 16 141 17
  let%span sord66 = "../../../creusot-contracts/src/logic/ord.rs" 78 39 78 89
  let%span sord67 = "../../../creusot-contracts/src/logic/ord.rs" 83 39 83 86
  let%span sord68 = "../../../creusot-contracts/src/logic/ord.rs" 88 39 88 86
  let%span sord69 = "../../../creusot-contracts/src/logic/ord.rs" 93 39 93 89
  let%span sord70 = "../../../creusot-contracts/src/logic/ord.rs" 98 39 98 70
  let%span sord71 = "../../../creusot-contracts/src/logic/ord.rs" 103 40 103 57
  let%span sord72 = "../../../creusot-contracts/src/logic/ord.rs" 104 40 104 57
  let%span sord73 = "../../../creusot-contracts/src/logic/ord.rs" 105 39 105 56
  let%span sord74 = "../../../creusot-contracts/src/logic/ord.rs" 110 40 110 70
  let%span sord75 = "../../../creusot-contracts/src/logic/ord.rs" 111 39 111 72
  let%span sord76 = "../../../creusot-contracts/src/logic/ord.rs" 116 40 116 73
  let%span sord77 = "../../../creusot-contracts/src/logic/ord.rs" 117 39 117 69
  let%span sord78 = "../../../creusot-contracts/src/logic/ord.rs" 122 39 122 84
  
  use prelude.prelude.Int
  
  use prelude.prelude.Int64
  
  use prelude.prelude.UInt32
  
  type t_Nanoseconds'1  =
    { t_Nanoseconds__0'1: uint32 }
  
  type t_Timespec'0  =
    { t_Timespec__tv_sec'0: int64; t_Timespec__tv_nsec'0: t_Nanoseconds'1 }
  
  type t_Instant'1  =
    { t_Instant__t'0: t_Timespec'0 }
  
  type t_Instant'0  =
    { t_Instant__0'0: t_Instant'1 }
  
  function view'0 (self : t_Instant'0) : int
  
  axiom view'0_spec : forall self : t_Instant'0 . [%#stime30] view'0 self >= 0
  
  use prelude.prelude.Borrow
  
  use prelude.prelude.UInt64
  
  type t_Nanoseconds'0  =
    { t_Nanoseconds__0'0: uint32 }
  
  type t_Duration'0  =
    { t_Duration__secs'0: uint64; t_Duration__nanos'0: t_Nanoseconds'0 }
  
  predicate inv'0 (_1 : t_Duration'0)
  
  axiom inv_axiom'0 [@rewrite] : forall x : t_Duration'0 [inv'0 x] . inv'0 x = true
  
  type t_Option'0  =
    | C_None'0
    | C_Some'1 (t_Instant'0)
  
  predicate inv'1 (_1 : t_Option'0)
  
  axiom inv_axiom'1 [@rewrite] : forall x : t_Option'0 [inv'1 x] . inv'1 x = true
  
  predicate inv'2 (_1 : t_Instant'0)
  
  axiom inv_axiom'2 [@rewrite] : forall x : t_Instant'0 [inv'2 x] . inv'2 x = true
  
  type t_Option'1  =
    | C_None'1
    | C_Some'2 (t_Duration'0)
  
  predicate inv'3 (_1 : t_Option'1)
  
  axiom inv_axiom'3 [@rewrite] : forall x : t_Option'1 [inv'3 x] . inv'3 x = true
  
  let rec now'0 (_1:()) (return'  (ret:t_Instant'0))= any
    [ return' (result:t_Instant'0)-> {[%#stime20] view'0 result >= 0} (! return' {result}) ]
    
  
  constant v_MAX'0 : uint64 = (18446744073709551615 : uint64)
  
  use prelude.prelude.UInt64
  
  function secs_to_nanos'0 (secs : int) : int =
    [%#stime41] secs * 1000000000
  
  function view'1 (self : t_Duration'0) : int
  
  axiom view'1_spec : forall self : t_Duration'0 . [%#stime40] view'1 self >= 0
  /\ view'1 self <= secs_to_nanos'0 (UInt64.to_int (v_MAX'0 : uint64)) + 999999999
  
  let rec from_secs'0 (secs:uint64) (return'  (ret:t_Duration'0))= any
    [ return' (result:t_Duration'0)-> {[%#stime21] view'1 result = secs_to_nanos'0 (UInt64.to_int secs)}
      (! return' {result}) ]
    
  
  let rec elapsed'0 (self:t_Instant'0) (return'  (ret:t_Duration'0))= any
    [ return' (result:t_Duration'0)-> {[%#stime22] view'1 result >= 0} (! return' {result}) ]
    
  
  function deep_model'3 (self : t_Duration'0) : int =
    [%#stime47] view'1 self
  
  function deep_model'0 (self : t_Duration'0) : int =
    [%#smodel42] deep_model'3 self
  
  let rec ge'0 (self:t_Duration'0) (other:t_Duration'0) (return'  (ret:bool))= {[@expl:precondition] inv'0 other}
    {[@expl:precondition] inv'0 self}
    any
    [ return' (result:bool)-> {[%#scmp23] result = (deep_model'0 self >= deep_model'0 other)} (! return' {result}) ]
    
  
  type t_Option'2  =
    | C_None'2
    | C_Some'0 int
  
  function deep_model'4 (self : t_Instant'0) : int =
    [%#stime48] view'0 self
  
  function deep_model'1 (self : t_Option'0) : t_Option'2 =
    [%#soption43] match self with
      | C_Some'1 t -> C_Some'0 (deep_model'4 t)
      | C_None'0 -> C_None'2
      end
  
  function view'2 (self : t_Instant'0) : int =
    [%#smodel44] view'0 self
  
  type t_Ordering'0  =
    | C_Less'0
    | C_Equal'0
    | C_Greater'0
  
  function cmp_log'1 (self : int) (o : int) : t_Ordering'0 =
    [%#sord65] if self < o then C_Less'0 else if self = o then C_Equal'0 else C_Greater'0
  
  function cmp_log'0 (self : t_Option'2) (o : t_Option'2) : t_Ordering'0 =
    [%#soption62] match (self, o) with
      | (C_None'2, C_None'2) -> C_Equal'0
      | (C_None'2, C_Some'0 _) -> C_Less'0
      | (C_Some'0 _, C_None'2) -> C_Greater'0
      | (C_Some'0 x, C_Some'0 y) -> cmp_log'1 x y
      end
  
  function lt_log'0 (self : t_Option'2) (o : t_Option'2) : bool =
    [%#sord45] cmp_log'0 self o = C_Less'0
  
  let rec checked_add'0 (self:t_Instant'0) (duration:t_Duration'0) (return'  (ret:t_Option'0))= any
    [ return' (result:t_Option'0)-> {[%#stime25] view'1 duration > 0 /\ result <> C_None'0
       -> lt_log'0 (C_Some'0 (view'2 self)) (deep_model'1 result)}
      {[%#stime24] view'1 duration = 0  -> deep_model'1 result = C_Some'0 (view'2 self)}
      (! return' {result}) ]
    
  
  let rec unwrap'0 (self:t_Option'0) (return'  (ret:t_Instant'0))= {[@expl:precondition] inv'1 self}
    {[@expl:precondition] [%#soption26] self <> C_None'0}
    any [ return' (result:t_Instant'0)-> {inv'2 result} {[%#soption26] C_Some'1 result = self} (! return' {result}) ] 
  
  function deep_model'2 (self : t_Instant'0) : int =
    [%#smodel42] deep_model'4 self
  
  let rec eq'0 (self:t_Instant'0) (other:t_Instant'0) (return'  (ret:bool))= any
    [ return' (result:bool)-> {[%#scmp27] result = (deep_model'2 self = deep_model'2 other)} (! return' {result}) ]
    
  
  let rec add'0 (self:t_Instant'0) (other:t_Duration'0) (return'  (ret:t_Instant'0))= any
    [ return' (result:t_Instant'0)-> {[%#stime29] view'1 other > 0  -> view'0 self < view'0 result}
      {[%#stime28] view'1 other = 0  -> view'0 self = view'0 result}
      (! return' {result}) ]
    
  
  function gt_log'0 (self : t_Option'2) (o : t_Option'2) : bool =
    [%#sord46] cmp_log'0 self o = C_Greater'0
  
  let rec checked_sub'0 (self:t_Instant'0) (duration:t_Duration'0) (return'  (ret:t_Option'0))= any
    [ return' (result:t_Option'0)-> {[%#stime32] view'1 duration > 0 /\ result <> C_None'0
       -> gt_log'0 (C_Some'0 (view'2 self)) (deep_model'1 result)}
      {[%#stime31] view'1 duration = 0  -> deep_model'1 result = C_Some'0 (view'2 self)}
      (! return' {result}) ]
    
  
  let rec sub'0 (self:t_Instant'0) (other:t_Duration'0) (return'  (ret:t_Instant'0))= any
    [ return' (result:t_Instant'0)-> {[%#stime34] view'1 other > 0  -> view'0 self > view'0 result}
      {[%#stime33] view'1 other = 0  -> view'0 self = view'0 result}
      (! return' {result}) ]
    
  
  let rec sub'1 (self:t_Instant'0) (other:t_Instant'0) (return'  (ret:t_Duration'0))= any
    [ return' (result:t_Duration'0)-> {[%#stime35] view'0 self <= view'0 other  -> view'1 result = 0}
      {[%#stime35] view'0 self > view'0 other  -> view'1 result > 0}
      (! return' {result}) ]
    
  
  let rec eq'1 (self:t_Duration'0) (other:t_Duration'0) (return'  (ret:bool))= any
    [ return' (result:bool)-> {[%#scmp27] result = (deep_model'0 self = deep_model'0 other)} (! return' {result}) ]
    
  
  let rec gt'0 (self:t_Duration'0) (other:t_Duration'0) (return'  (ret:bool))= {[@expl:precondition] inv'0 other}
    {[@expl:precondition] inv'0 self}
    any [ return' (result:bool)-> {[%#scmp36] result = (deep_model'0 self > deep_model'0 other)} (! return' {result}) ] 
  
  let rec duration_since'0 (self:t_Instant'0) (earlier:t_Instant'0) (return'  (ret:t_Duration'0))= any
    [ return' (result:t_Duration'0)-> {[%#stime37] view'2 self <= view'0 earlier  -> view'1 result = 0}
      {[%#stime37] view'2 self > view'0 earlier  -> view'1 result > 0}
      (! return' {result}) ]
    
  
  let rec checked_duration_since'0 (self:t_Instant'0) (earlier:t_Instant'0) (return'  (ret:t_Option'1))= any
    [ return' (result:t_Option'1)-> {[%#stime37] view'2 self < view'0 earlier  -> result = C_None'1}
      {[%#stime37] view'2 self >= view'0 earlier  -> result <> C_None'1}
      (! return' {result}) ]
    
  
  let rec is_some'0 (self:t_Option'1) (return'  (ret:bool))= {[@expl:precondition] inv'3 self}
    any [ return' (result:bool)-> {[%#soption38] result = (self <> C_None'1)} (! return' {result}) ] 
  
  let rec is_none'0 (self:t_Option'1) (return'  (ret:bool))= {[@expl:precondition] inv'3 self}
    any [ return' (result:bool)-> {[%#soption39] result = (self = C_None'1)} (! return' {result}) ] 
  
  let rec saturating_duration_since'0 (self:t_Instant'0) (earlier:t_Instant'0) (return'  (ret:t_Duration'0))= any
    [ return' (result:t_Duration'0)-> {[%#stime37] view'2 self <= view'0 earlier  -> view'1 result = 0}
      {[%#stime37] view'2 self > view'0 earlier  -> view'1 result > 0}
      (! return' {result}) ]
    
  
  use prelude.prelude.Intrinsic
  
  function le_log'0 (self : t_Option'2) (o : t_Option'2) : bool =
    [%#sord63] cmp_log'0 self o <> C_Greater'0
  
  function cmp_le_log'1 (x : t_Option'2) (y : t_Option'2) : ()
  
  axiom cmp_le_log'1_spec : forall x : t_Option'2, y : t_Option'2 . [%#sord49] le_log'0 x y
  = (cmp_log'0 x y <> C_Greater'0)
  
  function cmp_lt_log'1 (x : t_Option'2) (y : t_Option'2) : ()
  
  axiom cmp_lt_log'1_spec : forall x : t_Option'2, y : t_Option'2 . [%#sord50] lt_log'0 x y = (cmp_log'0 x y = C_Less'0)
  
  function ge_log'0 (self : t_Option'2) (o : t_Option'2) : bool =
    [%#sord64] cmp_log'0 self o <> C_Less'0
  
  function cmp_ge_log'1 (x : t_Option'2) (y : t_Option'2) : ()
  
  axiom cmp_ge_log'1_spec : forall x : t_Option'2, y : t_Option'2 . [%#sord51] ge_log'0 x y
  = (cmp_log'0 x y <> C_Less'0)
  
  function cmp_gt_log'1 (x : t_Option'2) (y : t_Option'2) : ()
  
  axiom cmp_gt_log'1_spec : forall x : t_Option'2, y : t_Option'2 . [%#sord52] gt_log'0 x y
  = (cmp_log'0 x y = C_Greater'0)
  
  function refl'1 (x : t_Option'2) : ()
  
  axiom refl'1_spec : forall x : t_Option'2 . [%#sord53] cmp_log'0 x x = C_Equal'0
  
  function trans'1 (x : t_Option'2) (y : t_Option'2) (z : t_Option'2) (o : t_Ordering'0) : ()
  
  axiom trans'1_spec : forall x : t_Option'2, y : t_Option'2, z : t_Option'2, o : t_Ordering'0 . ([%#sord54] cmp_log'0 x y
  = o)  -> ([%#sord55] cmp_log'0 y z = o)  -> ([%#sord56] cmp_log'0 x z = o)
  
<<<<<<< HEAD
  function antisym1'1 (x : t_Option'2) (y : t_Option'2) : ()
  
  axiom antisym1'1_spec : forall x : t_Option'2, y : t_Option'2 . ([%#sord57] cmp_log'0 x y = C_Less'0)
   -> ([%#sord58] cmp_log'0 y x = C_Greater'0)
  
  function antisym2'1 (x : t_Option'2) (y : t_Option'2) : ()
  
  axiom antisym2'1_spec : forall x : t_Option'2, y : t_Option'2 . ([%#sord59] cmp_log'0 x y = C_Greater'0)
   -> ([%#sord60] cmp_log'0 y x = C_Less'0)
  
  function eq_cmp'1 (x : t_Option'2) (y : t_Option'2) : ()
=======
  let rec saturating_duration_since'0 (self:Instant'0.t_Instant) (earlier:Instant'0.t_Instant) (return'  (ret:Duration'0.t_Duration))= any
    [ return' (result:Duration'0.t_Duration)-> {[%#stime37] view'2 self > view'0 earlier  -> view'1 result > 0}
      {[%#stime37] view'2 self <= view'0 earlier  -> view'1 result = 0}
      (! return' {result}) ]
    
  
  let rec is_none'0 (self:Option'0.t_Option (Duration'0.t_Duration)) (return'  (ret:bool))= {[@expl:is_none 'self' type invariant] inv'3 self}
    any [ return' (result:bool)-> {[%#soption39] result = (self = Option'0.C_None)} (! return' {result}) ] 
  
  let rec is_some'0 (self:Option'0.t_Option (Duration'0.t_Duration)) (return'  (ret:bool))= {[@expl:is_some 'self' type invariant] inv'3 self}
    any [ return' (result:bool)-> {[%#soption38] result = (self <> Option'0.C_None)} (! return' {result}) ] 
  
  let rec checked_duration_since'0 (self:Instant'0.t_Instant) (earlier:Instant'0.t_Instant) (return'  (ret:Option'0.t_Option (Duration'0.t_Duration)))= any
    [ return' (result:Option'0.t_Option (Duration'0.t_Duration))-> {[%#stime37] view'2 self >= view'0 earlier
       -> result <> Option'0.C_None}
      {[%#stime37] view'2 self < view'0 earlier  -> result = Option'0.C_None}
      (! return' {result}) ]
    
  
  let rec duration_since'0 (self:Instant'0.t_Instant) (earlier:Instant'0.t_Instant) (return'  (ret:Duration'0.t_Duration))= any
    [ return' (result:Duration'0.t_Duration)-> {[%#stime37] view'2 self > view'0 earlier  -> view'1 result > 0}
      {[%#stime37] view'2 self <= view'0 earlier  -> view'1 result = 0}
      (! return' {result}) ]
    
>>>>>>> 34cd6190
  
  axiom eq_cmp'1_spec : forall x : t_Option'2, y : t_Option'2 . [%#sord61] (x = y) = (cmp_log'0 x y = C_Equal'0)
  
  function cmp_le_log'2 (x : int) (y : int) : ()
  
<<<<<<< HEAD
  axiom cmp_le_log'2_spec : forall x : int, y : int . [%#sord66] (x <= y) = (cmp_log'1 x y <> C_Greater'0)
=======
  let rec gt'0 (self:Duration'0.t_Duration) (other:Duration'0.t_Duration) (return'  (ret:bool))= {[@expl:gt 'self' type invariant] inv'0 self}
    {[@expl:gt 'other' type invariant] inv'0 other}
    any [ return' (result:bool)-> {[%#scmp36] result = (deep_model'0 self > deep_model'0 other)} (! return' {result}) ] 
>>>>>>> 34cd6190
  
  function cmp_lt_log'2 (x : int) (y : int) : ()
  
<<<<<<< HEAD
  axiom cmp_lt_log'2_spec : forall x : int, y : int . [%#sord67] (x < y) = (cmp_log'1 x y = C_Less'0)
  
  function cmp_ge_log'2 (x : int) (y : int) : ()
=======
  let rec sub'1 (self:Instant'0.t_Instant) (other:Instant'0.t_Instant) (return'  (ret:Duration'0.t_Duration))= any
    [ return' (result:Duration'0.t_Duration)-> {[%#stime35] view'0 self > view'0 other  -> view'1 result > 0}
      {[%#stime35] view'0 self <= view'0 other  -> view'1 result = 0}
      (! return' {result}) ]
    
  
  let rec sub'0 (self:Instant'0.t_Instant) (other:Duration'0.t_Duration) (return'  (ret:Instant'0.t_Instant))= any
    [ return' (result:Instant'0.t_Instant)-> {[%#stime33] view'1 other = 0  -> view'0 self = view'0 result}
      {[%#stime34] view'1 other > 0  -> view'0 self > view'0 result}
      (! return' {result}) ]
    
>>>>>>> 34cd6190
  
  axiom cmp_ge_log'2_spec : forall x : int, y : int . [%#sord68] (x >= y) = (cmp_log'1 x y <> C_Less'0)
  
  function cmp_gt_log'2 (x : int) (y : int) : ()
  
<<<<<<< HEAD
  axiom cmp_gt_log'2_spec : forall x : int, y : int . [%#sord69] (x > y) = (cmp_log'1 x y = C_Greater'0)
  
  function refl'2 (x : int) : ()
=======
  let rec checked_sub'0 (self:Instant'0.t_Instant) (duration:Duration'0.t_Duration) (return'  (ret:Option'0.t_Option (Instant'0.t_Instant)))= any
    [ return' (result:Option'0.t_Option (Instant'0.t_Instant))-> {[%#stime31] view'1 duration = 0
       -> deep_model'1 result = Option'0.C_Some (view'2 self)}
      {[%#stime32] view'1 duration > 0 /\ result <> Option'0.C_None
       -> gt_log'0 (Option'0.C_Some (view'2 self)) (deep_model'1 result)}
      (! return' {result}) ]
    
  
  let rec add'0 (self:Instant'0.t_Instant) (other:Duration'0.t_Duration) (return'  (ret:Instant'0.t_Instant))= any
    [ return' (result:Instant'0.t_Instant)-> {[%#stime28] view'1 other = 0  -> view'0 self = view'0 result}
      {[%#stime29] view'1 other > 0  -> view'0 self < view'0 result}
      (! return' {result}) ]
    
>>>>>>> 34cd6190
  
  axiom refl'2_spec : forall x : int . [%#sord70] cmp_log'1 x x = C_Equal'0
  
  function trans'2 (x : int) (y : int) (z : int) (o : t_Ordering'0) : ()
  
<<<<<<< HEAD
  axiom trans'2_spec : forall x : int, y : int, z : int, o : t_Ordering'0 . ([%#sord71] cmp_log'1 x y = o)
   -> ([%#sord72] cmp_log'1 y z = o)  -> ([%#sord73] cmp_log'1 x z = o)
  
  function antisym1'2 (x : int) (y : int) : ()
  
  axiom antisym1'2_spec : forall x : int, y : int . ([%#sord74] cmp_log'1 x y = C_Less'0)
   -> ([%#sord75] cmp_log'1 y x = C_Greater'0)
=======
  let rec unwrap'0 (self:Option'0.t_Option (Instant'0.t_Instant)) (return'  (ret:Instant'0.t_Instant))= {[@expl:unwrap 'self' type invariant] inv'1 self}
    {[@expl:unwrap requires] [%#soption26] self <> Option'0.C_None}
    any
    [ return' (result:Instant'0.t_Instant)-> {inv'2 result}
      {[%#soption26] Option'0.C_Some result = self}
      (! return' {result}) ]
    
  
  let rec checked_add'0 (self:Instant'0.t_Instant) (duration:Duration'0.t_Duration) (return'  (ret:Option'0.t_Option (Instant'0.t_Instant)))= any
    [ return' (result:Option'0.t_Option (Instant'0.t_Instant))-> {[%#stime24] view'1 duration = 0
       -> deep_model'1 result = Option'0.C_Some (view'2 self)}
      {[%#stime25] view'1 duration > 0 /\ result <> Option'0.C_None
       -> lt_log'0 (Option'0.C_Some (view'2 self)) (deep_model'1 result)}
      (! return' {result}) ]
    
  
  let rec ge'0 (self:Duration'0.t_Duration) (other:Duration'0.t_Duration) (return'  (ret:bool))= {[@expl:ge 'self' type invariant] inv'0 self}
    {[@expl:ge 'other' type invariant] inv'0 other}
    any
    [ return' (result:bool)-> {[%#scmp23] result = (deep_model'0 self >= deep_model'0 other)} (! return' {result}) ]
    
>>>>>>> 34cd6190
  
  function antisym2'2 (x : int) (y : int) : ()
  
  axiom antisym2'2_spec : forall x : int, y : int . ([%#sord76] cmp_log'1 x y = C_Greater'0)
   -> ([%#sord77] cmp_log'1 y x = C_Less'0)
  
  function eq_cmp'2 (x : int) (y : int) : ()
  
  axiom eq_cmp'2_spec : forall x : int, y : int . [%#sord78] (x = y) = (cmp_log'1 x y = C_Equal'0)
  
  meta "compute_max_steps" 1000000
  
  let rec test_instant'0 (_1:()) (return'  (ret:()))= (! bb0
    [ bb0 = s0 [ s0 = now'0 {[%#sinstant0] ()} (fun (_ret':t_Instant'0) ->  [ &instant <- _ret' ] s1) | s1 = bb1 ] 
    | bb1 = s0
      [ s0 = from_secs'0 {[%#sinstant1] (0 : uint64)} (fun (_ret':t_Duration'0) ->  [ &zero_dur <- _ret' ] s1)
      | s1 = bb2 ]
      
    | bb2 = s0 [ s0 = elapsed'0 {instant} (fun (_ret':t_Duration'0) ->  [ &_6 <- _ret' ] s1) | s1 = bb3 ] 
    | bb3 = s0 [ s0 = ge'0 {_6} {zero_dur} (fun (_ret':bool) ->  [ &_4 <- _ret' ] s1) | s1 = bb4 ] 
    | bb4 = any [ br0 -> {_4 = false} (! bb6) | br1 -> {_4} (! bb5) ] 
    | bb5 = s0 [ s0 = checked_add'0 {instant} {zero_dur} (fun (_ret':t_Option'0) ->  [ &_14 <- _ret' ] s1) | s1 = bb7 ] 
    | bb7 = s0 [ s0 = unwrap'0 {_14} (fun (_ret':t_Instant'0) ->  [ &_13 <- _ret' ] s1) | s1 = bb8 ] 
    | bb8 = s0 [ s0 = eq'0 {_13} {instant} (fun (_ret':bool) ->  [ &_11 <- _ret' ] s1) | s1 = bb9 ] 
    | bb9 = any [ br0 -> {_11 = false} (! bb11) | br1 -> {_11} (! bb10) ] 
    | bb10 = s0 [ s0 = add'0 {instant} {zero_dur} (fun (_ret':t_Instant'0) ->  [ &_22 <- _ret' ] s1) | s1 = bb12 ] 
    | bb12 = s0 [ s0 = eq'0 {_22} {instant} (fun (_ret':bool) ->  [ &_20 <- _ret' ] s1) | s1 = bb13 ] 
    | bb13 = any [ br0 -> {_20 = false} (! bb15) | br1 -> {_20} (! bb14) ] 
    | bb14 = s0
      [ s0 = from_secs'0 {[%#sinstant2] (3 : uint64)} (fun (_ret':t_Duration'0) ->  [ &three_seconds <- _ret' ] s1)
      | s1 = bb16 ]
      
    | bb16 = s0
      [ s0 = add'0 {instant} {three_seconds} (fun (_ret':t_Instant'0) ->  [ &greater_instant <- _ret' ] s1)
      | s1 = bb17 ]
      
    | bb17 = s0
      [ s0 = {[@expl:assertion] [%#sinstant3] view'0 instant < view'0 greater_instant} s1
      | s1 = add'0 {greater_instant} {three_seconds} (fun (_ret':t_Instant'0) ->  [ &even_greater_instant <- _ret' ] s2)
      | s2 = bb18 ]
      
    | bb18 = s0
      [ s0 = {[@expl:assertion] [%#sinstant4] view'0 instant < view'0 even_greater_instant} s1
      | s1 = checked_sub'0 {instant} {zero_dur} (fun (_ret':t_Option'0) ->  [ &_42 <- _ret' ] s2)
      | s2 = bb19 ]
      
    | bb19 = s0 [ s0 = unwrap'0 {_42} (fun (_ret':t_Instant'0) ->  [ &_41 <- _ret' ] s1) | s1 = bb20 ] 
    | bb20 = s0 [ s0 = eq'0 {_41} {instant} (fun (_ret':bool) ->  [ &_39 <- _ret' ] s1) | s1 = bb21 ] 
    | bb21 = any [ br0 -> {_39 = false} (! bb23) | br1 -> {_39} (! bb22) ] 
    | bb22 = s0 [ s0 = sub'0 {instant} {zero_dur} (fun (_ret':t_Instant'0) ->  [ &_50 <- _ret' ] s1) | s1 = bb24 ] 
    | bb24 = s0 [ s0 = eq'0 {_50} {instant} (fun (_ret':bool) ->  [ &_48 <- _ret' ] s1) | s1 = bb25 ] 
    | bb25 = any [ br0 -> {_48 = false} (! bb27) | br1 -> {_48} (! bb26) ] 
    | bb26 = s0
      [ s0 = sub'0 {instant} {three_seconds} (fun (_ret':t_Instant'0) ->  [ &lesser_instant <- _ret' ] s1) | s1 = bb28 ]
      
    | bb28 = s0
      [ s0 = {[@expl:assertion] [%#sinstant5] view'0 instant > view'0 lesser_instant} s1
      | s1 = sub'1 {instant} {instant} (fun (_ret':t_Duration'0) ->  [ &_63 <- _ret' ] s2)
      | s2 = bb29 ]
      
    | bb29 = s0 [ s0 = eq'1 {_63} {zero_dur} (fun (_ret':bool) ->  [ &_61 <- _ret' ] s1) | s1 = bb30 ] 
    | bb30 = any [ br0 -> {_61 = false} (! bb32) | br1 -> {_61} (! bb31) ] 
    | bb31 = s0
      [ s0 = sub'1 {instant} {greater_instant} (fun (_ret':t_Duration'0) ->  [ &_71 <- _ret' ] s1) | s1 = bb33 ]
      
    | bb33 = s0 [ s0 = eq'1 {_71} {zero_dur} (fun (_ret':bool) ->  [ &_69 <- _ret' ] s1) | s1 = bb34 ] 
    | bb34 = any [ br0 -> {_69 = false} (! bb36) | br1 -> {_69} (! bb35) ] 
    | bb35 = s0
      [ s0 = sub'1 {greater_instant} {instant} (fun (_ret':t_Duration'0) ->  [ &_79 <- _ret' ] s1) | s1 = bb37 ]
      
    | bb37 = s0 [ s0 = gt'0 {_79} {zero_dur} (fun (_ret':bool) ->  [ &_77 <- _ret' ] s1) | s1 = bb38 ] 
    | bb38 = any [ br0 -> {_77 = false} (! bb40) | br1 -> {_77} (! bb39) ] 
    | bb39 = s0
      [ s0 = duration_since'0 {greater_instant} {instant} (fun (_ret':t_Duration'0) ->  [ &_87 <- _ret' ] s1)
      | s1 = bb41 ]
      
    | bb41 = s0 [ s0 = gt'0 {_87} {zero_dur} (fun (_ret':bool) ->  [ &_85 <- _ret' ] s1) | s1 = bb42 ] 
    | bb42 = any [ br0 -> {_85 = false} (! bb44) | br1 -> {_85} (! bb43) ] 
    | bb43 = s0
      [ s0 = duration_since'0 {instant} {greater_instant} (fun (_ret':t_Duration'0) ->  [ &_95 <- _ret' ] s1)
      | s1 = bb45 ]
      
    | bb45 = s0 [ s0 = eq'1 {_95} {zero_dur} (fun (_ret':bool) ->  [ &_93 <- _ret' ] s1) | s1 = bb46 ] 
    | bb46 = any [ br0 -> {_93 = false} (! bb48) | br1 -> {_93} (! bb47) ] 
    | bb47 = s0
      [ s0 = checked_duration_since'0 {greater_instant} {instant} (fun (_ret':t_Option'1) ->  [ &_103 <- _ret' ] s1)
      | s1 = bb49 ]
      
    | bb49 = s0 [ s0 = is_some'0 {_103} (fun (_ret':bool) ->  [ &_101 <- _ret' ] s1) | s1 = bb50 ] 
    | bb50 = any [ br0 -> {_101 = false} (! bb52) | br1 -> {_101} (! bb51) ] 
    | bb51 = s0
      [ s0 = checked_duration_since'0 {instant} {greater_instant} (fun (_ret':t_Option'1) ->  [ &_110 <- _ret' ] s1)
      | s1 = bb53 ]
      
    | bb53 = s0 [ s0 = is_none'0 {_110} (fun (_ret':bool) ->  [ &_108 <- _ret' ] s1) | s1 = bb54 ] 
    | bb54 = any [ br0 -> {_108 = false} (! bb56) | br1 -> {_108} (! bb55) ] 
    | bb55 = s0
      [ s0 = saturating_duration_since'0 {greater_instant} {instant}
          (fun (_ret':t_Duration'0) ->  [ &_117 <- _ret' ] s1)
      | s1 = bb57 ]
      
    | bb57 = s0 [ s0 = gt'0 {_117} {zero_dur} (fun (_ret':bool) ->  [ &_115 <- _ret' ] s1) | s1 = bb58 ] 
    | bb58 = any [ br0 -> {_115 = false} (! bb60) | br1 -> {_115} (! bb59) ] 
    | bb59 = s0
      [ s0 = saturating_duration_since'0 {instant} {greater_instant}
          (fun (_ret':t_Duration'0) ->  [ &_125 <- _ret' ] s1)
      | s1 = bb61 ]
      
    | bb61 = s0 [ s0 = eq'1 {_125} {zero_dur} (fun (_ret':bool) ->  [ &_123 <- _ret' ] s1) | s1 = bb62 ] 
    | bb62 = any [ br0 -> {_123 = false} (! bb64) | br1 -> {_123} (! bb63) ] 
    | bb63 = return' {_0}
    | bb64 = {[%#sinstant6] false} any
    | bb60 = {[%#sinstant7] false} any
    | bb56 = {[%#sinstant8] false} any
    | bb52 = {[%#sinstant9] false} any
    | bb48 = {[%#sinstant10] false} any
    | bb44 = {[%#sinstant11] false} any
    | bb40 = {[%#sinstant12] false} any
    | bb36 = {[%#sinstant13] false} any
    | bb32 = {[%#sinstant14] false} any
    | bb27 = {[%#sinstant15] false} any
    | bb23 = {[%#sinstant16] false} any
    | bb15 = {[%#sinstant17] false} any
    | bb11 = {[%#sinstant18] false} any
    | bb6 = {[%#sinstant19] false} any ]
    )
    [ & _0 : () = any_l ()
    | & instant : t_Instant'0 = any_l ()
    | & zero_dur : t_Duration'0 = any_l ()
    | & _4 : bool = any_l ()
    | & _6 : t_Duration'0 = any_l ()
    | & _11 : bool = any_l ()
    | & _13 : t_Instant'0 = any_l ()
    | & _14 : t_Option'0 = any_l ()
    | & _20 : bool = any_l ()
    | & _22 : t_Instant'0 = any_l ()
    | & three_seconds : t_Duration'0 = any_l ()
    | & greater_instant : t_Instant'0 = any_l ()
    | & even_greater_instant : t_Instant'0 = any_l ()
    | & _39 : bool = any_l ()
    | & _41 : t_Instant'0 = any_l ()
    | & _42 : t_Option'0 = any_l ()
    | & _48 : bool = any_l ()
    | & _50 : t_Instant'0 = any_l ()
    | & lesser_instant : t_Instant'0 = any_l ()
    | & _61 : bool = any_l ()
    | & _63 : t_Duration'0 = any_l ()
    | & _69 : bool = any_l ()
    | & _71 : t_Duration'0 = any_l ()
    | & _77 : bool = any_l ()
    | & _79 : t_Duration'0 = any_l ()
    | & _85 : bool = any_l ()
    | & _87 : t_Duration'0 = any_l ()
    | & _93 : bool = any_l ()
    | & _95 : t_Duration'0 = any_l ()
    | & _101 : bool = any_l ()
    | & _103 : t_Option'1 = any_l ()
    | & _108 : bool = any_l ()
    | & _110 : t_Option'1 = any_l ()
    | & _115 : bool = any_l ()
    | & _117 : t_Duration'0 = any_l ()
    | & _123 : bool = any_l ()
    | & _125 : t_Duration'0 = any_l () ]
     [ return' (result:())-> (! return' {result}) ] 
end<|MERGE_RESOLUTION|>--- conflicted
+++ resolved
@@ -166,8 +166,8 @@
   function deep_model'0 (self : t_Duration'0) : int =
     [%#smodel42] deep_model'3 self
   
-  let rec ge'0 (self:t_Duration'0) (other:t_Duration'0) (return'  (ret:bool))= {[@expl:precondition] inv'0 other}
-    {[@expl:precondition] inv'0 self}
+  let rec ge'0 (self:t_Duration'0) (other:t_Duration'0) (return'  (ret:bool))= {[@expl:ge 'self' type invariant] inv'0 self}
+    {[@expl:ge 'other' type invariant] inv'0 other}
     any
     [ return' (result:bool)-> {[%#scmp23] result = (deep_model'0 self >= deep_model'0 other)} (! return' {result}) ]
     
@@ -208,14 +208,14 @@
     [%#sord45] cmp_log'0 self o = C_Less'0
   
   let rec checked_add'0 (self:t_Instant'0) (duration:t_Duration'0) (return'  (ret:t_Option'0))= any
-    [ return' (result:t_Option'0)-> {[%#stime25] view'1 duration > 0 /\ result <> C_None'0
+    [ return' (result:t_Option'0)-> {[%#stime24] view'1 duration = 0  -> deep_model'1 result = C_Some'0 (view'2 self)}
+      {[%#stime25] view'1 duration > 0 /\ result <> C_None'0
        -> lt_log'0 (C_Some'0 (view'2 self)) (deep_model'1 result)}
-      {[%#stime24] view'1 duration = 0  -> deep_model'1 result = C_Some'0 (view'2 self)}
-      (! return' {result}) ]
-    
-  
-  let rec unwrap'0 (self:t_Option'0) (return'  (ret:t_Instant'0))= {[@expl:precondition] inv'1 self}
-    {[@expl:precondition] [%#soption26] self <> C_None'0}
+      (! return' {result}) ]
+    
+  
+  let rec unwrap'0 (self:t_Option'0) (return'  (ret:t_Instant'0))= {[@expl:unwrap 'self' type invariant] inv'1 self}
+    {[@expl:unwrap requires] [%#soption26] self <> C_None'0}
     any [ return' (result:t_Instant'0)-> {inv'2 result} {[%#soption26] C_Some'1 result = self} (! return' {result}) ] 
   
   function deep_model'2 (self : t_Instant'0) : int =
@@ -226,8 +226,8 @@
     
   
   let rec add'0 (self:t_Instant'0) (other:t_Duration'0) (return'  (ret:t_Instant'0))= any
-    [ return' (result:t_Instant'0)-> {[%#stime29] view'1 other > 0  -> view'0 self < view'0 result}
-      {[%#stime28] view'1 other = 0  -> view'0 self = view'0 result}
+    [ return' (result:t_Instant'0)-> {[%#stime28] view'1 other = 0  -> view'0 self = view'0 result}
+      {[%#stime29] view'1 other > 0  -> view'0 self < view'0 result}
       (! return' {result}) ]
     
   
@@ -235,21 +235,21 @@
     [%#sord46] cmp_log'0 self o = C_Greater'0
   
   let rec checked_sub'0 (self:t_Instant'0) (duration:t_Duration'0) (return'  (ret:t_Option'0))= any
-    [ return' (result:t_Option'0)-> {[%#stime32] view'1 duration > 0 /\ result <> C_None'0
+    [ return' (result:t_Option'0)-> {[%#stime31] view'1 duration = 0  -> deep_model'1 result = C_Some'0 (view'2 self)}
+      {[%#stime32] view'1 duration > 0 /\ result <> C_None'0
        -> gt_log'0 (C_Some'0 (view'2 self)) (deep_model'1 result)}
-      {[%#stime31] view'1 duration = 0  -> deep_model'1 result = C_Some'0 (view'2 self)}
       (! return' {result}) ]
     
   
   let rec sub'0 (self:t_Instant'0) (other:t_Duration'0) (return'  (ret:t_Instant'0))= any
-    [ return' (result:t_Instant'0)-> {[%#stime34] view'1 other > 0  -> view'0 self > view'0 result}
-      {[%#stime33] view'1 other = 0  -> view'0 self = view'0 result}
+    [ return' (result:t_Instant'0)-> {[%#stime33] view'1 other = 0  -> view'0 self = view'0 result}
+      {[%#stime34] view'1 other > 0  -> view'0 self > view'0 result}
       (! return' {result}) ]
     
   
   let rec sub'1 (self:t_Instant'0) (other:t_Instant'0) (return'  (ret:t_Duration'0))= any
-    [ return' (result:t_Duration'0)-> {[%#stime35] view'0 self <= view'0 other  -> view'1 result = 0}
-      {[%#stime35] view'0 self > view'0 other  -> view'1 result > 0}
+    [ return' (result:t_Duration'0)-> {[%#stime35] view'0 self > view'0 other  -> view'1 result > 0}
+      {[%#stime35] view'0 self <= view'0 other  -> view'1 result = 0}
       (! return' {result}) ]
     
   
@@ -257,31 +257,31 @@
     [ return' (result:bool)-> {[%#scmp27] result = (deep_model'0 self = deep_model'0 other)} (! return' {result}) ]
     
   
-  let rec gt'0 (self:t_Duration'0) (other:t_Duration'0) (return'  (ret:bool))= {[@expl:precondition] inv'0 other}
-    {[@expl:precondition] inv'0 self}
+  let rec gt'0 (self:t_Duration'0) (other:t_Duration'0) (return'  (ret:bool))= {[@expl:gt 'self' type invariant] inv'0 self}
+    {[@expl:gt 'other' type invariant] inv'0 other}
     any [ return' (result:bool)-> {[%#scmp36] result = (deep_model'0 self > deep_model'0 other)} (! return' {result}) ] 
   
   let rec duration_since'0 (self:t_Instant'0) (earlier:t_Instant'0) (return'  (ret:t_Duration'0))= any
-    [ return' (result:t_Duration'0)-> {[%#stime37] view'2 self <= view'0 earlier  -> view'1 result = 0}
-      {[%#stime37] view'2 self > view'0 earlier  -> view'1 result > 0}
+    [ return' (result:t_Duration'0)-> {[%#stime37] view'2 self > view'0 earlier  -> view'1 result > 0}
+      {[%#stime37] view'2 self <= view'0 earlier  -> view'1 result = 0}
       (! return' {result}) ]
     
   
   let rec checked_duration_since'0 (self:t_Instant'0) (earlier:t_Instant'0) (return'  (ret:t_Option'1))= any
-    [ return' (result:t_Option'1)-> {[%#stime37] view'2 self < view'0 earlier  -> result = C_None'1}
-      {[%#stime37] view'2 self >= view'0 earlier  -> result <> C_None'1}
-      (! return' {result}) ]
-    
-  
-  let rec is_some'0 (self:t_Option'1) (return'  (ret:bool))= {[@expl:precondition] inv'3 self}
+    [ return' (result:t_Option'1)-> {[%#stime37] view'2 self >= view'0 earlier  -> result <> C_None'1}
+      {[%#stime37] view'2 self < view'0 earlier  -> result = C_None'1}
+      (! return' {result}) ]
+    
+  
+  let rec is_some'0 (self:t_Option'1) (return'  (ret:bool))= {[@expl:is_some 'self' type invariant] inv'3 self}
     any [ return' (result:bool)-> {[%#soption38] result = (self <> C_None'1)} (! return' {result}) ] 
   
-  let rec is_none'0 (self:t_Option'1) (return'  (ret:bool))= {[@expl:precondition] inv'3 self}
+  let rec is_none'0 (self:t_Option'1) (return'  (ret:bool))= {[@expl:is_none 'self' type invariant] inv'3 self}
     any [ return' (result:bool)-> {[%#soption39] result = (self = C_None'1)} (! return' {result}) ] 
   
   let rec saturating_duration_since'0 (self:t_Instant'0) (earlier:t_Instant'0) (return'  (ret:t_Duration'0))= any
-    [ return' (result:t_Duration'0)-> {[%#stime37] view'2 self <= view'0 earlier  -> view'1 result = 0}
-      {[%#stime37] view'2 self > view'0 earlier  -> view'1 result > 0}
+    [ return' (result:t_Duration'0)-> {[%#stime37] view'2 self > view'0 earlier  -> view'1 result > 0}
+      {[%#stime37] view'2 self <= view'0 earlier  -> view'1 result = 0}
       (! return' {result}) ]
     
   
@@ -321,7 +321,6 @@
   axiom trans'1_spec : forall x : t_Option'2, y : t_Option'2, z : t_Option'2, o : t_Ordering'0 . ([%#sord54] cmp_log'0 x y
   = o)  -> ([%#sord55] cmp_log'0 y z = o)  -> ([%#sord56] cmp_log'0 x z = o)
   
-<<<<<<< HEAD
   function antisym1'1 (x : t_Option'2) (y : t_Option'2) : ()
   
   axiom antisym1'1_spec : forall x : t_Option'2, y : t_Option'2 . ([%#sord57] cmp_log'0 x y = C_Less'0)
@@ -333,94 +332,31 @@
    -> ([%#sord60] cmp_log'0 y x = C_Less'0)
   
   function eq_cmp'1 (x : t_Option'2) (y : t_Option'2) : ()
-=======
-  let rec saturating_duration_since'0 (self:Instant'0.t_Instant) (earlier:Instant'0.t_Instant) (return'  (ret:Duration'0.t_Duration))= any
-    [ return' (result:Duration'0.t_Duration)-> {[%#stime37] view'2 self > view'0 earlier  -> view'1 result > 0}
-      {[%#stime37] view'2 self <= view'0 earlier  -> view'1 result = 0}
-      (! return' {result}) ]
-    
-  
-  let rec is_none'0 (self:Option'0.t_Option (Duration'0.t_Duration)) (return'  (ret:bool))= {[@expl:is_none 'self' type invariant] inv'3 self}
-    any [ return' (result:bool)-> {[%#soption39] result = (self = Option'0.C_None)} (! return' {result}) ] 
-  
-  let rec is_some'0 (self:Option'0.t_Option (Duration'0.t_Duration)) (return'  (ret:bool))= {[@expl:is_some 'self' type invariant] inv'3 self}
-    any [ return' (result:bool)-> {[%#soption38] result = (self <> Option'0.C_None)} (! return' {result}) ] 
-  
-  let rec checked_duration_since'0 (self:Instant'0.t_Instant) (earlier:Instant'0.t_Instant) (return'  (ret:Option'0.t_Option (Duration'0.t_Duration)))= any
-    [ return' (result:Option'0.t_Option (Duration'0.t_Duration))-> {[%#stime37] view'2 self >= view'0 earlier
-       -> result <> Option'0.C_None}
-      {[%#stime37] view'2 self < view'0 earlier  -> result = Option'0.C_None}
-      (! return' {result}) ]
-    
-  
-  let rec duration_since'0 (self:Instant'0.t_Instant) (earlier:Instant'0.t_Instant) (return'  (ret:Duration'0.t_Duration))= any
-    [ return' (result:Duration'0.t_Duration)-> {[%#stime37] view'2 self > view'0 earlier  -> view'1 result > 0}
-      {[%#stime37] view'2 self <= view'0 earlier  -> view'1 result = 0}
-      (! return' {result}) ]
-    
->>>>>>> 34cd6190
   
   axiom eq_cmp'1_spec : forall x : t_Option'2, y : t_Option'2 . [%#sord61] (x = y) = (cmp_log'0 x y = C_Equal'0)
   
   function cmp_le_log'2 (x : int) (y : int) : ()
   
-<<<<<<< HEAD
   axiom cmp_le_log'2_spec : forall x : int, y : int . [%#sord66] (x <= y) = (cmp_log'1 x y <> C_Greater'0)
-=======
-  let rec gt'0 (self:Duration'0.t_Duration) (other:Duration'0.t_Duration) (return'  (ret:bool))= {[@expl:gt 'self' type invariant] inv'0 self}
-    {[@expl:gt 'other' type invariant] inv'0 other}
-    any [ return' (result:bool)-> {[%#scmp36] result = (deep_model'0 self > deep_model'0 other)} (! return' {result}) ] 
->>>>>>> 34cd6190
   
   function cmp_lt_log'2 (x : int) (y : int) : ()
   
-<<<<<<< HEAD
   axiom cmp_lt_log'2_spec : forall x : int, y : int . [%#sord67] (x < y) = (cmp_log'1 x y = C_Less'0)
   
   function cmp_ge_log'2 (x : int) (y : int) : ()
-=======
-  let rec sub'1 (self:Instant'0.t_Instant) (other:Instant'0.t_Instant) (return'  (ret:Duration'0.t_Duration))= any
-    [ return' (result:Duration'0.t_Duration)-> {[%#stime35] view'0 self > view'0 other  -> view'1 result > 0}
-      {[%#stime35] view'0 self <= view'0 other  -> view'1 result = 0}
-      (! return' {result}) ]
-    
-  
-  let rec sub'0 (self:Instant'0.t_Instant) (other:Duration'0.t_Duration) (return'  (ret:Instant'0.t_Instant))= any
-    [ return' (result:Instant'0.t_Instant)-> {[%#stime33] view'1 other = 0  -> view'0 self = view'0 result}
-      {[%#stime34] view'1 other > 0  -> view'0 self > view'0 result}
-      (! return' {result}) ]
-    
->>>>>>> 34cd6190
   
   axiom cmp_ge_log'2_spec : forall x : int, y : int . [%#sord68] (x >= y) = (cmp_log'1 x y <> C_Less'0)
   
   function cmp_gt_log'2 (x : int) (y : int) : ()
   
-<<<<<<< HEAD
   axiom cmp_gt_log'2_spec : forall x : int, y : int . [%#sord69] (x > y) = (cmp_log'1 x y = C_Greater'0)
   
   function refl'2 (x : int) : ()
-=======
-  let rec checked_sub'0 (self:Instant'0.t_Instant) (duration:Duration'0.t_Duration) (return'  (ret:Option'0.t_Option (Instant'0.t_Instant)))= any
-    [ return' (result:Option'0.t_Option (Instant'0.t_Instant))-> {[%#stime31] view'1 duration = 0
-       -> deep_model'1 result = Option'0.C_Some (view'2 self)}
-      {[%#stime32] view'1 duration > 0 /\ result <> Option'0.C_None
-       -> gt_log'0 (Option'0.C_Some (view'2 self)) (deep_model'1 result)}
-      (! return' {result}) ]
-    
-  
-  let rec add'0 (self:Instant'0.t_Instant) (other:Duration'0.t_Duration) (return'  (ret:Instant'0.t_Instant))= any
-    [ return' (result:Instant'0.t_Instant)-> {[%#stime28] view'1 other = 0  -> view'0 self = view'0 result}
-      {[%#stime29] view'1 other > 0  -> view'0 self < view'0 result}
-      (! return' {result}) ]
-    
->>>>>>> 34cd6190
   
   axiom refl'2_spec : forall x : int . [%#sord70] cmp_log'1 x x = C_Equal'0
   
   function trans'2 (x : int) (y : int) (z : int) (o : t_Ordering'0) : ()
   
-<<<<<<< HEAD
   axiom trans'2_spec : forall x : int, y : int, z : int, o : t_Ordering'0 . ([%#sord71] cmp_log'1 x y = o)
    -> ([%#sord72] cmp_log'1 y z = o)  -> ([%#sord73] cmp_log'1 x z = o)
   
@@ -428,29 +364,6 @@
   
   axiom antisym1'2_spec : forall x : int, y : int . ([%#sord74] cmp_log'1 x y = C_Less'0)
    -> ([%#sord75] cmp_log'1 y x = C_Greater'0)
-=======
-  let rec unwrap'0 (self:Option'0.t_Option (Instant'0.t_Instant)) (return'  (ret:Instant'0.t_Instant))= {[@expl:unwrap 'self' type invariant] inv'1 self}
-    {[@expl:unwrap requires] [%#soption26] self <> Option'0.C_None}
-    any
-    [ return' (result:Instant'0.t_Instant)-> {inv'2 result}
-      {[%#soption26] Option'0.C_Some result = self}
-      (! return' {result}) ]
-    
-  
-  let rec checked_add'0 (self:Instant'0.t_Instant) (duration:Duration'0.t_Duration) (return'  (ret:Option'0.t_Option (Instant'0.t_Instant)))= any
-    [ return' (result:Option'0.t_Option (Instant'0.t_Instant))-> {[%#stime24] view'1 duration = 0
-       -> deep_model'1 result = Option'0.C_Some (view'2 self)}
-      {[%#stime25] view'1 duration > 0 /\ result <> Option'0.C_None
-       -> lt_log'0 (Option'0.C_Some (view'2 self)) (deep_model'1 result)}
-      (! return' {result}) ]
-    
-  
-  let rec ge'0 (self:Duration'0.t_Duration) (other:Duration'0.t_Duration) (return'  (ret:bool))= {[@expl:ge 'self' type invariant] inv'0 self}
-    {[@expl:ge 'other' type invariant] inv'0 other}
-    any
-    [ return' (result:bool)-> {[%#scmp23] result = (deep_model'0 self >= deep_model'0 other)} (! return' {result}) ]
-    
->>>>>>> 34cd6190
   
   function antisym2'2 (x : int) (y : int) : ()
   
