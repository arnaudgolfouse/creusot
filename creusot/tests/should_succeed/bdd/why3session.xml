--- conflicted
+++ resolved
@@ -2,15 +2,9 @@
 <!DOCTYPE why3session PUBLIC "-//Why3//proof session v5//EN"
 "https://www.why3.org/why3session.dtd">
 <why3session shape_version="6">
-<<<<<<< HEAD
 <prover id="0" name="CVC5" version="1.0.5" timelimit="1" steplimit="0" memlimit="1000"/>
 <prover id="1" name="Alt-Ergo" version="2.6.0" timelimit="1" steplimit="0" memlimit="1000"/>
 <prover id="2" name="Z3" version="4.12.4" timelimit="5" steplimit="0" memlimit="1000"/>
-=======
-<prover id="0" name="CVC5" version="1.0.5" timelimit="5" steplimit="0" memlimit="1000"/>
-<prover id="1" name="Alt-Ergo" version="2.6.0" timelimit="5" steplimit="0" memlimit="1000"/>
-<prover id="2" name="Z3" version="4.12.4" timelimit="0.5" steplimit="0" memlimit="1000"/>
->>>>>>> 34cd6190
 <prover id="3" name="CVC4" version="1.8" timelimit="5" steplimit="0" memlimit="1000"/>
 <file format="coma" proved="true">
 <path name=".."/><path name="bdd.coma"/>
@@ -20,13 +14,8 @@
  </goal>
 </theory>
 <theory name="M_bdd__hashmap__qyi11648407051195780326__hash" proved="true">
-<<<<<<< HEAD
  <goal name="vc_hash&#39;0" proved="true">
- <proof prover="0"><result status="valid" time="0.218532" steps="23311"/></proof>
-=======
- <goal name="vc_hash" proved="true">
- <proof prover="0"><result status="valid" time="0.243869" steps="23209"/></proof>
->>>>>>> 34cd6190
+ <proof prover="0"><result status="valid" time="0.218532" steps="21702"/></proof>
  </goal>
 </theory>
 <theory name="M_bdd__qyi2024536649982164874__assert_receiver_is_total_eq__refines" proved="true">
@@ -70,32 +59,8 @@
  </goal>
 </theory>
 <theory name="M_bdd__qyi699402059438633899__hash" proved="true">
-<<<<<<< HEAD
  <goal name="vc_hash&#39;0" proved="true">
- <transf name="split_vc" proved="true" >
-  <goal name="vc_hash&#39;0.0" expl="postcondition" proved="true">
-  <proof prover="1"><result status="valid" time="0.021765" steps="88"/></proof>
-  </goal>
-  <goal name="vc_hash&#39;0.1" expl="postcondition" proved="true">
-  <proof prover="1"><result status="valid" time="0.021436" steps="88"/></proof>
-  </goal>
-  <goal name="vc_hash&#39;0.2" expl="postcondition" proved="true">
-  <proof prover="0"><result status="valid" time="1.359651" steps="71068"/></proof>
-  </goal>
-  <goal name="vc_hash&#39;0.3" proved="true">
-  <proof prover="1"><result status="valid" time="0.014978" steps="11"/></proof>
-  </goal>
-  <goal name="vc_hash&#39;0.4" proved="true">
-  <proof prover="1"><result status="valid" time="0.014491" steps="9"/></proof>
-  </goal>
-  <goal name="vc_hash&#39;0.5" proved="true">
-  <proof prover="1"><result status="valid" time="0.014567" steps="7"/></proof>
-  </goal>
- </transf>
-=======
- <goal name="vc_hash" proved="true">
- <proof prover="0"><result status="valid" time="0.825495" steps="43711"/></proof>
->>>>>>> 34cd6190
+ <proof prover="0"><result status="valid" time="0.518122" steps="47071"/></proof>
  </goal>
 </theory>
 <theory name="M_bdd__qyi14323183011761258016__hash__refines" proved="true">
@@ -104,13 +69,8 @@
  </goal>
 </theory>
 <theory name="M_bdd__qyi14323183011761258016__hash" proved="true">
-<<<<<<< HEAD
  <goal name="vc_hash&#39;0" proved="true">
- <proof prover="1"><result status="valid" time="0.014282" steps="5"/></proof>
-=======
- <goal name="vc_hash" proved="true">
- <proof prover="0"><result status="valid" time="0.009336" steps="296"/></proof>
->>>>>>> 34cd6190
+ <proof prover="0"><result status="valid" time="0.009336" steps="189"/></proof>
  </goal>
 </theory>
 <theory name="M_bdd__qyi2581120635339165136__eq__refines" proved="true">
@@ -134,318 +94,162 @@
  </goal>
 </theory>
 <theory name="M_bdd__qyi11078426090797403070__grows_trans" proved="true">
-<<<<<<< HEAD
  <goal name="vc_grows_trans&#39;0" proved="true">
- <proof prover="1"><result status="valid" time="0.020239" steps="76"/></proof>
+ <proof prover="1"><result status="valid" time="0.010945" steps="76"/></proof>
  </goal>
 </theory>
 <theory name="M_bdd__qyi11078426090797403070__set_irrelevent_var" proved="true">
  <goal name="vc_set_irrelevent_var&#39;0" proved="true">
- <proof prover="1"><result status="valid" time="0.134350" steps="1532"/></proof>
-=======
- <goal name="vc_grows_trans" proved="true">
- <proof prover="1"><result status="valid" time="0.010945" steps="97"/></proof>
- </goal>
-</theory>
-<theory name="M_bdd__qyi11078426090797403070__set_irrelevent_var" proved="true">
- <goal name="vc_set_irrelevent_var" proved="true">
- <proof prover="1"><result status="valid" time="0.115390" steps="1822"/></proof>
->>>>>>> 34cd6190
+ <proof prover="1"><result status="valid" time="0.134350" steps="1531"/></proof>
  </goal>
 </theory>
 <theory name="M_bdd__qyi11078426090797403070__discr_valuation" proved="true">
  <goal name="vc_discr_valuation&#39;0" proved="true">
  <transf name="split_vc" proved="true" >
-<<<<<<< HEAD
-  <goal name="vc_discr_valuation&#39;0.0" proved="true">
-  <proof prover="1"><result status="valid" time="0.022611" steps="24"/></proof>
-  </goal>
-  <goal name="vc_discr_valuation&#39;0.1" proved="true">
-  <proof prover="1"><result status="valid" time="0.015837" steps="24"/></proof>
-  </goal>
-  <goal name="vc_discr_valuation&#39;0.2" proved="true">
-  <proof prover="1"><result status="valid" time="0.067352" steps="405"/></proof>
-  </goal>
-  <goal name="vc_discr_valuation&#39;0.3" proved="true">
-  <proof prover="1"><result status="valid" time="0.019049" steps="26"/></proof>
+  <goal name="vc_discr_valuation&#39;0.0" expl="discr_valuation requires #0" proved="true">
+  <proof prover="1"><result status="valid" time="0.019375" steps="24"/></proof>
+  </goal>
+  <goal name="vc_discr_valuation&#39;0.1" expl="discr_valuation requires #1" proved="true">
+  <proof prover="1"><result status="valid" time="0.044940" steps="405"/></proof>
+  </goal>
+  <goal name="vc_discr_valuation&#39;0.2" expl="discr_valuation requires #2" proved="true">
+  <proof prover="1"><result status="valid" time="0.072341" steps="26"/></proof>
+  </goal>
+  <goal name="vc_discr_valuation&#39;0.3" expl="discr_valuation requires #3" proved="true">
+  <proof prover="1"><result status="valid" time="0.015837" steps="26"/></proof>
   </goal>
   <goal name="vc_discr_valuation&#39;0.4" proved="true">
-  <proof prover="1"><result status="valid" time="0.019618" steps="38"/></proof>
+  <proof prover="1"><result status="valid" time="0.021464" steps="28"/></proof>
   </goal>
   <goal name="vc_discr_valuation&#39;0.5" proved="true">
-  <proof prover="1"><result status="valid" time="0.019375" steps="65"/></proof>
+  <proof prover="1"><result status="valid" time="0.023738" steps="43"/></proof>
   </goal>
   <goal name="vc_discr_valuation&#39;0.6" proved="true">
-  <proof prover="1"><result status="valid" time="0.072583" steps="484"/></proof>
-  </goal>
-  <goal name="vc_discr_valuation&#39;0.7" proved="true">
-  <proof prover="1"><result status="valid" time="0.044940" steps="394"/></proof>
-  </goal>
-  <goal name="vc_discr_valuation&#39;0.8" proved="true">
+  <proof prover="1"><result status="valid" time="0.021228" steps="39"/></proof>
+  </goal>
+  <goal name="vc_discr_valuation&#39;0.7" expl="discr_valuation requires #0" proved="true">
+  <proof prover="1"><result status="valid" time="0.022226" steps="24"/></proof>
+  </goal>
+  <goal name="vc_discr_valuation&#39;0.8" expl="discr_valuation requires #1" proved="true">
+  <proof prover="1"><result status="valid" time="0.020720" steps="463"/></proof>
+  </goal>
+  <goal name="vc_discr_valuation&#39;0.9" expl="discr_valuation requires #2" proved="true">
+  <proof prover="1"><result status="valid" time="0.067352" steps="26"/></proof>
+  </goal>
+  <goal name="vc_discr_valuation&#39;0.10" expl="discr_valuation requires #3" proved="true">
+  <proof prover="1"><result status="valid" time="0.072583" steps="524"/></proof>
+  </goal>
+  <goal name="vc_discr_valuation&#39;0.11" proved="true">
+  <proof prover="1"><result status="valid" time="0.017729" steps="28"/></proof>
+  </goal>
+  <goal name="vc_discr_valuation&#39;0.12" proved="true">
+  <proof prover="1"><result status="valid" time="0.020366" steps="28"/></proof>
+  </goal>
+  <goal name="vc_discr_valuation&#39;0.13" proved="true">
+  <proof prover="1"><result status="valid" time="0.019838" steps="39"/></proof>
+  </goal>
+  <goal name="vc_discr_valuation&#39;0.14" proved="true">
+  <proof prover="1"><result status="valid" time="0.024892" steps="68"/></proof>
+  </goal>
+  <goal name="vc_discr_valuation&#39;0.15" expl="discr_valuation requires #0" proved="true">
+  <proof prover="1"><result status="valid" time="0.059164" steps="26"/></proof>
+  </goal>
+  <goal name="vc_discr_valuation&#39;0.16" expl="discr_valuation requires #1" proved="true">
+  <proof prover="1"><result status="valid" time="0.061679" steps="26"/></proof>
+  </goal>
+  <goal name="vc_discr_valuation&#39;0.17" expl="discr_valuation requires #2" proved="true">
+  <proof prover="1"><result status="valid" time="0.056665" steps="407"/></proof>
+  </goal>
+  <goal name="vc_discr_valuation&#39;0.18" expl="discr_valuation requires #3" proved="true">
+  <proof prover="1"><result status="valid" time="0.060429" steps="28"/></proof>
+  </goal>
+  <goal name="vc_discr_valuation&#39;0.19" proved="true">
+  <proof prover="1"><result status="valid" time="0.016954" steps="30"/></proof>
+  </goal>
+  <goal name="vc_discr_valuation&#39;0.20" proved="true">
+  <proof prover="1"><result status="valid" time="0.020156" steps="44"/></proof>
+  </goal>
+  <goal name="vc_discr_valuation&#39;0.21" proved="true">
+  <proof prover="1"><result status="valid" time="0.022553" steps="40"/></proof>
+  </goal>
+  <goal name="vc_discr_valuation&#39;0.22" expl="discr_valuation requires #0" proved="true">
   <proof prover="1"><result status="valid" time="0.016998" steps="26"/></proof>
   </goal>
-  <goal name="vc_discr_valuation&#39;0.9" proved="true">
-  <proof prover="1"><result status="valid" time="0.059351" steps="469"/></proof>
-  </goal>
-  <goal name="vc_discr_valuation&#39;0.10" proved="true">
-  <proof prover="1"><result status="valid" time="0.021464" steps="28"/></proof>
-  </goal>
-  <goal name="vc_discr_valuation&#39;0.11" proved="true">
-  <proof prover="1"><result status="valid" time="0.023738" steps="43"/></proof>
-  </goal>
-  <goal name="vc_discr_valuation&#39;0.12" proved="true">
-  <proof prover="1"><result status="valid" time="0.021228" steps="39"/></proof>
-  </goal>
-  <goal name="vc_discr_valuation&#39;0.13" proved="true">
-  <proof prover="1"><result status="valid" time="0.068590" steps="595"/></proof>
-  </goal>
-  <goal name="vc_discr_valuation&#39;0.14" proved="true">
-  <proof prover="1"><result status="valid" time="0.037665" steps="314"/></proof>
-  </goal>
-  <goal name="vc_discr_valuation&#39;0.15" proved="true">
-  <proof prover="1"><result status="valid" time="0.020720" steps="26"/></proof>
-  </goal>
-  <goal name="vc_discr_valuation&#39;0.16" proved="true">
-  <proof prover="1"><result status="valid" time="0.070307" steps="407"/></proof>
-  </goal>
-  <goal name="vc_discr_valuation&#39;0.17" proved="true">
-  <proof prover="1"><result status="valid" time="0.017729" steps="28"/></proof>
-  </goal>
-  <goal name="vc_discr_valuation&#39;0.18" proved="true">
-  <proof prover="1"><result status="valid" time="0.020366" steps="28"/></proof>
-  </goal>
-  <goal name="vc_discr_valuation&#39;0.19" proved="true">
-  <proof prover="1"><result status="valid" time="0.019838" steps="39"/></proof>
-  </goal>
-  <goal name="vc_discr_valuation&#39;0.20" proved="true">
-  <proof prover="1"><result status="valid" time="0.024892" steps="68"/></proof>
-  </goal>
-  <goal name="vc_discr_valuation&#39;0.21" proved="true">
-  <proof prover="1"><result status="valid" time="0.058646" steps="496"/></proof>
-  </goal>
-  <goal name="vc_discr_valuation&#39;0.22" proved="true">
-  <proof prover="1"><result status="valid" time="0.052963" steps="398"/></proof>
-  </goal>
-  <goal name="vc_discr_valuation&#39;0.23" proved="true">
-  <proof prover="1"><result status="valid" time="0.072341" steps="472"/></proof>
-  </goal>
-  <goal name="vc_discr_valuation&#39;0.24" proved="true">
-  <proof prover="1"><result status="valid" time="0.016915" steps="30"/></proof>
-  </goal>
-  <goal name="vc_discr_valuation&#39;0.25" proved="true">
-  <proof prover="1"><result status="valid" time="0.016954" steps="30"/></proof>
+  <goal name="vc_discr_valuation&#39;0.23" expl="discr_valuation requires #1" proved="true">
+  <proof prover="1"><result status="valid" time="0.064294" steps="26"/></proof>
+  </goal>
+  <goal name="vc_discr_valuation&#39;0.24" expl="discr_valuation requires #2" proved="true">
+  <proof prover="1"><result status="valid" time="0.054917" steps="467"/></proof>
+  </goal>
+  <goal name="vc_discr_valuation&#39;0.25" expl="discr_valuation requires #3" proved="true">
+  <proof prover="1"><result status="valid" time="0.059351" steps="528"/></proof>
   </goal>
   <goal name="vc_discr_valuation&#39;0.26" proved="true">
-  <proof prover="1"><result status="valid" time="0.020156" steps="44"/></proof>
+  <proof prover="1"><result status="valid" time="0.051714" steps="611"/></proof>
   </goal>
   <goal name="vc_discr_valuation&#39;0.27" proved="true">
-  <proof prover="1"><result status="valid" time="0.022553" steps="40"/></proof>
+  <proof prover="1"><result status="valid" time="0.016999" steps="32"/></proof>
   </goal>
   <goal name="vc_discr_valuation&#39;0.28" proved="true">
-  <proof prover="1"><result status="valid" time="0.028188" steps="534"/></proof>
+  <proof prover="1"><result status="valid" time="0.018056" steps="54"/></proof>
   </goal>
   <goal name="vc_discr_valuation&#39;0.29" proved="true">
-  <proof prover="1"><result status="valid" time="0.061679" steps="322"/></proof>
-  </goal>
-  <goal name="vc_discr_valuation&#39;0.30" proved="true">
-  <proof prover="1"><result status="valid" time="0.019102" steps="28"/></proof>
-  </goal>
-  <goal name="vc_discr_valuation&#39;0.31" proved="true">
-  <proof prover="1"><result status="valid" time="0.056665" steps="457"/></proof>
-  </goal>
-  <goal name="vc_discr_valuation&#39;0.32" proved="true">
-  <proof prover="1"><result status="valid" time="0.051714" steps="611"/></proof>
-  </goal>
-  <goal name="vc_discr_valuation&#39;0.33" proved="true">
-  <proof prover="1"><result status="valid" time="0.016999" steps="32"/></proof>
+  <proof prover="1"><result status="valid" time="0.025115" steps="118"/></proof>
+  </goal>
+  <goal name="vc_discr_valuation&#39;0.30" expl="discr_valuation requires #0" proved="true">
+  <proof prover="1"><result status="valid" time="0.077308" steps="28"/></proof>
+  </goal>
+  <goal name="vc_discr_valuation&#39;0.31" expl="discr_valuation requires #1" proved="true">
+  <proof prover="1"><result status="valid" time="0.019102" steps="457"/></proof>
+  </goal>
+  <goal name="vc_discr_valuation&#39;0.32" expl="discr_valuation requires #2" proved="true">
+  <proof prover="1"><result status="valid" time="0.070307" steps="611"/></proof>
+  </goal>
+  <goal name="vc_discr_valuation&#39;0.33" expl="discr_valuation requires #3" proved="true">
+  <proof prover="1"><result status="valid" time="0.019618" steps="32"/></proof>
   </goal>
   <goal name="vc_discr_valuation&#39;0.34" proved="true">
-  <proof prover="1"><result status="valid" time="0.018056" steps="54"/></proof>
+  <proof prover="1"><result status="valid" time="0.017501" steps="34"/></proof>
   </goal>
   <goal name="vc_discr_valuation&#39;0.35" proved="true">
-  <proof prover="1"><result status="valid" time="0.025115" steps="118"/></proof>
+  <proof prover="1"><result status="valid" time="0.017914" steps="58"/></proof>
   </goal>
   <goal name="vc_discr_valuation&#39;0.36" proved="true">
-  <proof prover="1"><result status="valid" time="0.060429" steps="605"/></proof>
-  </goal>
-  <goal name="vc_discr_valuation&#39;0.37" proved="true">
-  <proof prover="1"><result status="valid" time="0.022226" steps="133"/></proof>
-  </goal>
-  <goal name="vc_discr_valuation&#39;0.38" proved="true">
-  <proof prover="1"><result status="valid" time="0.059164" steps="502"/></proof>
-  </goal>
-  <goal name="vc_discr_valuation&#39;0.39" proved="true">
-  <proof prover="1"><result status="valid" time="0.054917" steps="657"/></proof>
-  </goal>
-  <goal name="vc_discr_valuation&#39;0.40" proved="true">
-  <proof prover="1"><result status="valid" time="0.017501" steps="34"/></proof>
+  <proof prover="1"><result status="valid" time="0.027751" steps="106"/></proof>
+  </goal>
+  <goal name="vc_discr_valuation&#39;0.37" expl="discr_valuation requires #0" proved="true">
+  <proof prover="1"><result status="valid" time="0.052963" steps="28"/></proof>
+  </goal>
+  <goal name="vc_discr_valuation&#39;0.38" expl="discr_valuation requires #1" proved="true">
+  <proof prover="1"><result status="valid" time="0.037665" steps="497"/></proof>
+  </goal>
+  <goal name="vc_discr_valuation&#39;0.39" expl="discr_valuation requires #2" proved="true">
+  <proof prover="1"><result status="valid" time="0.016915" steps="650"/></proof>
+  </goal>
+  <goal name="vc_discr_valuation&#39;0.40" expl="discr_valuation requires #3" proved="true">
+  <proof prover="1"><result status="valid" time="0.041176" steps="157"/></proof>
   </goal>
   <goal name="vc_discr_valuation&#39;0.41" proved="true">
-  <proof prover="1"><result status="valid" time="0.017914" steps="58"/></proof>
+  <proof prover="1"><result status="valid" time="0.019049" steps="58"/></proof>
   </goal>
   <goal name="vc_discr_valuation&#39;0.42" proved="true">
-  <proof prover="1"><result status="valid" time="0.027751" steps="106"/></proof>
+  <proof prover="1"><result status="valid" time="0.022611" steps="106"/></proof>
   </goal>
   <goal name="vc_discr_valuation&#39;0.43" proved="true">
-  <proof prover="1"><result status="valid" time="0.041176" steps="690"/></proof>
+  <proof prover="1"><result status="valid" time="0.058646" steps="690"/></proof>
   </goal>
   <goal name="vc_discr_valuation&#39;0.44" proved="true">
-  <proof prover="1"><result status="valid" time="0.077308" steps="180"/></proof>
-=======
-  <goal name="vc_discr_valuation.0" expl="discr_valuation requires #0" proved="true">
-  <proof prover="0"><result status="valid" time="0.023551" steps="6354"/></proof>
-  </goal>
-  <goal name="vc_discr_valuation.1" expl="discr_valuation requires #1" proved="true">
-  <proof prover="1"><result status="valid" time="0.063081" steps="539"/></proof>
-  </goal>
-  <goal name="vc_discr_valuation.2" expl="discr_valuation requires #2" proved="true">
-  <proof prover="3"><result status="valid" time="0.032918" steps="11682"/></proof>
-  </goal>
-  <goal name="vc_discr_valuation.3" expl="discr_valuation requires #3" proved="true">
-  <proof prover="3"><result status="valid" time="0.029590" steps="11683"/></proof>
-  </goal>
-  <goal name="vc_discr_valuation.4" proved="true">
-  <proof prover="0"><result status="valid" time="0.046012" steps="11231"/></proof>
-  </goal>
-  <goal name="vc_discr_valuation.5" proved="true">
-  <proof prover="1"><result status="valid" time="0.020657" steps="63"/></proof>
-  </goal>
-  <goal name="vc_discr_valuation.6" proved="true">
-  <proof prover="2" timelimit="5"><result status="valid" time="0.050957" steps="73575"/></proof>
-  </goal>
-  <goal name="vc_discr_valuation.7" expl="discr_valuation requires #0" proved="true">
-  <proof prover="2" timelimit="5"><result status="valid" time="0.041804" steps="3652"/></proof>
-  </goal>
-  <goal name="vc_discr_valuation.8" expl="discr_valuation requires #1" proved="true">
-  <proof prover="2" timelimit="5"><result status="valid" time="0.027290" steps="44356"/></proof>
-  </goal>
-  <goal name="vc_discr_valuation.9" expl="discr_valuation requires #2" proved="true">
-  <proof prover="0"><result status="valid" time="0.017425" steps="6357"/></proof>
-  </goal>
-  <goal name="vc_discr_valuation.10" expl="discr_valuation requires #3" proved="true">
-  <proof prover="2" timelimit="5"><result status="valid" time="0.011246" steps="43162"/></proof>
-  </goal>
-  <goal name="vc_discr_valuation.11" proved="true">
-  <proof prover="0"><result status="valid" time="0.025854" steps="11246"/></proof>
-  </goal>
-  <goal name="vc_discr_valuation.12" proved="true">
-  <proof prover="0"><result status="valid" time="0.044548" steps="13402"/></proof>
-  </goal>
-  <goal name="vc_discr_valuation.13" proved="true">
-  <proof prover="2" timelimit="5"><result status="valid" time="0.051434" steps="74725"/></proof>
-  </goal>
-  <goal name="vc_discr_valuation.14" proved="true">
-  <proof prover="0"><result status="valid" time="0.052712" steps="13983"/></proof>
-  </goal>
-  <goal name="vc_discr_valuation.15" expl="discr_valuation requires #0" proved="true">
-  <proof prover="0"><result status="valid" time="0.008702" steps="6369"/></proof>
-  </goal>
-  <goal name="vc_discr_valuation.16" expl="discr_valuation requires #1" proved="true">
-  <proof prover="2" timelimit="5"><result status="valid" time="0.048742" steps="3682"/></proof>
-  </goal>
-  <goal name="vc_discr_valuation.17" expl="discr_valuation requires #2" proved="true">
-  <proof prover="1"><result status="valid" time="0.049530" steps="541"/></proof>
-  </goal>
-  <goal name="vc_discr_valuation.18" expl="discr_valuation requires #3" proved="true">
-  <proof prover="0"><result status="valid" time="0.029639" steps="6379"/></proof>
-  </goal>
-  <goal name="vc_discr_valuation.19" proved="true">
-  <proof prover="3"><result status="valid" time="0.034482" steps="12750"/></proof>
-  </goal>
-  <goal name="vc_discr_valuation.20" proved="true">
-  <proof prover="1"><result status="valid" time="0.019234" steps="65"/></proof>
-  </goal>
-  <goal name="vc_discr_valuation.21" proved="true">
-  <proof prover="2" timelimit="5"><result status="valid" time="0.053320" steps="73662"/></proof>
-  </goal>
-  <goal name="vc_discr_valuation.22" expl="discr_valuation requires #0" proved="true">
-  <proof prover="1"><result status="valid" time="0.009748" steps="24"/></proof>
-  </goal>
-  <goal name="vc_discr_valuation.23" expl="discr_valuation requires #1" proved="true">
-  <proof prover="1"><result status="valid" time="0.024471" steps="24"/></proof>
-  </goal>
-  <goal name="vc_discr_valuation.24" expl="discr_valuation requires #2" proved="true">
-  <proof prover="2" timelimit="5"><result status="valid" time="0.024117" steps="44443"/></proof>
-  </goal>
-  <goal name="vc_discr_valuation.25" expl="discr_valuation requires #3" proved="true">
-  <proof prover="2" timelimit="5"><result status="valid" time="0.017711" steps="43267"/></proof>
-  </goal>
-  <goal name="vc_discr_valuation.26" proved="true">
-  <proof prover="1"><result status="valid" time="0.044463" steps="41"/></proof>
-  </goal>
-  <goal name="vc_discr_valuation.27" proved="true">
-  <proof prover="1"><result status="valid" time="0.036690" steps="36"/></proof>
-  </goal>
-  <goal name="vc_discr_valuation.28" proved="true">
-  <proof prover="2" timelimit="5"><result status="valid" time="0.051795" steps="74807"/></proof>
-  </goal>
-  <goal name="vc_discr_valuation.29" proved="true">
-  <proof prover="1"><result status="valid" time="0.069469" steps="383"/></proof>
-  </goal>
-  <goal name="vc_discr_valuation.30" expl="discr_valuation requires #0" proved="true">
-  <proof prover="1"><result status="valid" time="0.020800" steps="26"/></proof>
-  </goal>
-  <goal name="vc_discr_valuation.31" expl="discr_valuation requires #1" proved="true">
-  <proof prover="2" timelimit="5"><result status="valid" time="0.025079" steps="46606"/></proof>
-  </goal>
-  <goal name="vc_discr_valuation.32" expl="discr_valuation requires #2" proved="true">
-  <proof prover="2" timelimit="5"><result status="valid" time="0.025346" steps="48188"/></proof>
-  </goal>
-  <goal name="vc_discr_valuation.33" expl="discr_valuation requires #3" proved="true">
-  <proof prover="1"><result status="valid" time="0.035220" steps="30"/></proof>
-  </goal>
-  <goal name="vc_discr_valuation.34" proved="true">
-  <proof prover="1"><result status="valid" time="0.044452" steps="52"/></proof>
-  </goal>
-  <goal name="vc_discr_valuation.35" proved="true">
-  <proof prover="2" timelimit="5"><result status="valid" time="0.042520" steps="44668"/></proof>
-  </goal>
-  <goal name="vc_discr_valuation.36" proved="true">
-  <proof prover="2" timelimit="5"><result status="valid" time="0.050513" steps="81388"/></proof>
-  </goal>
-  <goal name="vc_discr_valuation.37" expl="discr_valuation requires #0" proved="true">
-  <proof prover="3"><result status="valid" time="0.045073" steps="11715"/></proof>
-  </goal>
-  <goal name="vc_discr_valuation.38" expl="discr_valuation requires #1" proved="true">
-  <proof prover="1"><result status="valid" time="0.074506" steps="590"/></proof>
-  </goal>
-  <goal name="vc_discr_valuation.39" expl="discr_valuation requires #2" proved="true">
-  <proof prover="2" timelimit="5"><result status="valid" time="0.017839" steps="46380"/></proof>
-  </goal>
-  <goal name="vc_discr_valuation.40" expl="discr_valuation requires #3" proved="true">
-  <proof prover="1"><result status="valid" time="0.019011" steps="168"/></proof>
-  </goal>
-  <goal name="vc_discr_valuation.41" proved="true">
-  <proof prover="1"><result status="valid" time="0.019947" steps="56"/></proof>
-  </goal>
-  <goal name="vc_discr_valuation.42" proved="true">
-  <proof prover="2" timelimit="5"><result status="valid" time="0.025972" steps="42831"/></proof>
-  </goal>
-  <goal name="vc_discr_valuation.43" proved="true">
-  <proof prover="1"><result status="valid" time="0.051439" steps="795"/></proof>
-  </goal>
-  <goal name="vc_discr_valuation.44" proved="true">
-  <proof prover="0"><result status="valid" time="0.045952" steps="13998"/></proof>
->>>>>>> 34cd6190
+  <proof prover="1"><result status="valid" time="0.028188" steps="180"/></proof>
   </goal>
   <goal name="vc_discr_valuation&#39;0.45" proved="true">
-  <proof prover="1"><result status="valid" time="0.064294" steps="574"/></proof>
+  <proof prover="1"><result status="valid" time="0.068590" steps="574"/></proof>
   </goal>
  </transf>
  </goal>
 </theory>
 <theory name="M_bdd__qyi11078426090797403070__bdd_canonical" proved="true">
-<<<<<<< HEAD
  <goal name="vc_bdd_canonical&#39;0" proved="true">
  <proof prover="0"><result status="valid" time="0.057807" steps="16626"/></proof>
-=======
- <goal name="vc_bdd_canonical" proved="true">
- <transf name="split_vc" proved="true" >
-  <goal name="vc_bdd_canonical.0" proved="true">
-  <proof prover="0" timelimit="3" memlimit="2000"><result status="valid" time="0.165906" steps="16992"/></proof>
-  </goal>
- </transf>
->>>>>>> 34cd6190
  </goal>
 </theory>
 <theory name="M_bdd__qyi11078426090797403070__new" proved="true">
@@ -456,332 +260,181 @@
 <theory name="M_bdd__qyi11078426090797403070__hashcons" proved="true">
  <goal name="vc_hashcons&#39;0" proved="true">
  <transf name="split_vc" proved="true" >
-<<<<<<< HEAD
-  <goal name="vc_hashcons&#39;0.0" expl="precondition" proved="true">
-  <proof prover="1"><result status="valid" time="0.017162" steps="19"/></proof>
-  </goal>
-  <goal name="vc_hashcons&#39;0.1" expl="precondition" proved="true">
+  <goal name="vc_hashcons&#39;0.0" expl="get &#39;key&#39; type invariant" proved="true">
+  <proof prover="1"><result status="valid" time="0.019635" steps="19"/></proof>
+  </goal>
+  <goal name="vc_hashcons&#39;0.1" expl="alloc &#39;val&#39; type invariant" proved="true">
   <proof prover="1"><result status="valid" time="0.017392" steps="24"/></proof>
   </goal>
-  <goal name="vc_hashcons&#39;0.2" expl="precondition" proved="true">
-  <proof prover="1"><result status="valid" time="0.019023" steps="30"/></proof>
-  </goal>
-  <goal name="vc_hashcons&#39;0.3" expl="precondition" proved="true">
-  <proof prover="1"><result status="valid" time="0.019039" steps="32"/></proof>
-=======
-  <goal name="vc_hashcons.0" expl="get &#39;key&#39; type invariant" proved="true">
-  <proof prover="2"><result status="valid" time="0.041193" steps="39857"/></proof>
-  </goal>
-  <goal name="vc_hashcons.1" expl="alloc &#39;val&#39; type invariant" proved="true">
-  <proof prover="2"><result status="valid" time="0.033538" steps="36923"/></proof>
-  </goal>
-  <goal name="vc_hashcons.2" expl="add &#39;key&#39; type invariant" proved="true">
-  <proof prover="2"><result status="valid" time="0.035103" steps="38158"/></proof>
-  </goal>
-  <goal name="vc_hashcons.3" expl="add &#39;val&#39; type invariant" proved="true">
-  <proof prover="2"><result status="valid" time="0.043206" steps="38366"/></proof>
->>>>>>> 34cd6190
+  <goal name="vc_hashcons&#39;0.2" expl="add &#39;key&#39; type invariant" proved="true">
+  <proof prover="1"><result status="valid" time="0.019039" steps="30"/></proof>
+  </goal>
+  <goal name="vc_hashcons&#39;0.3" expl="add &#39;val&#39; type invariant" proved="true">
+  <proof prover="1"><result status="valid" time="0.019023" steps="32"/></proof>
   </goal>
   <goal name="vc_hashcons&#39;0.4" expl="integer overflow" proved="true">
-  <proof prover="1"><result status="valid" time="0.019635" steps="32"/></proof>
+  <proof prover="1"><result status="valid" time="0.022439" steps="32"/></proof>
   </goal>
   <goal name="vc_hashcons&#39;0.5" expl="integer overflow" proved="true">
-  <proof prover="1"><result status="valid" time="0.021684" steps="43"/></proof>
-  </goal>
-<<<<<<< HEAD
+  <proof prover="1"><result status="valid" time="0.022644" steps="43"/></proof>
+  </goal>
   <goal name="vc_hashcons&#39;0.6" expl="type invariant" proved="true">
-  <proof prover="2"><result status="valid" time="0.204609" steps="384354"/></proof>
-  </goal>
-  <goal name="vc_hashcons&#39;0.7" expl="postcondition" proved="true">
-  <proof prover="1"><result status="valid" time="0.018647" steps="58"/></proof>
-  </goal>
-  <goal name="vc_hashcons&#39;0.8" expl="postcondition" proved="true">
-  <proof prover="1"><result status="valid" time="0.040262" steps="253"/></proof>
-  </goal>
-  <goal name="vc_hashcons&#39;0.9" expl="postcondition" proved="true">
-  <proof prover="0"><result status="valid" time="0.033685" steps="4083"/></proof>
-  </goal>
-  <goal name="vc_hashcons&#39;0.10" expl="loop invariant" proved="true">
-  <proof prover="1"><result status="valid" time="0.022439" steps="47"/></proof>
-  </goal>
-  <goal name="vc_hashcons&#39;0.11" expl="loop invariant" proved="true">
-  <proof prover="1"><result status="valid" time="0.022644" steps="44"/></proof>
-=======
-  <goal name="vc_hashcons.6" expl="type invariant" proved="true">
-  <transf name="split_vc" proved="true" >
-   <goal name="vc_hashcons.6.0" expl="type invariant" proved="true">
-   <proof prover="0"><result status="valid" time="5.306537" steps="353051"/></proof>
-   </goal>
-  </transf>
-  </goal>
-  <goal name="vc_hashcons.7" expl="hashcons ensures #0" proved="true">
-  <proof prover="2"><result status="valid" time="0.036900" steps="41471"/></proof>
-  </goal>
-  <goal name="vc_hashcons.8" expl="hashcons ensures #1" proved="true">
-  <proof prover="2"><result status="valid" time="0.035106" steps="49422"/></proof>
-  </goal>
-  <goal name="vc_hashcons.9" expl="hashcons ensures #2" proved="true">
-  <proof prover="2"><result status="valid" time="0.087190" steps="46367"/></proof>
-  </goal>
-  <goal name="vc_hashcons.10" expl="mut invariant" proved="true">
-  <proof prover="2"><result status="valid" time="0.040217" steps="41410"/></proof>
-  </goal>
-  <goal name="vc_hashcons.11" expl="mut invariant" proved="true">
-  <proof prover="2"><result status="valid" time="0.024108" steps="3237"/></proof>
->>>>>>> 34cd6190
+  <proof prover="2"><result status="valid" time="0.120351" steps="384354"/></proof>
+  </goal>
+  <goal name="vc_hashcons&#39;0.7" expl="hashcons ensures #0" proved="true">
+  <proof prover="0"><result status="valid" time="0.033685" steps="3940"/></proof>
+  </goal>
+  <goal name="vc_hashcons&#39;0.8" expl="hashcons ensures #1" proved="true">
+  <proof prover="1"><result status="valid" time="0.053429" steps="235"/></proof>
+  </goal>
+  <goal name="vc_hashcons&#39;0.9" expl="hashcons ensures #2" proved="true">
+  <proof prover="1"><result status="valid" time="0.019542" steps="60"/></proof>
+  </goal>
+  <goal name="vc_hashcons&#39;0.10" expl="mut invariant" proved="true">
+  <proof prover="1"><result status="valid" time="0.016842" steps="47"/></proof>
+  </goal>
+  <goal name="vc_hashcons&#39;0.11" expl="mut invariant" proved="true">
+  <proof prover="2"><result status="valid" time="0.082462" steps="2718"/></proof>
   </goal>
   <goal name="vc_hashcons&#39;0.12" expl="type invariant" proved="true">
-  <proof prover="2"><result status="valid" time="0.009622" steps="2498"/></proof>
+  <proof prover="1"><result status="valid" time="0.040262" steps="22"/></proof>
   </goal>
   <goal name="vc_hashcons&#39;0.13" expl="assertion" proved="true">
-  <proof prover="1"><result status="valid" time="0.053429" steps="497"/></proof>
-  </goal>
-<<<<<<< HEAD
-  <goal name="vc_hashcons&#39;0.14" expl="postcondition" proved="true">
-  <proof prover="1"><result status="valid" time="0.025323" steps="29"/></proof>
-  </goal>
-  <goal name="vc_hashcons&#39;0.15" expl="postcondition" proved="true">
-  <proof prover="1"><result status="valid" time="0.019542" steps="64"/></proof>
-  </goal>
-  <goal name="vc_hashcons&#39;0.16" expl="postcondition" proved="true">
-  <proof prover="2"><result status="valid" time="0.082462" steps="75001"/></proof>
-=======
-  <goal name="vc_hashcons.14" expl="hashcons ensures #0" proved="true">
-  <proof prover="2"><result status="valid" time="0.040617" steps="200704"/></proof>
-  </goal>
-  <goal name="vc_hashcons.15" expl="hashcons ensures #1" proved="true">
-  <proof prover="2"><result status="valid" time="0.051617" steps="43454"/></proof>
-  </goal>
-  <goal name="vc_hashcons.16" expl="hashcons ensures #2" proved="true">
-  <proof prover="2"><result status="valid" time="0.046078" steps="43514"/></proof>
->>>>>>> 34cd6190
+  <proof prover="1"><result status="valid" time="0.017162" steps="497"/></proof>
+  </goal>
+  <goal name="vc_hashcons&#39;0.14" expl="hashcons ensures #0" proved="true">
+  <proof prover="0" timelimit="5"><result status="valid" time="0.096894" steps="20313"/></proof>
+  </goal>
+  <goal name="vc_hashcons&#39;0.15" expl="hashcons ensures #1" proved="true">
+  <proof prover="2"><result status="valid" time="0.017751" steps="36686"/></proof>
+  </goal>
+  <goal name="vc_hashcons&#39;0.16" expl="hashcons ensures #2" proved="true">
+  <proof prover="1"><result status="valid" time="0.025323" steps="33"/></proof>
   </goal>
   <goal name="vc_hashcons&#39;0.17" proved="true">
-  <proof prover="1"><result status="valid" time="0.016842" steps="21"/></proof>
+  <proof prover="1"><result status="valid" time="0.021684" steps="21"/></proof>
   </goal>
  </transf>
  </goal>
 </theory>
 <theory name="M_bdd__qyi11078426090797403070__node" proved="true">
-<<<<<<< HEAD
  <goal name="vc_node&#39;0" proved="true">
- <proof prover="1"><result status="valid" time="0.566514" steps="4219"/></proof>
+ <proof prover="1"><result status="valid" time="0.322830" steps="4462"/></proof>
  </goal>
 </theory>
 <theory name="M_bdd__qyi11078426090797403070__trueqy95z" proved="true">
  <goal name="vc_trueqy95z&#39;0" proved="true">
- <proof prover="1"><result status="valid" time="0.043873" steps="358"/></proof>
+ <proof prover="1"><result status="valid" time="0.028774" steps="362"/></proof>
  </goal>
 </theory>
 <theory name="M_bdd__qyi11078426090797403070__falseqy95z" proved="true">
  <goal name="vc_falseqy95z&#39;0" proved="true">
- <proof prover="1"><result status="valid" time="0.049299" steps="359"/></proof>
+ <proof prover="1"><result status="valid" time="0.027679" steps="362"/></proof>
  </goal>
 </theory>
 <theory name="M_bdd__qyi11078426090797403070__v" proved="true">
  <goal name="vc_v&#39;0" proved="true">
- <proof prover="1"><result status="valid" time="0.373559" steps="1996"/></proof>
-=======
- <goal name="vc_node" proved="true">
- <proof prover="1"><result status="valid" time="0.349084" steps="5686"/></proof>
- </goal>
-</theory>
-<theory name="M_bdd__qyi11078426090797403070__trueqy95z" proved="true">
- <goal name="vc_trueqy95z" proved="true">
- <proof prover="1"><result status="valid" time="0.028774" steps="387"/></proof>
- </goal>
-</theory>
-<theory name="M_bdd__qyi11078426090797403070__falseqy95z" proved="true">
- <goal name="vc_falseqy95z" proved="true">
- <proof prover="1"><result status="valid" time="0.027679" steps="387"/></proof>
- </goal>
-</theory>
-<theory name="M_bdd__qyi11078426090797403070__v" proved="true">
- <goal name="vc_v" proved="true">
- <proof prover="1"><result status="valid" time="0.124539" steps="1911"/></proof>
->>>>>>> 34cd6190
+ <proof prover="1"><result status="valid" time="0.124539" steps="1821"/></proof>
  </goal>
 </theory>
 <theory name="M_bdd__qyi11078426090797403070__not" proved="true">
  <goal name="vc_not&#39;0" proved="true">
  <transf name="split_vc" proved="true" >
-<<<<<<< HEAD
-  <goal name="vc_not&#39;0.0" expl="precondition" proved="true">
-  <proof prover="1"><result status="valid" time="0.016731" steps="19"/></proof>
-=======
-  <goal name="vc_not&#39;.0" expl="get &#39;key&#39; type invariant" proved="true">
-  <proof prover="2"><result status="valid" time="0.043131" steps="40521"/></proof>
->>>>>>> 34cd6190
+  <goal name="vc_not&#39;0.0" expl="get &#39;key&#39; type invariant" proved="true">
+  <proof prover="1"><result status="valid" time="0.019042" steps="19"/></proof>
   </goal>
   <goal name="vc_not&#39;0.1" proved="true">
-  <proof prover="1"><result status="valid" time="0.021425" steps="35"/></proof>
-  </goal>
-<<<<<<< HEAD
-  <goal name="vc_not&#39;0.2" expl="precondition" proved="true">
-  <proof prover="1"><result status="valid" time="0.017930" steps="32"/></proof>
-=======
-  <goal name="vc_not&#39;.2" expl="true_ &#39;self&#39; type invariant" proved="true">
-  <proof prover="2"><result status="valid" time="0.041559" steps="38606"/></proof>
->>>>>>> 34cd6190
+  <proof prover="1"><result status="valid" time="0.099235" steps="35"/></proof>
+  </goal>
+  <goal name="vc_not&#39;0.2" expl="true_ &#39;self&#39; type invariant" proved="true">
+  <proof prover="1"><result status="valid" time="0.068081" steps="32"/></proof>
   </goal>
   <goal name="vc_not&#39;0.3" proved="true">
-  <proof prover="1"><result status="valid" time="0.019913" steps="35"/></proof>
-  </goal>
-<<<<<<< HEAD
-  <goal name="vc_not&#39;0.4" expl="precondition" proved="true">
-  <proof prover="1"><result status="valid" time="0.017937" steps="32"/></proof>
-=======
-  <goal name="vc_not&#39;.4" expl="false_ &#39;self&#39; type invariant" proved="true">
-  <proof prover="2"><result status="valid" time="0.033559" steps="38606"/></proof>
->>>>>>> 34cd6190
+  <proof prover="1"><result status="valid" time="0.022103" steps="35"/></proof>
+  </goal>
+  <goal name="vc_not&#39;0.4" expl="false_ &#39;self&#39; type invariant" proved="true">
+  <proof prover="1"><result status="valid" time="0.017459" steps="32"/></proof>
   </goal>
   <goal name="vc_not&#39;0.5" proved="true">
-  <proof prover="1"><result status="valid" time="0.018285" steps="90"/></proof>
-  </goal>
-<<<<<<< HEAD
-  <goal name="vc_not&#39;0.6" proved="true">
-  <proof prover="1"><result status="valid" time="0.019132" steps="38"/></proof>
-  </goal>
-  <goal name="vc_not&#39;0.7" proved="true">
-  <proof prover="1"><result status="valid" time="0.099235" steps="397"/></proof>
-=======
-  <goal name="vc_not&#39;.6" expl="not &#39;self&#39; type invariant" proved="true">
-  <proof prover="2"><result status="valid" time="0.031417" steps="42363"/></proof>
-  </goal>
-  <goal name="vc_not&#39;.7" expl="not requires" proved="true">
-  <proof prover="2"><result status="valid" time="0.040069" steps="47779"/></proof>
->>>>>>> 34cd6190
+  <proof prover="1"><result status="valid" time="0.024054" steps="90"/></proof>
+  </goal>
+  <goal name="vc_not&#39;0.6" expl="not &#39;self&#39; type invariant" proved="true">
+  <proof prover="1"><result status="valid" time="0.017930" steps="38"/></proof>
+  </goal>
+  <goal name="vc_not&#39;0.7" expl="not requires" proved="true">
+  <proof prover="1"><result status="valid" time="0.021448" steps="397"/></proof>
   </goal>
   <goal name="vc_not&#39;0.8" proved="true">
-  <proof prover="1"><result status="valid" time="0.018375" steps="40"/></proof>
-  </goal>
-<<<<<<< HEAD
-  <goal name="vc_not&#39;0.9" proved="true">
-  <proof prover="1"><result status="valid" time="0.022103" steps="49"/></proof>
-  </goal>
-  <goal name="vc_not&#39;0.10" proved="true">
-  <proof prover="1"><result status="valid" time="0.053340" steps="854"/></proof>
-=======
-  <goal name="vc_not&#39;.9" expl="not &#39;self&#39; type invariant" proved="true">
-  <proof prover="2"><result status="valid" time="0.039745" steps="44529"/></proof>
-  </goal>
-  <goal name="vc_not&#39;.10" expl="not requires" proved="true">
-  <proof prover="0"><result status="valid" time="0.164928" steps="24480"/></proof>
->>>>>>> 34cd6190
+  <proof prover="1"><result status="valid" time="0.035956" steps="40"/></proof>
+  </goal>
+  <goal name="vc_not&#39;0.9" expl="not &#39;self&#39; type invariant" proved="true">
+  <proof prover="1"><result status="valid" time="0.019913" steps="49"/></proof>
+  </goal>
+  <goal name="vc_not&#39;0.10" expl="not requires" proved="true">
+  <proof prover="0" timelimit="5"><result status="valid" time="0.067788" steps="15126"/></proof>
   </goal>
   <goal name="vc_not&#39;0.11" proved="true">
-  <proof prover="1"><result status="valid" time="0.024054" steps="48"/></proof>
-  </goal>
-<<<<<<< HEAD
-  <goal name="vc_not&#39;0.12" expl="precondition" proved="true">
-  <proof prover="1"><result status="valid" time="0.022548" steps="61"/></proof>
-  </goal>
-  <goal name="vc_not&#39;0.13" expl="precondition" proved="true">
-  <proof prover="1"><result status="valid" time="0.379727" steps="1652"/></proof>
-  </goal>
-  <goal name="vc_not&#39;0.14" expl="precondition" proved="true">
-  <proof prover="1"><result status="valid" time="0.035956" steps="56"/></proof>
-  </goal>
-  <goal name="vc_not&#39;0.15" expl="precondition" proved="true">
-  <proof prover="1"><result status="valid" time="0.019941" steps="275"/></proof>
-=======
-  <goal name="vc_not&#39;.12" expl="node &#39;self&#39; type invariant" proved="true">
-  <proof prover="2"><result status="valid" time="0.071731" steps="45931"/></proof>
-  </goal>
-  <goal name="vc_not&#39;.13" expl="node requires #0" proved="true">
-  <proof prover="2"><result status="valid" time="0.038466" steps="55315"/></proof>
-  </goal>
-  <goal name="vc_not&#39;.14" expl="node requires #1" proved="true">
-  <proof prover="2"><result status="valid" time="0.034871" steps="3319"/></proof>
-  </goal>
-  <goal name="vc_not&#39;.15" expl="node requires #2" proved="true">
-  <proof prover="2"><result status="valid" time="0.035821" steps="102127"/></proof>
->>>>>>> 34cd6190
+  <proof prover="1"><result status="valid" time="0.021956" steps="48"/></proof>
+  </goal>
+  <goal name="vc_not&#39;0.12" expl="node &#39;self&#39; type invariant" proved="true">
+  <proof prover="2"><result status="valid" time="0.035821" steps="41122"/></proof>
+  </goal>
+  <goal name="vc_not&#39;0.13" expl="node requires #0" proved="true">
+  <proof prover="1"><result status="valid" time="0.022548" steps="259"/></proof>
+  </goal>
+  <goal name="vc_not&#39;0.14" expl="node requires #1" proved="true">
+  <proof prover="1"><result status="valid" time="0.017937" steps="54"/></proof>
+  </goal>
+  <goal name="vc_not&#39;0.15" expl="node requires #2" proved="true">
+  <proof prover="1"><result status="valid" time="0.154256" steps="1649"/></proof>
   </goal>
   <goal name="vc_not&#39;0.16" proved="true">
-  <proof prover="1"><result status="valid" time="0.017459" steps="28"/></proof>
+  <proof prover="1"><result status="valid" time="0.068415" steps="28"/></proof>
   </goal>
   <goal name="vc_not&#39;0.17" proved="true">
-  <proof prover="1"><result status="valid" time="0.021956" steps="26"/></proof>
+  <proof prover="1"><result status="valid" time="0.042028" steps="26"/></proof>
   </goal>
   <goal name="vc_not&#39;0.18" proved="true">
-  <proof prover="1"><result status="valid" time="0.023415" steps="24"/></proof>
+  <proof prover="1"><result status="valid" time="0.018001" steps="24"/></proof>
   </goal>
   <goal name="vc_not&#39;0.19" expl="type invariant" proved="true">
-  <proof prover="1"><result status="valid" time="0.024836" steps="22"/></proof>
-  </goal>
-<<<<<<< HEAD
-  <goal name="vc_not&#39;0.20" expl="postcondition" proved="true">
-  <proof prover="1"><result status="valid" time="0.068081" steps="268"/></proof>
-  </goal>
-  <goal name="vc_not&#39;0.21" expl="postcondition" proved="true">
-  <proof prover="1"><result status="valid" time="0.088244" steps="386"/></proof>
-  </goal>
-  <goal name="vc_not&#39;0.22" expl="postcondition" proved="true">
-  <proof prover="1"><result status="valid" time="0.068415" steps="294"/></proof>
-  </goal>
-  <goal name="vc_not&#39;0.23" expl="postcondition" proved="true">
-  <proof prover="1"><result status="valid" time="0.042028" steps="66"/></proof>
-=======
-  <goal name="vc_not&#39;.20" expl="not ensures #0" proved="true">
-  <proof prover="2"><result status="valid" time="0.078774" steps="45746"/></proof>
-  </goal>
-  <goal name="vc_not&#39;.21" expl="not ensures #1" proved="true">
-  <proof prover="2"><result status="valid" time="0.043002" steps="51524"/></proof>
-  </goal>
-  <goal name="vc_not&#39;.22" expl="not ensures #2" proved="true">
-  <proof prover="2"><result status="valid" time="0.057012" steps="114029"/></proof>
-  </goal>
-  <goal name="vc_not&#39;.23" expl="not ensures #3" proved="true">
-  <proof prover="2"><result status="valid" time="0.080920" steps="90925"/></proof>
->>>>>>> 34cd6190
+  <proof prover="1"><result status="valid" time="0.020057" steps="22"/></proof>
+  </goal>
+  <goal name="vc_not&#39;0.20" expl="not ensures #0" proved="true">
+  <proof prover="1"><result status="valid" time="0.019304" steps="55"/></proof>
+  </goal>
+  <goal name="vc_not&#39;0.21" expl="not ensures #1" proved="true">
+  <proof prover="1"><result status="valid" time="0.023415" steps="293"/></proof>
+  </goal>
+  <goal name="vc_not&#39;0.22" expl="not ensures #2" proved="true">
+  <proof prover="1"><result status="valid" time="0.024836" steps="437"/></proof>
+  </goal>
+  <goal name="vc_not&#39;0.23" expl="not ensures #3" proved="true">
+  <proof prover="1"><result status="valid" time="0.040177" steps="341"/></proof>
   </goal>
   <goal name="vc_not&#39;0.24" proved="true">
-  <proof prover="1"><result status="valid" time="0.018001" steps="21"/></proof>
-  </goal>
-<<<<<<< HEAD
-  <goal name="vc_not&#39;0.25" expl="precondition" proved="true">
-  <proof prover="1"><result status="valid" time="0.020057" steps="23"/></proof>
-  </goal>
-  <goal name="vc_not&#39;0.26" expl="precondition" proved="true">
-  <proof prover="1"><result status="valid" time="0.021448" steps="25"/></proof>
+  <proof prover="1"><result status="valid" time="0.019964" steps="21"/></proof>
+  </goal>
+  <goal name="vc_not&#39;0.25" expl="add &#39;key&#39; type invariant" proved="true">
+  <proof prover="1"><result status="valid" time="0.018285" steps="23"/></proof>
+  </goal>
+  <goal name="vc_not&#39;0.26" expl="add &#39;val&#39; type invariant" proved="true">
+  <proof prover="1"><result status="valid" time="0.016731" steps="25"/></proof>
   </goal>
   <goal name="vc_not&#39;0.27" expl="type invariant" proved="true">
-  <proof prover="0" timelimit="5"><result status="valid" time="2.992366" steps="174125"/></proof>
-  </goal>
-  <goal name="vc_not&#39;0.28" expl="postcondition" proved="true">
-  <proof prover="1"><result status="valid" time="0.222602" steps="1789"/></proof>
-  </goal>
-  <goal name="vc_not&#39;0.29" expl="postcondition" proved="true">
-  <proof prover="1"><result status="valid" time="0.371343" steps="2906"/></proof>
-  </goal>
-  <goal name="vc_not&#39;0.30" expl="postcondition" proved="true">
-  <proof prover="1"><result status="valid" time="0.375065" steps="2989"/></proof>
-  </goal>
-  <goal name="vc_not&#39;0.31" expl="postcondition" proved="true">
-  <proof prover="1"><result status="valid" time="0.863400" steps="6176"/></proof>
-=======
-  <goal name="vc_not&#39;.25" expl="add &#39;key&#39; type invariant" proved="true">
-  <proof prover="2"><result status="valid" time="0.019272" steps="48440"/></proof>
-  </goal>
-  <goal name="vc_not&#39;.26" expl="add &#39;val&#39; type invariant" proved="true">
-  <proof prover="2"><result status="valid" time="0.051446" steps="48902"/></proof>
-  </goal>
-  <goal name="vc_not&#39;.27" expl="type invariant" proved="true">
-  <proof prover="0"><result status="valid" time="2.576082" steps="230697"/></proof>
-  </goal>
-  <goal name="vc_not&#39;.28" expl="not ensures #0" proved="true">
-  <proof prover="0"><result status="valid" time="0.368116" steps="43133"/></proof>
-  </goal>
-  <goal name="vc_not&#39;.29" expl="not ensures #1" proved="true">
-  <proof prover="2" timelimit="5"><result status="valid" time="0.050158" steps="114607"/></proof>
-  </goal>
-  <goal name="vc_not&#39;.30" expl="not ensures #2" proved="true">
-  <proof prover="2"><result status="valid" time="0.274396" steps="410586"/></proof>
-  </goal>
-  <goal name="vc_not&#39;.31" expl="not ensures #3" proved="true">
-  <proof prover="2"><result status="valid" time="0.081388" steps="205483"/></proof>
->>>>>>> 34cd6190
+  <proof prover="0" timelimit="5"><result status="valid" time="1.279947" steps="174128"/></proof>
+  </goal>
+  <goal name="vc_not&#39;0.28" expl="not ensures #0" proved="true">
+  <proof prover="1"><result status="valid" time="0.358038" steps="5208"/></proof>
+  </goal>
+  <goal name="vc_not&#39;0.29" expl="not ensures #1" proved="true">
+  <proof prover="1"><result status="valid" time="0.214498" steps="2925"/></proof>
+  </goal>
+  <goal name="vc_not&#39;0.30" expl="not ensures #2" proved="true">
+  <proof prover="1"><result status="valid" time="0.234337" steps="3027"/></proof>
+  </goal>
+  <goal name="vc_not&#39;0.31" expl="not ensures #3" proved="true">
+  <proof prover="1"><result status="valid" time="0.185383" steps="2034"/></proof>
   </goal>
  </transf>
  </goal>
@@ -789,403 +442,238 @@
 <theory name="M_bdd__qyi11078426090797403070__and" proved="true">
  <goal name="vc_and&#39;0" proved="true">
  <transf name="split_vc" proved="true" >
-<<<<<<< HEAD
-  <goal name="vc_and&#39;0.0" expl="precondition" proved="true">
-  <proof prover="1"><result status="valid" time="0.020486" steps="22"/></proof>
-=======
-  <goal name="vc_and.0" expl="get &#39;key&#39; type invariant" proved="true">
-  <proof prover="2"><result status="valid" time="0.100511" steps="44293"/></proof>
->>>>>>> 34cd6190
+  <goal name="vc_and&#39;0.0" expl="get &#39;key&#39; type invariant" proved="true">
+  <proof prover="1"><result status="valid" time="0.030386" steps="22"/></proof>
   </goal>
   <goal name="vc_and&#39;0.1" expl="type invariant" proved="true">
-  <proof prover="1"><result status="valid" time="0.019938" steps="24"/></proof>
-  </goal>
-<<<<<<< HEAD
-  <goal name="vc_and&#39;0.2" expl="postcondition" proved="true">
-  <proof prover="1"><result status="valid" time="0.341159" steps="1629"/></proof>
-  </goal>
-  <goal name="vc_and&#39;0.3" expl="postcondition" proved="true">
-  <proof prover="0"><result status="valid" time="0.188593" steps="18967"/></proof>
-  </goal>
-  <goal name="vc_and&#39;0.4" expl="postcondition" proved="true">
-  <proof prover="2"><result status="valid" time="0.038817" steps="43373"/></proof>
-  </goal>
-  <goal name="vc_and&#39;0.5" expl="postcondition" proved="true">
-  <proof prover="2"><result status="valid" time="0.036289" steps="43203"/></proof>
-=======
-  <goal name="vc_and.2" expl="and ensures #0" proved="true">
-  <proof prover="2"><result status="valid" time="0.044821" steps="51317"/></proof>
-  </goal>
-  <goal name="vc_and.3" expl="and ensures #1" proved="true">
-  <proof prover="2"><result status="valid" time="0.046070" steps="59305"/></proof>
-  </goal>
-  <goal name="vc_and.4" expl="and ensures #2" proved="true">
-  <proof prover="2"><result status="valid" time="0.039824" steps="175721"/></proof>
-  </goal>
-  <goal name="vc_and.5" expl="and ensures #3" proved="true">
-  <proof prover="1"><result status="valid" time="0.070399" steps="1000"/></proof>
->>>>>>> 34cd6190
+  <proof prover="1"><result status="valid" time="0.025293" steps="24"/></proof>
+  </goal>
+  <goal name="vc_and&#39;0.2" expl="and ensures #0" proved="true">
+  <proof prover="1"><result status="valid" time="0.019680" steps="64"/></proof>
+  </goal>
+  <goal name="vc_and&#39;0.3" expl="and ensures #1" proved="true">
+  <proof prover="1"><result status="valid" time="0.022395" steps="523"/></proof>
+  </goal>
+  <goal name="vc_and&#39;0.4" expl="and ensures #2" proved="true">
+  <proof prover="1"><result status="valid" time="0.171951" steps="1974"/></proof>
+  </goal>
+  <goal name="vc_and&#39;0.5" expl="and ensures #3" proved="true">
+  <proof prover="1"><result status="valid" time="0.184084" steps="681"/></proof>
   </goal>
   <goal name="vc_and&#39;0.6" proved="true">
-  <proof prover="1"><result status="valid" time="0.019979" steps="24"/></proof>
+  <proof prover="1"><result status="valid" time="0.026737" steps="24"/></proof>
   </goal>
   <goal name="vc_and&#39;0.7" proved="true">
-  <proof prover="1"><result status="valid" time="0.025293" steps="53"/></proof>
-  </goal>
-<<<<<<< HEAD
-  <goal name="vc_and&#39;0.8" expl="precondition" proved="true">
-  <proof prover="1"><result status="valid" time="0.024188" steps="38"/></proof>
-=======
-  <goal name="vc_and.8" expl="false_ &#39;self&#39; type invariant" proved="true">
-  <proof prover="2"><result status="valid" time="0.039000" steps="46227"/></proof>
->>>>>>> 34cd6190
+  <proof prover="1"><result status="valid" time="0.022749" steps="53"/></proof>
+  </goal>
+  <goal name="vc_and&#39;0.8" expl="false_ &#39;self&#39; type invariant" proved="true">
+  <proof prover="1"><result status="valid" time="0.022066" steps="38"/></proof>
   </goal>
   <goal name="vc_and&#39;0.9" proved="true">
-  <proof prover="1"><result status="valid" time="0.029605" steps="62"/></proof>
-  </goal>
-<<<<<<< HEAD
-  <goal name="vc_and&#39;0.10" expl="precondition" proved="true">
-  <proof prover="1"><result status="valid" time="0.024996" steps="39"/></proof>
-=======
-  <goal name="vc_and.10" expl="false_ &#39;self&#39; type invariant" proved="true">
-  <proof prover="2"><result status="valid" time="0.087912" steps="47593"/></proof>
->>>>>>> 34cd6190
-  </goal>
-  <goal name="vc_and&#39;0.11" expl="type invariant" proved="true">
-  <proof prover="1"><result status="valid" time="0.019973" steps="25"/></proof>
-  </goal>
-  <goal name="vc_and&#39;0.12" proved="true">
-  <proof prover="1"><result status="valid" time="0.026737" steps="116"/></proof>
-  </goal>
-  <goal name="vc_and&#39;0.13" expl="type invariant" proved="true">
-  <proof prover="1"><result status="valid" time="0.022749" steps="26"/></proof>
-  </goal>
-  <goal name="vc_and&#39;0.14" proved="true">
-  <proof prover="1"><result status="valid" time="0.029211" steps="96"/></proof>
-  </goal>
-  <goal name="vc_and&#39;0.15" expl="type invariant" proved="true">
   <transf name="split_vc" proved="true" >
-   <goal name="vc_and&#39;0.15.0" expl="type invariant" proved="true">
-   <proof prover="0"><result status="valid" time="0.037832" steps="5078"/></proof>
+   <goal name="vc_and&#39;0.9.0" proved="true">
+   <proof prover="0" timelimit="5"><result status="valid" time="0.050244" steps="5429"/></proof>
    </goal>
-   <goal name="vc_and&#39;0.15.1" expl="type invariant" proved="true">
-   <proof prover="0" timelimit="5"><result status="valid" time="0.050244" steps="5079"/></proof>
+   <goal name="vc_and&#39;0.9.1" proved="true">
+   <proof prover="0"><result status="valid" time="0.037832" steps="10189"/></proof>
    </goal>
   </transf>
   </goal>
+  <goal name="vc_and&#39;0.10" expl="false_ &#39;self&#39; type invariant" proved="true">
+  <proof prover="1"><result status="valid" time="0.023020" steps="39"/></proof>
+  </goal>
+  <goal name="vc_and&#39;0.11" expl="type invariant" proved="true">
+  <proof prover="1"><result status="valid" time="0.018084" steps="25"/></proof>
+  </goal>
+  <goal name="vc_and&#39;0.12" proved="true">
+  <proof prover="1"><result status="valid" time="0.029789" steps="116"/></proof>
+  </goal>
+  <goal name="vc_and&#39;0.13" expl="type invariant" proved="true">
+  <proof prover="1"><result status="valid" time="0.028630" steps="26"/></proof>
+  </goal>
+  <goal name="vc_and&#39;0.14" proved="true">
+  <proof prover="1"><result status="valid" time="0.023090" steps="96"/></proof>
+  </goal>
+  <goal name="vc_and&#39;0.15" expl="type invariant" proved="true">
+  <proof prover="1"><result status="valid" time="0.036883" steps="26"/></proof>
+  </goal>
   <goal name="vc_and&#39;0.16" proved="true">
-  <proof prover="1"><result status="valid" time="0.029789" steps="188"/></proof>
+  <proof prover="1"><result status="valid" time="0.024281" steps="188"/></proof>
   </goal>
   <goal name="vc_and&#39;0.17" proved="true">
-  <proof prover="1"><result status="valid" time="0.028630" steps="186"/></proof>
-  </goal>
-<<<<<<< HEAD
-  <goal name="vc_and&#39;0.18" proved="true">
-  <proof prover="1"><result status="valid" time="0.023090" steps="60"/></proof>
-  </goal>
-  <goal name="vc_and&#39;0.19" proved="true">
-  <proof prover="1"><result status="valid" time="0.036883" steps="46"/></proof>
-  </goal>
-  <goal name="vc_and&#39;0.20" proved="true">
-  <proof prover="1"><result status="valid" time="0.183321" steps="1130"/></proof>
-=======
-  <goal name="vc_and.18" expl="and &#39;self&#39; type invariant" proved="true">
-  <proof prover="2"><result status="valid" time="0.013113" steps="51113"/></proof>
-  </goal>
-  <goal name="vc_and.19" expl="and requires #0" proved="true">
-  <proof prover="2"><result status="valid" time="0.074502" steps="108214"/></proof>
-  </goal>
-  <goal name="vc_and.20" expl="and requires #1" proved="true">
-  <proof prover="2"><result status="valid" time="0.038470" steps="4066"/></proof>
->>>>>>> 34cd6190
+  <proof prover="1"><result status="valid" time="0.050806" steps="186"/></proof>
+  </goal>
+  <goal name="vc_and&#39;0.18" expl="and &#39;self&#39; type invariant" proved="true">
+  <proof prover="2"><result status="valid" time="0.019961" steps="46818"/></proof>
+  </goal>
+  <goal name="vc_and&#39;0.19" expl="and requires #0" proved="true">
+  <proof prover="1"><result status="valid" time="0.024650" steps="1130"/></proof>
+  </goal>
+  <goal name="vc_and&#39;0.20" expl="and requires #1" proved="true">
+  <proof prover="1"><result status="valid" time="0.020638" steps="48"/></proof>
   </goal>
   <goal name="vc_and&#39;0.21" proved="true">
-  <proof prover="1"><result status="valid" time="0.020354" steps="48"/></proof>
-  </goal>
-<<<<<<< HEAD
-  <goal name="vc_and&#39;0.22" proved="true">
-  <proof prover="1"><result status="valid" time="0.024281" steps="72"/></proof>
-  </goal>
-  <goal name="vc_and&#39;0.23" proved="true">
-  <proof prover="1"><result status="valid" time="0.050806" steps="295"/></proof>
-  </goal>
-  <goal name="vc_and&#39;0.24" proved="true">
-  <proof prover="1"><result status="valid" time="0.255099" steps="1812"/></proof>
-=======
-  <goal name="vc_and.22" expl="and &#39;self&#39; type invariant" proved="true">
-  <proof prover="2"><result status="valid" time="0.030007" steps="53598"/></proof>
-  </goal>
-  <goal name="vc_and.23" expl="and requires #0" proved="true">
-  <proof prover="2"><result status="valid" time="0.020358" steps="239733"/></proof>
-  </goal>
-  <goal name="vc_and.24" expl="and requires #1" proved="true">
-  <proof prover="2"><result status="valid" time="0.037353" steps="63177"/></proof>
->>>>>>> 34cd6190
+  <proof prover="2"><result status="valid" time="0.087187" steps="3691"/></proof>
+  </goal>
+  <goal name="vc_and&#39;0.22" expl="and &#39;self&#39; type invariant" proved="true">
+  <proof prover="1"><result status="valid" time="0.019644" steps="72"/></proof>
+  </goal>
+  <goal name="vc_and&#39;0.23" expl="and requires #0" proved="true">
+  <proof prover="1"><result status="valid" time="0.151004" steps="1813"/></proof>
+  </goal>
+  <goal name="vc_and&#39;0.24" expl="and requires #1" proved="true">
+  <proof prover="1"><result status="valid" time="0.049822" steps="339"/></proof>
   </goal>
   <goal name="vc_and&#39;0.25" proved="true">
-  <proof prover="1"><result status="valid" time="0.020638" steps="54"/></proof>
-  </goal>
-<<<<<<< HEAD
-  <goal name="vc_and&#39;0.26" expl="precondition" proved="true">
-  <proof prover="1"><result status="valid" time="0.026626" steps="85"/></proof>
-  </goal>
-  <goal name="vc_and&#39;0.27" expl="precondition" proved="true">
-  <proof prover="2"><result status="valid" time="0.087187" steps="118113"/></proof>
-  </goal>
-  <goal name="vc_and&#39;0.28" expl="precondition" proved="true">
-  <proof prover="1"><result status="valid" time="0.038187" steps="62"/></proof>
-  </goal>
-  <goal name="vc_and&#39;0.29" expl="precondition" proved="true">
-  <proof prover="1"><result status="valid" time="0.021081" steps="411"/></proof>
-=======
-  <goal name="vc_and.26" expl="node &#39;self&#39; type invariant" proved="true">
-  <proof prover="2"><result status="valid" time="0.055157" steps="55275"/></proof>
-  </goal>
-  <goal name="vc_and.27" expl="node requires #0" proved="true">
-  <proof prover="2"><result status="valid" time="0.035352" steps="66842"/></proof>
-  </goal>
-  <goal name="vc_and.28" expl="node requires #1" proved="true">
-  <proof prover="1"><result status="valid" time="0.010656" steps="62"/></proof>
-  </goal>
-  <goal name="vc_and.29" expl="node requires #2" proved="true">
-  <proof prover="0"><result status="valid" time="0.261890" steps="38797"/></proof>
->>>>>>> 34cd6190
+  <proof prover="1"><result status="valid" time="0.028295" steps="54"/></proof>
+  </goal>
+  <goal name="vc_and&#39;0.26" expl="node &#39;self&#39; type invariant" proved="true">
+  <proof prover="1"><result status="valid" time="0.029211" steps="85"/></proof>
+  </goal>
+  <goal name="vc_and&#39;0.27" expl="node requires #0" proved="true">
+  <proof prover="1"><result status="valid" time="0.019911" steps="407"/></proof>
+  </goal>
+  <goal name="vc_and&#39;0.28" expl="node requires #1" proved="true">
+  <proof prover="2"><result status="valid" time="0.038817" steps="3799"/></proof>
+  </goal>
+  <goal name="vc_and&#39;0.29" expl="node requires #2" proved="true">
+  <proof prover="1"><result status="valid" time="0.513362" steps="5383"/></proof>
   </goal>
   <goal name="vc_and&#39;0.30" proved="true">
-  <proof prover="1"><result status="valid" time="0.028138" steps="216"/></proof>
-  </goal>
-<<<<<<< HEAD
-  <goal name="vc_and&#39;0.31" proved="true">
-  <proof prover="1"><result status="valid" time="0.028295" steps="60"/></proof>
-  </goal>
-  <goal name="vc_and&#39;0.32" proved="true">
-  <proof prover="1"><result status="valid" time="0.184084" steps="1147"/></proof>
-  </goal>
-  <goal name="vc_and&#39;0.33" proved="true">
-  <proof prover="1"><result status="valid" time="0.151451" steps="1341"/></proof>
-=======
-  <goal name="vc_and.31" expl="and &#39;self&#39; type invariant" proved="true">
-  <proof prover="2"><result status="valid" time="0.059838" steps="51128"/></proof>
-  </goal>
-  <goal name="vc_and.32" expl="and requires #0" proved="true">
-  <proof prover="2"><result status="valid" time="0.089815" steps="128509"/></proof>
-  </goal>
-  <goal name="vc_and.33" expl="and requires #1" proved="true">
-  <proof prover="2"><result status="valid" time="0.041090" steps="111129"/></proof>
->>>>>>> 34cd6190
+  <proof prover="1"><result status="valid" time="0.025828" steps="216"/></proof>
+  </goal>
+  <goal name="vc_and&#39;0.31" expl="and &#39;self&#39; type invariant" proved="true">
+  <proof prover="2"><result status="valid" time="0.022169" steps="46834"/></proof>
+  </goal>
+  <goal name="vc_and&#39;0.32" expl="and requires #0" proved="true">
+  <proof prover="1"><result status="valid" time="0.020607" steps="1147"/></proof>
+  </goal>
+  <goal name="vc_and&#39;0.33" expl="and requires #1" proved="true">
+  <proof prover="1"><result status="valid" time="0.021042" steps="1339"/></proof>
   </goal>
   <goal name="vc_and&#39;0.34" proved="true">
-  <proof prover="1"><result status="valid" time="0.023348" steps="48"/></proof>
-  </goal>
-<<<<<<< HEAD
-  <goal name="vc_and&#39;0.35" proved="true">
-  <proof prover="1"><result status="valid" time="0.022395" steps="73"/></proof>
-  </goal>
-  <goal name="vc_and&#39;0.36" proved="true">
-  <proof prover="1"><result status="valid" time="0.300955" steps="1887"/></proof>
-  </goal>
-  <goal name="vc_and&#39;0.37" proved="true">
-  <proof prover="1"><result status="valid" time="0.285455" steps="2258"/></proof>
-=======
-  <goal name="vc_and.35" expl="and &#39;self&#39; type invariant" proved="true">
-  <proof prover="2"><result status="valid" time="0.039731" steps="53595"/></proof>
-  </goal>
-  <goal name="vc_and.36" expl="and requires #0" proved="true">
-  <proof prover="2"><result status="valid" time="0.029910" steps="178439"/></proof>
-  </goal>
-  <goal name="vc_and.37" expl="and requires #1" proved="true">
-  <proof prover="2"><result status="valid" time="0.033546" steps="175616"/></proof>
->>>>>>> 34cd6190
+  <proof prover="0"><result status="valid" time="0.024401" steps="5400"/></proof>
+  </goal>
+  <goal name="vc_and&#39;0.35" expl="and &#39;self&#39; type invariant" proved="true">
+  <proof prover="1"><result status="valid" time="0.020099" steps="73"/></proof>
+  </goal>
+  <goal name="vc_and&#39;0.36" expl="and requires #0" proved="true">
+  <proof prover="1"><result status="valid" time="0.179802" steps="1888"/></proof>
+  </goal>
+  <goal name="vc_and&#39;0.37" expl="and requires #1" proved="true">
+  <proof prover="1"><result status="valid" time="0.202042" steps="2256"/></proof>
   </goal>
   <goal name="vc_and&#39;0.38" proved="true">
-  <proof prover="1"><result status="valid" time="0.023526" steps="54"/></proof>
-  </goal>
-<<<<<<< HEAD
-  <goal name="vc_and&#39;0.39" expl="precondition" proved="true">
-  <proof prover="1"><result status="valid" time="0.022554" steps="85"/></proof>
-  </goal>
-  <goal name="vc_and&#39;0.40" expl="precondition" proved="true">
-  <proof prover="0"><result status="valid" time="0.337616" steps="33746"/></proof>
-  </goal>
-  <goal name="vc_and&#39;0.41" expl="precondition" proved="true">
-  <proof prover="1"><result status="valid" time="0.049822" steps="62"/></proof>
-  </goal>
-  <goal name="vc_and&#39;0.42" expl="precondition" proved="true">
-  <proof prover="1"><result status="valid" time="0.023020" steps="449"/></proof>
-=======
-  <goal name="vc_and.39" expl="node &#39;self&#39; type invariant" proved="true">
-  <proof prover="2"><result status="valid" time="0.037538" steps="55306"/></proof>
-  </goal>
-  <goal name="vc_and.40" expl="node requires #0" proved="true">
-  <proof prover="2"><result status="valid" time="0.118978" steps="66658"/></proof>
-  </goal>
-  <goal name="vc_and.41" expl="node requires #1" proved="true">
-  <proof prover="2"><result status="valid" time="0.041894" steps="4231"/></proof>
-  </goal>
-  <goal name="vc_and.42" expl="node requires #2" proved="true">
-  <proof prover="2"><result status="valid" time="0.134132" steps="337222"/></proof>
->>>>>>> 34cd6190
+  <proof prover="1"><result status="valid" time="0.035047" steps="54"/></proof>
+  </goal>
+  <goal name="vc_and&#39;0.39" expl="node &#39;self&#39; type invariant" proved="true">
+  <proof prover="1"><result status="valid" time="0.035346" steps="85"/></proof>
+  </goal>
+  <goal name="vc_and&#39;0.40" expl="node requires #0" proved="true">
+  <proof prover="0"><result status="valid" time="0.188593" steps="23753"/></proof>
+  </goal>
+  <goal name="vc_and&#39;0.41" expl="node requires #1" proved="true">
+  <proof prover="1"><result status="valid" time="0.019973" steps="60"/></proof>
+  </goal>
+  <goal name="vc_and&#39;0.42" expl="node requires #2" proved="true">
+  <proof prover="1"><result status="valid" time="0.907235" steps="9596"/></proof>
   </goal>
   <goal name="vc_and&#39;0.43" proved="true">
-  <proof prover="1"><result status="valid" time="0.030386" steps="185"/></proof>
-  </goal>
-<<<<<<< HEAD
-  <goal name="vc_and&#39;0.44" proved="true">
-  <proof prover="1"><result status="valid" time="0.035047" steps="60"/></proof>
-  </goal>
-  <goal name="vc_and&#39;0.45" proved="true">
-  <proof prover="1"><result status="valid" time="0.171951" steps="1065"/></proof>
-  </goal>
-  <goal name="vc_and&#39;0.46" proved="true">
-  <proof prover="1"><result status="valid" time="0.035346" steps="48"/></proof>
-=======
-  <goal name="vc_and.44" expl="and &#39;self&#39; type invariant" proved="true">
-  <proof prover="2"><result status="valid" time="0.058124" steps="51113"/></proof>
-  </goal>
-  <goal name="vc_and.45" expl="and requires #0" proved="true">
-  <proof prover="2"><result status="valid" time="0.060941" steps="4061"/></proof>
-  </goal>
-  <goal name="vc_and.46" expl="and requires #1" proved="true">
-  <proof prover="2"><result status="valid" time="0.036120" steps="109049"/></proof>
->>>>>>> 34cd6190
+  <proof prover="1"><result status="valid" time="0.030597" steps="185"/></proof>
+  </goal>
+  <goal name="vc_and&#39;0.44" expl="and &#39;self&#39; type invariant" proved="true">
+  <proof prover="2"><result status="valid" time="0.029874" steps="46818"/></proof>
+  </goal>
+  <goal name="vc_and&#39;0.45" expl="and requires #0" proved="true">
+  <proof prover="1"><result status="valid" time="0.021081" steps="46"/></proof>
+  </goal>
+  <goal name="vc_and&#39;0.46" expl="and requires #1" proved="true">
+  <proof prover="1"><result status="valid" time="0.038862" steps="1065"/></proof>
   </goal>
   <goal name="vc_and&#39;0.47" proved="true">
-  <proof prover="1"><result status="valid" time="0.020099" steps="48"/></proof>
-  </goal>
-<<<<<<< HEAD
-  <goal name="vc_and&#39;0.48" proved="true">
-  <proof prover="1"><result status="valid" time="0.032360" steps="72"/></proof>
-  </goal>
-  <goal name="vc_and&#39;0.49" proved="true">
-  <proof prover="1"><result status="valid" time="0.305660" steps="1787"/></proof>
-  </goal>
-  <goal name="vc_and&#39;0.50" proved="true">
-  <proof prover="1"><result status="valid" time="0.049709" steps="335"/></proof>
-=======
-  <goal name="vc_and.48" expl="and &#39;self&#39; type invariant" proved="true">
-  <proof prover="2"><result status="valid" time="0.060376" steps="53598"/></proof>
-  </goal>
-  <goal name="vc_and.49" expl="and requires #0" proved="true">
-  <proof prover="2"><result status="valid" time="0.097967" steps="62278"/></proof>
-  </goal>
-  <goal name="vc_and.50" expl="and requires #1" proved="true">
-  <proof prover="2"><result status="valid" time="0.041772" steps="123719"/></proof>
->>>>>>> 34cd6190
+  <proof prover="1"><result status="valid" time="0.020168" steps="48"/></proof>
+  </goal>
+  <goal name="vc_and&#39;0.48" expl="and &#39;self&#39; type invariant" proved="true">
+  <proof prover="1"><result status="valid" time="0.023348" steps="72"/></proof>
+  </goal>
+  <goal name="vc_and&#39;0.49" expl="and requires #0" proved="true">
+  <proof prover="1"><result status="valid" time="0.023526" steps="290"/></proof>
+  </goal>
+  <goal name="vc_and&#39;0.50" expl="and requires #1" proved="true">
+  <proof prover="1"><result status="valid" time="0.156194" steps="1785"/></proof>
   </goal>
   <goal name="vc_and&#39;0.51" proved="true">
-  <proof prover="1"><result status="valid" time="0.020607" steps="54"/></proof>
-  </goal>
-<<<<<<< HEAD
-  <goal name="vc_and&#39;0.52" expl="precondition" proved="true">
-  <proof prover="1"><result status="valid" time="0.021042" steps="85"/></proof>
-  </goal>
-  <goal name="vc_and&#39;0.53" expl="precondition" proved="true">
-  <proof prover="1"><result status="valid" time="0.927205" steps="5025"/></proof>
-  </goal>
-  <goal name="vc_and&#39;0.54" expl="precondition" proved="true">
-  <proof prover="1"><result status="valid" time="0.038862" steps="62"/></proof>
-  </goal>
-  <goal name="vc_and&#39;0.55" expl="precondition" proved="true">
-  <proof prover="1"><result status="valid" time="0.022066" steps="418"/></proof>
-=======
-  <goal name="vc_and.52" expl="node &#39;self&#39; type invariant" proved="true">
-  <proof prover="2"><result status="valid" time="0.052830" steps="55275"/></proof>
-  </goal>
-  <goal name="vc_and.53" expl="node requires #0" proved="true">
-  <proof prover="2"><result status="valid" time="0.042381" steps="66827"/></proof>
-  </goal>
-  <goal name="vc_and.54" expl="node requires #1" proved="true">
-  <proof prover="2"><result status="valid" time="0.108713" steps="4229"/></proof>
-  </goal>
-  <goal name="vc_and.55" expl="node requires #2" proved="true">
-  <proof prover="2" timelimit="5"><result status="valid" time="0.124674" steps="255233"/></proof>
->>>>>>> 34cd6190
+  <proof prover="1"><result status="valid" time="0.021250" steps="54"/></proof>
+  </goal>
+  <goal name="vc_and&#39;0.52" expl="node &#39;self&#39; type invariant" proved="true">
+  <proof prover="1"><result status="valid" time="0.024283" steps="85"/></proof>
+  </goal>
+  <goal name="vc_and&#39;0.53" expl="node requires #0" proved="true">
+  <proof prover="1"><result status="valid" time="0.024996" steps="413"/></proof>
+  </goal>
+  <goal name="vc_and&#39;0.54" expl="node requires #1" proved="true">
+  <proof prover="1"><result status="valid" time="0.029605" steps="60"/></proof>
+  </goal>
+  <goal name="vc_and&#39;0.55" expl="node requires #2" proved="true">
+  <proof prover="1"><result status="valid" time="0.430120" steps="4941"/></proof>
   </goal>
   <goal name="vc_and&#39;0.56" proved="true">
-  <proof prover="1"><result status="valid" time="0.024650" steps="42"/></proof>
+  <proof prover="1"><result status="valid" time="0.026615" steps="42"/></proof>
   </goal>
   <goal name="vc_and&#39;0.57" proved="true">
-  <proof prover="1"><result status="valid" time="0.021250" steps="40"/></proof>
+  <proof prover="1"><result status="valid" time="0.026431" steps="40"/></proof>
   </goal>
   <goal name="vc_and&#39;0.58" proved="true">
-  <proof prover="1"><result status="valid" time="0.019758" steps="38"/></proof>
+  <transf name="split_vc" proved="true" >
+   <goal name="vc_and&#39;0.58.0" proved="true">
+   <proof prover="0"><result status="valid" time="0.018160" steps="5190"/></proof>
+   </goal>
+   <goal name="vc_and&#39;0.58.1" proved="true">
+   <proof prover="0"><result status="valid" time="0.023169" steps="5622"/></proof>
+   </goal>
+  </transf>
   </goal>
   <goal name="vc_and&#39;0.59" proved="true">
-  <proof prover="1"><result status="valid" time="0.019911" steps="37"/></proof>
+  <proof prover="1"><result status="valid" time="0.018110" steps="37"/></proof>
   </goal>
   <goal name="vc_and&#39;0.60" proved="true">
-  <proof prover="1"><result status="valid" time="0.019644" steps="34"/></proof>
+  <proof prover="1"><result status="valid" time="0.021099" steps="34"/></proof>
   </goal>
   <goal name="vc_and&#39;0.61" proved="true">
-  <proof prover="1"><result status="valid" time="0.019680" steps="33"/></proof>
-  </goal>
-<<<<<<< HEAD
-  <goal name="vc_and&#39;0.62" expl="precondition" proved="true">
-  <proof prover="1"><result status="valid" time="0.026615" steps="22"/></proof>
-  </goal>
-  <goal name="vc_and&#39;0.63" expl="precondition" proved="true">
-  <proof prover="1"><result status="valid" time="0.026431" steps="25"/></proof>
-=======
-  <goal name="vc_and.62" expl="add &#39;key&#39; type invariant" proved="true">
-  <proof prover="2"><result status="valid" time="0.019785" steps="71931"/></proof>
-  </goal>
-  <goal name="vc_and.63" expl="add &#39;val&#39; type invariant" proved="true">
-  <proof prover="2"><result status="valid" time="0.024113" steps="72650"/></proof>
->>>>>>> 34cd6190
+  <proof prover="2"><result status="valid" time="0.036289" steps="41807"/></proof>
+  </goal>
+  <goal name="vc_and&#39;0.62" expl="add &#39;key&#39; type invariant" proved="true">
+  <proof prover="1"><result status="valid" time="0.020486" steps="23"/></proof>
+  </goal>
+  <goal name="vc_and&#39;0.63" expl="add &#39;val&#39; type invariant" proved="true">
+  <proof prover="1"><result status="valid" time="0.020354" steps="25"/></proof>
   </goal>
   <goal name="vc_and&#39;0.64" expl="type invariant" proved="true">
   <transf name="split_vc" proved="true" >
-<<<<<<< HEAD
    <goal name="vc_and&#39;0.64.0" expl="type invariant" proved="true">
-   <proof prover="0"><result status="valid" time="0.561084" steps="51918"/></proof>
+   <proof prover="0"><result status="valid" time="0.238061" steps="51918"/></proof>
    </goal>
    <goal name="vc_and&#39;0.64.1" expl="type invariant" proved="true">
-   <proof prover="0"><result status="valid" time="0.588481" steps="52587"/></proof>
+   <proof prover="0"><result status="valid" time="0.242060" steps="52587"/></proof>
    </goal>
    <goal name="vc_and&#39;0.64.2" expl="type invariant" proved="true">
-   <proof prover="0"><result status="valid" time="1.702898" steps="118650"/></proof>
-=======
-   <goal name="vc_and.64.0" expl="type invariant" proved="true">
-   <proof prover="0"><result status="valid" time="0.530458" steps="76498"/></proof>
-   </goal>
-   <goal name="vc_and.64.1" expl="type invariant" proved="true">
-   <proof prover="0"><result status="valid" time="0.305451" steps="55399"/></proof>
-   </goal>
-   <goal name="vc_and.64.2" expl="type invariant" proved="true">
-   <proof prover="0"><result status="valid" time="0.850671" steps="107585"/></proof>
->>>>>>> 34cd6190
+   <proof prover="0"><result status="valid" time="0.580978" steps="98954"/></proof>
    </goal>
    <goal name="vc_and&#39;0.64.3" expl="type invariant" proved="true">
    <transf name="split_vc" proved="true" >
-<<<<<<< HEAD
     <goal name="vc_and&#39;0.64.3.0" expl="type invariant" proved="true">
-    <proof prover="0"><result status="valid" time="1.662302" steps="104230"/></proof>
-=======
-    <goal name="vc_and.64.3.0" expl="type invariant" proved="true">
-    <proof prover="0"><result status="valid" time="1.439816" steps="149128"/></proof>
->>>>>>> 34cd6190
+    <proof prover="0"><result status="valid" time="0.638867" steps="104230"/></proof>
     </goal>
     <goal name="vc_and&#39;0.64.3.1" expl="type invariant" proved="true">
     <transf name="split_vc" proved="true" >
-<<<<<<< HEAD
      <goal name="vc_and&#39;0.64.3.1.0" expl="type invariant" proved="true">
-     <proof prover="0" timelimit="5"><result status="valid" time="1.686791" steps="109451"/></proof>
+     <proof prover="0"><result status="valid" time="0.704898" steps="109451"/></proof>
      </goal>
      <goal name="vc_and&#39;0.64.3.1.1" expl="type invariant" proved="true">
-     <proof prover="0"><result status="valid" time="1.668174" steps="103189"/></proof>
+     <proof prover="0"><result status="valid" time="0.678283" steps="103189"/></proof>
      </goal>
      <goal name="vc_and&#39;0.64.3.1.2" expl="type invariant" proved="true">
-     <proof prover="0"><result status="valid" time="1.566681" steps="110139"/></proof>
-=======
-     <goal name="vc_and.64.3.1.0" expl="type invariant" proved="true">
-     <proof prover="0"><result status="valid" time="1.689034" steps="151215"/></proof>
-     </goal>
-     <goal name="vc_and.64.3.1.1" expl="type invariant" proved="true">
-     <proof prover="0"><result status="valid" time="1.890373" steps="168416"/></proof>
-     </goal>
-     <goal name="vc_and.64.3.1.2" expl="type invariant" proved="true">
-     <proof prover="0"><result status="valid" time="1.638683" steps="151955"/></proof>
->>>>>>> 34cd6190
+     <proof prover="0"><result status="valid" time="0.726370" steps="110139"/></proof>
      </goal>
     </transf>
     </goal>
@@ -1193,31 +681,17 @@
    </goal>
   </transf>
   </goal>
-<<<<<<< HEAD
-  <goal name="vc_and&#39;0.65" expl="postcondition" proved="true">
-  <proof prover="1"><result status="valid" time="0.958020" steps="7425"/></proof>
-  </goal>
-  <goal name="vc_and&#39;0.66" expl="postcondition" proved="true">
-  <proof prover="1"><result status="valid" time="1.617390" steps="19405"/></proof>
-  </goal>
-  <goal name="vc_and&#39;0.67" expl="postcondition" proved="true">
-  <proof prover="0" timelimit="5"><result status="valid" time="0.226151" steps="37364"/></proof>
-  </goal>
-  <goal name="vc_and&#39;0.68" expl="postcondition" proved="true">
-  <proof prover="2"><result status="valid" time="0.727617" steps="838982"/></proof>
-=======
-  <goal name="vc_and.65" expl="and ensures #0" proved="true">
-  <proof prover="2"><result status="valid" time="0.361089" steps="604219"/></proof>
-  </goal>
-  <goal name="vc_and.66" expl="and ensures #1" proved="true">
-  <proof prover="2"><result status="valid" time="0.029874" steps="145727"/></proof>
-  </goal>
-  <goal name="vc_and.67" expl="and ensures #2" proved="true">
-  <proof prover="3"><result status="valid" time="0.192136" steps="54071"/></proof>
-  </goal>
-  <goal name="vc_and.68" expl="and ensures #3" proved="true">
-  <proof prover="2"><result status="valid" time="0.253264" steps="534169"/></proof>
->>>>>>> 34cd6190
+  <goal name="vc_and&#39;0.65" expl="and ensures #0" proved="true">
+  <proof prover="1"><result status="valid" time="0.928261" steps="15343"/></proof>
+  </goal>
+  <goal name="vc_and&#39;0.66" expl="and ensures #1" proved="true">
+  <proof prover="1"><result status="valid" time="0.626292" steps="10784"/></proof>
+  </goal>
+  <goal name="vc_and&#39;0.67" expl="and ensures #2" proved="true">
+  <proof prover="3"><result status="valid" time="0.155412" steps="49642"/></proof>
+  </goal>
+  <goal name="vc_and&#39;0.68" expl="and ensures #3" proved="true">
+  <proof prover="1"><result status="valid" time="0.490434" steps="8031"/></proof>
   </goal>
  </transf>
  </goal>
