<<<<<<< HEAD

module M_02_nested__nested_closure [#"02_nested.rs" 3 0 3 23]
  let%span s02_nested0 = "02_nested.rs" 4 12 4 16
  
=======
module T_02_nested__nested_closure__qyClosure0__qyClosure0 [#"02_nested.rs" 6 18 6 20]
  use prelude.prelude.Borrow
  
  type m_02_nested__nested_closure__qyClosure0__qyClosure0  =
    | M_02_nested__nested_closure__qyClosure0__qyClosure0 bool
  
  let rec m_02_nested__nested_closure__qyClosure0__qyClosure0 (input:m_02_nested__nested_closure__qyClosure0__qyClosure0) (ret  (a:bool))= any
    [ good (a:bool)-> {M_02_nested__nested_closure__qyClosure0__qyClosure0 a = input} (! ret {a}) ]
    
end
module M_02_nested__nested_closure__qyClosure0__qyClosure0 [#"02_nested.rs" 6 18 6 20]
>>>>>>> dfce2a3a
  use prelude.prelude.Intrinsic
  
  use prelude.prelude.Borrow
  
<<<<<<< HEAD
  type m_02_nested__nested_closure__qy123zclosureqy35z0qy125z__qy123zclosureqy35z0qy125z'0  =
    { field_0'1: bool }
  
  let rec closure0'1 (_1:m_02_nested__nested_closure__qy123zclosureqy35z0qy125z__qy123zclosureqy35z0qy125z'0) (return'  (ret:bool))= (! bb0
    [ bb0 = s0 [ s0 =  [ &_0 <- _1.field_0'1 ] s1 | s1 = return' {_0} ]  ]
    )
    [ & _0 : bool = any_l ()
    | & _1 : m_02_nested__nested_closure__qy123zclosureqy35z0qy125z__qy123zclosureqy35z0qy125z'0 = _1 ]
     [ return' (result:bool)-> (! return' {result}) ] 
=======
  use T_02_nested__nested_closure__qyClosure0__qyClosure0 as Closure'0
  
  meta "compute_max_steps" 1000000
  
  let rec m_02_nested__nested_closure__qyClosure0__qyClosure0 (_1:Closure'0.m_02_nested__nested_closure__qyClosure0__qyClosure0) (return'  (ret:bool))= (! bb0
    [ bb0 = s0
      [ s0 = Closure'0.m_02_nested__nested_closure__qyClosure0__qyClosure0 {_1} (fun (r'0:bool) ->  [ &_0 <- r'0 ] s1)
      | s1 = return' {_0} ]
       ]
    ) [ & _0 : bool = any_l () | & _1 : Closure'0.m_02_nested__nested_closure__qyClosure0__qyClosure0 = _1 ] 
    [ return' (result:bool)-> (! return' {result}) ]
    
end
module T_02_nested__nested_closure__qyClosure0 [#"02_nested.rs" 5 14 5 16]
  use prelude.prelude.Borrow
  
  type m_02_nested__nested_closure__qyClosure0  =
    | M_02_nested__nested_closure__qyClosure0 bool
  
  let rec m_02_nested__nested_closure__qyClosure0 (input:m_02_nested__nested_closure__qyClosure0) (ret  (a:bool))= any
    [ good (a:bool)-> {M_02_nested__nested_closure__qyClosure0 a = input} (! ret {a}) ]
    
end
module M_02_nested__nested_closure__qyClosure0 [#"02_nested.rs" 5 14 5 16]
  use prelude.prelude.Intrinsic
  
  use T_02_nested__nested_closure__qyClosure0__qyClosure0 as Closure'1
>>>>>>> dfce2a3a
  
  type m_02_nested__nested_closure__qy123zclosureqy35z0qy125z'0  =
    { field_0'0: bool }
  
<<<<<<< HEAD
  let rec closure0'0 (_1:m_02_nested__nested_closure__qy123zclosureqy35z0qy125z'0) (return'  (ret:bool))= (! bb0
    [ bb0 = s0
      [ s0 =  [ &omg <- { field_0'1 = _1.field_0'0 } ] s1
      | s1 = closure0'1 {omg} (fun (_ret':bool) ->  [ &_0 <- _ret' ] s2)
=======
  let rec closure0'0 (_1:Closure'1.m_02_nested__nested_closure__qyClosure0__qyClosure0) (return'  (ret:bool))= any
    [ return' (result:bool)-> (! return' {result}) ]
    
  
  use T_02_nested__nested_closure__qyClosure0 as Closure'0
  
  meta "compute_max_steps" 1000000
  
  let rec m_02_nested__nested_closure__qyClosure0 (_1:Closure'0.m_02_nested__nested_closure__qyClosure0) (return'  (ret:bool))= (! bb0
    [ bb0 = s0
      [ s0 = Closure'0.m_02_nested__nested_closure__qyClosure0 {_1}
          (fun (r'0:bool) ->  [ &omg <- Closure'1.M_02_nested__nested_closure__qyClosure0__qyClosure0 r'0 ] s1)
      | s1 = closure0'0 {omg} (fun (_ret':bool) ->  [ &_0 <- _ret' ] s2)
>>>>>>> dfce2a3a
      | s2 = bb1 ]
      
    | bb1 = return' {_0} ]
    )
    [ & _0 : bool = any_l ()
<<<<<<< HEAD
    | & _1 : m_02_nested__nested_closure__qy123zclosureqy35z0qy125z'0 = _1
    | & omg : m_02_nested__nested_closure__qy123zclosureqy35z0qy125z__qy123zclosureqy35z0qy125z'0 = any_l ()
    | & _5 : () = any_l () ]
     [ return' (result:bool)-> (! return' {result}) ] 
=======
    | & _1 : Closure'0.m_02_nested__nested_closure__qyClosure0 = _1
    | & omg : Closure'1.m_02_nested__nested_closure__qyClosure0__qyClosure0 = any_l ()
    | & _5 : () = any_l () ]
     [ return' (result:bool)-> (! return' {result}) ] 
end
module M_02_nested__nested_closure [#"02_nested.rs" 3 0 3 23]
  let%span s02_nested0 = "02_nested.rs" 4 12 4 16
  
  use prelude.prelude.Intrinsic
  
  use T_02_nested__nested_closure__qyClosure0 as Closure'0
  
  use prelude.prelude.Borrow
  
  let rec closure0'0 (_1:Closure'0.m_02_nested__nested_closure__qyClosure0) (return'  (ret:bool))= any
    [ return' (result:bool)-> (! return' {result}) ]
    
>>>>>>> dfce2a3a
  
  meta "compute_max_steps" 1000000
  
  let rec nested_closure'0 (_1:()) (return'  (ret:()))= (! bb0
    [ bb0 = s0
      [ s0 =  [ &a <- [%#s02_nested0] true ] s1
<<<<<<< HEAD
      | s1 =  [ &_4 <- { field_0'0 = a } ] s2
=======
      | s1 =  [ &_4 <- Closure'0.M_02_nested__nested_closure__qyClosure0 a ] s2
>>>>>>> dfce2a3a
      | s2 = closure0'0 {_4} (fun (_ret':bool) ->  [ &_a <- _ret' ] s3)
      | s3 = bb1 ]
      
    | bb1 = return' {_0} ]
    )
    [ & _0 : () = any_l ()
    | & a : bool = any_l ()
    | & _a : bool = any_l ()
<<<<<<< HEAD
    | & _4 : m_02_nested__nested_closure__qy123zclosureqy35z0qy125z'0 = any_l ()
=======
    | & _4 : Closure'0.m_02_nested__nested_closure__qyClosure0 = any_l ()
>>>>>>> dfce2a3a
    | & _6 : () = any_l () ]
     [ return' (result:())-> (! return' {result}) ] 
end<|MERGE_RESOLUTION|>--- conflicted
+++ resolved
@@ -1,128 +1,37 @@
-<<<<<<< HEAD
-
-module M_02_nested__nested_closure [#"02_nested.rs" 3 0 3 23]
-  let%span s02_nested0 = "02_nested.rs" 4 12 4 16
-  
-=======
-module T_02_nested__nested_closure__qyClosure0__qyClosure0 [#"02_nested.rs" 6 18 6 20]
-  use prelude.prelude.Borrow
-  
-  type m_02_nested__nested_closure__qyClosure0__qyClosure0  =
-    | M_02_nested__nested_closure__qyClosure0__qyClosure0 bool
-  
-  let rec m_02_nested__nested_closure__qyClosure0__qyClosure0 (input:m_02_nested__nested_closure__qyClosure0__qyClosure0) (ret  (a:bool))= any
-    [ good (a:bool)-> {M_02_nested__nested_closure__qyClosure0__qyClosure0 a = input} (! ret {a}) ]
-    
-end
-module M_02_nested__nested_closure__qyClosure0__qyClosure0 [#"02_nested.rs" 6 18 6 20]
->>>>>>> dfce2a3a
-  use prelude.prelude.Intrinsic
-  
-  use prelude.prelude.Borrow
-  
-<<<<<<< HEAD
-  type m_02_nested__nested_closure__qy123zclosureqy35z0qy125z__qy123zclosureqy35z0qy125z'0  =
-    { field_0'1: bool }
-  
-  let rec closure0'1 (_1:m_02_nested__nested_closure__qy123zclosureqy35z0qy125z__qy123zclosureqy35z0qy125z'0) (return'  (ret:bool))= (! bb0
-    [ bb0 = s0 [ s0 =  [ &_0 <- _1.field_0'1 ] s1 | s1 = return' {_0} ]  ]
-    )
-    [ & _0 : bool = any_l ()
-    | & _1 : m_02_nested__nested_closure__qy123zclosureqy35z0qy125z__qy123zclosureqy35z0qy125z'0 = _1 ]
-     [ return' (result:bool)-> (! return' {result}) ] 
-=======
-  use T_02_nested__nested_closure__qyClosure0__qyClosure0 as Closure'0
-  
-  meta "compute_max_steps" 1000000
-  
-  let rec m_02_nested__nested_closure__qyClosure0__qyClosure0 (_1:Closure'0.m_02_nested__nested_closure__qyClosure0__qyClosure0) (return'  (ret:bool))= (! bb0
-    [ bb0 = s0
-      [ s0 = Closure'0.m_02_nested__nested_closure__qyClosure0__qyClosure0 {_1} (fun (r'0:bool) ->  [ &_0 <- r'0 ] s1)
-      | s1 = return' {_0} ]
-       ]
-    ) [ & _0 : bool = any_l () | & _1 : Closure'0.m_02_nested__nested_closure__qyClosure0__qyClosure0 = _1 ] 
-    [ return' (result:bool)-> (! return' {result}) ]
-    
-end
-module T_02_nested__nested_closure__qyClosure0 [#"02_nested.rs" 5 14 5 16]
-  use prelude.prelude.Borrow
-  
-  type m_02_nested__nested_closure__qyClosure0  =
-    | M_02_nested__nested_closure__qyClosure0 bool
-  
-  let rec m_02_nested__nested_closure__qyClosure0 (input:m_02_nested__nested_closure__qyClosure0) (ret  (a:bool))= any
-    [ good (a:bool)-> {M_02_nested__nested_closure__qyClosure0 a = input} (! ret {a}) ]
-    
-end
-module M_02_nested__nested_closure__qyClosure0 [#"02_nested.rs" 5 14 5 16]
-  use prelude.prelude.Intrinsic
-  
-  use T_02_nested__nested_closure__qyClosure0__qyClosure0 as Closure'1
->>>>>>> dfce2a3a
-  
-  type m_02_nested__nested_closure__qy123zclosureqy35z0qy125z'0  =
-    { field_0'0: bool }
-  
-<<<<<<< HEAD
-  let rec closure0'0 (_1:m_02_nested__nested_closure__qy123zclosureqy35z0qy125z'0) (return'  (ret:bool))= (! bb0
-    [ bb0 = s0
-      [ s0 =  [ &omg <- { field_0'1 = _1.field_0'0 } ] s1
-      | s1 = closure0'1 {omg} (fun (_ret':bool) ->  [ &_0 <- _ret' ] s2)
-=======
-  let rec closure0'0 (_1:Closure'1.m_02_nested__nested_closure__qyClosure0__qyClosure0) (return'  (ret:bool))= any
-    [ return' (result:bool)-> (! return' {result}) ]
-    
-  
-  use T_02_nested__nested_closure__qyClosure0 as Closure'0
-  
-  meta "compute_max_steps" 1000000
-  
-  let rec m_02_nested__nested_closure__qyClosure0 (_1:Closure'0.m_02_nested__nested_closure__qyClosure0) (return'  (ret:bool))= (! bb0
-    [ bb0 = s0
-      [ s0 = Closure'0.m_02_nested__nested_closure__qyClosure0 {_1}
-          (fun (r'0:bool) ->  [ &omg <- Closure'1.M_02_nested__nested_closure__qyClosure0__qyClosure0 r'0 ] s1)
-      | s1 = closure0'0 {omg} (fun (_ret':bool) ->  [ &_0 <- _ret' ] s2)
->>>>>>> dfce2a3a
-      | s2 = bb1 ]
-      
-    | bb1 = return' {_0} ]
-    )
-    [ & _0 : bool = any_l ()
-<<<<<<< HEAD
-    | & _1 : m_02_nested__nested_closure__qy123zclosureqy35z0qy125z'0 = _1
-    | & omg : m_02_nested__nested_closure__qy123zclosureqy35z0qy125z__qy123zclosureqy35z0qy125z'0 = any_l ()
-    | & _5 : () = any_l () ]
-     [ return' (result:bool)-> (! return' {result}) ] 
-=======
-    | & _1 : Closure'0.m_02_nested__nested_closure__qyClosure0 = _1
-    | & omg : Closure'1.m_02_nested__nested_closure__qyClosure0__qyClosure0 = any_l ()
-    | & _5 : () = any_l () ]
-     [ return' (result:bool)-> (! return' {result}) ] 
-end
 module M_02_nested__nested_closure [#"02_nested.rs" 3 0 3 23]
   let%span s02_nested0 = "02_nested.rs" 4 12 4 16
   
   use prelude.prelude.Intrinsic
   
-  use T_02_nested__nested_closure__qyClosure0 as Closure'0
-  
   use prelude.prelude.Borrow
   
-  let rec closure0'0 (_1:Closure'0.m_02_nested__nested_closure__qyClosure0) (return'  (ret:bool))= any
+  type closure0'3  =
+    { field_0'1: bool }
+  
+  let rec closure0'2 (_1:closure0'3) (return'  (ret:bool))= (! bb0
+    [ bb0 = s0 [ s0 =  [ &_0 <- _1.field_0'1 ] s1 | s1 = return' {_0} ]  ]
+    ) [ & _0 : bool = any_l () | & _1 : closure0'3 = _1 ]  [ return' (result:bool)-> (! return' {result}) ] 
+  
+  type closure0'1  =
+    { field_0'0: bool }
+  
+  let rec closure0'0 (_1:closure0'1) (return'  (ret:bool))= (! bb0
+    [ bb0 = s0
+      [ s0 =  [ &omg <- { field_0'1 = _1.field_0'0 } ] s1
+      | s1 = closure0'2 {omg} (fun (_ret':bool) ->  [ &_0 <- _ret' ] s2)
+      | s2 = bb1 ]
+      
+    | bb1 = return' {_0} ]
+    ) [ & _0 : bool = any_l () | & _1 : closure0'1 = _1 | & omg : closure0'3 = any_l () | & _5 : () = any_l () ] 
     [ return' (result:bool)-> (! return' {result}) ]
     
->>>>>>> dfce2a3a
   
   meta "compute_max_steps" 1000000
   
   let rec nested_closure'0 (_1:()) (return'  (ret:()))= (! bb0
     [ bb0 = s0
       [ s0 =  [ &a <- [%#s02_nested0] true ] s1
-<<<<<<< HEAD
       | s1 =  [ &_4 <- { field_0'0 = a } ] s2
-=======
-      | s1 =  [ &_4 <- Closure'0.M_02_nested__nested_closure__qyClosure0 a ] s2
->>>>>>> dfce2a3a
       | s2 = closure0'0 {_4} (fun (_ret':bool) ->  [ &_a <- _ret' ] s3)
       | s3 = bb1 ]
       
@@ -131,11 +40,7 @@
     [ & _0 : () = any_l ()
     | & a : bool = any_l ()
     | & _a : bool = any_l ()
-<<<<<<< HEAD
-    | & _4 : m_02_nested__nested_closure__qy123zclosureqy35z0qy125z'0 = any_l ()
-=======
-    | & _4 : Closure'0.m_02_nested__nested_closure__qyClosure0 = any_l ()
->>>>>>> dfce2a3a
+    | & _4 : closure0'1 = any_l ()
     | & _6 : () = any_l () ]
      [ return' (result:())-> (! return' {result}) ] 
 end