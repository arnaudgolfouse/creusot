module M_04_generic_closure__generic_closure [#"04_generic_closure.rs" 5 0 5 56]
  let%span s04_generic_closure0 = "04_generic_closure.rs" 5 40 5 41
  let%span s04_generic_closure1 = "04_generic_closure.rs" 5 46 5 47
  let%span s04_generic_closure2 = "04_generic_closure.rs" 5 55 5 56
<<<<<<< HEAD
  let%span sops3 = "../../../../creusot-contracts/src/std/ops.rs" 161 27 161 52
  let%span sops4 = "../../../../creusot-contracts/src/std/ops.rs" 143 0 167 1
  let%span sops5 = "../../../../creusot-contracts/src/std/ops.rs" 133 14 133 100
  let%span sops6 = "../../../../creusot-contracts/src/std/ops.rs" 139 14 139 101
  let%span sinvariant7 = "../../../../creusot-contracts/src/invariant.rs" 24 8 24 18
  let%span sresolve8 = "../../../../creusot-contracts/src/resolve.rs" 41 20 41 34
  let%span sops9 = "../../../../creusot-contracts/src/std/ops.rs" 99 15 99 48
  let%span sops10 = "../../../../creusot-contracts/src/std/ops.rs" 100 14 100 35
  let%span sops11 = "../../../../creusot-contracts/src/std/ops.rs" 105 14 105 31
  let%span sops12 = "../../../../creusot-contracts/src/std/ops.rs" 110 15 110 29
  let%span sops13 = "../../../../creusot-contracts/src/std/ops.rs" 111 15 111 26
  let%span sops14 = "../../../../creusot-contracts/src/std/ops.rs" 112 14 112 28
  let%span sops15 = "../../../../creusot-contracts/src/std/ops.rs" 118 14 118 133
=======
  let%span sops3 = "../../../../creusot-contracts/src/std/ops.rs" 169 27 169 52
  let%span sops4 = "../../../../creusot-contracts/src/std/ops.rs" 151 0 175 1
  let%span sops5 = "../../../../creusot-contracts/src/std/ops.rs" 141 14 141 100
  let%span sops6 = "../../../../creusot-contracts/src/std/ops.rs" 147 14 147 101
  let%span sinvariant7 = "../../../../creusot-contracts/src/invariant.rs" 24 8 24 18
  let%span sresolve8 = "../../../../creusot-contracts/src/resolve.rs" 41 20 41 34
  let%span sops9 = "../../../../creusot-contracts/src/std/ops.rs" 104 15 104 48
  let%span sops10 = "../../../../creusot-contracts/src/std/ops.rs" 105 14 105 35
  let%span sops11 = "../../../../creusot-contracts/src/std/ops.rs" 111 14 111 31
  let%span sops12 = "../../../../creusot-contracts/src/std/ops.rs" 117 15 117 29
  let%span sops13 = "../../../../creusot-contracts/src/std/ops.rs" 118 15 118 26
  let%span sops14 = "../../../../creusot-contracts/src/std/ops.rs" 119 14 119 28
  let%span sops15 = "../../../../creusot-contracts/src/std/ops.rs" 125 14 125 133
>>>>>>> dfce2a3a
  
  type t_F'0
  
  type t_A'0
  
  predicate precondition'0 (self : t_F'0) (_2 : t_A'0)
  
  use prelude.prelude.Borrow
  
  predicate inv'3 (_1 : t_F'0)
  
  predicate inv'4 (_1 : t_A'0)
  
  type t_B'0
  
  predicate postcondition'0 (self : t_F'0) (_2 : t_A'0) (_3 : t_B'0)
  
  predicate inv'2 (_1 : t_B'0)
  
  predicate inv'0 (_1 : t_F'0)
  
  predicate invariant'0 (self : t_F'0) =
    [%#sinvariant7] inv'0 self
  
  axiom inv_axiom'0 [@rewrite] : forall x : t_F'0 [inv'3 x] . inv'3 x = invariant'0 x
  
  predicate inv'1 (_1 : t_A'0)
  
  axiom inv_axiom'1 [@rewrite] : forall x : t_A'0 [inv'4 x] . inv'4 x = (let (x0) = x in inv'1 x0)
  
  let rec call'0 (self:t_F'0) (args:t_A'0) (return'  (ret:t_B'0))= {[@expl:precondition] inv'4 args}
    {[@expl:precondition] inv'3 self}
    {[@expl:precondition] [%#sops3] precondition'0 self args}
    any [ return' (result:t_B'0)-> {inv'2 result} {[%#sops4] postcondition'0 self args result} (! return' {result}) ] 
  
  predicate resolve'0 (_1 : t_F'0)
  
  use prelude.prelude.Intrinsic
  
  predicate postcondition_mut'0 (self : borrowed t_F'0) (_2 : t_A'0) (_3 : t_B'0)
  
  predicate resolve'1 (self : borrowed t_F'0) =
    [%#sresolve8] self.final = self.current
  
  function fn_mut'0 (self : borrowed t_F'0) (args : t_A'0) (res : t_B'0) : ()
  
  axiom fn_mut'0_spec : forall self : borrowed t_F'0, args : t_A'0, res : t_B'0 . [%#sops5] postcondition_mut'0 self args res
  = (resolve'1 self /\ postcondition'0 self.current args res)
  
  predicate postcondition_once'0 (self : t_F'0) (_2 : t_A'0) (_3 : t_B'0)
  
  function fn_once'0 (self : t_F'0) (args : t_A'0) (res : t_B'0) : ()
  
  axiom fn_once'0_spec : forall self : t_F'0, args : t_A'0, res : t_B'0 . [%#sops6] postcondition_once'0 self args res
  = (resolve'0 self /\ postcondition'0 self args res)
  
  predicate unnest'0 (self : t_F'0) (_2 : t_F'0)
  
  function postcondition_mut_unnest'0 (self : borrowed t_F'0) (args : t_A'0) (res : t_B'0) : ()
  
  axiom postcondition_mut_unnest'0_spec : forall self : borrowed t_F'0, args : t_A'0, res : t_B'0 . ([%#sops9] postcondition_mut'0 self args res)
   -> ([%#sops10] unnest'0 self.current self.final)
  
  function unnest_refl'0 (self : t_F'0) : ()
  
  axiom unnest_refl'0_spec : forall self : t_F'0 . [%#sops11] unnest'0 self self
  
  function unnest_trans'0 (self : t_F'0) (b : t_F'0) (c : t_F'0) : ()
  
  axiom unnest_trans'0_spec : forall self : t_F'0, b : t_F'0, c : t_F'0 . ([%#sops12] unnest'0 self b)
   -> ([%#sops13] unnest'0 b c)  -> ([%#sops14] unnest'0 self c)
  
  function fn_mut_once'0 (self : t_F'0) (args : t_A'0) (res : t_B'0) : ()
  
  axiom fn_mut_once'0_spec : forall self : t_F'0, args : t_A'0, res : t_B'0 . [%#sops15] postcondition_once'0 self args res
  = (exists s : borrowed t_F'0 . s.current = self /\ postcondition_mut'0 s args res /\ resolve'0 s.final)
  
  meta "compute_max_steps" 1000000
  
  let rec generic_closure'0 (f:t_F'0) (a:t_A'0) (return'  (ret:t_B'0))= {[%#s04_generic_closure1] inv'1 a}
    {[%#s04_generic_closure0] inv'0 f}
    (! bb0
    [ bb0 = s0
      [ s0 =  [ &_4 <- (a) ] s1 | s1 = call'0 {f} {_4} (fun (_ret':t_B'0) ->  [ &_0 <- _ret' ] s2) | s2 = bb1 ]
      
    | bb1 = s0 [ s0 = {[@expl:type invariant] inv'0 f} s1 | s1 = -{resolve'0 f}- s2 | s2 = bb2 ] 
    | bb2 = bb3
    | bb3 = bb4
    | bb4 = return' {_0} ]
    ) [ & _0 : t_B'0 = any_l () | & f : t_F'0 = f | & a : t_A'0 = a | & _4 : t_A'0 = any_l () ] 
    [ return' (result:t_B'0)-> {[@expl:postcondition] [%#s04_generic_closure2] inv'2 result} (! return' {result}) ]
    
end
<<<<<<< HEAD
module M_04_generic_closure__mapper [#"04_generic_closure.rs" 9 0 9 22]
  let%span s04_generic_closure0 = "04_generic_closure.rs" 9 17 9 18
  let%span s04_generic_closure1 = "04_generic_closure.rs" 10 29 10 31
  let%span s04_generic_closure2 = "04_generic_closure.rs" 5 40 5 41
  let%span s04_generic_closure3 = "04_generic_closure.rs" 5 46 5 47
  let%span s04_generic_closure4 = "04_generic_closure.rs" 5 55 5 56
=======
module T_04_generic_closure__mapper__qyClosure0 [#"04_generic_closure.rs" 10 28 10 32]
  type m_04_generic_closure__mapper__qyClosure0 'a =
    | M_04_generic_closure__mapper__qyClosure0
  
  let rec m_04_generic_closure__mapper__qyClosure0 < 'a > (input:m_04_generic_closure__mapper__qyClosure0 'a) (ret  )= any
    [ good -> {M_04_generic_closure__mapper__qyClosure0  = input} (! ret) ]
    
end
module M_04_generic_closure__mapper__qyClosure0 [#"04_generic_closure.rs" 10 28 10 32]
  type a
>>>>>>> dfce2a3a
  
  type t_A'0
  
<<<<<<< HEAD
  predicate inv'0 (_1 : t_A'0)
=======
  use T_04_generic_closure__mapper__qyClosure0 as Closure'0
>>>>>>> dfce2a3a
  
  use prelude.prelude.Borrow
  
  predicate resolve'0 (_1 : t_A'0)
  
  use prelude.prelude.Intrinsic
  
<<<<<<< HEAD
  predicate inv'1 (_1 : ())
=======
  let rec m_04_generic_closure__mapper__qyClosure0 (_1:Closure'0.m_04_generic_closure__mapper__qyClosure0 a) (_a:a) (return'  (ret:()))= {[%#s04_generic_closure0] inv'0 _a}
    (! bb0
    [ bb0 = s0 [ s0 = {[@expl:type invariant] inv'0 _a} s1 | s1 = -{resolve'0 _a}- s2 | s2 = bb1 ] 
    | bb1 = return' {_0} ]
    ) [ & _0 : () = any_l () | & _a : a = _a ]  [ return' (result:())-> (! return' {result}) ] 
end
module M_04_generic_closure__mapper [#"04_generic_closure.rs" 9 0 9 22]
  type a
>>>>>>> dfce2a3a
  
  axiom inv_axiom'0 [@rewrite] : forall x : () [inv'1 x] . inv'1 x = true
  
  predicate inv'2 (_1 : ())
  
  axiom inv_axiom'1 [@rewrite] : forall x : () [inv'2 x] . inv'2 x = true
  
<<<<<<< HEAD
  let rec closure0'0 (_1:()) (_a:t_A'0) (return'  (ret:()))= {[%#s04_generic_closure1] inv'0 _a}
    (! bb0
    [ bb0 = s0 [ s0 = {[@expl:type invariant] inv'0 _a} s1 | s1 = -{resolve'0 _a}- s2 | s2 = bb1 ] 
    | bb1 = return' {_0} ]
    ) [ & _0 : () = any_l () | & _a : t_A'0 = _a ]  [ return' (result:())-> (! return' {result}) ] 
  
  let rec generic_closure'0 (f:()) (a:t_A'0) (return'  (ret:()))= {[@expl:precondition] [%#s04_generic_closure3] inv'0 a}
    {[@expl:precondition] [%#s04_generic_closure2] inv'1 f}
    any [ return' (result:())-> {[%#s04_generic_closure4] inv'2 result} (! return' {result}) ] 
=======
  use T_04_generic_closure__mapper__qyClosure0 as Closure'0
  
  predicate inv'1 (_1 : Closure'0.m_04_generic_closure__mapper__qyClosure0 a)
  
  axiom inv_axiom'0 [@rewrite] : forall x : Closure'0.m_04_generic_closure__mapper__qyClosure0 a [inv'1 x] . inv'1 x
  = true
  
  predicate inv'0 (_1 : a)
  
  use prelude.prelude.Intrinsic
  
  let rec generic_closure'0 (f:Closure'0.m_04_generic_closure__mapper__qyClosure0 a) (a:a) (return'  (ret:()))= {[@expl:precondition] [%#s04_generic_closure2] inv'0 a}
    {[@expl:precondition] [%#s04_generic_closure1] inv'1 f}
    any [ return' (result:())-> {[%#s04_generic_closure3] inv'2 result} (! return' {result}) ] 
>>>>>>> dfce2a3a
  
  meta "compute_max_steps" 1000000
  
  let rec mapper'0 (x:t_A'0) (return'  (ret:()))= {[%#s04_generic_closure0] inv'0 x}
    (! bb0
    [ bb0 = s0
<<<<<<< HEAD
      [ s0 =  [ &_3 <- () ] s1 | s1 = generic_closure'0 {_3} {x} (fun (_ret':()) ->  [ &_2 <- _ret' ] s2) | s2 = bb1 ]
      
    | bb1 = bb2
    | bb2 = return' {_0} ]
    ) [ & _0 : () = any_l () | & x : t_A'0 = x | & _2 : () = any_l () | & _3 : () = any_l () ] 
    [ return' (result:())-> (! return' {result}) ]
    
=======
      [ s0 =  [ &_3 <- Closure'0.M_04_generic_closure__mapper__qyClosure0 ] s1
      | s1 = generic_closure'0 {_3} {x} (fun (_ret':()) ->  [ &_2 <- _ret' ] s2)
      | s2 = bb1 ]
      
    | bb1 = bb2
    | bb2 = return' {_0} ]
    )
    [ & _0 : () = any_l ()
    | & x : a = x
    | & _2 : () = any_l ()
    | & _3 : Closure'0.m_04_generic_closure__mapper__qyClosure0 a = any_l () ]
     [ return' (result:())-> (! return' {result}) ] 
>>>>>>> dfce2a3a
end<|MERGE_RESOLUTION|>--- conflicted
+++ resolved
@@ -2,35 +2,19 @@
   let%span s04_generic_closure0 = "04_generic_closure.rs" 5 40 5 41
   let%span s04_generic_closure1 = "04_generic_closure.rs" 5 46 5 47
   let%span s04_generic_closure2 = "04_generic_closure.rs" 5 55 5 56
-<<<<<<< HEAD
-  let%span sops3 = "../../../../creusot-contracts/src/std/ops.rs" 161 27 161 52
-  let%span sops4 = "../../../../creusot-contracts/src/std/ops.rs" 143 0 167 1
-  let%span sops5 = "../../../../creusot-contracts/src/std/ops.rs" 133 14 133 100
-  let%span sops6 = "../../../../creusot-contracts/src/std/ops.rs" 139 14 139 101
+  let%span sops3 = "../../../../creusot-contracts/src/std/ops.rs" 164 27 164 52
+  let%span sops4 = "../../../../creusot-contracts/src/std/ops.rs" 146 0 170 1
+  let%span sops5 = "../../../../creusot-contracts/src/std/ops.rs" 136 14 136 100
+  let%span sops6 = "../../../../creusot-contracts/src/std/ops.rs" 142 14 142 101
   let%span sinvariant7 = "../../../../creusot-contracts/src/invariant.rs" 24 8 24 18
   let%span sresolve8 = "../../../../creusot-contracts/src/resolve.rs" 41 20 41 34
-  let%span sops9 = "../../../../creusot-contracts/src/std/ops.rs" 99 15 99 48
-  let%span sops10 = "../../../../creusot-contracts/src/std/ops.rs" 100 14 100 35
-  let%span sops11 = "../../../../creusot-contracts/src/std/ops.rs" 105 14 105 31
-  let%span sops12 = "../../../../creusot-contracts/src/std/ops.rs" 110 15 110 29
-  let%span sops13 = "../../../../creusot-contracts/src/std/ops.rs" 111 15 111 26
-  let%span sops14 = "../../../../creusot-contracts/src/std/ops.rs" 112 14 112 28
-  let%span sops15 = "../../../../creusot-contracts/src/std/ops.rs" 118 14 118 133
-=======
-  let%span sops3 = "../../../../creusot-contracts/src/std/ops.rs" 169 27 169 52
-  let%span sops4 = "../../../../creusot-contracts/src/std/ops.rs" 151 0 175 1
-  let%span sops5 = "../../../../creusot-contracts/src/std/ops.rs" 141 14 141 100
-  let%span sops6 = "../../../../creusot-contracts/src/std/ops.rs" 147 14 147 101
-  let%span sinvariant7 = "../../../../creusot-contracts/src/invariant.rs" 24 8 24 18
-  let%span sresolve8 = "../../../../creusot-contracts/src/resolve.rs" 41 20 41 34
-  let%span sops9 = "../../../../creusot-contracts/src/std/ops.rs" 104 15 104 48
-  let%span sops10 = "../../../../creusot-contracts/src/std/ops.rs" 105 14 105 35
-  let%span sops11 = "../../../../creusot-contracts/src/std/ops.rs" 111 14 111 31
-  let%span sops12 = "../../../../creusot-contracts/src/std/ops.rs" 117 15 117 29
-  let%span sops13 = "../../../../creusot-contracts/src/std/ops.rs" 118 15 118 26
-  let%span sops14 = "../../../../creusot-contracts/src/std/ops.rs" 119 14 119 28
-  let%span sops15 = "../../../../creusot-contracts/src/std/ops.rs" 125 14 125 133
->>>>>>> dfce2a3a
+  let%span sops9 = "../../../../creusot-contracts/src/std/ops.rs" 100 15 100 48
+  let%span sops10 = "../../../../creusot-contracts/src/std/ops.rs" 101 14 101 35
+  let%span sops11 = "../../../../creusot-contracts/src/std/ops.rs" 107 14 107 31
+  let%span sops12 = "../../../../creusot-contracts/src/std/ops.rs" 113 15 113 29
+  let%span sops13 = "../../../../creusot-contracts/src/std/ops.rs" 114 15 114 26
+  let%span sops14 = "../../../../creusot-contracts/src/std/ops.rs" 115 14 115 28
+  let%span sops15 = "../../../../creusot-contracts/src/std/ops.rs" 121 14 121 133
   
   type t_F'0
   
@@ -124,33 +108,16 @@
     [ return' (result:t_B'0)-> {[@expl:postcondition] [%#s04_generic_closure2] inv'2 result} (! return' {result}) ]
     
 end
-<<<<<<< HEAD
 module M_04_generic_closure__mapper [#"04_generic_closure.rs" 9 0 9 22]
   let%span s04_generic_closure0 = "04_generic_closure.rs" 9 17 9 18
   let%span s04_generic_closure1 = "04_generic_closure.rs" 10 29 10 31
   let%span s04_generic_closure2 = "04_generic_closure.rs" 5 40 5 41
   let%span s04_generic_closure3 = "04_generic_closure.rs" 5 46 5 47
   let%span s04_generic_closure4 = "04_generic_closure.rs" 5 55 5 56
-=======
-module T_04_generic_closure__mapper__qyClosure0 [#"04_generic_closure.rs" 10 28 10 32]
-  type m_04_generic_closure__mapper__qyClosure0 'a =
-    | M_04_generic_closure__mapper__qyClosure0
-  
-  let rec m_04_generic_closure__mapper__qyClosure0 < 'a > (input:m_04_generic_closure__mapper__qyClosure0 'a) (ret  )= any
-    [ good -> {M_04_generic_closure__mapper__qyClosure0  = input} (! ret) ]
-    
-end
-module M_04_generic_closure__mapper__qyClosure0 [#"04_generic_closure.rs" 10 28 10 32]
-  type a
->>>>>>> dfce2a3a
   
   type t_A'0
   
-<<<<<<< HEAD
   predicate inv'0 (_1 : t_A'0)
-=======
-  use T_04_generic_closure__mapper__qyClosure0 as Closure'0
->>>>>>> dfce2a3a
   
   use prelude.prelude.Borrow
   
@@ -158,18 +125,7 @@
   
   use prelude.prelude.Intrinsic
   
-<<<<<<< HEAD
   predicate inv'1 (_1 : ())
-=======
-  let rec m_04_generic_closure__mapper__qyClosure0 (_1:Closure'0.m_04_generic_closure__mapper__qyClosure0 a) (_a:a) (return'  (ret:()))= {[%#s04_generic_closure0] inv'0 _a}
-    (! bb0
-    [ bb0 = s0 [ s0 = {[@expl:type invariant] inv'0 _a} s1 | s1 = -{resolve'0 _a}- s2 | s2 = bb1 ] 
-    | bb1 = return' {_0} ]
-    ) [ & _0 : () = any_l () | & _a : a = _a ]  [ return' (result:())-> (! return' {result}) ] 
-end
-module M_04_generic_closure__mapper [#"04_generic_closure.rs" 9 0 9 22]
-  type a
->>>>>>> dfce2a3a
   
   axiom inv_axiom'0 [@rewrite] : forall x : () [inv'1 x] . inv'1 x = true
   
@@ -177,7 +133,6 @@
   
   axiom inv_axiom'1 [@rewrite] : forall x : () [inv'2 x] . inv'2 x = true
   
-<<<<<<< HEAD
   let rec closure0'0 (_1:()) (_a:t_A'0) (return'  (ret:()))= {[%#s04_generic_closure1] inv'0 _a}
     (! bb0
     [ bb0 = s0 [ s0 = {[@expl:type invariant] inv'0 _a} s1 | s1 = -{resolve'0 _a}- s2 | s2 = bb1 ] 
@@ -187,29 +142,12 @@
   let rec generic_closure'0 (f:()) (a:t_A'0) (return'  (ret:()))= {[@expl:precondition] [%#s04_generic_closure3] inv'0 a}
     {[@expl:precondition] [%#s04_generic_closure2] inv'1 f}
     any [ return' (result:())-> {[%#s04_generic_closure4] inv'2 result} (! return' {result}) ] 
-=======
-  use T_04_generic_closure__mapper__qyClosure0 as Closure'0
-  
-  predicate inv'1 (_1 : Closure'0.m_04_generic_closure__mapper__qyClosure0 a)
-  
-  axiom inv_axiom'0 [@rewrite] : forall x : Closure'0.m_04_generic_closure__mapper__qyClosure0 a [inv'1 x] . inv'1 x
-  = true
-  
-  predicate inv'0 (_1 : a)
-  
-  use prelude.prelude.Intrinsic
-  
-  let rec generic_closure'0 (f:Closure'0.m_04_generic_closure__mapper__qyClosure0 a) (a:a) (return'  (ret:()))= {[@expl:precondition] [%#s04_generic_closure2] inv'0 a}
-    {[@expl:precondition] [%#s04_generic_closure1] inv'1 f}
-    any [ return' (result:())-> {[%#s04_generic_closure3] inv'2 result} (! return' {result}) ] 
->>>>>>> dfce2a3a
   
   meta "compute_max_steps" 1000000
   
   let rec mapper'0 (x:t_A'0) (return'  (ret:()))= {[%#s04_generic_closure0] inv'0 x}
     (! bb0
     [ bb0 = s0
-<<<<<<< HEAD
       [ s0 =  [ &_3 <- () ] s1 | s1 = generic_closure'0 {_3} {x} (fun (_ret':()) ->  [ &_2 <- _ret' ] s2) | s2 = bb1 ]
       
     | bb1 = bb2
@@ -217,18 +155,4 @@
     ) [ & _0 : () = any_l () | & x : t_A'0 = x | & _2 : () = any_l () | & _3 : () = any_l () ] 
     [ return' (result:())-> (! return' {result}) ]
     
-=======
-      [ s0 =  [ &_3 <- Closure'0.M_04_generic_closure__mapper__qyClosure0 ] s1
-      | s1 = generic_closure'0 {_3} {x} (fun (_ret':()) ->  [ &_2 <- _ret' ] s2)
-      | s2 = bb1 ]
-      
-    | bb1 = bb2
-    | bb2 = return' {_0} ]
-    )
-    [ & _0 : () = any_l ()
-    | & x : a = x
-    | & _2 : () = any_l ()
-    | & _3 : Closure'0.m_04_generic_closure__mapper__qyClosure0 a = any_l () ]
-     [ return' (result:())-> (! return' {result}) ] 
->>>>>>> dfce2a3a
 end