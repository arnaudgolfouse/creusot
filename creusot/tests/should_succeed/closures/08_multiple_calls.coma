module M_08_multiple_calls__multi_use [#"08_multiple_calls.rs" 4 0 4 26]
  let%span s08_multiple_calls0 = "08_multiple_calls.rs" 4 20 4 21
  let%span s08_multiple_calls1 = "08_multiple_calls.rs" 8 8 8 9
  let%span s08_multiple_calls2 = "08_multiple_calls.rs" 5 23 5 29
  let%span s08_multiple_calls3 = "08_multiple_calls.rs" 17 11 17 29
  let%span s08_multiple_calls4 = "08_multiple_calls.rs" 19 27 19 28
  let%span s08_multiple_calls5 = "08_multiple_calls.rs" 18 10 18 68
  let%span sinvariant6 = "../../../../creusot-contracts/src/invariant.rs" 24 8 24 18
  
  use prelude.prelude.UInt32
  
  use prelude.prelude.Intrinsic
  
  use prelude.prelude.Borrow
  
  type t_T'0
  
  type closure0'1  =
    { field_0'0: t_T'0 }
  
  predicate inv'1 (_1 : closure0'1)
  
  predicate inv'0 (_1 : t_T'0)
  
  predicate inv'4 (_1 : t_T'0)
  
  predicate invariant'0 (self : t_T'0) =
    [%#sinvariant6] inv'4 self
  
  axiom inv_axiom'0 [@rewrite] : forall x : t_T'0 [inv'0 x] . inv'0 x = invariant'0 x
  
  predicate inv'2 (_1 : closure0'1)
  
  predicate invariant'1 (self : closure0'1) =
    [%#sinvariant6] inv'2 self
  
  axiom inv_axiom'1 [@rewrite] : forall x : closure0'1 [inv'1 x] . inv'1 x = invariant'1 x
  
  predicate inv'3 (_1 : t_T'0)
  
  axiom inv_axiom'2 [@rewrite] : forall x : closure0'1 [inv'2 x] . inv'2 x = (let {field_0'0 = x0} = x in inv'3 x0)
  
  predicate invariant'2 (self : t_T'0) =
    [%#sinvariant6] inv'0 self
  
  axiom inv_axiom'3 [@rewrite] : forall x : t_T'0 [inv'3 x] . inv'3 x = invariant'2 x
  
<<<<<<< HEAD
  let rec closure0'0 (_1:closure0'1) (return'  (ret:uint32))= {inv'1 _1}
    {[%#s08_multiple_calls2] _1.field_0'0 = _1.field_0'0}
=======
  let rec m_08_multiple_calls__multi_use__qyClosure0 (_1:Closure'0.m_08_multiple_calls__multi_use__qyClosure0 t) (return'  (ret:uint32))= {[@expl:closure '_1' type invariant] inv'0 _1}
    {[@expl:closure requires] [%#s08_multiple_calls1] field_0'0 _1 = field_0'0 _1}
>>>>>>> 34cd6190
    (! bb0
    [ bb0 = s0
      [ s0 =  [ &res <- [%#s08_multiple_calls1] (0 : uint32) ] s1 | s1 =  [ &_0 <- res ] s2 | s2 = return' {_0} ]
       ]
    ) [ & _0 : uint32 = any_l () | & res : uint32 = any_l () ]  [ return' (result:uint32)-> (! return' {result}) ] 
<<<<<<< HEAD
=======
end
module M_08_multiple_calls__multi_use [#"08_multiple_calls.rs" 4 0 4 26]
  type t
  
  let%span s08_multiple_calls0 = "08_multiple_calls.rs" 4 20 4 21
  let%span s08_multiple_calls1 = "08_multiple_calls.rs" 19 27 19 28
  let%span s08_multiple_calls2 = "08_multiple_calls.rs" 17 11 17 29
  let%span s08_multiple_calls3 = "08_multiple_calls.rs" 18 10 18 68
  let%span s08_multiple_calls4 = "08_multiple_calls.rs" 5 23 5 29
  let%span sinvariant5 = "../../../../creusot-contracts/src/invariant.rs" 24 8 24 18
  
  use prelude.prelude.Borrow
>>>>>>> 34cd6190
  
  predicate precondition'0 [#"08_multiple_calls.rs" 5 12 5 31] (self : closure0'1) (_ : ()) =
    [%#s08_multiple_calls2] self.field_0'0 = self.field_0'0
  
  predicate postcondition'0 [#"08_multiple_calls.rs" 5 12 5 31] (self : closure0'1) (_ : ()) (result : uint32) =
    true
  
<<<<<<< HEAD
  let rec uses_fn'0 (f:closure0'1) (return'  (ret:()))= {[@expl:precondition] [%#s08_multiple_calls4] inv'2 f}
    {[@expl:precondition] [%#s08_multiple_calls3] precondition'0 f ()}
=======
  function field_0'0 [#"08_multiple_calls.rs" 5 12 5 31] (self : Closure'0.m_08_multiple_calls__multi_use__qyClosure0 t) : t
    
   =
    let Closure'0.M_08_multiple_calls__multi_use__qyClosure0 a = self in a
  
  predicate precondition'0 [#"08_multiple_calls.rs" 5 12 5 31] (self : Closure'0.m_08_multiple_calls__multi_use__qyClosure0 t) (_ : ())
    
   =
    [%#s08_multiple_calls4] field_0'0 self = field_0'0 self
  
  let rec uses_fn'0 (f:Closure'0.m_08_multiple_calls__multi_use__qyClosure0 t) (return'  (ret:()))= {[@expl:uses_fn 'f' type invariant] [%#s08_multiple_calls1] inv'1 f}
    {[@expl:uses_fn requires] [%#s08_multiple_calls2] precondition'0 f ()}
>>>>>>> 34cd6190
    any
    [ return' (result:())-> {[%#s08_multiple_calls5] exists f2 : closure0'1, r : uint32 . f2 = f
      /\ postcondition'0 f2 () r}
      (! return' {result}) ]
    
  
  meta "compute_max_steps" 1000000
  
<<<<<<< HEAD
  let rec multi_use'0 (x:t_T'0) (return'  (ret:()))= {[%#s08_multiple_calls0] inv'0 x}
=======
  let rec multi_use (x:t) (return'  (ret:()))= {[@expl:multi_use 'x' type invariant] [%#s08_multiple_calls0] inv'0 x}
>>>>>>> 34cd6190
    (! bb0
    [ bb0 = s0
      [ s0 =  [ &c <- { field_0'0 = x } ] s1 | s1 = uses_fn'0 {c} (fun (_ret':()) ->  [ &_4 <- _ret' ] s2) | s2 = bb1 ]
      
    | bb1 = return' {_0} ]
    ) [ & _0 : () = any_l () | & x : t_T'0 = x | & c : closure0'1 = any_l () | & _4 : () = any_l () ] 
    [ return' (result:())-> (! return' {result}) ]
    
end<|MERGE_RESOLUTION|>--- conflicted
+++ resolved
@@ -2,8 +2,8 @@
   let%span s08_multiple_calls0 = "08_multiple_calls.rs" 4 20 4 21
   let%span s08_multiple_calls1 = "08_multiple_calls.rs" 8 8 8 9
   let%span s08_multiple_calls2 = "08_multiple_calls.rs" 5 23 5 29
-  let%span s08_multiple_calls3 = "08_multiple_calls.rs" 17 11 17 29
-  let%span s08_multiple_calls4 = "08_multiple_calls.rs" 19 27 19 28
+  let%span s08_multiple_calls3 = "08_multiple_calls.rs" 19 27 19 28
+  let%span s08_multiple_calls4 = "08_multiple_calls.rs" 17 11 17 29
   let%span s08_multiple_calls5 = "08_multiple_calls.rs" 18 10 18 68
   let%span sinvariant6 = "../../../../creusot-contracts/src/invariant.rs" 24 8 24 18
   
@@ -45,33 +45,13 @@
   
   axiom inv_axiom'3 [@rewrite] : forall x : t_T'0 [inv'3 x] . inv'3 x = invariant'2 x
   
-<<<<<<< HEAD
-  let rec closure0'0 (_1:closure0'1) (return'  (ret:uint32))= {inv'1 _1}
-    {[%#s08_multiple_calls2] _1.field_0'0 = _1.field_0'0}
-=======
-  let rec m_08_multiple_calls__multi_use__qyClosure0 (_1:Closure'0.m_08_multiple_calls__multi_use__qyClosure0 t) (return'  (ret:uint32))= {[@expl:closure '_1' type invariant] inv'0 _1}
-    {[@expl:closure requires] [%#s08_multiple_calls1] field_0'0 _1 = field_0'0 _1}
->>>>>>> 34cd6190
+  let rec closure0'0 (_1:closure0'1) (return'  (ret:uint32))= {[@expl:closure '_1' type invariant] inv'1 _1}
+    {[@expl:closure requires] [%#s08_multiple_calls2] _1.field_0'0 = _1.field_0'0}
     (! bb0
     [ bb0 = s0
       [ s0 =  [ &res <- [%#s08_multiple_calls1] (0 : uint32) ] s1 | s1 =  [ &_0 <- res ] s2 | s2 = return' {_0} ]
        ]
     ) [ & _0 : uint32 = any_l () | & res : uint32 = any_l () ]  [ return' (result:uint32)-> (! return' {result}) ] 
-<<<<<<< HEAD
-=======
-end
-module M_08_multiple_calls__multi_use [#"08_multiple_calls.rs" 4 0 4 26]
-  type t
-  
-  let%span s08_multiple_calls0 = "08_multiple_calls.rs" 4 20 4 21
-  let%span s08_multiple_calls1 = "08_multiple_calls.rs" 19 27 19 28
-  let%span s08_multiple_calls2 = "08_multiple_calls.rs" 17 11 17 29
-  let%span s08_multiple_calls3 = "08_multiple_calls.rs" 18 10 18 68
-  let%span s08_multiple_calls4 = "08_multiple_calls.rs" 5 23 5 29
-  let%span sinvariant5 = "../../../../creusot-contracts/src/invariant.rs" 24 8 24 18
-  
-  use prelude.prelude.Borrow
->>>>>>> 34cd6190
   
   predicate precondition'0 [#"08_multiple_calls.rs" 5 12 5 31] (self : closure0'1) (_ : ()) =
     [%#s08_multiple_calls2] self.field_0'0 = self.field_0'0
@@ -79,23 +59,8 @@
   predicate postcondition'0 [#"08_multiple_calls.rs" 5 12 5 31] (self : closure0'1) (_ : ()) (result : uint32) =
     true
   
-<<<<<<< HEAD
-  let rec uses_fn'0 (f:closure0'1) (return'  (ret:()))= {[@expl:precondition] [%#s08_multiple_calls4] inv'2 f}
-    {[@expl:precondition] [%#s08_multiple_calls3] precondition'0 f ()}
-=======
-  function field_0'0 [#"08_multiple_calls.rs" 5 12 5 31] (self : Closure'0.m_08_multiple_calls__multi_use__qyClosure0 t) : t
-    
-   =
-    let Closure'0.M_08_multiple_calls__multi_use__qyClosure0 a = self in a
-  
-  predicate precondition'0 [#"08_multiple_calls.rs" 5 12 5 31] (self : Closure'0.m_08_multiple_calls__multi_use__qyClosure0 t) (_ : ())
-    
-   =
-    [%#s08_multiple_calls4] field_0'0 self = field_0'0 self
-  
-  let rec uses_fn'0 (f:Closure'0.m_08_multiple_calls__multi_use__qyClosure0 t) (return'  (ret:()))= {[@expl:uses_fn 'f' type invariant] [%#s08_multiple_calls1] inv'1 f}
-    {[@expl:uses_fn requires] [%#s08_multiple_calls2] precondition'0 f ()}
->>>>>>> 34cd6190
+  let rec uses_fn'0 (f:closure0'1) (return'  (ret:()))= {[@expl:uses_fn 'f' type invariant] [%#s08_multiple_calls3] inv'2 f}
+    {[@expl:uses_fn requires] [%#s08_multiple_calls4] precondition'0 f ()}
     any
     [ return' (result:())-> {[%#s08_multiple_calls5] exists f2 : closure0'1, r : uint32 . f2 = f
       /\ postcondition'0 f2 () r}
@@ -104,11 +69,7 @@
   
   meta "compute_max_steps" 1000000
   
-<<<<<<< HEAD
-  let rec multi_use'0 (x:t_T'0) (return'  (ret:()))= {[%#s08_multiple_calls0] inv'0 x}
-=======
-  let rec multi_use (x:t) (return'  (ret:()))= {[@expl:multi_use 'x' type invariant] [%#s08_multiple_calls0] inv'0 x}
->>>>>>> 34cd6190
+  let rec multi_use'0 (x:t_T'0) (return'  (ret:()))= {[@expl:multi_use 'x' type invariant] [%#s08_multiple_calls0] inv'0 x}
     (! bb0
     [ bb0 = s0
       [ s0 =  [ &c <- { field_0'0 = x } ] s1 | s1 = uses_fn'0 {c} (fun (_ret':()) ->  [ &_4 <- _ret' ] s2) | s2 = bb1 ]
