--- conflicted
+++ resolved
@@ -1,12 +1,6 @@
-<<<<<<< HEAD
-
 module M_switch_struct__test [#"switch_struct.rs" 8 0 8 30]
   let%span sswitch_struct0 = "switch_struct.rs" 12 34 12 35
   let%span sswitch_struct1 = "switch_struct.rs" 11 33 11 34
-=======
-module T_switch_struct__M [#"switch_struct.rs" 3 0 3 13]
-  use prelude.prelude.UInt32
->>>>>>> dfce2a3a
   
   use prelude.prelude.UInt32
   
