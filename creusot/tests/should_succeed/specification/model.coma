--- conflicted
+++ resolved
@@ -19,12 +19,8 @@
   
   meta "compute_max_steps" 1000000
   
-<<<<<<< HEAD
-  let rec test_arc'0 (a:t_Arc'0) (return'  (ret:()))= {[%#smodel0] UIntSize.to_int (view'0 a) = 0}
-=======
-  let rec test_arc (a:Arc'0.t_Arc usize (Global'0.t_Global)) (return'  (ret:()))= {[@expl:test_arc requires] [%#smodel0] UIntSize.to_int (view'0 a)
+  let rec test_arc'0 (a:t_Arc'0) (return'  (ret:()))= {[@expl:test_arc requires] [%#smodel0] UIntSize.to_int (view'0 a)
     = 0}
->>>>>>> 34cd6190
     (! bb0 [ bb0 = bb1 | bb1 = bb2 | bb2 = return' {_0} ] ) [ & _0 : () = any_l () ] 
     [ return' (result:())-> (! return' {result}) ]
     
@@ -50,12 +46,8 @@
   
   meta "compute_max_steps" 1000000
   
-<<<<<<< HEAD
-  let rec test_rc'0 (v:t_Rc'0) (return'  (ret:()))= {[%#smodel0] UIntSize.to_int (view'0 v) = 0}
-=======
-  let rec test_rc (v:Rc'0.t_Rc usize (Global'0.t_Global)) (return'  (ret:()))= {[@expl:test_rc requires] [%#smodel0] UIntSize.to_int (view'0 v)
+  let rec test_rc'0 (v:t_Rc'0) (return'  (ret:()))= {[@expl:test_rc requires] [%#smodel0] UIntSize.to_int (view'0 v)
     = 0}
->>>>>>> 34cd6190
     (! bb0 [ bb0 = bb1 | bb1 = bb2 | bb2 = return' {_0} ] ) [ & _0 : () = any_l () ] 
     [ return' (result:())-> (! return' {result}) ]
     
