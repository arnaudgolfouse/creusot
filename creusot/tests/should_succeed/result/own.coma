module M_own__qyi3410529601998764826__resolve_coherence [#"own.rs" 26 4 26 31] (* <OwnResult<T, E> as creusot_contracts::Resolve> *)
  let%span sown0 = "own.rs" 24 15 24 39
  let%span sown1 = "own.rs" 25 14 25 31
  let%span sown2 = "own.rs" 22 4 22 23
  let%span sown3 = "own.rs" 16 8 19 9
  
  use prelude.prelude.Borrow
  
  type t_T'0
  
  type t_E'0
  
  type t_OwnResult'0  =
    | C_Ok'0 t_T'0
    | C_Err'0 t_E'0
  
  predicate resolve'1 (_1 : t_T'0)
  
  predicate resolve'2 (_1 : t_E'0)
  
  predicate structural_resolve'0 (_1 : t_OwnResult'0) =
    match _1 with
      | C_Ok'0 x0 -> resolve'1 x0
      | C_Err'0 x0 -> resolve'2 x0
      end
  
  predicate resolve'0 [#"own.rs" 15 4 15 28] (self : t_OwnResult'0) =
    [%#sown3] match self with
      | C_Ok'0 t -> resolve'1 t
      | C_Err'0 e -> resolve'2 e
      end
  
  constant self  : t_OwnResult'0
  
  function resolve_coherence'0 [#"own.rs" 26 4 26 31] (self : t_OwnResult'0) : ()
  
  goal vc_resolve_coherence'0 : ([%#sown0] structural_resolve'0 self)  -> ([%#sown1] resolve'0 self)
end
module M_own__qyi6204940358182728290__is_ok [#"own.rs" 31 4 31 31] (* OwnResult<T, E> *)
  let%span sown0 = "own.rs" 31 18 31 22
  let%span sown1 = "own.rs" 30 14 30 62
  let%span sinvariant2 = "../../../../creusot-contracts/src/invariant.rs" 24 8 24 18
  
  type t_T'0
  
  type t_E'0
  
  type t_OwnResult'0  =
    | C_Ok'0 t_T'0
    | C_Err'0 t_E'0
  
  use prelude.prelude.Intrinsic
  
  use prelude.prelude.Borrow
  
  predicate inv'0 (_1 : t_OwnResult'0)
  
  predicate inv'1 (_1 : t_OwnResult'0)
  
  predicate invariant'0 (self : t_OwnResult'0) =
    [%#sinvariant2] inv'1 self
  
  axiom inv_axiom'0 [@rewrite] : forall x : t_OwnResult'0 [inv'0 x] . inv'0 x = invariant'0 x
  
  predicate inv'2 (_1 : t_T'0)
  
  predicate inv'3 (_1 : t_E'0)
  
  axiom inv_axiom'1 [@rewrite] : forall x : t_OwnResult'0 [inv'1 x] . inv'1 x
  = match x with
    | C_Ok'0 a_0 -> inv'2 a_0
    | C_Err'0 a_0 -> inv'3 a_0
    end
  
  meta "compute_max_steps" 1000000
  
  let rec is_ok'0 (self:t_OwnResult'0) (return'  (ret:bool))= {[%#sown0] inv'0 self}
    (! bb0
    [ bb0 = any [ br0 (x0:t_T'0)-> {self = C_Ok'0 x0} (! bb2) | br1 (x0:t_E'0)-> {self = C_Err'0 x0} (! bb1) ] 
    | bb1 = s0 [ s0 =  [ &_0 <- false ] s1 | s1 = bb4 ] 
    | bb2 = bb3
    | bb3 = s0 [ s0 =  [ &_0 <- true ] s1 | s1 = bb4 ] 
    | bb4 = return' {_0} ]
    ) [ & _0 : bool = any_l () | & self : t_OwnResult'0 = self ] 
    [ return' (result:bool)-> {[@expl:postcondition] [%#sown1] result = (exists t : t_T'0 . self = C_Ok'0 t)}
      (! return' {result}) ]
    
end
module M_own__qyi6204940358182728290__is_err [#"own.rs" 36 4 36 32] (* OwnResult<T, E> *)
  let%span sown0 = "own.rs" 36 19 36 23
  let%span sown1 = "own.rs" 35 14 35 63
  let%span sown2 = "own.rs" 31 18 31 22
  let%span sown3 = "own.rs" 30 14 30 62
  let%span sinvariant4 = "../../../../creusot-contracts/src/invariant.rs" 24 8 24 18
  
  use prelude.prelude.Borrow
  
  type t_T'0
  
  type t_E'0
  
  type t_OwnResult'0  =
    | C_Ok'0 t_T'0
    | C_Err'0 t_E'0
  
  predicate inv'0 (_1 : t_OwnResult'0)
  
  predicate inv'1 (_1 : t_OwnResult'0)
  
  predicate invariant'0 (self : t_OwnResult'0) =
    [%#sinvariant4] inv'1 self
  
  axiom inv_axiom'0 [@rewrite] : forall x : t_OwnResult'0 [inv'0 x] . inv'0 x = invariant'0 x
  
  predicate inv'2 (_1 : t_T'0)
  
  predicate inv'3 (_1 : t_E'0)
  
  axiom inv_axiom'1 [@rewrite] : forall x : t_OwnResult'0 [inv'1 x] . inv'1 x
  = match x with
    | C_Ok'0 a_0 -> inv'2 a_0
    | C_Err'0 a_0 -> inv'3 a_0
    end
  
  let rec is_ok'0 (self:t_OwnResult'0) (return'  (ret:bool))= {[@expl:precondition] [%#sown2] inv'0 self}
    any [ return' (result:bool)-> {[%#sown3] result = (exists t : t_T'0 . self = C_Ok'0 t)} (! return' {result}) ] 
  
  use prelude.prelude.Intrinsic
  
  meta "compute_max_steps" 1000000
  
  let rec is_err'0 (self:t_OwnResult'0) (return'  (ret:bool))= {[%#sown0] inv'0 self}
    (! bb0
    [ bb0 = s0 [ s0 = is_ok'0 {self} (fun (_ret':bool) ->  [ &_3 <- _ret' ] s1) | s1 = bb1 ] 
    | bb1 = s0 [ s0 =  [ &_0 <- not _3 ] s1 | s1 = return' {_0} ]  ]
    ) [ & _0 : bool = any_l () | & self : t_OwnResult'0 = self | & _3 : bool = any_l () ] 
    [ return' (result:bool)-> {[@expl:postcondition] [%#sown1] result = (exists e : t_E'0 . self = C_Err'0 e)}
      (! return' {result}) ]
    
end
module M_own__qyi6204940358182728290__ok [#"own.rs" 42 4 42 32] (* OwnResult<T, E> *)
  let%span sown0 = "own.rs" 42 14 42 18
  let%span sown1 = "own.rs" 40 14 40 73
  let%span sown2 = "own.rs" 41 14 41 73
  let%span sown3 = "own.rs" 42 23 42 32
  
  type t_T'0
  
  type t_E'0
  
  type t_OwnResult'0  =
    | C_Ok'0 t_T'0
    | C_Err'0 t_E'0
  
  predicate inv'1 (_1 : t_OwnResult'0)
  
  predicate inv'3 (_1 : t_T'0)
  
  predicate inv'0 (_1 : t_E'0)
  
  axiom inv_axiom'0 [@rewrite] : forall x : t_OwnResult'0 [inv'1 x] . inv'1 x
  = match x with
    | C_Ok'0 a_0 -> inv'3 a_0
    | C_Err'0 a_0 -> inv'0 a_0
    end
  
  type t_Option'0  =
    | C_None'0
    | C_Some'0 t_T'0
  
  predicate inv'2 (_1 : t_Option'0)
  
  axiom inv_axiom'1 [@rewrite] : forall x : t_Option'0 [inv'2 x] . inv'2 x
  = match x with
    | C_None'0 -> true
    | C_Some'0 a_0 -> inv'3 a_0
    end
  
  let rec v_Err'0 (input:t_OwnResult'0) (ret  (field_0:t_E'0))= any
    [ good (field_0:t_E'0)-> {C_Err'0 field_0 = input} (! ret {field_0})
    | bad -> {forall field_0 : t_E'0 [C_Err'0 field_0 : t_OwnResult'0] . C_Err'0 field_0 <> input} (! {false} any) ]
    
  
  use prelude.prelude.Borrow
  
  predicate resolve'0 (_1 : t_E'0)
  
  let rec v_Ok'0 (input:t_OwnResult'0) (ret  (field_0:t_T'0))= any
    [ good (field_0:t_T'0)-> {C_Ok'0 field_0 = input} (! ret {field_0})
    | bad -> {forall field_0 : t_T'0 [C_Ok'0 field_0 : t_OwnResult'0] . C_Ok'0 field_0 <> input} (! {false} any) ]
    
  
  use prelude.prelude.Intrinsic
  
  meta "compute_max_steps" 1000000
  
  let rec ok'0 (self:t_OwnResult'0) (return'  (ret:t_Option'0))= {[%#sown0] inv'1 self}
    (! bb0
    [ bb0 = bb1
    | bb1 = bb2
    | bb2 = any [ br0 (x0:t_T'0)-> {self = C_Ok'0 x0} (! bb4) | br1 (x0:t_E'0)-> {self = C_Err'0 x0} (! bb5) ] 
    | bb5 = s0
      [ s0 = v_Err'0 {self} (fun (r0'0:t_E'0) ->  [ &x1 <- r0'0 ] s1)
      | s1 = {[@expl:type invariant] inv'0 x1} s2
      | s2 = -{resolve'0 x1}- s3
      | s3 =  [ &_0 <- C_None'0 ] s4
      | s4 = bb9 ]
      
    | bb9 = bb10
    | bb4 = bb6
    | bb6 = s0
      [ s0 = v_Ok'0 {self} (fun (r0'0:t_T'0) ->  [ &x <- r0'0 ] s1) | s1 =  [ &_0 <- C_Some'0 x ] s2 | s2 = bb7 ]
      
    | bb7 = bb8
    | bb8 = bb10
    | bb10 = bb11
    | bb11 = return' {_0} ]
    )
    [ & _0 : t_Option'0 = any_l () | & self : t_OwnResult'0 = self | & x : t_T'0 = any_l () | & x1 : t_E'0 = any_l () ]
    
    [ return' (result:t_Option'0)-> {[@expl:postcondition] [%#sown3] inv'2 result}
      {[@expl:postcondition] [%#sown2] (exists e : t_E'0 . self = C_Err'0 e)  -> result = C_None'0}
      {[@expl:postcondition] [%#sown1] forall t : t_T'0 . self = C_Ok'0 t  -> result = C_Some'0 t}
      (! return' {result}) ]
    
end
module M_own__qyi6204940358182728290__err [#"own.rs" 52 4 52 33] (* OwnResult<T, E> *)
  let%span sown0 = "own.rs" 52 15 52 19
  let%span sown1 = "own.rs" 50 14 50 72
  let%span sown2 = "own.rs" 51 14 51 74
  let%span sown3 = "own.rs" 52 24 52 33
  
  type t_T'0
  
  type t_E'0
  
  type t_OwnResult'0  =
    | C_Ok'0 t_T'0
    | C_Err'0 t_E'0
  
  predicate inv'1 (_1 : t_OwnResult'0)
  
  predicate inv'0 (_1 : t_T'0)
  
  predicate inv'3 (_1 : t_E'0)
  
  axiom inv_axiom'0 [@rewrite] : forall x : t_OwnResult'0 [inv'1 x] . inv'1 x
  = match x with
    | C_Ok'0 a_0 -> inv'0 a_0
    | C_Err'0 a_0 -> inv'3 a_0
    end
  
  type t_Option'0  =
    | C_None'0
    | C_Some'0 t_E'0
  
  predicate inv'2 (_1 : t_Option'0)
  
  axiom inv_axiom'1 [@rewrite] : forall x : t_Option'0 [inv'2 x] . inv'2 x
  = match x with
    | C_None'0 -> true
    | C_Some'0 a_0 -> inv'3 a_0
    end
  
  let rec v_Err'0 (input:t_OwnResult'0) (ret  (field_0:t_E'0))= any
    [ good (field_0:t_E'0)-> {C_Err'0 field_0 = input} (! ret {field_0})
    | bad -> {forall field_0 : t_E'0 [C_Err'0 field_0 : t_OwnResult'0] . C_Err'0 field_0 <> input} (! {false} any) ]
    
  
  let rec v_Ok'0 (input:t_OwnResult'0) (ret  (field_0:t_T'0))= any
    [ good (field_0:t_T'0)-> {C_Ok'0 field_0 = input} (! ret {field_0})
    | bad -> {forall field_0 : t_T'0 [C_Ok'0 field_0 : t_OwnResult'0] . C_Ok'0 field_0 <> input} (! {false} any) ]
    
  
  use prelude.prelude.Borrow
  
  predicate resolve'0 (_1 : t_T'0)
  
  use prelude.prelude.Intrinsic
  
  meta "compute_max_steps" 1000000
  
  let rec err'0 (self:t_OwnResult'0) (return'  (ret:t_Option'0))= {[%#sown0] inv'1 self}
    (! bb0
    [ bb0 = bb1
    | bb1 = bb2
    | bb2 = any [ br0 (x0:t_T'0)-> {self = C_Ok'0 x0} (! bb4) | br1 (x0:t_E'0)-> {self = C_Err'0 x0} (! bb5) ] 
    | bb5 = s0
      [ s0 = v_Err'0 {self} (fun (r0'0:t_E'0) ->  [ &x1 <- r0'0 ] s1) | s1 =  [ &_0 <- C_Some'0 x1 ] s2 | s2 = bb8 ]
      
    | bb8 = bb9
    | bb9 = bb10
    | bb4 = bb6
    | bb6 = s0
      [ s0 = v_Ok'0 {self} (fun (r0'0:t_T'0) ->  [ &x <- r0'0 ] s1)
      | s1 = {[@expl:type invariant] inv'0 x} s2
      | s2 = -{resolve'0 x}- s3
      | s3 =  [ &_0 <- C_None'0 ] s4
      | s4 = bb7 ]
      
    | bb7 = bb10
    | bb10 = bb11
    | bb11 = return' {_0} ]
    )
    [ & _0 : t_Option'0 = any_l () | & self : t_OwnResult'0 = self | & x : t_T'0 = any_l () | & x1 : t_E'0 = any_l () ]
    
    [ return' (result:t_Option'0)-> {[@expl:postcondition] [%#sown3] inv'2 result}
      {[@expl:postcondition] [%#sown2] forall e : t_E'0 . self = C_Err'0 e  -> result = C_Some'0 e}
      {[@expl:postcondition] [%#sown1] (exists t : t_T'0 . self = C_Ok'0 t)  -> result = C_None'0}
      (! return' {result}) ]
    
end
module M_own__qyi6204940358182728290__as_ref [#"own.rs" 62 4 62 45] (* OwnResult<T, E> *)
  let%span sown0 = "own.rs" 62 19 62 23
  let%span sown1 = "own.rs" 60 14 60 85
  let%span sown2 = "own.rs" 61 14 61 87
  let%span sown3 = "own.rs" 62 28 62 45
  let%span sinvariant4 = "../../../../creusot-contracts/src/invariant.rs" 24 8 24 18
  
  type t_T'0
  
  type t_E'0
  
  type t_OwnResult'1  =
    | C_Ok'0 t_T'0
    | C_Err'0 t_E'0
  
  use prelude.prelude.Borrow
  
  predicate inv'0 (_1 : t_OwnResult'1)
  
  predicate inv'4 (_1 : t_OwnResult'1)
  
  predicate invariant'0 (self : t_OwnResult'1) =
    [%#sinvariant4] inv'4 self
  
  axiom inv_axiom'0 [@rewrite] : forall x : t_OwnResult'1 [inv'0 x] . inv'0 x = invariant'0 x
  
  type t_OwnResult'0  =
    | C_Ok'1 t_T'0
    | C_Err'1 t_E'0
  
  predicate inv'1 (_1 : t_OwnResult'0)
  
  predicate inv'2 (_1 : t_T'0)
  
  predicate inv'3 (_1 : t_E'0)
  
  axiom inv_axiom'1 [@rewrite] : forall x : t_OwnResult'0 [inv'1 x] . inv'1 x
  = match x with
    | C_Ok'1 a_0 -> inv'2 a_0
    | C_Err'1 a_0 -> inv'3 a_0
    end
  
  predicate inv'5 (_1 : t_T'0)
  
  predicate invariant'1 (self : t_T'0) =
    [%#sinvariant4] inv'5 self
  
  axiom inv_axiom'2 [@rewrite] : forall x : t_T'0 [inv'2 x] . inv'2 x = invariant'1 x
  
  predicate inv'6 (_1 : t_E'0)
  
  predicate invariant'2 (self : t_E'0) =
    [%#sinvariant4] inv'6 self
  
  axiom inv_axiom'3 [@rewrite] : forall x : t_E'0 [inv'3 x] . inv'3 x = invariant'2 x
  
  axiom inv_axiom'4 [@rewrite] : forall x : t_OwnResult'1 [inv'4 x] . inv'4 x
  = match x with
    | C_Ok'0 a_0 -> inv'5 a_0
    | C_Err'0 a_0 -> inv'6 a_0
    end
  
  let rec v_Err'0 (input:t_OwnResult'1) (ret  (field_0:t_E'0))= any
    [ good (field_0:t_E'0)-> {C_Err'0 field_0 = input} (! ret {field_0})
    | bad -> {forall field_0 : t_E'0 [C_Err'0 field_0 : t_OwnResult'1] . C_Err'0 field_0 <> input} (! {false} any) ]
    
  
  let rec v_Ok'0 (input:t_OwnResult'1) (ret  (field_0:t_T'0))= any
    [ good (field_0:t_T'0)-> {C_Ok'0 field_0 = input} (! ret {field_0})
    | bad -> {forall field_0 : t_T'0 [C_Ok'0 field_0 : t_OwnResult'1] . C_Ok'0 field_0 <> input} (! {false} any) ]
    
  
  use prelude.prelude.Intrinsic
  
  meta "compute_max_steps" 1000000
  
  let rec as_ref'0 (self:t_OwnResult'1) (return'  (ret:t_OwnResult'0))= {[%#sown0] inv'0 self}
    (! bb0
    [ bb0 = any [ br0 (x0:t_T'0)-> {self = C_Ok'0 x0} (! bb2) | br1 (x0:t_E'0)-> {self = C_Err'0 x0} (! bb3) ] 
    | bb3 = s0
      [ s0 = v_Err'0 {self} (fun (r0'0:t_E'0) ->  [ &x1 <- r0'0 ] s1) | s1 =  [ &_0 <- C_Err'1 x1 ] s2 | s2 = bb5 ]
      
    | bb2 = bb4
    | bb4 = s0
      [ s0 = v_Ok'0 {self} (fun (r0'0:t_T'0) ->  [ &x <- r0'0 ] s1) | s1 =  [ &_0 <- C_Ok'1 x ] s2 | s2 = bb5 ]
      
    | bb5 = return' {_0} ]
    )
    [ & _0 : t_OwnResult'0 = any_l ()
    | & self : t_OwnResult'1 = self
    | & x : t_T'0 = any_l ()
    | & x1 : t_E'0 = any_l () ]
    
    [ return' (result:t_OwnResult'0)-> {[@expl:postcondition] [%#sown3] inv'1 result}
      {[@expl:postcondition] [%#sown2] forall e : t_E'0 . self = C_Err'0 e  -> result = C_Err'1 e}
      {[@expl:postcondition] [%#sown1] forall t : t_T'0 . self = C_Ok'0 t  -> result = C_Ok'1 t}
      (! return' {result}) ]
    
end
module M_own__qyi6204940358182728290__as_mut [#"own.rs" 77 4 77 57] (* OwnResult<T, E> *)
  let%span sown0 = "own.rs" 77 23 77 27
  let%span sown1 = "own.rs" 70 8 75 39
  let%span sown2 = "own.rs" 77 32 77 57
  let%span sresolve3 = "../../../../creusot-contracts/src/resolve.rs" 41 20 41 34
  let%span sinvariant4 = "../../../../creusot-contracts/src/invariant.rs" 34 20 34 44
  
  type t_T'0
  
  type t_E'0
  
  type t_OwnResult'1  =
    | C_Ok'0 t_T'0
    | C_Err'0 t_E'0
  
  use prelude.prelude.Borrow
  
  predicate inv'0 (_1 : t_E'0)
  
  predicate inv'1 (_1 : borrowed t_E'0)
  
  predicate invariant'0 (self : borrowed t_E'0) =
    [%#sinvariant4] inv'0 self.current /\ inv'0 self.final
  
  axiom inv_axiom'0 [@rewrite] : forall x : borrowed t_E'0 [inv'1 x] . inv'1 x = invariant'0 x
  
  predicate inv'3 (_1 : borrowed t_T'0)
  
  predicate inv'2 (_1 : t_T'0)
  
  predicate invariant'1 (self : borrowed t_T'0) =
    [%#sinvariant4] inv'2 self.current /\ inv'2 self.final
  
  axiom inv_axiom'1 [@rewrite] : forall x : borrowed t_T'0 [inv'3 x] . inv'3 x = invariant'1 x
  
  predicate inv'4 (_1 : borrowed (t_OwnResult'1))
  
  predicate inv'6 (_1 : t_OwnResult'1)
  
  predicate invariant'2 (self : borrowed (t_OwnResult'1)) =
    [%#sinvariant4] inv'6 self.current /\ inv'6 self.final
  
  axiom inv_axiom'2 [@rewrite] : forall x : borrowed (t_OwnResult'1) [inv'4 x] . inv'4 x = invariant'2 x
  
  type t_OwnResult'0  =
    | C_Ok'1 (borrowed t_T'0)
    | C_Err'1 (borrowed t_E'0)
  
  predicate inv'5 (_1 : t_OwnResult'0)
  
  axiom inv_axiom'3 [@rewrite] : forall x : t_OwnResult'0 [inv'5 x] . inv'5 x
  = match x with
    | C_Ok'1 a_0 -> inv'3 a_0
    | C_Err'1 a_0 -> inv'1 a_0
    end
  
  axiom inv_axiom'4 [@rewrite] : forall x : t_OwnResult'1 [inv'6 x] . inv'6 x
  = match x with
    | C_Ok'0 a_0 -> inv'2 a_0
    | C_Err'0 a_0 -> inv'0 a_0
    end
  
  let rec v_Err'0 (input:t_OwnResult'1) (ret  (field_0:t_E'0))= any
    [ good (field_0:t_E'0)-> {C_Err'0 field_0 = input} (! ret {field_0})
    | bad -> {forall field_0 : t_E'0 [C_Err'0 field_0 : t_OwnResult'1] . C_Err'0 field_0 <> input} (! {false} any) ]
    
  
  predicate resolve'3 (self : borrowed t_E'0) =
    [%#sresolve3] self.final = self.current
  
  predicate resolve'0 (_1 : borrowed t_E'0) =
    resolve'3 _1
  
  let rec v_Ok'0 (input:t_OwnResult'1) (ret  (field_0:t_T'0))= any
    [ good (field_0:t_T'0)-> {C_Ok'0 field_0 = input} (! ret {field_0})
    | bad -> {forall field_0 : t_T'0 [C_Ok'0 field_0 : t_OwnResult'1] . C_Ok'0 field_0 <> input} (! {false} any) ]
    
  
  predicate resolve'4 (self : borrowed t_T'0) =
    [%#sresolve3] self.final = self.current
  
  predicate resolve'1 (_1 : borrowed t_T'0) =
    resolve'4 _1
  
  predicate resolve'5 (self : borrowed (t_OwnResult'1)) =
    [%#sresolve3] self.final = self.current
  
  predicate resolve'2 (_1 : borrowed (t_OwnResult'1)) =
    resolve'5 _1
  
  use prelude.prelude.Intrinsic
  
  meta "compute_max_steps" 1000000
  
  let rec as_mut'0 (self:borrowed (t_OwnResult'1)) (return'  (ret:t_OwnResult'0))= {[%#sown0] inv'4 self}
    (! bb0
    [ bb0 = any
      [ br0 (x0:t_T'0)-> {self.current = C_Ok'0 x0} (! bb2) | br1 (x0:t_E'0)-> {self.current = C_Err'0 x0} (! bb3) ]
      
    | bb3 = s0
      [ s0 = v_Err'0 {self.current}
          (fun (r0'0:t_E'0) ->
            {inv'0 r0'0}
            Borrow.borrow_final <t_E'0> {r0'0} {Borrow.inherit_id (Borrow.get_id self) 1}
              (fun (_ret':borrowed t_E'0) ->
                 [ &x1 <- _ret' ] 
                -{inv'0 _ret'.final}-
                 [ &self <- { self with current = C_Err'0 _ret'.final } ] 
                s1))
      | s1 = {inv'0 x1.current}
        Borrow.borrow_final <t_E'0> {x1.current} {Borrow.get_id x1}
          (fun (_ret':borrowed t_E'0) ->
             [ &_7 <- _ret' ] 
            -{inv'0 _ret'.final}-
             [ &x1 <- { x1 with current = _ret'.final } ] 
            s2)
      | s2 =  [ &_0 <- C_Err'1 _7 ] s3
      | s3 = {[@expl:type invariant] inv'1 x1} s4
      | s4 = -{resolve'0 x1}- s5
      | s5 = bb5 ]
      
    | bb2 = bb4
    | bb4 = s0
      [ s0 = v_Ok'0 {self.current}
          (fun (r0'0:t_T'0) ->
            {inv'2 r0'0}
            Borrow.borrow_final <t_T'0> {r0'0} {Borrow.inherit_id (Borrow.get_id self) 1}
              (fun (_ret':borrowed t_T'0) ->
                 [ &x <- _ret' ] 
                -{inv'2 _ret'.final}-
                 [ &self <- { self with current = C_Ok'0 _ret'.final } ] 
                s1))
      | s1 = {inv'2 x.current}
        Borrow.borrow_final <t_T'0> {x.current} {Borrow.get_id x}
          (fun (_ret':borrowed t_T'0) ->
             [ &_5 <- _ret' ] 
            -{inv'2 _ret'.final}-
             [ &x <- { x with current = _ret'.final } ] 
            s2)
      | s2 =  [ &_0 <- C_Ok'1 _5 ] s3
      | s3 = {[@expl:type invariant] inv'3 x} s4
      | s4 = -{resolve'1 x}- s5
      | s5 = bb5 ]
      
    | bb5 = s0 [ s0 = {[@expl:type invariant] inv'4 self} s1 | s1 = -{resolve'2 self}- s2 | s2 = return' {_0} ]  ]
    )
    [ & _0 : t_OwnResult'0 = any_l ()
    | & self : borrowed (t_OwnResult'1) = self
    | & x : borrowed t_T'0 = any_l ()
    | & _5 : borrowed t_T'0 = any_l ()
    | & x1 : borrowed t_E'0 = any_l ()
    | & _7 : borrowed t_E'0 = any_l () ]
    
    [ return' (result:t_OwnResult'0)-> {[@expl:postcondition] [%#sown2] inv'5 result}
      {[@expl:postcondition] [%#sown1] exists t : borrowed t_T'0 . self.current = C_Ok'0 (t.current)
      /\ self.final = C_Ok'0 (t.final) /\ result = C_Ok'1 t
      \/ (exists e : borrowed t_E'0 . self.current = C_Err'0 (e.current)
      /\ self.final = C_Err'0 (e.final) /\ result = C_Err'1 e)}
      (! return' {result}) ]
    
end
module M_own__qyi6204940358182728290__unwrap [#"own.rs" 86 4 88 29] (* OwnResult<T, E> *)
<<<<<<< HEAD
  let%span sown0 = "own.rs" 84 4 84 54
=======
  type t
  
  type e
  
  let%span sown0 = "own.rs" 84 15 84 52
>>>>>>> 716d5822
  let%span sown1 = "own.rs" 86 18 86 22
  let%span sown2 = "own.rs" 85 14 85 43
  let%span sown3 = "own.rs" 86 27 86 28
  
  type t_T'0
  
  type t_E'0
  
  type t_OwnResult'0  =
    | C_Ok'0 t_T'0
    | C_Err'0 t_E'0
  
  predicate inv'1 (_1 : t_OwnResult'0)
  
  predicate inv'2 (_1 : t_T'0)
  
  predicate inv'0 (_1 : t_E'0)
  
  axiom inv_axiom'0 [@rewrite] : forall x : t_OwnResult'0 [inv'1 x] . inv'1 x
  = match x with
    | C_Ok'0 a_0 -> inv'2 a_0
    | C_Err'0 a_0 -> inv'0 a_0
    end
  
  let rec v_Err'0 (input:t_OwnResult'0) (ret  (field_0:t_E'0))= any
    [ good (field_0:t_E'0)-> {C_Err'0 field_0 = input} (! ret {field_0})
    | bad -> {forall field_0 : t_E'0 [C_Err'0 field_0 : t_OwnResult'0] . C_Err'0 field_0 <> input} (! {false} any) ]
    
  
  use prelude.prelude.Borrow
  
  predicate resolve'0 (_1 : t_E'0)
  
  let rec v_Ok'0 (input:t_OwnResult'0) (ret  (field_0:t_T'0))= any
    [ good (field_0:t_T'0)-> {C_Ok'0 field_0 = input} (! ret {field_0})
    | bad -> {forall field_0 : t_T'0 [C_Ok'0 field_0 : t_OwnResult'0] . C_Ok'0 field_0 <> input} (! {false} any) ]
    
  
  use prelude.prelude.Intrinsic
  
  meta "compute_max_steps" 1000000
  
  let rec unwrap'0 (self:t_OwnResult'0) (return'  (ret:t_T'0))= {[%#sown1] inv'1 self}
    {[%#sown0] exists t : t_T'0 . self = C_Ok'0 t}
    (! bb0
    [ bb0 = bb1
    | bb1 = bb2
    | bb2 = any [ br0 (x0:t_T'0)-> {self = C_Ok'0 x0} (! bb4) | br1 (x0:t_E'0)-> {self = C_Err'0 x0} (! bb5) ] 
    | bb5 = s0
      [ s0 = v_Err'0 {self} (fun (r0'0:t_E'0) ->  [ &_e <- r0'0 ] s1)
      | s1 = {[@expl:type invariant] inv'0 _e} s2
      | s2 = -{resolve'0 _e}- s3
      | s3 = {false} any ]
      
    | bb4 = bb6
    | bb6 = s0 [ s0 = v_Ok'0 {self} (fun (r0'0:t_T'0) ->  [ &t <- r0'0 ] s1) | s1 =  [ &_0 <- t ] s2 | s2 = bb7 ] 
    | bb7 = bb8
    | bb8 = return' {_0} ]
    ) [ & _0 : t_T'0 = any_l () | & self : t_OwnResult'0 = self | & t : t_T'0 = any_l () | & _e : t_E'0 = any_l () ] 
    [ return' (result:t_T'0)-> {[@expl:postcondition] [%#sown3] inv'2 result}
      {[@expl:postcondition] [%#sown2] C_Ok'0 result = self}
      (! return' {result}) ]
    
end
module M_own__qyi6204940358182728290__expect [#"own.rs" 98 4 100 29] (* OwnResult<T, E> *)
<<<<<<< HEAD
  let%span sown0 = "own.rs" 96 4 96 54
=======
  type t
  
  type e
  
  let%span sown0 = "own.rs" 96 15 96 52
>>>>>>> 716d5822
  let%span sown1 = "own.rs" 98 18 98 22
  let%span sown2 = "own.rs" 97 14 97 43
  let%span sown3 = "own.rs" 98 38 98 39
  
  type t_T'0
  
  type t_E'0
  
  type t_OwnResult'0  =
    | C_Ok'0 t_T'0
    | C_Err'0 t_E'0
  
  predicate inv'1 (_1 : t_OwnResult'0)
  
  predicate inv'2 (_1 : t_T'0)
  
  predicate inv'0 (_1 : t_E'0)
  
  axiom inv_axiom'0 [@rewrite] : forall x : t_OwnResult'0 [inv'1 x] . inv'1 x
  = match x with
    | C_Ok'0 a_0 -> inv'2 a_0
    | C_Err'0 a_0 -> inv'0 a_0
    end
  
  let rec v_Err'0 (input:t_OwnResult'0) (ret  (field_0:t_E'0))= any
    [ good (field_0:t_E'0)-> {C_Err'0 field_0 = input} (! ret {field_0})
    | bad -> {forall field_0 : t_E'0 [C_Err'0 field_0 : t_OwnResult'0] . C_Err'0 field_0 <> input} (! {false} any) ]
    
  
  use prelude.prelude.Borrow
  
  predicate resolve'0 (_1 : t_E'0)
  
  let rec v_Ok'0 (input:t_OwnResult'0) (ret  (field_0:t_T'0))= any
    [ good (field_0:t_T'0)-> {C_Ok'0 field_0 = input} (! ret {field_0})
    | bad -> {forall field_0 : t_T'0 [C_Ok'0 field_0 : t_OwnResult'0] . C_Ok'0 field_0 <> input} (! {false} any) ]
    
  
  use prelude.prelude.Intrinsic
  
  meta "compute_max_steps" 1000000
  
  let rec expect'0 (self:t_OwnResult'0) (msg:string) (return'  (ret:t_T'0))= {[%#sown1] inv'1 self}
    {[%#sown0] exists t : t_T'0 . self = C_Ok'0 t}
    (! bb0
    [ bb0 = bb1
    | bb1 = bb2
    | bb2 = any [ br0 (x0:t_T'0)-> {self = C_Ok'0 x0} (! bb4) | br1 (x0:t_E'0)-> {self = C_Err'0 x0} (! bb5) ] 
    | bb5 = s0
      [ s0 = v_Err'0 {self} (fun (r0'0:t_E'0) ->  [ &_e <- r0'0 ] s1)
      | s1 = {[@expl:type invariant] inv'0 _e} s2
      | s2 = -{resolve'0 _e}- s3
      | s3 = {false} any ]
      
    | bb4 = bb6
    | bb6 = s0 [ s0 = v_Ok'0 {self} (fun (r0'0:t_T'0) ->  [ &t <- r0'0 ] s1) | s1 =  [ &_0 <- t ] s2 | s2 = bb7 ] 
    | bb7 = bb8
    | bb8 = return' {_0} ]
    ) [ & _0 : t_T'0 = any_l () | & self : t_OwnResult'0 = self | & t : t_T'0 = any_l () | & _e : t_E'0 = any_l () ] 
    [ return' (result:t_T'0)-> {[@expl:postcondition] [%#sown3] inv'2 result}
      {[@expl:postcondition] [%#sown2] C_Ok'0 result = self}
      (! return' {result}) ]
    
end
module M_own__qyi6204940358182728290__unwrap_err [#"own.rs" 110 4 112 29] (* OwnResult<T, E> *)
<<<<<<< HEAD
  let%span sown0 = "own.rs" 108 4 108 55
=======
  type t
  
  type e
  
  let%span sown0 = "own.rs" 108 15 108 53
>>>>>>> 716d5822
  let%span sown1 = "own.rs" 110 22 110 26
  let%span sown2 = "own.rs" 109 14 109 44
  let%span sown3 = "own.rs" 110 31 110 32
  
  type t_T'0
  
  type t_E'0
  
  type t_OwnResult'0  =
    | C_Ok'0 t_T'0
    | C_Err'0 t_E'0
  
  predicate inv'1 (_1 : t_OwnResult'0)
  
  predicate inv'0 (_1 : t_T'0)
  
  predicate inv'2 (_1 : t_E'0)
  
  axiom inv_axiom'0 [@rewrite] : forall x : t_OwnResult'0 [inv'1 x] . inv'1 x
  = match x with
    | C_Ok'0 a_0 -> inv'0 a_0
    | C_Err'0 a_0 -> inv'2 a_0
    end
  
  let rec v_Err'0 (input:t_OwnResult'0) (ret  (field_0:t_E'0))= any
    [ good (field_0:t_E'0)-> {C_Err'0 field_0 = input} (! ret {field_0})
    | bad -> {forall field_0 : t_E'0 [C_Err'0 field_0 : t_OwnResult'0] . C_Err'0 field_0 <> input} (! {false} any) ]
    
  
  let rec v_Ok'0 (input:t_OwnResult'0) (ret  (field_0:t_T'0))= any
    [ good (field_0:t_T'0)-> {C_Ok'0 field_0 = input} (! ret {field_0})
    | bad -> {forall field_0 : t_T'0 [C_Ok'0 field_0 : t_OwnResult'0] . C_Ok'0 field_0 <> input} (! {false} any) ]
    
  
  use prelude.prelude.Borrow
  
  predicate resolve'0 (_1 : t_T'0)
  
  use prelude.prelude.Intrinsic
  
  meta "compute_max_steps" 1000000
  
  let rec unwrap_err'0 (self:t_OwnResult'0) (return'  (ret:t_E'0))= {[%#sown1] inv'1 self}
    {[%#sown0] exists e : t_E'0 . self = C_Err'0 e}
    (! bb0
    [ bb0 = bb1
    | bb1 = bb2
    | bb2 = any [ br0 (x0:t_T'0)-> {self = C_Ok'0 x0} (! bb4) | br1 (x0:t_E'0)-> {self = C_Err'0 x0} (! bb5) ] 
    | bb5 = s0 [ s0 = v_Err'0 {self} (fun (r0'0:t_E'0) ->  [ &e <- r0'0 ] s1) | s1 =  [ &_0 <- e ] s2 | s2 = bb7 ] 
    | bb7 = bb8
    | bb8 = return' {_0}
    | bb4 = bb6
    | bb6 = s0
      [ s0 = v_Ok'0 {self} (fun (r0'0:t_T'0) ->  [ &_t <- r0'0 ] s1)
      | s1 = {[@expl:type invariant] inv'0 _t} s2
      | s2 = -{resolve'0 _t}- s3
      | s3 = {false} any ]
       ]
    ) [ & _0 : t_E'0 = any_l () | & self : t_OwnResult'0 = self | & _t : t_T'0 = any_l () | & e : t_E'0 = any_l () ] 
    [ return' (result:t_E'0)-> {[@expl:postcondition] [%#sown3] inv'2 result}
      {[@expl:postcondition] [%#sown2] C_Err'0 result = self}
      (! return' {result}) ]
    
end
module M_own__qyi6204940358182728290__unwrap_or [#"own.rs" 122 4 122 43] (* OwnResult<T, E> *)
  let%span sown0 = "own.rs" 122 21 122 25
  let%span sown1 = "own.rs" 122 27 122 34
  let%span sown2 = "own.rs" 120 14 120 67
  let%span sown3 = "own.rs" 121 14 121 76
  let%span sown4 = "own.rs" 122 42 122 43
  
  type t_T'0
  
  type t_E'0
  
  type t_OwnResult'0  =
    | C_Ok'0 t_T'0
    | C_Err'0 t_E'0
  
  predicate inv'2 (_1 : t_OwnResult'0)
  
  predicate inv'1 (_1 : t_T'0)
  
  predicate inv'0 (_1 : t_E'0)
  
  axiom inv_axiom'0 [@rewrite] : forall x : t_OwnResult'0 [inv'2 x] . inv'2 x
  = match x with
    | C_Ok'0 a_0 -> inv'1 a_0
    | C_Err'0 a_0 -> inv'0 a_0
    end
  
  let rec v_Err'0 (input:t_OwnResult'0) (ret  (field_0:t_E'0))= any
    [ good (field_0:t_E'0)-> {C_Err'0 field_0 = input} (! ret {field_0})
    | bad -> {forall field_0 : t_E'0 [C_Err'0 field_0 : t_OwnResult'0] . C_Err'0 field_0 <> input} (! {false} any) ]
    
  
  use prelude.prelude.Borrow
  
  predicate resolve'0 (_1 : t_E'0)
  
  predicate resolve'1 (_1 : t_T'0)
  
  let rec v_Ok'0 (input:t_OwnResult'0) (ret  (field_0:t_T'0))= any
    [ good (field_0:t_T'0)-> {C_Ok'0 field_0 = input} (! ret {field_0})
    | bad -> {forall field_0 : t_T'0 [C_Ok'0 field_0 : t_OwnResult'0] . C_Ok'0 field_0 <> input} (! {false} any) ]
    
  
  use prelude.prelude.Intrinsic
  
  meta "compute_max_steps" 1000000
  
  let rec unwrap_or'0 (self:t_OwnResult'0) (default:t_T'0) (return'  (ret:t_T'0))= {[%#sown1] inv'1 default}
    {[%#sown0] inv'2 self}
    (! bb0
    [ bb0 = bb1
    | bb1 = bb2
    | bb2 = any [ br0 (x0:t_T'0)-> {self = C_Ok'0 x0} (! bb4) | br1 (x0:t_E'0)-> {self = C_Err'0 x0} (! bb5) ] 
    | bb5 = s0
      [ s0 = v_Err'0 {self} (fun (r0'0:t_E'0) ->  [ &e <- r0'0 ] s1)
      | s1 = {[@expl:type invariant] inv'0 e} s2
      | s2 = -{resolve'0 e}- s3
      | s3 =  [ &_0 <- default ] s4
      | s4 = bb8 ]
      
    | bb8 = bb9
    | bb4 = s0 [ s0 = {[@expl:type invariant] inv'1 default} s1 | s1 = -{resolve'1 default}- s2 | s2 = bb6 ] 
    | bb6 = s0 [ s0 = v_Ok'0 {self} (fun (r0'0:t_T'0) ->  [ &t <- r0'0 ] s1) | s1 =  [ &_0 <- t ] s2 | s2 = bb7 ] 
    | bb7 = bb9
    | bb9 = bb10
    | bb10 = bb11
    | bb11 = return' {_0} ]
    )
    [ & _0 : t_T'0 = any_l ()
    | & self : t_OwnResult'0 = self
    | & default : t_T'0 = default
    | & t : t_T'0 = any_l ()
    | & e : t_E'0 = any_l () ]
    
    [ return' (result:t_T'0)-> {[@expl:postcondition] [%#sown4] inv'1 result}
      {[@expl:postcondition] [%#sown3] (exists e : t_E'0 . self = C_Err'0 e)  -> result = default}
      {[@expl:postcondition] [%#sown2] forall t : t_T'0 . self = C_Ok'0 t  -> result = t}
      (! return' {result}) ]
    
end
module M_own__qyi6204940358182728290__unwrap_or_default [#"own.rs" 132 4 134 19] (* OwnResult<T, E> *)
  let%span sown0 = "own.rs" 138 33 138 45
  let%span sown1 = "own.rs" 132 29 132 33
  let%span sown2 = "own.rs" 130 14 130 67
  let%span sown3 = "own.rs" 131 14 131 78
  let%span sown4 = "own.rs" 132 38 132 39
  let%span sdefault5 = "../../../../creusot-contracts/src/std/default.rs" 13 26 13 45
  let%span sown6 = "own.rs" 16 8 19 9
  
  type t_T'0
  
  type t_E'0
  
  type t_OwnResult'0  =
    | C_Ok'0 t_T'0
    | C_Err'0 t_E'0
  
  predicate inv'0 (_1 : t_OwnResult'0)
  
  use prelude.prelude.Borrow
  
  predicate resolve'2 (_1 : t_T'0)
  
  predicate resolve'3 (_1 : t_E'0)
  
  predicate resolve'1 [#"own.rs" 15 4 15 28] (self : t_OwnResult'0) =
    [%#sown6] match self with
      | C_Ok'0 t -> resolve'2 t
      | C_Err'0 e -> resolve'3 e
      end
  
  predicate resolve'0 (_1 : t_OwnResult'0) =
    resolve'1 _1
  
  predicate is_default'0 (self : t_T'0)
  
  predicate inv'1 (_1 : t_T'0)
  
  predicate inv'2 (_1 : t_E'0)
  
  axiom inv_axiom'0 [@rewrite] : forall x : t_OwnResult'0 [inv'0 x] . inv'0 x
  = match x with
    | C_Ok'0 a_0 -> inv'1 a_0
    | C_Err'0 a_0 -> inv'2 a_0
    end
  
  let rec default'0 (_1:()) (return'  (ret:t_T'0))= any
    [ return' (result:t_T'0)-> {inv'1 result} {[%#sdefault5] is_default'0 result} (! return' {result}) ]
    
  
  let rec v_Ok'0 (input:t_OwnResult'0) (ret  (field_0:t_T'0))= any
    [ good (field_0:t_T'0)-> {C_Ok'0 field_0 = input} (! ret {field_0})
    | bad -> {forall field_0 : t_T'0 [C_Ok'0 field_0 : t_OwnResult'0] . C_Ok'0 field_0 <> input} (! {false} any) ]
    
  
  use prelude.prelude.Intrinsic
  
  meta "compute_max_steps" 1000000
  
  let rec unwrap_or_default'0 (self:t_OwnResult'0) (return'  (ret:t_T'0))= {[%#sown1] inv'0 self}
    (! bb0
    [ bb0 = bb1
    | bb1 = bb2
    | bb2 = any [ br0 (x0:t_T'0)-> {self = C_Ok'0 x0} (! bb4) | br1 (x0:t_E'0)-> {self = C_Err'0 x0} (! bb5) ] 
    | bb5 = s0
      [ s0 = {[@expl:type invariant] inv'0 self} s1
      | s1 = -{resolve'0 self}- s2
      | s2 = default'0 {[%#sown0] ()} (fun (_ret':t_T'0) ->  [ &_0 <- _ret' ] s3)
      | s3 = bb8 ]
      
    | bb4 = bb6
    | bb6 = s0 [ s0 = v_Ok'0 {self} (fun (r0'0:t_T'0) ->  [ &x <- r0'0 ] s1) | s1 =  [ &_0 <- x ] s2 | s2 = bb7 ] 
    | bb7 = bb8
    | bb8 = bb9
    | bb9 = return' {_0} ]
    ) [ & _0 : t_T'0 = any_l () | & self : t_OwnResult'0 = self | & x : t_T'0 = any_l () ] 
    [ return' (result:t_T'0)-> {[@expl:postcondition] [%#sown4] inv'1 result}
      {[@expl:postcondition] [%#sown3] (exists e : t_E'0 . self = C_Err'0 e)  -> is_default'0 result}
      {[@expl:postcondition] [%#sown2] forall t : t_T'0 . self = C_Ok'0 t  -> result = t}
      (! return' {result}) ]
    
end
module M_own__qyi6204940358182728290__and [#"own.rs" 144 4 144 64] (* OwnResult<T, E> *)
  let%span sown0 = "own.rs" 144 18 144 22
  let%span sown1 = "own.rs" 144 24 144 27
  let%span sown2 = "own.rs" 142 14 142 71
  let%span sown3 = "own.rs" 143 14 143 84
  let%span sown4 = "own.rs" 144 49 144 64
  let%span sown5 = "own.rs" 16 8 19 9
  
  type t_T'0
  
  type t_E'0
  
  type t_OwnResult'1  =
    | C_Ok'0 t_T'0
    | C_Err'0 t_E'0
  
  type t_U'0
  
  type t_OwnResult'0  =
    | C_Ok'1 t_U'0
    | C_Err'1 t_E'0
  
  predicate inv'0 (_1 : t_OwnResult'0)
  
  use prelude.prelude.Borrow
  
  predicate resolve'3 (_1 : t_U'0)
  
  predicate resolve'4 (_1 : t_E'0)
  
  predicate resolve'2 [#"own.rs" 15 4 15 28] (self : t_OwnResult'0) =
    [%#sown5] match self with
      | C_Ok'1 t -> resolve'3 t
      | C_Err'1 e -> resolve'4 e
      end
  
  predicate resolve'0 (_1 : t_OwnResult'0) =
    resolve'2 _1
  
  predicate inv'3 (_1 : t_U'0)
  
  predicate inv'4 (_1 : t_E'0)
  
  axiom inv_axiom'0 [@rewrite] : forall x : t_OwnResult'0 [inv'0 x] . inv'0 x
  = match x with
    | C_Ok'1 a_0 -> inv'3 a_0
    | C_Err'1 a_0 -> inv'4 a_0
    end
  
  predicate inv'2 (_1 : t_OwnResult'1)
  
  predicate inv'1 (_1 : t_T'0)
  
  axiom inv_axiom'1 [@rewrite] : forall x : t_OwnResult'1 [inv'2 x] . inv'2 x
  = match x with
    | C_Ok'0 a_0 -> inv'1 a_0
    | C_Err'0 a_0 -> inv'4 a_0
    end
  
  let rec v_Err'0 (input:t_OwnResult'1) (ret  (field_0:t_E'0))= any
    [ good (field_0:t_E'0)-> {C_Err'0 field_0 = input} (! ret {field_0})
    | bad -> {forall field_0 : t_E'0 [C_Err'0 field_0 : t_OwnResult'1] . C_Err'0 field_0 <> input} (! {false} any) ]
    
  
  let rec v_Ok'0 (input:t_OwnResult'1) (ret  (field_0:t_T'0))= any
    [ good (field_0:t_T'0)-> {C_Ok'0 field_0 = input} (! ret {field_0})
    | bad -> {forall field_0 : t_T'0 [C_Ok'0 field_0 : t_OwnResult'1] . C_Ok'0 field_0 <> input} (! {false} any) ]
    
  
  predicate resolve'1 (_1 : t_T'0)
  
  use prelude.prelude.Intrinsic
  
  meta "compute_max_steps" 1000000
  
  let rec and'0 (self:t_OwnResult'1) (res:t_OwnResult'0) (return'  (ret:t_OwnResult'0))= {[%#sown1] inv'0 res}
    {[%#sown0] inv'2 self}
    (! bb0
    [ bb0 = bb1
    | bb1 = bb2
    | bb2 = any [ br0 (x0:t_T'0)-> {self = C_Ok'0 x0} (! bb4) | br1 (x0:t_E'0)-> {self = C_Err'0 x0} (! bb5) ] 
    | bb5 = s0
      [ s0 = {[@expl:type invariant] inv'0 res} s1
      | s1 = -{resolve'0 res}- s2
      | s2 = v_Err'0 {self} (fun (r0'0:t_E'0) ->  [ &e <- r0'0 ] s3)
      | s3 =  [ &_0 <- C_Err'1 e ] s4
      | s4 = bb8 ]
      
    | bb8 = bb9
    | bb9 = bb10
    | bb4 = bb6
    | bb6 = s0
      [ s0 = v_Ok'0 {self} (fun (r0'0:t_T'0) ->  [ &x <- r0'0 ] s1)
      | s1 = {[@expl:type invariant] inv'1 x} s2
      | s2 = -{resolve'1 x}- s3
      | s3 =  [ &_0 <- res ] s4
      | s4 = bb7 ]
      
    | bb7 = bb10
    | bb10 = bb11
    | bb11 = bb12
    | bb12 = return' {_0} ]
    )
    [ & _0 : t_OwnResult'0 = any_l ()
    | & self : t_OwnResult'1 = self
    | & res : t_OwnResult'0 = res
    | & x : t_T'0 = any_l ()
    | & e : t_E'0 = any_l () ]
    
    [ return' (result:t_OwnResult'0)-> {[@expl:postcondition] [%#sown4] inv'0 result}
      {[@expl:postcondition] [%#sown3] forall e : t_E'0 . self = C_Err'0 e  -> result = C_Err'1 e}
      {[@expl:postcondition] [%#sown2] (exists t : t_T'0 . self = C_Ok'0 t)  -> result = res}
      (! return' {result}) ]
    
end
module M_own__qyi6204940358182728290__or [#"own.rs" 154 4 154 63] (* OwnResult<T, E> *)
  let%span sown0 = "own.rs" 154 17 154 21
  let%span sown1 = "own.rs" 154 23 154 26
  let%span sown2 = "own.rs" 152 14 152 82
  let%span sown3 = "own.rs" 153 14 153 72
  let%span sown4 = "own.rs" 154 48 154 63
  let%span sown5 = "own.rs" 16 8 19 9
  
  type t_T'0
  
  type t_E'0
  
  type t_OwnResult'1  =
    | C_Ok'0 t_T'0
    | C_Err'0 t_E'0
  
  type t_F'0
  
  type t_OwnResult'0  =
    | C_Ok'1 t_T'0
    | C_Err'1 t_F'0
  
  predicate inv'1 (_1 : t_OwnResult'0)
  
  predicate inv'3 (_1 : t_T'0)
  
  predicate inv'4 (_1 : t_F'0)
  
  axiom inv_axiom'0 [@rewrite] : forall x : t_OwnResult'0 [inv'1 x] . inv'1 x
  = match x with
    | C_Ok'1 a_0 -> inv'3 a_0
    | C_Err'1 a_0 -> inv'4 a_0
    end
  
  predicate inv'2 (_1 : t_OwnResult'1)
  
  predicate inv'0 (_1 : t_E'0)
  
  axiom inv_axiom'1 [@rewrite] : forall x : t_OwnResult'1 [inv'2 x] . inv'2 x
  = match x with
    | C_Ok'0 a_0 -> inv'3 a_0
    | C_Err'0 a_0 -> inv'0 a_0
    end
  
  let rec v_Err'0 (input:t_OwnResult'1) (ret  (field_0:t_E'0))= any
    [ good (field_0:t_E'0)-> {C_Err'0 field_0 = input} (! ret {field_0})
    | bad -> {forall field_0 : t_E'0 [C_Err'0 field_0 : t_OwnResult'1] . C_Err'0 field_0 <> input} (! {false} any) ]
    
  
  use prelude.prelude.Borrow
  
  predicate resolve'0 (_1 : t_E'0)
  
  predicate resolve'3 (_1 : t_T'0)
  
  predicate resolve'4 (_1 : t_F'0)
  
  predicate resolve'2 [#"own.rs" 15 4 15 28] (self : t_OwnResult'0) =
    [%#sown5] match self with
      | C_Ok'1 t -> resolve'3 t
      | C_Err'1 e -> resolve'4 e
      end
  
  predicate resolve'1 (_1 : t_OwnResult'0) =
    resolve'2 _1
  
  let rec v_Ok'0 (input:t_OwnResult'1) (ret  (field_0:t_T'0))= any
    [ good (field_0:t_T'0)-> {C_Ok'0 field_0 = input} (! ret {field_0})
    | bad -> {forall field_0 : t_T'0 [C_Ok'0 field_0 : t_OwnResult'1] . C_Ok'0 field_0 <> input} (! {false} any) ]
    
  
  use prelude.prelude.Intrinsic
  
  meta "compute_max_steps" 1000000
  
  let rec or'0 (self:t_OwnResult'1) (res:t_OwnResult'0) (return'  (ret:t_OwnResult'0))= {[%#sown1] inv'1 res}
    {[%#sown0] inv'2 self}
    (! bb0
    [ bb0 = bb1
    | bb1 = bb2
    | bb2 = any [ br0 (x0:t_T'0)-> {self = C_Ok'0 x0} (! bb4) | br1 (x0:t_E'0)-> {self = C_Err'0 x0} (! bb5) ] 
    | bb5 = s0
      [ s0 = v_Err'0 {self} (fun (r0'0:t_E'0) ->  [ &e <- r0'0 ] s1)
      | s1 = {[@expl:type invariant] inv'0 e} s2
      | s2 = -{resolve'0 e}- s3
      | s3 =  [ &_0 <- res ] s4
      | s4 = bb9 ]
      
    | bb9 = bb10
    | bb4 = s0 [ s0 = {[@expl:type invariant] inv'1 res} s1 | s1 = -{resolve'1 res}- s2 | s2 = bb6 ] 
    | bb6 = s0
      [ s0 = v_Ok'0 {self} (fun (r0'0:t_T'0) ->  [ &v <- r0'0 ] s1) | s1 =  [ &_0 <- C_Ok'1 v ] s2 | s2 = bb7 ]
      
    | bb7 = bb8
    | bb8 = bb10
    | bb10 = bb11
    | bb11 = bb12
    | bb12 = return' {_0} ]
    )
    [ & _0 : t_OwnResult'0 = any_l ()
    | & self : t_OwnResult'1 = self
    | & res : t_OwnResult'0 = res
    | & v : t_T'0 = any_l ()
    | & e : t_E'0 = any_l () ]
    
    [ return' (result:t_OwnResult'0)-> {[@expl:postcondition] [%#sown4] inv'1 result}
      {[@expl:postcondition] [%#sown3] (exists e : t_E'0 . self = C_Err'0 e)  -> result = res}
      {[@expl:postcondition] [%#sown2] forall t : t_T'0 . self = C_Ok'0 t  -> result = C_Ok'1 t}
      (! return' {result}) ]
    
end
module M_own__qyi13172074075585881807__copied [#"own.rs" 166 4 168 16] (* OwnResult<&T, E> *)
  let%span sown0 = "own.rs" 166 18 166 22
  let%span sown1 = "own.rs" 164 14 164 84
  let%span sown2 = "own.rs" 165 14 165 84
  let%span sown3 = "own.rs" 166 27 166 42
  let%span sinvariant4 = "../../../../creusot-contracts/src/invariant.rs" 24 8 24 18
  
  use prelude.prelude.Borrow
  
  type t_T'0
  
  type t_E'0
  
  type t_OwnResult'1  =
    | C_Ok'0 t_T'0
    | C_Err'0 t_E'0
  
  predicate inv'0 (_1 : t_OwnResult'1)
  
  predicate inv'2 (_1 : t_T'0)
  
  predicate inv'3 (_1 : t_E'0)
  
  axiom inv_axiom'0 [@rewrite] : forall x : t_OwnResult'1 [inv'0 x] . inv'0 x
  = match x with
    | C_Ok'0 a_0 -> inv'2 a_0
    | C_Err'0 a_0 -> inv'3 a_0
    end
  
  type t_OwnResult'0  =
    | C_Ok'1 t_T'0
    | C_Err'1 t_E'0
  
  predicate inv'1 (_1 : t_OwnResult'0)
  
  predicate inv'4 (_1 : t_T'0)
  
  axiom inv_axiom'1 [@rewrite] : forall x : t_OwnResult'0 [inv'1 x] . inv'1 x
  = match x with
    | C_Ok'1 a_0 -> inv'4 a_0
    | C_Err'1 a_0 -> inv'3 a_0
    end
  
  predicate invariant'0 (self : t_T'0) =
    [%#sinvariant4] inv'4 self
  
  axiom inv_axiom'2 [@rewrite] : forall x : t_T'0 [inv'2 x] . inv'2 x = invariant'0 x
  
  let rec v_Err'0 (input:t_OwnResult'1) (ret  (field_0:t_E'0))= any
    [ good (field_0:t_E'0)-> {C_Err'0 field_0 = input} (! ret {field_0})
    | bad -> {forall field_0 : t_E'0 [C_Err'0 field_0 : t_OwnResult'1] . C_Err'0 field_0 <> input} (! {false} any) ]
    
  
  let rec v_Ok'0 (input:t_OwnResult'1) (ret  (field_0:t_T'0))= any
    [ good (field_0:t_T'0)-> {C_Ok'0 field_0 = input} (! ret {field_0})
    | bad -> {forall field_0 : t_T'0 [C_Ok'0 field_0 : t_OwnResult'1] . C_Ok'0 field_0 <> input} (! {false} any) ]
    
  
  use prelude.prelude.Intrinsic
  
  meta "compute_max_steps" 1000000
  
  let rec copied'0 (self:t_OwnResult'1) (return'  (ret:t_OwnResult'0))= {[%#sown0] inv'0 self}
    (! bb0
    [ bb0 = bb1
    | bb1 = bb2
    | bb2 = any [ br0 (x0:t_T'0)-> {self = C_Ok'0 x0} (! bb4) | br1 (x0:t_E'0)-> {self = C_Err'0 x0} (! bb5) ] 
    | bb5 = s0
      [ s0 = v_Err'0 {self} (fun (r0'0:t_E'0) ->  [ &e <- r0'0 ] s1) | s1 =  [ &_0 <- C_Err'1 e ] s2 | s2 = bb7 ]
      
    | bb7 = bb8
    | bb8 = bb9
    | bb4 = bb6
    | bb6 = s0
      [ s0 = v_Ok'0 {self} (fun (r0'0:t_T'0) ->  [ &t <- r0'0 ] s1) | s1 =  [ &_0 <- C_Ok'1 t ] s2 | s2 = bb9 ]
      
    | bb9 = bb10
    | bb10 = return' {_0} ]
    )
    [ & _0 : t_OwnResult'0 = any_l ()
    | & self : t_OwnResult'1 = self
    | & t : t_T'0 = any_l ()
    | & e : t_E'0 = any_l () ]
    
    [ return' (result:t_OwnResult'0)-> {[@expl:postcondition] [%#sown3] inv'1 result}
      {[@expl:postcondition] [%#sown2] forall e : t_E'0 . self = C_Err'0 e  -> result = C_Err'1 e}
      {[@expl:postcondition] [%#sown1] forall t : t_T'0 . self = C_Ok'0 t  -> result = C_Ok'1 t}
      (! return' {result}) ]
    
end
module M_own__qyi13172074075585881807__cloned [#"own.rs" 179 4 181 17] (* OwnResult<&T, E> *)
  let%span sown0 = "own.rs" 179 18 179 22
  let%span sown1 = "own.rs" 177 14 177 84
  let%span sown2 = "own.rs" 178 14 178 84
  let%span sown3 = "own.rs" 179 27 179 42
  let%span sclone4 = "../../../../creusot-contracts/src/std/clone.rs" 7 0 20 1
  let%span sinvariant5 = "../../../../creusot-contracts/src/invariant.rs" 24 8 24 18
  
  use prelude.prelude.Borrow
  
  type t_T'0
  
  type t_E'0
  
  type t_OwnResult'1  =
    | C_Ok'0 t_T'0
    | C_Err'0 t_E'0
  
  predicate inv'0 (_1 : t_OwnResult'1)
  
  predicate inv'2 (_1 : t_T'0)
  
  predicate inv'4 (_1 : t_E'0)
  
  axiom inv_axiom'0 [@rewrite] : forall x : t_OwnResult'1 [inv'0 x] . inv'0 x
  = match x with
    | C_Ok'0 a_0 -> inv'2 a_0
    | C_Err'0 a_0 -> inv'4 a_0
    end
  
  type t_OwnResult'0  =
    | C_Ok'1 t_T'0
    | C_Err'1 t_E'0
  
  predicate inv'1 (_1 : t_OwnResult'0)
  
  predicate inv'3 (_1 : t_T'0)
  
  axiom inv_axiom'1 [@rewrite] : forall x : t_OwnResult'0 [inv'1 x] . inv'1 x
  = match x with
    | C_Ok'1 a_0 -> inv'3 a_0
    | C_Err'1 a_0 -> inv'4 a_0
    end
  
  predicate invariant'0 (self : t_T'0) =
    [%#sinvariant5] inv'3 self
  
  axiom inv_axiom'2 [@rewrite] : forall x : t_T'0 [inv'2 x] . inv'2 x = invariant'0 x
  
  let rec v_Err'0 (input:t_OwnResult'1) (ret  (field_0:t_E'0))= any
    [ good (field_0:t_E'0)-> {C_Err'0 field_0 = input} (! ret {field_0})
    | bad -> {forall field_0 : t_E'0 [C_Err'0 field_0 : t_OwnResult'1] . C_Err'0 field_0 <> input} (! {false} any) ]
    
  
  let rec v_Ok'0 (input:t_OwnResult'1) (ret  (field_0:t_T'0))= any
    [ good (field_0:t_T'0)-> {C_Ok'0 field_0 = input} (! ret {field_0})
    | bad -> {forall field_0 : t_T'0 [C_Ok'0 field_0 : t_OwnResult'1] . C_Ok'0 field_0 <> input} (! {false} any) ]
    
  
  let rec clone'0 (self:t_T'0) (return'  (ret:t_T'0))= {[@expl:precondition] inv'2 self}
    any [ return' (result:t_T'0)-> {inv'3 result} {[%#sclone4] result = self} (! return' {result}) ] 
  
  use prelude.prelude.Intrinsic
  
  meta "compute_max_steps" 1000000
  
  let rec cloned'0 (self:t_OwnResult'1) (return'  (ret:t_OwnResult'0))= {[%#sown0] inv'0 self}
    (! bb0
    [ bb0 = bb1
    | bb1 = bb2
    | bb2 = any [ br0 (x0:t_T'0)-> {self = C_Ok'0 x0} (! bb4) | br1 (x0:t_E'0)-> {self = C_Err'0 x0} (! bb5) ] 
    | bb5 = s0
      [ s0 = v_Err'0 {self} (fun (r0'0:t_E'0) ->  [ &e <- r0'0 ] s1) | s1 =  [ &_0 <- C_Err'1 e ] s2 | s2 = bb9 ]
      
    | bb9 = bb10
    | bb10 = bb11
    | bb4 = bb6
    | bb6 = s0
      [ s0 = v_Ok'0 {self} (fun (r0'0:t_T'0) ->  [ &t <- r0'0 ] s1)
      | s1 = clone'0 {t} (fun (_ret':t_T'0) ->  [ &_6 <- _ret' ] s2)
      | s2 = bb7 ]
      
    | bb7 = s0 [ s0 =  [ &_0 <- C_Ok'1 _6 ] s1 | s1 = bb8 ] 
    | bb8 = bb11
    | bb11 = bb12
    | bb12 = return' {_0} ]
    )
    [ & _0 : t_OwnResult'0 = any_l ()
    | & self : t_OwnResult'1 = self
    | & t : t_T'0 = any_l ()
    | & _6 : t_T'0 = any_l ()
    | & e : t_E'0 = any_l () ]
    
    [ return' (result:t_OwnResult'0)-> {[@expl:postcondition] [%#sown3] inv'1 result}
      {[@expl:postcondition] [%#sown2] forall e : t_E'0 . self = C_Err'0 e  -> result = C_Err'1 e}
      {[@expl:postcondition] [%#sown1] forall t : t_T'0 . self = C_Ok'0 t  -> result = C_Ok'1 t}
      (! return' {result}) ]
    
end
module M_own__qyi10012309719472384256__copied [#"own.rs" 194 4 196 16] (* OwnResult<&mut T, E> *)
  let%span sown0 = "own.rs" 194 18 194 22
  let%span sown1 = "own.rs" 192 14 192 103
  let%span sown2 = "own.rs" 193 14 193 84
  let%span sown3 = "own.rs" 194 27 194 42
  let%span sresolve4 = "../../../../creusot-contracts/src/resolve.rs" 41 20 41 34
  let%span sinvariant5 = "../../../../creusot-contracts/src/invariant.rs" 34 20 34 44
  
  use prelude.prelude.Borrow
  
  type t_T'0
  
  type t_E'0
  
  type t_OwnResult'1  =
    | C_Ok'0 (borrowed t_T'0)
    | C_Err'0 t_E'0
  
  predicate inv'0 (_1 : borrowed t_T'0)
  
  predicate inv'4 (_1 : t_T'0)
  
  predicate invariant'0 (self : borrowed t_T'0) =
    [%#sinvariant5] inv'4 self.current /\ inv'4 self.final
  
  axiom inv_axiom'0 [@rewrite] : forall x : borrowed t_T'0 [inv'0 x] . inv'0 x = invariant'0 x
  
  predicate inv'1 (_1 : t_OwnResult'1)
  
  predicate inv'3 (_1 : t_E'0)
  
  axiom inv_axiom'1 [@rewrite] : forall x : t_OwnResult'1 [inv'1 x] . inv'1 x
  = match x with
    | C_Ok'0 a_0 -> inv'0 a_0
    | C_Err'0 a_0 -> inv'3 a_0
    end
  
  type t_OwnResult'0  =
    | C_Ok'1 t_T'0
    | C_Err'1 t_E'0
  
  predicate inv'2 (_1 : t_OwnResult'0)
  
  axiom inv_axiom'2 [@rewrite] : forall x : t_OwnResult'0 [inv'2 x] . inv'2 x
  = match x with
    | C_Ok'1 a_0 -> inv'4 a_0
    | C_Err'1 a_0 -> inv'3 a_0
    end
  
  let rec v_Err'0 (input:t_OwnResult'1) (ret  (field_0:t_E'0))= any
    [ good (field_0:t_E'0)-> {C_Err'0 field_0 = input} (! ret {field_0})
    | bad -> {forall field_0 : t_E'0 [C_Err'0 field_0 : t_OwnResult'1] . C_Err'0 field_0 <> input} (! {false} any) ]
    
  
  let rec v_Ok'0 (input:t_OwnResult'1) (ret  (field_0:borrowed t_T'0))= any
    [ good (field_0:borrowed t_T'0)-> {C_Ok'0 field_0 = input} (! ret {field_0})
    | bad -> {forall field_0 : borrowed t_T'0 [C_Ok'0 field_0 : t_OwnResult'1] . C_Ok'0 field_0 <> input}
      (! {false}
      any) ]
    
  
  predicate resolve'1 (self : borrowed t_T'0) =
    [%#sresolve4] self.final = self.current
  
  predicate resolve'0 (_1 : borrowed t_T'0) =
    resolve'1 _1
  
  use prelude.prelude.Intrinsic
  
  meta "compute_max_steps" 1000000
  
  let rec copied'0 (self:t_OwnResult'1) (return'  (ret:t_OwnResult'0))= {[%#sown0] inv'1 self}
    (! bb0
    [ bb0 = bb1
    | bb1 = bb2
    | bb2 = any [ br0 (x0:borrowed t_T'0)-> {self = C_Ok'0 x0} (! bb4) | br1 (x0:t_E'0)-> {self = C_Err'0 x0} (! bb5) ] 
    | bb5 = s0
      [ s0 = v_Err'0 {self} (fun (r0'0:t_E'0) ->  [ &e <- r0'0 ] s1) | s1 =  [ &_0 <- C_Err'1 e ] s2 | s2 = bb7 ]
      
    | bb7 = bb8
    | bb8 = bb9
    | bb4 = bb6
    | bb6 = s0
      [ s0 = v_Ok'0 {self} (fun (r0'0:borrowed t_T'0) ->  [ &t <- r0'0 ] s1)
      | s1 = {[@expl:type invariant] inv'0 t} s2
      | s2 = -{resolve'0 t}- s3
      | s3 =  [ &_0 <- C_Ok'1 (t.current) ] s4
      | s4 = bb9 ]
      
    | bb9 = bb10
    | bb10 = return' {_0} ]
    )
    [ & _0 : t_OwnResult'0 = any_l ()
    | & self : t_OwnResult'1 = self
    | & t : borrowed t_T'0 = any_l ()
    | & e : t_E'0 = any_l () ]
    
    [ return' (result:t_OwnResult'0)-> {[@expl:postcondition] [%#sown3] inv'2 result}
      {[@expl:postcondition] [%#sown2] forall e : t_E'0 . self = C_Err'0 e  -> result = C_Err'1 e}
      {[@expl:postcondition] [%#sown1] forall t : borrowed t_T'0 . self = C_Ok'0 t
       -> result = C_Ok'1 (t.current) /\ resolve'0 t}
      (! return' {result}) ]
    
end
module M_own__qyi10012309719472384256__cloned [#"own.rs" 207 4 209 17] (* OwnResult<&mut T, E> *)
  let%span sown0 = "own.rs" 207 18 207 22
  let%span sown1 = "own.rs" 205 14 205 103
  let%span sown2 = "own.rs" 206 14 206 84
  let%span sown3 = "own.rs" 207 27 207 42
  let%span sclone4 = "../../../../creusot-contracts/src/std/clone.rs" 7 0 20 1
  let%span sresolve5 = "../../../../creusot-contracts/src/resolve.rs" 41 20 41 34
  let%span sinvariant6 = "../../../../creusot-contracts/src/invariant.rs" 34 20 34 44
  let%span sinvariant7 = "../../../../creusot-contracts/src/invariant.rs" 24 8 24 18
  
  use prelude.prelude.Borrow
  
  type t_T'0
  
  type t_E'0
  
  type t_OwnResult'1  =
    | C_Ok'0 (borrowed t_T'0)
    | C_Err'0 t_E'0
  
  predicate inv'0 (_1 : borrowed t_T'0)
  
  predicate inv'4 (_1 : t_T'0)
  
  predicate invariant'0 (self : borrowed t_T'0) =
    [%#sinvariant6] inv'4 self.current /\ inv'4 self.final
  
  axiom inv_axiom'0 [@rewrite] : forall x : borrowed t_T'0 [inv'0 x] . inv'0 x = invariant'0 x
  
  predicate inv'1 (_1 : t_OwnResult'1)
  
  predicate inv'5 (_1 : t_E'0)
  
  axiom inv_axiom'1 [@rewrite] : forall x : t_OwnResult'1 [inv'1 x] . inv'1 x
  = match x with
    | C_Ok'0 a_0 -> inv'0 a_0
    | C_Err'0 a_0 -> inv'5 a_0
    end
  
  type t_OwnResult'0  =
    | C_Ok'1 t_T'0
    | C_Err'1 t_E'0
  
  predicate inv'2 (_1 : t_OwnResult'0)
  
  axiom inv_axiom'2 [@rewrite] : forall x : t_OwnResult'0 [inv'2 x] . inv'2 x
  = match x with
    | C_Ok'1 a_0 -> inv'4 a_0
    | C_Err'1 a_0 -> inv'5 a_0
    end
  
  predicate inv'3 (_1 : t_T'0)
  
  predicate invariant'1 (self : t_T'0) =
    [%#sinvariant7] inv'4 self
  
  axiom inv_axiom'3 [@rewrite] : forall x : t_T'0 [inv'3 x] . inv'3 x = invariant'1 x
  
  let rec v_Err'0 (input:t_OwnResult'1) (ret  (field_0:t_E'0))= any
    [ good (field_0:t_E'0)-> {C_Err'0 field_0 = input} (! ret {field_0})
    | bad -> {forall field_0 : t_E'0 [C_Err'0 field_0 : t_OwnResult'1] . C_Err'0 field_0 <> input} (! {false} any) ]
    
  
  let rec v_Ok'0 (input:t_OwnResult'1) (ret  (field_0:borrowed t_T'0))= any
    [ good (field_0:borrowed t_T'0)-> {C_Ok'0 field_0 = input} (! ret {field_0})
    | bad -> {forall field_0 : borrowed t_T'0 [C_Ok'0 field_0 : t_OwnResult'1] . C_Ok'0 field_0 <> input}
      (! {false}
      any) ]
    
  
  let rec clone'0 (self:t_T'0) (return'  (ret:t_T'0))= {[@expl:precondition] inv'3 self}
    any [ return' (result:t_T'0)-> {inv'4 result} {[%#sclone4] result = self} (! return' {result}) ] 
  
  predicate resolve'1 (self : borrowed t_T'0) =
    [%#sresolve5] self.final = self.current
  
  predicate resolve'0 (_1 : borrowed t_T'0) =
    resolve'1 _1
  
  use prelude.prelude.Intrinsic
  
  meta "compute_max_steps" 1000000
  
  let rec cloned'0 (self:t_OwnResult'1) (return'  (ret:t_OwnResult'0))= {[%#sown0] inv'1 self}
    (! bb0
    [ bb0 = bb1
    | bb1 = bb2
    | bb2 = any [ br0 (x0:borrowed t_T'0)-> {self = C_Ok'0 x0} (! bb4) | br1 (x0:t_E'0)-> {self = C_Err'0 x0} (! bb5) ] 
    | bb5 = s0
      [ s0 = v_Err'0 {self} (fun (r0'0:t_E'0) ->  [ &e <- r0'0 ] s1) | s1 =  [ &_0 <- C_Err'1 e ] s2 | s2 = bb9 ]
      
    | bb9 = bb10
    | bb10 = bb11
    | bb4 = bb6
    | bb6 = s0
      [ s0 = v_Ok'0 {self} (fun (r0'0:borrowed t_T'0) ->  [ &t <- r0'0 ] s1)
      | s1 = clone'0 {t.current} (fun (_ret':t_T'0) ->  [ &_6 <- _ret' ] s2)
      | s2 = bb7 ]
      
    | bb7 = s0
      [ s0 = {[@expl:type invariant] inv'0 t} s1 | s1 = -{resolve'0 t}- s2 | s2 =  [ &_0 <- C_Ok'1 _6 ] s3 | s3 = bb8 ]
      
    | bb8 = bb11
    | bb11 = bb12
    | bb12 = return' {_0} ]
    )
    [ & _0 : t_OwnResult'0 = any_l ()
    | & self : t_OwnResult'1 = self
    | & t : borrowed t_T'0 = any_l ()
    | & _6 : t_T'0 = any_l ()
    | & e : t_E'0 = any_l () ]
    
    [ return' (result:t_OwnResult'0)-> {[@expl:postcondition] [%#sown3] inv'2 result}
      {[@expl:postcondition] [%#sown2] forall e : t_E'0 . self = C_Err'0 e  -> result = C_Err'1 e}
      {[@expl:postcondition] [%#sown1] forall t : borrowed t_T'0 . self = C_Ok'0 t
       -> result = C_Ok'1 (t.current) /\ resolve'0 t}
      (! return' {result}) ]
    
end
module M_own__qyi12833551122006947340__transpose [#"own.rs" 223 4 223 53] (* OwnResult<std::option::Option<T>, E> *)
  let%span sown0 = "own.rs" 223 21 223 25
  let%span sown1 = "own.rs" 220 14 220 60
  let%span sown2 = "own.rs" 221 14 221 94
  let%span sown3 = "own.rs" 222 14 222 90
  let%span sown4 = "own.rs" 223 30 223 53
  
  type t_T'0
  
  type t_Option'0  =
    | C_None'0
    | C_Some'1 t_T'0
  
  type t_E'0
  
  type t_OwnResult'0  =
    | C_Ok'0 (t_Option'0)
    | C_Err'0 t_E'0
  
  predicate inv'0 (_1 : t_OwnResult'0)
  
  predicate inv'2 (_1 : t_Option'0)
  
  predicate inv'3 (_1 : t_E'0)
  
  axiom inv_axiom'0 [@rewrite] : forall x : t_OwnResult'0 [inv'0 x] . inv'0 x
  = match x with
    | C_Ok'0 a_0 -> inv'2 a_0
    | C_Err'0 a_0 -> inv'3 a_0
    end
  
  type t_OwnResult'1  =
    | C_Ok'1 t_T'0
    | C_Err'1 t_E'0
  
  type t_Option'1  =
    | C_None'1
    | C_Some'0 (t_OwnResult'1)
  
  predicate inv'1 (_1 : t_Option'1)
  
  predicate inv'4 (_1 : t_OwnResult'1)
  
  axiom inv_axiom'1 [@rewrite] : forall x : t_Option'1 [inv'1 x] . inv'1 x
  = match x with
    | C_None'1 -> true
    | C_Some'0 a_0 -> inv'4 a_0
    end
  
  predicate inv'5 (_1 : t_T'0)
  
  axiom inv_axiom'2 [@rewrite] : forall x : t_Option'0 [inv'2 x] . inv'2 x
  = match x with
    | C_None'0 -> true
    | C_Some'1 a_0 -> inv'5 a_0
    end
  
  axiom inv_axiom'3 [@rewrite] : forall x : t_OwnResult'1 [inv'4 x] . inv'4 x
  = match x with
    | C_Ok'1 a_0 -> inv'5 a_0
    | C_Err'1 a_0 -> inv'3 a_0
    end
  
  let rec v_Err'0 (input:t_OwnResult'0) (ret  (field_0:t_E'0))= any
    [ good (field_0:t_E'0)-> {C_Err'0 field_0 = input} (! ret {field_0})
    | bad -> {forall field_0 : t_E'0 [C_Err'0 field_0 : t_OwnResult'0] . C_Err'0 field_0 <> input} (! {false} any) ]
    
  
  let rec v_Ok'0 (input:t_OwnResult'0) (ret  (field_0:t_Option'0))= any
    [ good (field_0:t_Option'0)-> {C_Ok'0 field_0 = input} (! ret {field_0})
    | bad -> {forall field_0 : t_Option'0 [C_Ok'0 field_0 : t_OwnResult'0] . C_Ok'0 field_0 <> input} (! {false} any) ]
    
  
  let rec v_Some'0 (input:t_Option'0) (ret  (field_0:t_T'0))= any
    [ good (field_0:t_T'0)-> {C_Some'1 field_0 = input} (! ret {field_0})
    | bad -> {forall field_0 : t_T'0 [C_Some'1 field_0 : t_Option'0] . C_Some'1 field_0 <> input} (! {false} any) ]
    
  
  use prelude.prelude.Intrinsic
  
  meta "compute_max_steps" 1000000
  
  let rec transpose'0 (self:t_OwnResult'0) (return'  (ret:t_Option'1))= {[%#sown0] inv'0 self}
    (! bb0
    [ bb0 = bb1
    | bb1 = bb2
    | bb2 = bb3
    | bb3 = any [ br0 (x0:t_Option'0)-> {self = C_Ok'0 x0} (! bb5) | br1 (x0:t_E'0)-> {self = C_Err'0 x0} (! bb8) ] 
    | bb8 = s0
      [ s0 = v_Err'0 {self} (fun (r0'0:t_E'0) ->  [ &e <- r0'0 ] s1) | s1 =  [ &_11 <- C_Err'1 e ] s2 | s2 = bb14 ]
      
    | bb14 = s0 [ s0 =  [ &_0 <- C_Some'0 _11 ] s1 | s1 = bb15 ] 
    | bb15 = bb16
    | bb16 = bb17
    | bb5 = v_Ok'0 {self}
        (fun (r0'0:t_Option'0) ->
          any [ br0 -> {r0'0 = C_None'0 } (! bb7) | br1 (x0:t_T'0)-> {r0'0 = C_Some'1 x0} (! bb6) ] )
    | bb6 = bb9
    | bb9 = s0
      [ s0 = v_Ok'0 {self} (fun (r0'0:t_Option'0) -> v_Some'0 {r0'0} (fun (r0'1:t_T'0) ->  [ &x <- r0'1 ] s1))
      | s1 =  [ &_8 <- C_Ok'1 x ] s2
      | s2 = bb10 ]
      
    | bb10 = s0 [ s0 =  [ &_0 <- C_Some'0 _8 ] s1 | s1 = bb11 ] 
    | bb11 = bb12
    | bb12 = bb17
    | bb7 = bb13
    | bb13 = s0 [ s0 =  [ &_0 <- C_None'1 ] s1 | s1 = bb17 ] 
    | bb17 = bb18
    | bb18 = return' {_0} ]
    )
    [ & _0 : t_Option'1 = any_l ()
    | & self : t_OwnResult'0 = self
    | & x : t_T'0 = any_l ()
    | & _8 : t_OwnResult'1 = any_l ()
    | & e : t_E'0 = any_l ()
    | & _11 : t_OwnResult'1 = any_l () ]
    
    [ return' (result:t_Option'1)-> {[@expl:postcondition] [%#sown4] inv'1 result}
      {[@expl:postcondition] [%#sown3] forall e : t_E'0 . self = C_Err'0 e  -> result = C_Some'0 (C_Err'1 e)}
      {[@expl:postcondition] [%#sown2] forall t : t_T'0 . self = C_Ok'0 (C_Some'1 t)  -> result = C_Some'0 (C_Ok'1 t)}
      {[@expl:postcondition] [%#sown1] self = C_Ok'0 (C_None'0)  -> result = C_None'1}
      (! return' {result}) ]
    
end
module M_own__qyi3410529601998764826__resolve_coherence__refines [#"own.rs" 26 4 26 31] (* <OwnResult<T, E> as creusot_contracts::Resolve> *)
  let%span sown0 = "own.rs" 26 4 26 31
  let%span sown1 = "own.rs" 16 8 19 9
  let%span sinvariant2 = "../../../../creusot-contracts/src/invariant.rs" 24 8 24 18
  
  use prelude.prelude.Borrow
  
  type t_T'0
  
  type t_E'0
  
  type t_OwnResult'0  =
    | C_Ok'0 t_T'0
    | C_Err'0 t_E'0
  
  predicate resolve'1 (_1 : t_T'0)
  
  predicate resolve'2 (_1 : t_E'0)
  
  predicate structural_resolve'0 (_1 : t_OwnResult'0) =
    match _1 with
      | C_Ok'0 x0 -> resolve'1 x0
      | C_Err'0 x0 -> resolve'2 x0
      end
  
  predicate inv'0 (_1 : t_OwnResult'0)
  
  predicate resolve'0 [#"own.rs" 15 4 15 28] (self : t_OwnResult'0) =
    [%#sown1] match self with
      | C_Ok'0 t -> resolve'1 t
      | C_Err'0 e -> resolve'2 e
      end
  
  predicate inv'1 (_1 : t_OwnResult'0)
  
  predicate invariant'0 (self : t_OwnResult'0) =
    [%#sinvariant2] inv'1 self
  
  axiom inv_axiom'0 [@rewrite] : forall x : t_OwnResult'0 [inv'0 x] . inv'0 x = invariant'0 x
  
  predicate inv'2 (_1 : t_T'0)
  
  predicate inv'3 (_1 : t_E'0)
  
  axiom inv_axiom'1 [@rewrite] : forall x : t_OwnResult'0 [inv'1 x] . inv'1 x
  = match x with
    | C_Ok'0 a_0 -> inv'2 a_0
    | C_Err'0 a_0 -> inv'3 a_0
    end
  
  goal refines : [%#sown0] forall self : t_OwnResult'0 . structural_resolve'0 self /\ inv'0 self
   -> structural_resolve'0 self /\ (forall result : () . resolve'0 self  -> resolve'0 self)
end<|MERGE_RESOLUTION|>--- conflicted
+++ resolved
@@ -571,15 +571,7 @@
     
 end
 module M_own__qyi6204940358182728290__unwrap [#"own.rs" 86 4 88 29] (* OwnResult<T, E> *)
-<<<<<<< HEAD
-  let%span sown0 = "own.rs" 84 4 84 54
-=======
-  type t
-  
-  type e
-  
   let%span sown0 = "own.rs" 84 15 84 52
->>>>>>> 716d5822
   let%span sown1 = "own.rs" 86 18 86 22
   let%span sown2 = "own.rs" 85 14 85 43
   let%span sown3 = "own.rs" 86 27 86 28
@@ -645,15 +637,7 @@
     
 end
 module M_own__qyi6204940358182728290__expect [#"own.rs" 98 4 100 29] (* OwnResult<T, E> *)
-<<<<<<< HEAD
-  let%span sown0 = "own.rs" 96 4 96 54
-=======
-  type t
-  
-  type e
-  
   let%span sown0 = "own.rs" 96 15 96 52
->>>>>>> 716d5822
   let%span sown1 = "own.rs" 98 18 98 22
   let%span sown2 = "own.rs" 97 14 97 43
   let%span sown3 = "own.rs" 98 38 98 39
@@ -719,15 +703,7 @@
     
 end
 module M_own__qyi6204940358182728290__unwrap_err [#"own.rs" 110 4 112 29] (* OwnResult<T, E> *)
-<<<<<<< HEAD
-  let%span sown0 = "own.rs" 108 4 108 55
-=======
-  type t
-  
-  type e
-  
   let%span sown0 = "own.rs" 108 15 108 53
->>>>>>> 716d5822
   let%span sown1 = "own.rs" 110 22 110 26
   let%span sown2 = "own.rs" 109 14 109 44
   let%span sown3 = "own.rs" 110 31 110 32
