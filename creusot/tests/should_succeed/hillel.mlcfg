--- conflicted
+++ resolved
@@ -193,7 +193,7 @@
     goto BB0
   }
   BB0 {
-    [#"../hillel.rs" 17 18 17 29] old_str <- ([#"../hillel.rs" 17 18 17 29] Ghost.new str);
+    old_str <- ([#"../hillel.rs" 17 18 17 29] Ghost.new str);
     goto BB1
   }
   BB1 {
@@ -210,52 +210,32 @@
     goto BB3
   }
   BB3 {
-<<<<<<< HEAD
-    [#"../hillel.rs" 24 10 24 19] _19 <- ([#"../hillel.rs" 24 10 24 19] Len0.len ([#"../hillel.rs" 24 10 24 19]  * str));
-=======
     _19 <- ([#"../hillel.rs" 24 10 24 19] len1 ([#"../hillel.rs" 24 10 24 19]  * str));
->>>>>>> 62b454c8
     goto BB4
   }
   BB4 {
-    switch ([#"../hillel.rs" 24 10 24 25] _19 < ([#"../hillel.rs" 24 22 24 25] len))
+    switch ([#"../hillel.rs" 24 10 24 25] _19 < len)
       | False -> goto BB7
       | True -> goto BB5
       end
   }
   BB5 {
-<<<<<<< HEAD
-    [#"../hillel.rs" 25 8 25 21] _23 <- Borrow.borrow_mut ( * str);
-    [#"../hillel.rs" 25 8 25 21] str <- { str with current = ( ^ _23) };
-    assume { Inv3.inv ( ^ _23) };
-    [#"../hillel.rs" 25 8 25 21] _22 <- ([#"../hillel.rs" 25 8 25 21] Push0.push _23 ([#"../hillel.rs" 25 17 25 20] pad));
-    [#"../hillel.rs" 1 0 1 0] _23 <- any borrowed (Alloc_Vec_Vec_Type.t_vec t (Alloc_Alloc_Global_Type.t_global));
-=======
     _23 <- Borrow.borrow_mut ( * str);
     str <- { str with current = ( ^ _23) };
     assume { inv3 ( ^ _23) };
     _22 <- ([#"../hillel.rs" 25 8 25 21] push0 _23 pad);
     _23 <- any borrowed (Alloc_Vec_Vec_Type.t_vec t (Alloc_Alloc_Global_Type.t_global));
->>>>>>> 62b454c8
     goto BB6
   }
   BB6 {
     goto BB2
   }
   BB7 {
-<<<<<<< HEAD
-    assert { [@expl:type invariant] Inv1.inv pad };
-    assume { Resolve1.resolve pad };
-    assert { [@expl:type invariant] Inv2.inv str };
-    assume { Resolve2.resolve str };
-    [#"../hillel.rs" 24 4 26 5] _0 <- ([#"../hillel.rs" 24 4 26 5] ());
-=======
     assert { [@expl:type invariant] inv1 pad };
     assume { resolve1 pad };
     assert { [@expl:type invariant] inv2 str };
     assume { resolve2 str };
     _0 <- ([#"../hillel.rs" 24 4 26 5] ());
->>>>>>> 62b454c8
     return _0
   }
   
@@ -430,19 +410,13 @@
     goto BB0
   }
   BB0 {
-    [#"../hillel.rs" 34 18 34 29] old_str <- ([#"../hillel.rs" 34 18 34 29] Ghost.new str);
+    old_str <- ([#"../hillel.rs" 34 18 34 29] Ghost.new str);
     goto BB1
   }
   BB1 {
-<<<<<<< HEAD
-    assert { [@expl:type invariant] Inv0.inv old_str };
-    assume { Resolve0.resolve old_str };
-    [#"../hillel.rs" 35 30 35 44] c <- ([#"../hillel.rs" 35 30 35 44] Ghost.new (0 : usize));
-=======
     assert { [@expl:type invariant] inv0 old_str };
     assume { resolve0 old_str };
     c <- ([#"../hillel.rs" 35 30 35 44] Ghost.new (0 : usize));
->>>>>>> 62b454c8
     goto BB2
   }
   BB2 {
@@ -458,58 +432,38 @@
     goto BB4
   }
   BB4 {
-<<<<<<< HEAD
-    [#"../hillel.rs" 43 10 43 19] _20 <- ([#"../hillel.rs" 43 10 43 19] Len0.len ([#"../hillel.rs" 43 10 43 19]  * str));
-=======
     _20 <- ([#"../hillel.rs" 43 10 43 19] len1 ([#"../hillel.rs" 43 10 43 19]  * str));
->>>>>>> 62b454c8
     goto BB5
   }
   BB5 {
-    switch ([#"../hillel.rs" 43 10 43 25] _20 < ([#"../hillel.rs" 43 22 43 25] len))
+    switch ([#"../hillel.rs" 43 10 43 25] _20 < len)
       | False -> goto BB9
       | True -> goto BB6
       end
   }
   BB6 {
-<<<<<<< HEAD
-    [#"../hillel.rs" 44 8 44 26] _24 <- Borrow.borrow_mut ( * str);
-    [#"../hillel.rs" 44 8 44 26] str <- { str with current = ( ^ _24) };
-    assume { Inv3.inv ( ^ _24) };
-    [#"../hillel.rs" 44 8 44 26] _23 <- ([#"../hillel.rs" 44 8 44 26] Insert0.insert _24 ([#"../hillel.rs" 44 19 44 20] [#"../hillel.rs" 44 19 44 20] (0 : usize)) ([#"../hillel.rs" 44 22 44 25] pad));
-    [#"../hillel.rs" 1 0 1 0] _24 <- any borrowed (Alloc_Vec_Vec_Type.t_vec t (Alloc_Alloc_Global_Type.t_global));
-=======
     _24 <- Borrow.borrow_mut ( * str);
     str <- { str with current = ( ^ _24) };
     assume { inv3 ( ^ _24) };
     _23 <- ([#"../hillel.rs" 44 8 44 26] insert0 _24 ([#"../hillel.rs" 44 19 44 20] [#"../hillel.rs" 44 19 44 20] (0 : usize)) pad);
     _24 <- any borrowed (Alloc_Vec_Vec_Type.t_vec t (Alloc_Alloc_Global_Type.t_global));
->>>>>>> 62b454c8
     goto BB7
   }
   BB7 {
-    [#"../hillel.rs" 45 12 45 31] _26 <- ([#"../hillel.rs" 45 12 45 31] Ghost.new ((1 : usize) + Ghost.inner c));
+    _26 <- ([#"../hillel.rs" 45 12 45 31] Ghost.new ((1 : usize) + Ghost.inner c));
     goto BB8
   }
   BB8 {
-    [#"../hillel.rs" 45 8 45 31] c <- ([#"../hillel.rs" 45 8 45 31] _26);
-    [#"../hillel.rs" 45 8 45 31] _26 <- any Ghost.ghost_ty usize;
+    c <- _26;
+    _26 <- any Ghost.ghost_ty usize;
     goto BB3
   }
   BB9 {
-<<<<<<< HEAD
-    assert { [@expl:type invariant] Inv1.inv pad };
-    assume { Resolve1.resolve pad };
-    assert { [@expl:type invariant] Inv2.inv str };
-    assume { Resolve2.resolve str };
-    [#"../hillel.rs" 43 4 46 5] _0 <- ([#"../hillel.rs" 43 4 46 5] ());
-=======
     assert { [@expl:type invariant] inv1 pad };
     assume { resolve1 pad };
     assert { [@expl:type invariant] inv2 str };
     assume { resolve2 str };
     _0 <- ([#"../hillel.rs" 43 4 46 5] ());
->>>>>>> 62b454c8
     return _0
   }
   
@@ -1027,7 +981,7 @@
     goto BB2
   }
   BB2 {
-    [#"../hillel.rs" 80 4 80 41] _8 <- ([#"../hillel.rs" 80 4 80 41] Ghost.new ());
+    _8 <- ([#"../hillel.rs" 80 4 80 41] Ghost.new ());
     goto BB3
   }
   BB3 {
@@ -1036,26 +990,10 @@
     goto BB4
   }
   BB4 {
-    [#"../hillel.rs" 82 20 82 32] ghost_vec <- ([#"../hillel.rs" 82 20 82 32] Ghost.new ( * vec));
+    ghost_vec <- ([#"../hillel.rs" 82 20 82 32] Ghost.new ( * vec));
     goto BB5
   }
   BB5 {
-<<<<<<< HEAD
-    assert { [@expl:type invariant] Inv0.inv ghost_vec };
-    assume { Resolve1.resolve ghost_vec };
-    [#"../hillel.rs" 85 13 85 23] _18 <- ([#"../hillel.rs" 85 13 85 23] Deref0.deref ([#"../hillel.rs" 85 13 85 23]  * vec));
-    goto BB6
-  }
-  BB6 {
-    assert { [@expl:type invariant] Inv1.inv _18 };
-    assume { Resolve2.resolve _18 };
-    [#"../hillel.rs" 85 13 85 23] _16 <- ([#"../hillel.rs" 85 13 85 23] Iter0.iter ([#"../hillel.rs" 85 13 85 23] _18));
-    goto BB7
-  }
-  BB7 {
-    [#"../hillel.rs" 84 4 84 111] iter <- ([#"../hillel.rs" 84 4 84 111] IntoIter0.into_iter _16);
-    [#"../hillel.rs" 1 0 1 0] _16 <- any Core_Slice_Iter_Iter_Type.t_iter t;
-=======
     assert { [@expl:type invariant] inv0 ghost_vec };
     assume { resolve1 ghost_vec };
     _18 <- ([#"../hillel.rs" 85 13 85 23] deref0 ([#"../hillel.rs" 85 13 85 23]  * vec));
@@ -1070,21 +1008,15 @@
   BB7 {
     iter <- ([#"../hillel.rs" 84 4 84 111] into_iter0 _16);
     _16 <- any Core_Slice_Iter_Iter_Type.t_iter t;
->>>>>>> 62b454c8
     goto BB8
   }
   BB8 {
-    [#"../hillel.rs" 84 4 84 111] iter_old <- ([#"../hillel.rs" 84 4 84 111] Ghost.new iter);
+    iter_old <- ([#"../hillel.rs" 84 4 84 111] Ghost.new iter);
     goto BB9
   }
   BB9 {
-<<<<<<< HEAD
-    assume { Resolve3.resolve iter_old };
-    [#"../hillel.rs" 84 4 84 111] produced <- ([#"../hillel.rs" 84 4 84 111] Ghost.new (Seq.empty ));
-=======
     assume { resolve3 iter_old };
     produced <- ([#"../hillel.rs" 84 4 84 111] Ghost.new (Seq.empty ));
->>>>>>> 62b454c8
     goto BB10
   }
   BB10 {
@@ -1102,21 +1034,12 @@
     goto BB13
   }
   BB13 {
-<<<<<<< HEAD
-    [#"../hillel.rs" 84 4 84 111] _30 <- Borrow.borrow_mut iter;
-    [#"../hillel.rs" 84 4 84 111] iter <-  ^ _30;
-    [#"../hillel.rs" 84 4 84 111] _29 <- Borrow.borrow_mut ( * _30);
-    [#"../hillel.rs" 84 4 84 111] _30 <- { _30 with current = ( ^ _29) };
-    [#"../hillel.rs" 84 4 84 111] _28 <- ([#"../hillel.rs" 84 4 84 111] Next0.next _29);
-    [#"../hillel.rs" 1 0 1 0] _29 <- any borrowed (Core_Slice_Iter_Iter_Type.t_iter t);
-=======
     _30 <- Borrow.borrow_mut iter;
     iter <-  ^ _30;
     _29 <- Borrow.borrow_mut ( * _30);
     _30 <- { _30 with current = ( ^ _29) };
     _28 <- ([#"../hillel.rs" 84 4 84 111] next0 _29);
     _29 <- any borrowed (Core_Slice_Iter_Iter_Type.t_iter t);
->>>>>>> 62b454c8
     goto BB14
   }
   BB14 {
@@ -1137,36 +1060,6 @@
     goto BB18
   }
   BB17 {
-<<<<<<< HEAD
-    assert { [@expl:type invariant] Inv4.inv _28 };
-    assume { Resolve6.resolve _28 };
-    assume { Resolve8.resolve iter };
-    assert { [@expl:type invariant] Inv6.inv elem };
-    assume { Resolve9.resolve elem };
-    assert { [@expl:type invariant] Inv7.inv vec };
-    assume { Resolve10.resolve vec };
-    assert { [#"../hillel.rs" 84 4 84 111] false };
-    absurd
-  }
-  BB18 {
-    [#"../../../../creusot-contracts-proc/src/lib.rs" 664 0 664 51] __creusot_proc_iter_elem <- ([#"../../../../creusot-contracts-proc/src/lib.rs" 664 0 664 51] Core_Option_Option_Type.some_0 _28);
-    assert { [@expl:type invariant] Inv4.inv _28 };
-    assume { Resolve6.resolve _28 };
-    [#"../hillel.rs" 84 4 84 111] _33 <- ([#"../hillel.rs" 84 4 84 111] Ghost.new (Seq.(++) (Ghost.inner produced) (Seq.singleton __creusot_proc_iter_elem)));
-    goto BB19
-  }
-  BB19 {
-    [#"../hillel.rs" 84 4 84 111] produced <- ([#"../hillel.rs" 84 4 84 111] _33);
-    [#"../hillel.rs" 84 4 84 111] _33 <- any Ghost.ghost_ty (Seq.seq t);
-    assert { [@expl:type invariant] Inv2.inv produced };
-    assume { Resolve4.resolve produced };
-    [#"../../../../creusot-contracts-proc/src/lib.rs" 664 0 664 51] e <- ([#"../../../../creusot-contracts-proc/src/lib.rs" 664 0 664 51] __creusot_proc_iter_elem);
-    assert { [@expl:type invariant] Inv5.inv __creusot_proc_iter_elem };
-    assume { Resolve7.resolve __creusot_proc_iter_elem };
-    assert { [@expl:assertion] [#"../hillel.rs" 86 24 86 57] e = IndexLogic1.index_logic (Ghost.inner ghost_vec) (Seq.length (Ghost.inner produced) - 1) };
-    [#"../hillel.rs" 87 16 87 21] _41 <- ([#"../hillel.rs" 87 16 87 21] elem);
-    [#"../hillel.rs" 87 11 87 21] _38 <- ([#"../hillel.rs" 87 11 87 21] Eq0.eq ([#"../hillel.rs" 87 11 87 12] e) ([#"../hillel.rs" 87 16 87 21] _41));
-=======
     assert { [@expl:type invariant] inv4 _28 };
     assume { resolve6 _28 };
     assume { resolve8 iter };
@@ -1194,7 +1087,6 @@
     assert { [@expl:assertion] [#"../hillel.rs" 86 24 86 57] e = index_logic1 (Ghost.inner ghost_vec) (Seq.length (Ghost.inner produced) - 1) };
     _41 <- ([#"../hillel.rs" 87 16 87 21] elem);
     _38 <- ([#"../hillel.rs" 87 11 87 21] eq0 ([#"../hillel.rs" 87 11 87 12] e) ([#"../hillel.rs" 87 16 87 21] _41));
->>>>>>> 62b454c8
     goto BB20
   }
   BB20 {
@@ -1217,27 +1109,13 @@
     goto BB22
   }
   BB22 {
-    [#"../hillel.rs" 89 12 89 18] _0 <- ([#"../hillel.rs" 89 12 89 18] ());
+    _0 <- ([#"../hillel.rs" 89 12 89 18] ());
     goto BB26
   }
   BB23 {
     goto BB12
   }
   BB24 {
-<<<<<<< HEAD
-    [#"../hillel.rs" 94 4 94 18] _49 <- Borrow.borrow_mut ( * vec);
-    [#"../hillel.rs" 94 4 94 18] vec <- { vec with current = ( ^ _49) };
-    assume { Inv8.inv ( ^ _49) };
-    [#"../hillel.rs" 94 4 94 18] _48 <- ([#"../hillel.rs" 94 4 94 18] Push0.push _49 ([#"../hillel.rs" 94 13 94 17] elem));
-    [#"../hillel.rs" 1 0 1 0] _49 <- any borrowed (Alloc_Vec_Vec_Type.t_vec t (Alloc_Alloc_Global_Type.t_global));
-    [#"../hillel.rs" 94 13 94 17] elem <- any t;
-    goto BB25
-  }
-  BB25 {
-    assert { [@expl:type invariant] Inv7.inv vec };
-    assume { Resolve10.resolve vec };
-    [#"../hillel.rs" 79 63 95 1] _0 <- ([#"../hillel.rs" 79 63 95 1] ());
-=======
     _49 <- Borrow.borrow_mut ( * vec);
     vec <- { vec with current = ( ^ _49) };
     assume { inv8 ( ^ _49) };
@@ -1250,7 +1128,6 @@
     assert { [@expl:type invariant] inv7 vec };
     assume { resolve10 vec };
     _0 <- ([#"../hillel.rs" 79 63 95 1] ());
->>>>>>> 62b454c8
     goto BB26
   }
   BB26 {
@@ -1634,28 +1511,14 @@
     goto BB0
   }
   BB0 {
-<<<<<<< HEAD
-    [#"../hillel.rs" 101 21 101 31] unique <- ([#"../hillel.rs" 101 21 101 31] New0.new ());
-=======
     unique <- ([#"../hillel.rs" 101 21 101 31] new0 ());
->>>>>>> 62b454c8
     goto BB1
   }
   BB1 {
-    [#"../hillel.rs" 102 37 102 55] sub_str <- ([#"../hillel.rs" 102 37 102 55] Ghost.new (Seq.empty ));
+    sub_str <- ([#"../hillel.rs" 102 37 102 55] Ghost.new (Seq.empty ));
     goto BB2
   }
   BB2 {
-<<<<<<< HEAD
-    assert { [@expl:type invariant] Inv0.inv sub_str };
-    assume { Resolve0.resolve sub_str };
-    [#"../hillel.rs" 107 16 107 25] _11 <- ([#"../hillel.rs" 107 16 107 25] Len0.len ([#"../hillel.rs" 107 16 107 25] str));
-    goto BB3
-  }
-  BB3 {
-    [#"../hillel.rs" 104 4 104 48] iter <- ([#"../hillel.rs" 104 4 104 48] IntoIter0.into_iter ([#"../hillel.rs" 107 13 107 25] Core_Ops_Range_Range_Type.C_Range ([#"../hillel.rs" 107 13 107 14] [#"../hillel.rs" 107 13 107 14] (0 : usize)) _11));
-    [#"../hillel.rs" 1 0 1 0] _11 <- any usize;
-=======
     assert { [@expl:type invariant] inv0 sub_str };
     assume { resolve0 sub_str };
     _11 <- ([#"../hillel.rs" 107 16 107 25] len0 ([#"../hillel.rs" 107 16 107 25] str));
@@ -1664,15 +1527,14 @@
   BB3 {
     iter <- ([#"../hillel.rs" 104 4 104 48] into_iter0 ([#"../hillel.rs" 107 13 107 25] Core_Ops_Range_Range_Type.C_Range ([#"../hillel.rs" 107 13 107 14] [#"../hillel.rs" 107 13 107 14] (0 : usize)) _11));
     _11 <- any usize;
->>>>>>> 62b454c8
     goto BB4
   }
   BB4 {
-    [#"../hillel.rs" 104 4 104 48] iter_old <- ([#"../hillel.rs" 104 4 104 48] Ghost.new iter);
+    iter_old <- ([#"../hillel.rs" 104 4 104 48] Ghost.new iter);
     goto BB5
   }
   BB5 {
-    [#"../hillel.rs" 104 4 104 48] produced <- ([#"../hillel.rs" 104 4 104 48] Ghost.new (Seq.empty ));
+    produced <- ([#"../hillel.rs" 104 4 104 48] Ghost.new (Seq.empty ));
     goto BB6
   }
   BB6 {
@@ -1696,21 +1558,12 @@
     goto BB11
   }
   BB11 {
-<<<<<<< HEAD
-    [#"../hillel.rs" 104 4 104 48] _25 <- Borrow.borrow_mut iter;
-    [#"../hillel.rs" 104 4 104 48] iter <-  ^ _25;
-    [#"../hillel.rs" 104 4 104 48] _24 <- Borrow.borrow_mut ( * _25);
-    [#"../hillel.rs" 104 4 104 48] _25 <- { _25 with current = ( ^ _24) };
-    [#"../hillel.rs" 104 4 104 48] _23 <- ([#"../hillel.rs" 104 4 104 48] Next0.next _24);
-    [#"../hillel.rs" 1 0 1 0] _24 <- any borrowed (Core_Ops_Range_Range_Type.t_range usize);
-=======
     _25 <- Borrow.borrow_mut iter;
     iter <-  ^ _25;
     _24 <- Borrow.borrow_mut ( * _25);
     _25 <- { _25 with current = ( ^ _24) };
     _23 <- ([#"../hillel.rs" 104 4 104 48] next0 _24);
     _24 <- any borrowed (Core_Ops_Range_Range_Type.t_range usize);
->>>>>>> 62b454c8
     goto BB12
   }
   BB12 {
@@ -1730,67 +1583,27 @@
     goto BB16
   }
   BB15 {
-<<<<<<< HEAD
-    assert { [@expl:type invariant] Inv2.inv unique };
-    assume { Resolve5.resolve unique };
-    assert { [@expl:type invariant] Inv5.inv str };
-    assume { Resolve4.resolve str };
-    assert { [#"../hillel.rs" 104 4 104 48] false };
-=======
     assert { [@expl:type invariant] inv2 unique };
     assume { resolve5 unique };
     assert { [@expl:type invariant] inv5 str };
     assume { resolve4 str };
->>>>>>> 62b454c8
     absurd
   }
   BB16 {
-    [#"../../../../creusot-contracts-proc/src/lib.rs" 664 0 664 51] __creusot_proc_iter_elem <- ([#"../../../../creusot-contracts-proc/src/lib.rs" 664 0 664 51] Core_Option_Option_Type.some_0 _23);
-    [#"../hillel.rs" 104 4 104 48] _28 <- ([#"../hillel.rs" 104 4 104 48] Ghost.new (Seq.(++) (Ghost.inner produced) (Seq.singleton __creusot_proc_iter_elem)));
+    __creusot_proc_iter_elem <- Core_Option_Option_Type.some_0 _23;
+    _28 <- ([#"../hillel.rs" 104 4 104 48] Ghost.new (Seq.(++) (Ghost.inner produced) (Seq.singleton __creusot_proc_iter_elem)));
     goto BB17
   }
   BB17 {
-    [#"../hillel.rs" 104 4 104 48] produced <- ([#"../hillel.rs" 104 4 104 48] _28);
-    [#"../hillel.rs" 104 4 104 48] _28 <- any Ghost.ghost_ty (Seq.seq usize);
-    [#"../../../../creusot-contracts-proc/src/lib.rs" 664 0 664 51] i <- ([#"../../../../creusot-contracts-proc/src/lib.rs" 664 0 664 51] __creusot_proc_iter_elem);
-    [#"../hillel.rs" 108 26 108 27] _32 <- ([#"../hillel.rs" 108 26 108 27] i);
-    [#"../hillel.rs" 108 22 108 28] _34 <- ([#"../hillel.rs" 108 22 108 28] _32 < ([#"../hillel.rs" 108 22 108 28] Slice.length str));
+    produced <- _28;
+    _28 <- any Ghost.ghost_ty (Seq.seq usize);
+    i <- __creusot_proc_iter_elem;
+    _32 <- i;
+    _34 <- ([#"../hillel.rs" 108 22 108 28] _32 < ([#"../hillel.rs" 108 22 108 28] Slice.length str));
     assert { [@expl:index in bounds] [#"../hillel.rs" 108 22 108 28] _34 };
     goto BB18
   }
   BB18 {
-<<<<<<< HEAD
-    [#"../hillel.rs" 108 22 108 28] elem <- ([#"../hillel.rs" 108 22 108 28] Slice.get str _32);
-    [#"../hillel.rs" 109 22 109 33] _37 <- Borrow.borrow_mut unique;
-    [#"../hillel.rs" 109 22 109 33] unique <-  ^ _37;
-    assume { Inv2.inv ( ^ _37) };
-    [#"../hillel.rs" 109 22 109 33] _36 <- Borrow.borrow_mut ( * _37);
-    [#"../hillel.rs" 109 22 109 33] _37 <- { _37 with current = ( ^ _36) };
-    assume { Inv2.inv ( ^ _36) };
-    assert { [@expl:type invariant] Inv3.inv elem };
-    assume { Resolve2.resolve elem };
-    [#"../hillel.rs" 109 8 109 40] _35 <- ([#"../hillel.rs" 109 8 109 40] InsertUnique0.insert_unique _36 ([#"../hillel.rs" 109 35 109 39] elem));
-    [#"../hillel.rs" 1 0 1 0] _36 <- any borrowed (Alloc_Vec_Vec_Type.t_vec t (Alloc_Alloc_Global_Type.t_global));
-    goto BB19
-  }
-  BB19 {
-    assert { [@expl:type invariant] Inv4.inv _37 };
-    assume { Resolve3.resolve _37 };
-    [#"../hillel.rs" 110 18 110 44] _39 <- ([#"../hillel.rs" 110 18 110 44] Ghost.new (Seq.snoc (Ghost.inner sub_str) elem));
-    goto BB20
-  }
-  BB20 {
-    [#"../hillel.rs" 110 8 110 44] sub_str <- ([#"../hillel.rs" 110 8 110 44] _39);
-    [#"../hillel.rs" 110 8 110 44] _39 <- any Ghost.ghost_ty (Seq.seq t);
-    assert { [@expl:type invariant] Inv0.inv sub_str };
-    assume { Resolve0.resolve sub_str };
-    goto BB10
-  }
-  BB21 {
-    assert { [@expl:assertion] [#"../hillel.rs" 114 20 114 88] Seq.(==) (SeqExt.subsequence (DeepModel1.deep_model str) 0 (Seq.length (ShallowModel0.shallow_model str))) (DeepModel1.deep_model str) };
-    [#"../hillel.rs" 115 4 115 10] _0 <- ([#"../hillel.rs" 115 4 115 10] unique);
-    [#"../hillel.rs" 115 4 115 10] unique <- any Alloc_Vec_Vec_Type.t_vec t (Alloc_Alloc_Global_Type.t_global);
-=======
     elem <- Slice.get str _32;
     _37 <- Borrow.borrow_mut unique;
     unique <-  ^ _37;
@@ -1821,7 +1634,6 @@
     assert { [@expl:assertion] [#"../hillel.rs" 114 20 114 88] Seq.(==) (SeqExt.subsequence (deep_model1 str) 0 (Seq.length (shallow_model0 str))) (deep_model1 str) };
     _0 <- unique;
     unique <- any Alloc_Vec_Vec_Type.t_vec t (Alloc_Alloc_Global_Type.t_global);
->>>>>>> 62b454c8
     goto BB22
   }
   BB22 {
@@ -2295,21 +2107,16 @@
     goto BB0
   }
   BB0 {
-<<<<<<< HEAD
-    [#"../hillel.rs" 157 25 157 26] total <- ([#"../hillel.rs" 157 25 157 26] [#"../hillel.rs" 157 25 157 26] (0 : uint32));
-    [#"../hillel.rs" 159 4 159 60] iter <- ([#"../hillel.rs" 159 4 159 60] IntoIter0.into_iter ([#"../hillel.rs" 161 14 161 15] s));
-=======
     total <- ([#"../hillel.rs" 157 25 157 26] [#"../hillel.rs" 157 25 157 26] (0 : uint32));
     iter <- ([#"../hillel.rs" 159 4 159 60] into_iter0 s);
->>>>>>> 62b454c8
     goto BB1
   }
   BB1 {
-    [#"../hillel.rs" 159 4 159 60] iter_old <- ([#"../hillel.rs" 159 4 159 60] Ghost.new iter);
+    iter_old <- ([#"../hillel.rs" 159 4 159 60] Ghost.new iter);
     goto BB2
   }
   BB2 {
-    [#"../hillel.rs" 159 4 159 60] produced <- ([#"../hillel.rs" 159 4 159 60] Ghost.new (Seq.empty ));
+    produced <- ([#"../hillel.rs" 159 4 159 60] Ghost.new (Seq.empty ));
     goto BB3
   }
   BB3 {
@@ -2323,21 +2130,12 @@
     goto BB5
   }
   BB5 {
-<<<<<<< HEAD
-    [#"../hillel.rs" 159 4 159 60] _21 <- Borrow.borrow_mut iter;
-    [#"../hillel.rs" 159 4 159 60] iter <-  ^ _21;
-    [#"../hillel.rs" 159 4 159 60] _20 <- Borrow.borrow_mut ( * _21);
-    [#"../hillel.rs" 159 4 159 60] _21 <- { _21 with current = ( ^ _20) };
-    [#"../hillel.rs" 159 4 159 60] _19 <- ([#"../hillel.rs" 159 4 159 60] Next0.next _20);
-    [#"../hillel.rs" 1 0 1 0] _20 <- any borrowed (Core_Slice_Iter_Iter_Type.t_iter uint32);
-=======
     _21 <- Borrow.borrow_mut iter;
     iter <-  ^ _21;
     _20 <- Borrow.borrow_mut ( * _21);
     _21 <- { _21 with current = ( ^ _20) };
     _19 <- ([#"../hillel.rs" 159 4 159 60] next0 _20);
     _20 <- any borrowed (Core_Slice_Iter_Iter_Type.t_iter uint32);
->>>>>>> 62b454c8
     goto BB6
   }
   BB6 {
@@ -2348,57 +2146,43 @@
       end
   }
   BB7 {
-<<<<<<< HEAD
-    assert { [@expl:assertion] [#"../hillel.rs" 165 20 165 56] UInt32.to_int total = SumRange0.sum_range (ShallowModel0.shallow_model s) 0 (Seq.length (ShallowModel0.shallow_model s)) };
-    [#"../hillel.rs" 167 27 167 28] min_i <- ([#"../hillel.rs" 167 27 167 28] [#"../hillel.rs" 167 27 167 28] (0 : usize));
-    [#"../hillel.rs" 168 28 168 33] min_dist <- ([#"../hillel.rs" 168 28 168 33] total);
-    [#"../hillel.rs" 170 23 170 24] sum <- ([#"../hillel.rs" 170 23 170 24] [#"../hillel.rs" 170 23 170 24] (0 : uint32));
-    [#"../hillel.rs" 176 16 176 23] _37 <- ([#"../hillel.rs" 176 16 176 23] Len0.len ([#"../hillel.rs" 176 16 176 23] s));
-=======
     assert { [@expl:assertion] [#"../hillel.rs" 165 20 165 56] UInt32.to_int total = sum_range0 (shallow_model1 s) 0 (Seq.length (shallow_model1 s)) };
     min_i <- ([#"../hillel.rs" 167 27 167 28] [#"../hillel.rs" 167 27 167 28] (0 : usize));
     min_dist <- total;
     sum <- ([#"../hillel.rs" 170 23 170 24] [#"../hillel.rs" 170 23 170 24] (0 : uint32));
     _37 <- ([#"../hillel.rs" 176 16 176 23] len2 ([#"../hillel.rs" 176 16 176 23] s));
->>>>>>> 62b454c8
     goto BB12
   }
   BB8 {
     goto BB10
   }
   BB9 {
-    assert { [#"../hillel.rs" 159 4 159 60] false };
     absurd
   }
   BB10 {
-    [#"../../../../creusot-contracts-proc/src/lib.rs" 664 0 664 51] __creusot_proc_iter_elem <- ([#"../../../../creusot-contracts-proc/src/lib.rs" 664 0 664 51] Core_Option_Option_Type.some_0 _19);
-    [#"../hillel.rs" 159 4 159 60] _24 <- ([#"../hillel.rs" 159 4 159 60] Ghost.new (Seq.(++) (Ghost.inner produced) (Seq.singleton __creusot_proc_iter_elem)));
+    __creusot_proc_iter_elem <- Core_Option_Option_Type.some_0 _19;
+    _24 <- ([#"../hillel.rs" 159 4 159 60] Ghost.new (Seq.(++) (Ghost.inner produced) (Seq.singleton __creusot_proc_iter_elem)));
     goto BB11
   }
   BB11 {
-    [#"../hillel.rs" 159 4 159 60] produced <- ([#"../hillel.rs" 159 4 159 60] _24);
-    [#"../hillel.rs" 159 4 159 60] _24 <- any Ghost.ghost_ty (Seq.seq uint32);
-    [#"../hillel.rs" 161 9 161 10] x <- ([#"../hillel.rs" 161 9 161 10] __creusot_proc_iter_elem);
-    [#"../hillel.rs" 162 8 162 18] total <- ([#"../hillel.rs" 162 8 162 18] total + ([#"../hillel.rs" 162 17 162 18] x));
-    [#"../hillel.rs" 161 16 163 5] _18 <- ([#"../hillel.rs" 161 16 163 5] ());
+    produced <- _24;
+    _24 <- any Ghost.ghost_ty (Seq.seq uint32);
+    x <- __creusot_proc_iter_elem;
+    total <- ([#"../hillel.rs" 162 8 162 18] total + x);
+    _18 <- ([#"../hillel.rs" 161 16 163 5] ());
     goto BB4
   }
   BB12 {
-<<<<<<< HEAD
-    [#"../hillel.rs" 171 4 171 58] iter1 <- ([#"../hillel.rs" 171 4 171 58] IntoIter1.into_iter ([#"../hillel.rs" 176 13 176 23] Core_Ops_Range_Range_Type.C_Range ([#"../hillel.rs" 176 13 176 14] [#"../hillel.rs" 176 13 176 14] (0 : usize)) _37));
-    [#"../hillel.rs" 1 0 1 0] _37 <- any usize;
-=======
     iter1 <- ([#"../hillel.rs" 171 4 171 58] into_iter1 ([#"../hillel.rs" 176 13 176 23] Core_Ops_Range_Range_Type.C_Range ([#"../hillel.rs" 176 13 176 14] [#"../hillel.rs" 176 13 176 14] (0 : usize)) _37));
     _37 <- any usize;
->>>>>>> 62b454c8
     goto BB13
   }
   BB13 {
-    [#"../hillel.rs" 171 4 171 58] iter_old1 <- ([#"../hillel.rs" 171 4 171 58] Ghost.new iter1);
+    iter_old1 <- ([#"../hillel.rs" 171 4 171 58] Ghost.new iter1);
     goto BB14
   }
   BB14 {
-    [#"../hillel.rs" 171 4 171 58] produced1 <- ([#"../hillel.rs" 171 4 171 58] Ghost.new (Seq.empty ));
+    produced1 <- ([#"../hillel.rs" 171 4 171 58] Ghost.new (Seq.empty ));
     goto BB15
   }
   BB15 {
@@ -2415,21 +2199,12 @@
     goto BB17
   }
   BB17 {
-<<<<<<< HEAD
-    [#"../hillel.rs" 171 4 171 58] _52 <- Borrow.borrow_mut iter1;
-    [#"../hillel.rs" 171 4 171 58] iter1 <-  ^ _52;
-    [#"../hillel.rs" 171 4 171 58] _51 <- Borrow.borrow_mut ( * _52);
-    [#"../hillel.rs" 171 4 171 58] _52 <- { _52 with current = ( ^ _51) };
-    [#"../hillel.rs" 171 4 171 58] _50 <- ([#"../hillel.rs" 171 4 171 58] Next1.next _51);
-    [#"../hillel.rs" 1 0 1 0] _51 <- any borrowed (Core_Ops_Range_Range_Type.t_range usize);
-=======
     _52 <- Borrow.borrow_mut iter1;
     iter1 <-  ^ _52;
     _51 <- Borrow.borrow_mut ( * _52);
     _52 <- { _52 with current = ( ^ _51) };
     _50 <- ([#"../hillel.rs" 171 4 171 58] next1 _51);
     _51 <- any borrowed (Core_Ops_Range_Range_Type.t_range usize);
->>>>>>> 62b454c8
     goto BB18
   }
   BB18 {
@@ -2440,56 +2215,49 @@
       end
   }
   BB19 {
-    [#"../hillel.rs" 186 4 186 9] _0 <- ([#"../hillel.rs" 186 4 186 9] min_i);
+    _0 <- min_i;
     return _0
   }
   BB20 {
     goto BB21
   }
   BB21 {
-    [#"../../../../creusot-contracts-proc/src/lib.rs" 664 0 664 51] __creusot_proc_iter_elem1 <- ([#"../../../../creusot-contracts-proc/src/lib.rs" 664 0 664 51] Core_Option_Option_Type.some_0 _50);
-    [#"../hillel.rs" 171 4 171 58] _55 <- ([#"../hillel.rs" 171 4 171 58] Ghost.new (Seq.(++) (Ghost.inner produced1) (Seq.singleton __creusot_proc_iter_elem1)));
+    __creusot_proc_iter_elem1 <- Core_Option_Option_Type.some_0 _50;
+    _55 <- ([#"../hillel.rs" 171 4 171 58] Ghost.new (Seq.(++) (Ghost.inner produced1) (Seq.singleton __creusot_proc_iter_elem1)));
     goto BB22
   }
   BB22 {
-<<<<<<< HEAD
-    [#"../hillel.rs" 171 4 171 58] produced1 <- ([#"../hillel.rs" 171 4 171 58] _55);
-    [#"../hillel.rs" 171 4 171 58] _55 <- any Ghost.ghost_ty (Seq.seq usize);
-    [#"../../../../creusot-contracts-proc/src/lib.rs" 664 0 664 51] i <- ([#"../../../../creusot-contracts-proc/src/lib.rs" 664 0 664 51] __creusot_proc_iter_elem1);
-    [#"../hillel.rs" 177 19 177 44] dist <- ([#"../hillel.rs" 177 19 177 44] AbsDiff0.abs_diff ([#"../hillel.rs" 177 19 177 22] sum) ([#"../hillel.rs" 177 32 177 43] ([#"../hillel.rs" 177 32 177 37] total) - ([#"../hillel.rs" 177 40 177 43] sum)));
-=======
     produced1 <- _55;
     _55 <- any Ghost.ghost_ty (Seq.seq usize);
     i <- __creusot_proc_iter_elem1;
     dist <- ([#"../hillel.rs" 177 19 177 44] abs_diff0 sum ([#"../hillel.rs" 177 32 177 43] total - sum));
->>>>>>> 62b454c8
     goto BB23
   }
   BB23 {
-    switch ([#"../hillel.rs" 178 11 178 26] ([#"../hillel.rs" 178 11 178 15] dist) < ([#"../hillel.rs" 178 18 178 26] min_dist))
+    switch ([#"../hillel.rs" 178 11 178 26] dist < min_dist)
       | False -> goto BB25
       | True -> goto BB24
       end
   }
   BB24 {
-    [#"../hillel.rs" 179 12 179 21] min_i <- ([#"../hillel.rs" 179 20 179 21] i);
-    [#"../hillel.rs" 180 12 180 27] min_dist <- ([#"../hillel.rs" 180 23 180 27] dist);
-    [#"../hillel.rs" 178 27 181 9] _63 <- ([#"../hillel.rs" 178 27 181 9] ());
+    min_i <- i;
+    min_dist <- dist;
+    _63 <- ([#"../hillel.rs" 178 27 181 9] ());
     goto BB26
   }
   BB25 {
-    [#"../hillel.rs" 181 9 181 9] _63 <- ([#"../hillel.rs" 181 9 181 9] ());
+    _63 <- ([#"../hillel.rs" 181 9 181 9] ());
     goto BB26
   }
   BB26 {
-    [#"../hillel.rs" 183 17 183 18] _70 <- ([#"../hillel.rs" 183 17 183 18] i);
-    [#"../hillel.rs" 183 15 183 19] _72 <- ([#"../hillel.rs" 183 15 183 19] _70 < ([#"../hillel.rs" 183 15 183 19] Slice.length s));
+    _70 <- i;
+    _72 <- ([#"../hillel.rs" 183 15 183 19] _70 < ([#"../hillel.rs" 183 15 183 19] Slice.length s));
     assert { [@expl:index in bounds] [#"../hillel.rs" 183 15 183 19] _72 };
     goto BB27
   }
   BB27 {
-    [#"../hillel.rs" 183 8 183 19] sum <- ([#"../hillel.rs" 183 8 183 19] sum + ([#"../hillel.rs" 183 15 183 19] Slice.get s _70));
-    [#"../hillel.rs" 176 24 184 5] _18 <- ([#"../hillel.rs" 176 24 184 5] ());
+    sum <- ([#"../hillel.rs" 183 8 183 19] sum + Slice.get s _70);
+    _18 <- ([#"../hillel.rs" 176 24 184 5] ());
     goto BB16
   }
   BB29 {
