module M_inferred_invariants__f [#"inferred_invariants.rs" 4 0 4 18]
  let%span sresolve0 = "../../../creusot-contracts/src/resolve.rs" 41 20 41 34
  let%span sinvariant1 = "../../../creusot-contracts/src/invariant.rs" 34 20 34 44
  
  use prelude.prelude.Borrow
  
  type t_T'0
  
  predicate inv'0 (_1 : borrowed t_T'0)
  
  predicate resolve'1 (self : borrowed t_T'0) =
    [%#sresolve0] self.final = self.current
  
  predicate resolve'0 (_1 : borrowed t_T'0) =
    resolve'1 _1
  
  use prelude.prelude.Intrinsic
  
  predicate inv'1 (_1 : t_T'0)
  
  predicate invariant'0 (self : borrowed t_T'0) =
    [%#sinvariant1] inv'1 self.current /\ inv'1 self.final
  
  axiom inv_axiom'0 [@rewrite] : forall x : borrowed t_T'0 [inv'0 x] . inv'0 x = invariant'0 x
  
  meta "compute_max_steps" 1000000
  
  let rec f'0 (_1:borrowed t_T'0) (return'  (ret:()))= {inv'0 _1}
    (! bb0 [ bb0 = s0 [ s0 = {[@expl:type invariant] inv'0 _1} s1 | s1 = -{resolve'0 _1}- s2 | s2 = return' {_0} ]  ] )
    [ & _0 : () = any_l () | & _1 : borrowed t_T'0 = _1 ]
     [ return' (result:())-> (! return' {result}) ] 
end
module M_inferred_invariants__simple [#"inferred_invariants.rs" 6 0 6 27]
  let%span sinferred_invariants0 = "inferred_invariants.rs" 7 16 7 22
  let%span sinferred_invariants1 = "inferred_invariants.rs" 6 17 6 18
  let%span sinvariant2 = "../../../creusot-contracts/src/invariant.rs" 34 20 34 44
  
  use prelude.prelude.Snapshot
  
  use prelude.prelude.Borrow
  
  type t_T'0
  
  predicate inv'0 (_1 : borrowed t_T'0)
  
  use prelude.prelude.Snapshot
  
  predicate inv'1 (_1 : t_T'0)
  
  predicate invariant'0 (self : borrowed t_T'0) =
    [%#sinvariant2] inv'1 self.current /\ inv'1 self.final
  
  axiom inv_axiom'0 [@rewrite] : forall x : borrowed t_T'0 [inv'0 x] . inv'0 x = invariant'0 x
  
  let rec f'0 (_1:borrowed t_T'0) (return'  (ret:()))= {[@expl:precondition] inv'0 _1}
    any [ return' (result:())-> (! return' {result}) ] 
  
  use prelude.prelude.Intrinsic
  
  use prelude.prelude.Snapshot
  
  meta "compute_max_steps" 1000000
  
  let rec simple'0 (x:borrowed t_T'0) (return'  (ret:()))= {[%#sinferred_invariants1] inv'0 x}
    (! bb0
    [ bb0 = s0 [ s0 =  [ &old_1_0 <- Snapshot.new x ] s1 | s1 = bb1 ] 
    | bb1 = bb1
      [ bb1 = {[@expl:mut invariant] (Snapshot.inner old_1_0).final = x.final}
        {[@expl:loop invariant 0] [%#sinferred_invariants0] inv'0 x}
        (! s0) [ s0 = bb2 ] 
        [ bb2 = s0
          [ s0 = {inv'1 x.current}
            Borrow.borrow_mut <t_T'0> {x.current}
              (fun (_ret':borrowed t_T'0) ->
                 [ &_5 <- _ret' ] 
                -{inv'1 _ret'.final}-
                 [ &x <- { x with current = _ret'.final } ] 
                s1)
          | s1 = f'0 {_5} (fun (_ret':()) ->  [ &_4 <- _ret' ] s2)
          | s2 = bb3 ]
          
        | bb3 = bb1 ]
         ]
       ]
    )
    [ & x : borrowed t_T'0 = x
    | & _4 : () = any_l ()
    | & _5 : borrowed t_T'0 = any_l ()
    | & old_1_0 : Snapshot.snap_ty (borrowed t_T'0) = any_l () ]
     [ return' (result:())-> (! return' {result}) ] 
end
module M_inferred_invariants__swapper [#"inferred_invariants.rs" 13 0 13 57]
  let%span sinferred_invariants0 = "inferred_invariants.rs" 14 16 14 22
  let%span sinferred_invariants1 = "inferred_invariants.rs" 15 16 15 22
  let%span sinferred_invariants2 = "inferred_invariants.rs" 13 26 13 27
  let%span sinferred_invariants3 = "inferred_invariants.rs" 13 44 13 45
  let%span sresolve4 = "../../../creusot-contracts/src/resolve.rs" 41 20 41 34
  let%span sinvariant5 = "../../../creusot-contracts/src/invariant.rs" 34 20 34 44
  
  use prelude.prelude.Borrow
  
  type t_T'0
  
  predicate inv'0 (_1 : borrowed t_T'0)
  
  predicate inv'1 (_1 : t_T'0)
  
  predicate resolve'1 (self : borrowed t_T'0) =
    [%#sresolve4] self.final = self.current
  
  predicate resolve'0 (_1 : borrowed t_T'0) =
    resolve'1 _1
  
  use prelude.prelude.Intrinsic
  
  predicate invariant'0 (self : borrowed t_T'0) =
    [%#sinvariant5] inv'1 self.current /\ inv'1 self.final
  
  axiom inv_axiom'0 [@rewrite] : forall x : borrowed t_T'0 [inv'0 x] . inv'0 x = invariant'0 x
  
  meta "compute_max_steps" 1000000
  
  let rec swapper'0 (x:borrowed t_T'0) (y:borrowed t_T'0) (return'  (ret:()))= {[%#sinferred_invariants3] inv'0 y}
    {[%#sinferred_invariants2] inv'0 x}
    (! bb0
    [ bb0 = bb1
    | bb1 = bb1
      [ bb1 = {[@expl:loop invariant 1] [%#sinferred_invariants1] inv'0 y}
        {[@expl:loop invariant 0] [%#sinferred_invariants0] inv'0 x}
        (! s0) [ s0 = bb2 ] 
        [ bb2 = s0
          [ s0 =  [ &c <- x ] s1
          | s1 = {inv'1 y.current}
            Borrow.borrow_final <t_T'0> {y.current} {Borrow.get_id y}
              (fun (_ret':borrowed t_T'0) ->
                 [ &_8 <- _ret' ] 
                -{inv'1 _ret'.final}-
                 [ &y <- { y with current = _ret'.final } ] 
                s2)
          | s2 =  [ &x <- _8 ] s3
          | s3 = {inv'1 c.current}
            Borrow.borrow_final <t_T'0> {c.current} {Borrow.get_id c}
              (fun (_ret':borrowed t_T'0) ->
                 [ &_9 <- _ret' ] 
                -{inv'1 _ret'.final}-
                 [ &c <- { c with current = _ret'.final } ] 
                s4)
          | s4 = {[@expl:type invariant] inv'0 y} s5
          | s5 = -{resolve'0 y}- s6
          | s6 =  [ &y <- _9 ] s7
          | s7 = {[@expl:type invariant] inv'0 c} s8
          | s8 = -{resolve'0 c}- s9
          | s9 = bb1 ]
           ]
         ]
       ]
    )
    [ & x : borrowed t_T'0 = x
    | & y : borrowed t_T'0 = y
    | & c : borrowed t_T'0 = any_l ()
    | & _8 : borrowed t_T'0 = any_l ()
    | & _9 : borrowed t_T'0 = any_l () ]
     [ return' (result:())-> (! return' {result}) ] 
end
module M_inferred_invariants__tuple [#"inferred_invariants.rs" 23 0 23 71]
  let%span sinferred_invariants0 = "inferred_invariants.rs" 24 16 24 22
  let%span sinferred_invariants1 = "inferred_invariants.rs" 25 16 25 22
  let%span sinferred_invariants2 = "inferred_invariants.rs" 23 24 23 25
  let%span sinferred_invariants3 = "inferred_invariants.rs" 23 50 23 51
  let%span sinvariant4 = "../../../creusot-contracts/src/invariant.rs" 34 20 34 44
  
  use prelude.prelude.Borrow
  
  type t_T'0
  
  predicate inv'0 (_1 : (borrowed t_T'0, bool))
  
  use prelude.prelude.Intrinsic
  
  predicate inv'1 (_1 : borrowed t_T'0)
  
  axiom inv_axiom'0 [@rewrite] : forall x : (borrowed t_T'0, bool) [inv'0 x] . inv'0 x = (let (x0, x1) = x in inv'1 x0)
  
  predicate inv'2 (_1 : t_T'0)
  
  predicate invariant'0 (self : borrowed t_T'0) =
    [%#sinvariant4] inv'2 self.current /\ inv'2 self.final
  
  axiom inv_axiom'1 [@rewrite] : forall x : borrowed t_T'0 [inv'1 x] . inv'1 x = invariant'0 x
  
  meta "compute_max_steps" 1000000
  
  let rec tuple'0 (d:(borrowed t_T'0, bool)) (e:(borrowed t_T'0, bool)) (return'  (ret:()))= {[%#sinferred_invariants3] inv'0 e}
    {[%#sinferred_invariants2] inv'0 d}
    (! bb0
    [ bb0 = bb1
    | bb1 = bb1
      [ bb1 = {[@expl:loop invariant 1] [%#sinferred_invariants1] inv'0 e}
        {[@expl:loop invariant 0] [%#sinferred_invariants0] inv'0 d}
        (! s0) [ s0 = bb2 ] 
        [ bb2 = s0 [ s0 =  [ &c <- d ] s1 | s1 =  [ &d <- e ] s2 | s2 =  [ &e <- c ] s3 | s3 = bb1 ]  ]
         ]
       ]
    ) [ & d : (borrowed t_T'0, bool) = d | & e : (borrowed t_T'0, bool) = e | & c : (borrowed t_T'0, bool) = any_l () ] 
    [ return' (result:())-> (! return' {result}) ]
    
end
module M_inferred_invariants__temp_move [#"inferred_invariants.rs" 33 0 33 41]
  let%span sinferred_invariants0 = "inferred_invariants.rs" 34 16 34 22
  let%span sinferred_invariants1 = "inferred_invariants.rs" 33 28 33 29
  let%span sresolve2 = "../../../creusot-contracts/src/resolve.rs" 41 20 41 34
  let%span sinvariant3 = "../../../creusot-contracts/src/invariant.rs" 34 20 34 44
  
  use prelude.prelude.Borrow
  
  type t_T'0
  
  predicate inv'0 (_1 : borrowed t_T'0)
  
  predicate inv'1 (_1 : t_T'0)
  
  predicate resolve'1 (self : borrowed t_T'0) =
    [%#sresolve2] self.final = self.current
  
  predicate resolve'0 (_1 : borrowed t_T'0) =
    resolve'1 _1
  
  use prelude.prelude.Intrinsic
  
  predicate invariant'0 (self : borrowed t_T'0) =
    [%#sinvariant3] inv'1 self.current /\ inv'1 self.final
  
  axiom inv_axiom'0 [@rewrite] : forall x : borrowed t_T'0 [inv'0 x] . inv'0 x = invariant'0 x
  
  meta "compute_max_steps" 1000000
  
  let rec temp_move'0 (x:borrowed t_T'0) (return'  (ret:()))= {[%#sinferred_invariants1] inv'0 x}
    (! bb0
    [ bb0 = bb1
    | bb1 = bb1
      [ bb1 = {[@expl:loop invariant 0] [%#sinferred_invariants0] inv'0 x}
        (! s0) [ s0 = bb2 ] 
        [ bb2 = s0
          [ s0 =  [ &c <- x ] s1
          | s1 = {inv'1 c.current}
            Borrow.borrow_final <t_T'0> {c.current} {Borrow.get_id c}
              (fun (_ret':borrowed t_T'0) ->
                 [ &_6 <- _ret' ] 
                -{inv'1 _ret'.final}-
                 [ &c <- { c with current = _ret'.final } ] 
                s2)
          | s2 =  [ &x <- _6 ] s3
          | s3 = {[@expl:type invariant] inv'0 c} s4
          | s4 = -{resolve'0 c}- s5
          | s5 = bb1 ]
           ]
         ]
       ]
    ) [ & x : borrowed t_T'0 = x | & c : borrowed t_T'0 = any_l () | & _6 : borrowed t_T'0 = any_l () ] 
    [ return' (result:())-> (! return' {result}) ]
    
end
module M_inferred_invariants__y [#"inferred_invariants.rs" 41 0 41 26]
  let%span sinferred_invariants0 = "inferred_invariants.rs" 42 16 42 31
  let%span sinferred_invariants1 = "inferred_invariants.rs" 43 16 43 17
  let%span sinferred_invariants2 = "inferred_invariants.rs" 44 16 44 40
  let%span sinferred_invariants3 = "inferred_invariants.rs" 45 16 45 24
  let%span sinferred_invariants4 = "inferred_invariants.rs" 48 19 48 20
  let%span sinferred_invariants5 = "inferred_invariants.rs" 51 13 51 14
  let%span sinferred_invariants6 = "inferred_invariants.rs" 52 15 52 17
<<<<<<< HEAD
  let%span ssnapshot7 = "../../../creusot-contracts/src/snapshot.rs" 26 20 26 39
  let%span smodel8 = "../../../creusot-contracts/src/model.rs" 106 8 106 22
  let%span svec9 = "../../../creusot-contracts/src/std/vec.rs" 83 26 83 48
  let%span svec10 = "../../../creusot-contracts/src/std/vec.rs" 152 27 152 46
  let%span svec11 = "../../../creusot-contracts/src/std/vec.rs" 153 26 153 54
  let%span svec12 = "../../../creusot-contracts/src/std/vec.rs" 154 26 154 57
  let%span svec13 = "../../../creusot-contracts/src/std/vec.rs" 155 26 155 62
  let%span svec14 = "../../../creusot-contracts/src/std/vec.rs" 156 26 156 55
  let%span smodel15 = "../../../creusot-contracts/src/model.rs" 88 8 88 22
  let%span svec16 = "../../../creusot-contracts/src/std/vec.rs" 18 14 18 41
  let%span sslice17 = "../../../creusot-contracts/src/std/slice.rs" 122 20 122 37
  let%span sslice18 = "../../../creusot-contracts/src/std/slice.rs" 129 20 129 37
  let%span sslice19 = "../../../creusot-contracts/src/std/slice.rs" 136 8 136 96
=======
  let%span ssnapshot7 = "../../../creusot-contracts/src/snapshot.rs" 27 20 27 39
  let%span smodel8 = "../../../creusot-contracts/src/model.rs" 109 8 109 22
  let%span svec9 = "../../../creusot-contracts/src/std/vec.rs" 86 26 86 48
  let%span svec10 = "../../../creusot-contracts/src/std/vec.rs" 155 27 155 46
  let%span svec11 = "../../../creusot-contracts/src/std/vec.rs" 156 26 156 54
  let%span svec12 = "../../../creusot-contracts/src/std/vec.rs" 157 26 157 57
  let%span svec13 = "../../../creusot-contracts/src/std/vec.rs" 158 26 158 62
  let%span svec14 = "../../../creusot-contracts/src/std/vec.rs" 159 26 159 55
  let%span smodel15 = "../../../creusot-contracts/src/model.rs" 91 8 91 22
  let%span svec16 = "../../../creusot-contracts/src/std/vec.rs" 19 14 19 41
  let%span sslice17 = "../../../creusot-contracts/src/std/slice.rs" 126 20 126 37
  let%span sslice18 = "../../../creusot-contracts/src/std/slice.rs" 133 20 133 37
  let%span sslice19 = "../../../creusot-contracts/src/std/slice.rs" 140 20 140 94
>>>>>>> 716d5822
  let%span sresolve20 = "../../../creusot-contracts/src/resolve.rs" 41 20 41 34
  
  use prelude.prelude.Snapshot
  
  use prelude.prelude.UIntSize
  
  use prelude.prelude.Borrow
  
  use prelude.prelude.Opaque
  
  type t_NonNull'0  =
    { t_NonNull__pointer'0: opaque_ptr }
  
  type t_Unique'0  =
    { t_Unique__pointer'0: t_NonNull'0; t_Unique__qy95zmarker'0: () }
  
  type t_Cap'0  =
    { t_Cap__0'0: usize }
  
  type t_RawVec'0  =
    { t_RawVec__ptr'0: t_Unique'0; t_RawVec__cap'0: t_Cap'0; t_RawVec__alloc'0: () }
  
  type t_Vec'0  =
    { t_Vec__buf'0: t_RawVec'0; t_Vec__len'0: usize }
  
  use prelude.prelude.Snapshot
  
  use prelude.prelude.Int32
  
  use seq.Seq
  
  use prelude.prelude.Snapshot
  
  use seq.Seq
  
  constant v_MAX'0 : usize = (18446744073709551615 : usize)
  
  use prelude.prelude.UIntSize
  
  use prelude.prelude.Int
  
  function view'3 (self : t_Vec'0) : Seq.seq int32
  
  axiom view'3_spec : forall self : t_Vec'0 . [%#svec16] Seq.length (view'3 self) <= UIntSize.to_int (v_MAX'0 : usize)
  
  function view'1 (self : borrowed (t_Vec'0)) : Seq.seq int32 =
    [%#smodel8] view'3 self.current
  
  function view'2 (self : borrowed (t_Vec'0)) : Seq.seq int32 =
    [%#smodel15] view'1 self
  
  function view'0 (self : Snapshot.snap_ty (borrowed (t_Vec'0))) : Seq.seq int32 =
    [%#ssnapshot7] view'2 (Snapshot.inner self)
  
  predicate inv'0 (_1 : t_Vec'0)
  
  function view'4 (self : t_Vec'0) : Seq.seq int32 =
    [%#smodel15] view'3 self
  
  axiom inv_axiom'0 [@rewrite] : forall x : t_Vec'0 [inv'0 x] . inv'0 x = true
  
  predicate inv'1 (_1 : borrowed (t_Vec'0))
  
  axiom inv_axiom'1 [@rewrite] : forall x : borrowed (t_Vec'0) [inv'1 x] . inv'1 x = true
  
  predicate inv'2 (_1 : usize)
  
  axiom inv_axiom'2 [@rewrite] : forall x : usize [inv'2 x] . inv'2 x = true
  
  predicate inv'3 (_1 : borrowed int32)
  
  axiom inv_axiom'3 [@rewrite] : forall x : borrowed int32 [inv'3 x] . inv'3 x = true
  
  let rec len'0 (self:t_Vec'0) (return'  (ret:usize))= {[@expl:precondition] inv'0 self}
    any [ return' (result:usize)-> {[%#svec9] UIntSize.to_int result = Seq.length (view'4 self)} (! return' {result}) ] 
  
  predicate in_bounds'0 [@inline:trivial] (self : usize) (seq : Seq.seq int32) =
    [%#sslice17] UIntSize.to_int self < Seq.length seq
  
  use seq.Seq
  
  predicate has_value'0 [@inline:trivial] (self : usize) (seq : Seq.seq int32) (out : int32) =
    [%#sslice18] Seq.get seq (UIntSize.to_int self) = out
  
  predicate resolve_elswhere'0 [@inline:trivial] (self : usize) (old' : Seq.seq int32) (fin : Seq.seq int32) =
    [%#sslice19] forall i : int . 0 <= i /\ i <> UIntSize.to_int self /\ i < Seq.length old'
     -> Seq.get old' i = Seq.get fin i
  
  let rec index_mut'0 (self:borrowed (t_Vec'0)) (index:usize) (return'  (ret:borrowed int32))= {[@expl:precondition] inv'2 index}
    {[@expl:precondition] inv'1 self}
    {[@expl:precondition] [%#svec10] in_bounds'0 index (view'1 self)}
    any
    [ return' (result:borrowed int32)-> {inv'3 result}
      {[%#svec14] Seq.length (view'3 self.final) = Seq.length (view'1 self)}
      {[%#svec13] resolve_elswhere'0 index (view'1 self) (view'3 self.final)}
      {[%#svec12] has_value'0 index (view'3 self.final) result.final}
      {[%#svec11] has_value'0 index (view'1 self) result.current}
      (! return' {result}) ]
    
  
  predicate resolve'2 (self : borrowed int32) =
    [%#sresolve20] self.final = self.current
  
  predicate resolve'0 (_1 : borrowed int32) =
    resolve'2 _1
  
  predicate resolve'3 (self : borrowed (t_Vec'0)) =
    [%#sresolve20] self.final = self.current
  
  predicate resolve'1 (_1 : borrowed (t_Vec'0)) =
    resolve'3 _1
  
  use prelude.prelude.Intrinsic
  
  meta "compute_max_steps" 1000000
  
  let rec y'0 (v:borrowed (t_Vec'0)) (return'  (ret:()))= (! bb0
    [ bb0 = s0 [ s0 =  [ &old_v <- [%#sinferred_invariants0] Snapshot.new v ] s1 | s1 = bb1 ] 
    | bb1 = s0
      [ s0 =  [ &i <- [%#sinferred_invariants1] (0 : usize) ] s1 | s1 =  [ &old_2_0 <- Snapshot.new v ] s2 | s2 = bb2 ]
      
    | bb2 = bb2
      [ bb2 = {[@expl:mut invariant] (Snapshot.inner old_2_0).final = v.final}
        {[@expl:loop invariant 1] [%#sinferred_invariants3] UIntSize.to_int i <= 10}
        {[@expl:loop invariant 0] [%#sinferred_invariants2] Seq.length (view'0 old_v) = Seq.length (view'1 v)}
        (! s0) [ s0 = bb3 ] 
        [ bb3 = s0 [ s0 = len'0 {v.current} (fun (_ret':usize) ->  [ &_11 <- _ret' ] s1) | s1 = bb4 ] 
        | bb4 = s0
          [ s0 = UIntSize.lt {i} {_11} (fun (_ret':bool) ->  [ &_9 <- _ret' ] s1)
          | s1 = any [ br0 -> {_9 = false} (! bb7) | br1 -> {_9} (! bb5) ]  ]
          
        | bb5 = s0
          [ s0 = Borrow.borrow_mut <t_Vec'0> {v.current}
              (fun (_ret':borrowed (t_Vec'0)) ->  [ &_14 <- _ret' ]  [ &v <- { v with current = _ret'.final } ] s1)
          | s1 = index_mut'0 {_14} {i} (fun (_ret':borrowed int32) ->  [ &_13 <- _ret' ] s2)
          | s2 = bb6 ]
          
        | bb6 = s0
          [ s0 =  [ &_13 <- { _13 with current = ([%#sinferred_invariants4] (0 : int32)) } ] s1
          | s1 = -{resolve'0 _13}- s2
          | s2 = bb8 ]
          
        | bb7 = bb8
        | bb8 = s0
          [ s0 = UIntSize.add {i} {[%#sinferred_invariants5] (1 : usize)} (fun (_ret':usize) ->  [ &i <- _ret' ] s1)
          | s1 = UIntSize.gt {i} {[%#sinferred_invariants6] (10 : usize)} (fun (_ret':bool) ->  [ &_16 <- _ret' ] s2)
          | s2 = any [ br0 -> {_16 = false} (! bb10) | br1 -> {_16} (! bb9) ]  ]
          
        | bb10 = bb2 ]
         ]
      
    | bb9 = s0 [ s0 = -{resolve'1 v}- s1 | s1 = return' {_0} ]  ]
    )
    [ & _0 : () = any_l ()
    | & v : borrowed (t_Vec'0) = v
    | & old_v : Snapshot.snap_ty (borrowed (t_Vec'0)) = any_l ()
    | & i : usize = any_l ()
    | & _9 : bool = any_l ()
    | & _11 : usize = any_l ()
    | & _13 : borrowed int32 = any_l ()
    | & _14 : borrowed (t_Vec'0) = any_l ()
    | & _16 : bool = any_l ()
    | & old_2_0 : Snapshot.snap_ty (borrowed (t_Vec'0)) = any_l () ]
     [ return' (result:())-> (! return' {result}) ] 
end
module M_inferred_invariants__nested_loops [#"inferred_invariants.rs" 60 0 60 32]
  let%span sinferred_invariants0 = "inferred_invariants.rs" 61 16 61 17
  let%span sinferred_invariants1 = "inferred_invariants.rs" 63 16 63 26
  let%span sinferred_invariants2 = "inferred_invariants.rs" 65 15 65 17
  let%span sinferred_invariants3 = "inferred_invariants.rs" 68 13 68 14
  let%span sinferred_invariants4 = "inferred_invariants.rs" 70 20 70 21
  let%span sinferred_invariants5 = "inferred_invariants.rs" 72 20 72 30
  let%span sinferred_invariants6 = "inferred_invariants.rs" 74 19 74 21
  let%span sinferred_invariants7 = "inferred_invariants.rs" 77 17 77 18
  let%span sinferred_invariants8 = "inferred_invariants.rs" 78 17 78 18
  let%span sinferred_invariants9 = "inferred_invariants.rs" 58 11 58 21
  let%span sinferred_invariants10 = "inferred_invariants.rs" 59 10 59 20
  let%span sresolve11 = "../../../creusot-contracts/src/resolve.rs" 41 20 41 34
  
  use prelude.prelude.Int32
  
  use prelude.prelude.Snapshot
  
  use prelude.prelude.Borrow
  
  use prelude.prelude.Snapshot
  
  predicate resolve'1 (self : borrowed int32) =
    [%#sresolve11] self.final = self.current
  
  predicate resolve'0 (_1 : borrowed int32) =
    resolve'1 _1
  
  use prelude.prelude.Intrinsic
  
  use prelude.prelude.Snapshot
  
  meta "compute_max_steps" 1000000
  
  let rec nested_loops'0 (x:borrowed int32) (return'  (ret:()))= {[%#sinferred_invariants9] x.current = (0 : int32)}
    (! bb0
    [ bb0 = s0
      [ s0 =  [ &i <- [%#sinferred_invariants0] (0 : int32) ] s1 | s1 =  [ &old_1_0 <- Snapshot.new x ] s2 | s2 = bb1 ]
      
    | bb1 = bb1
      [ bb1 = {[@expl:mut invariant] (Snapshot.inner old_1_0).final = x.final}
        {[@expl:loop invariant 0] [%#sinferred_invariants1] x.current = (0 : int32)}
        (! s0) [ s0 = bb2 ] 
        [ bb2 = s0
          [ s0 = Int32.gt {i} {[%#sinferred_invariants2] (10 : int32)} (fun (_ret':bool) ->  [ &_8 <- _ret' ] s1)
          | s1 = any [ br0 -> {_8 = false} (! bb4) | br1 -> {_8} (! bb3) ]  ]
          
        | bb4 = s0
          [ s0 = Int32.add {i} {[%#sinferred_invariants3] (1 : int32)} (fun (_ret':int32) ->  [ &i <- _ret' ] s1)
          | s1 =  [ &j <- [%#sinferred_invariants4] (0 : int32) ] s2
          | s2 =  [ &old_5_0 <- Snapshot.new x ] s3
          | s3 = bb5 ]
          
        | bb5 = bb5
          [ bb5 = {[@expl:mut invariant] (Snapshot.inner old_5_0).final = x.final}
            {[@expl:loop invariant 0] [%#sinferred_invariants5] x.current = (0 : int32)}
            (! s0) [ s0 = bb6 ] 
            [ bb6 = s0
              [ s0 = Int32.gt {j} {[%#sinferred_invariants6] (10 : int32)} (fun (_ret':bool) ->  [ &_14 <- _ret' ] s1)
              | s1 = any [ br0 -> {_14 = false} (! bb8) | br1 -> {_14} (! bb7) ]  ]
              
            | bb8 = s0
              [ s0 = Int32.add {j} {[%#sinferred_invariants7] (1 : int32)} (fun (_ret':int32) ->  [ &j <- _ret' ] s1)
              | s1 =  [ &x <- { x with current = ([%#sinferred_invariants8] (0 : int32)) } ] s2
              | s2 = bb5 ]
               ]
             ]
          
        | bb7 = bb1 ]
         ]
      
    | bb3 = s0 [ s0 = -{resolve'0 x}- s1 | s1 = return' {_0} ]  ]
    )
    [ & _0 : () = any_l ()
    | & x : borrowed int32 = x
    | & i : int32 = any_l ()
    | & _8 : bool = any_l ()
    | & j : int32 = any_l ()
    | & _14 : bool = any_l ()
    | & old_5_0 : Snapshot.snap_ty (borrowed int32) = any_l ()
    | & old_1_0 : Snapshot.snap_ty (borrowed int32) = any_l () ]
    
    [ return' (result:())-> {[@expl:postcondition] [%#sinferred_invariants10] x.final = (0 : int32)}
      (! return' {result}) ]
    
end
module M_inferred_invariants__nested_borrows [#"inferred_invariants.rs" 86 0 86 69]
  let%span sinferred_invariants0 = "inferred_invariants.rs" 87 16 87 17
  let%span sinferred_invariants1 = "inferred_invariants.rs" 89 16 89 27
  let%span sinferred_invariants2 = "inferred_invariants.rs" 91 15 91 17
  let%span sinferred_invariants3 = "inferred_invariants.rs" 94 13 94 14
  let%span sinferred_invariants4 = "inferred_invariants.rs" 96 14 96 15
  let%span sinferred_invariants5 = "inferred_invariants.rs" 100 10 100 11
  let%span sinferred_invariants6 = "inferred_invariants.rs" 83 11 83 22
  let%span sinferred_invariants7 = "inferred_invariants.rs" 84 10 84 17
  let%span sinferred_invariants8 = "inferred_invariants.rs" 85 10 85 21
  let%span smem9 = "../../../creusot-contracts/src/std/mem.rs" 8 22 8 34
  let%span smem10 = "../../../creusot-contracts/src/std/mem.rs" 9 22 9 37
  let%span sresolve11 = "../../../creusot-contracts/src/resolve.rs" 41 20 41 34
  
  use prelude.prelude.Int32
  
  use prelude.prelude.Snapshot
  
  use prelude.prelude.Borrow
  
  use prelude.prelude.Snapshot
  
  use prelude.prelude.Snapshot
  
  use prelude.prelude.Snapshot
  
  predicate inv'0 (_1 : borrowed (borrowed int32))
  
  predicate inv'1 (_1 : borrowed int32)
  
  axiom inv_axiom'0 [@rewrite] : forall x : borrowed (borrowed int32) [inv'0 x] . inv'0 x = true
  
  axiom inv_axiom'1 [@rewrite] : forall x : borrowed int32 [inv'1 x] . inv'1 x = true
  
  let rec replace'0 (dest:borrowed (borrowed int32)) (src:borrowed int32) (return'  (ret:borrowed int32))= {[@expl:precondition] inv'1 src}
    {[@expl:precondition] inv'0 dest}
    any
    [ return' (result:borrowed int32)-> {inv'1 result}
      {[%#smem10] result = dest.current}
      {[%#smem9] dest.final = src}
      (! return' {result}) ]
    
  
  predicate resolve'2 (self : borrowed (borrowed int32)) =
    [%#sresolve11] self.final = self.current
  
  predicate resolve'0 (_1 : borrowed (borrowed int32)) =
    resolve'2 _1
  
  predicate resolve'3 (self : borrowed int32) =
    [%#sresolve11] self.final = self.current
  
  predicate resolve'1 (_1 : borrowed int32) =
    resolve'3 _1
  
  use prelude.prelude.Intrinsic
  
  use prelude.prelude.Snapshot
  
  use prelude.prelude.Snapshot
  
  meta "compute_max_steps" 1000000
  
  let rec nested_borrows'0 (x:borrowed (borrowed int32)) (y:borrowed int32) (return'  (ret:()))= {[%#sinferred_invariants6] (x.current).current
    = (0 : int32)}
    (! bb0
    [ bb0 = s0
      [ s0 =  [ &i <- [%#sinferred_invariants0] (0 : int32) ] s1
      | s1 =  [ &old_1_0 <- Snapshot.new x ] s2
      | s2 =  [ &old_1_1 <- Snapshot.new x.current ] s3
      | s3 = bb1 ]
      
    | bb1 = bb1
      [ bb1 = {[@expl:mut invariant] (Snapshot.inner old_1_1).final = (x.current).final}
        {[@expl:mut invariant] (Snapshot.inner old_1_0).final = x.final}
        {[@expl:loop invariant 0] [%#sinferred_invariants1] (x.current).current = (0 : int32)}
        (! s0) [ s0 = bb2 ] 
        [ bb2 = s0
          [ s0 = Int32.gt {i} {[%#sinferred_invariants2] (10 : int32)} (fun (_ret':bool) ->  [ &_11 <- _ret' ] s1)
          | s1 = any [ br0 -> {_11 = false} (! bb4) | br1 -> {_11} (! bb3) ]  ]
          
        | bb4 = s0
          [ s0 = Int32.add {i} {[%#sinferred_invariants3] (1 : int32)} (fun (_ret':int32) ->  [ &i <- _ret' ] s1)
          | s1 =  [ &x <- { x with current = { x.current with current = ([%#sinferred_invariants4] (0 : int32)) } } ] s2
          | s2 = bb1 ]
           ]
         ]
      
    | bb3 = s0
      [ s0 = Borrow.borrow_final <borrowed int32> {x.current} {Borrow.get_id x}
          (fun (_ret':borrowed (borrowed int32)) ->  [ &_15 <- _ret' ]  [ &x <- { x with current = _ret'.final } ] s1)
      | s1 = Borrow.borrow_final <int32> {y.current} {Borrow.get_id y}
          (fun (_ret':borrowed int32) ->  [ &_16 <- _ret' ]  [ &y <- { y with current = _ret'.final } ] s2)
      | s2 = replace'0 {_15} {_16} (fun (_ret':borrowed int32) ->  [ &b <- _ret' ] s3)
      | s3 = bb5 ]
      
    | bb5 = s0
      [ s0 = -{resolve'0 x}- s1
      | s1 = Int32.add {b.current} {[%#sinferred_invariants5] (1 : int32)}
          (fun (_ret':int32) ->  [ &b <- { b with current = _ret' } ] s2)
      | s2 = -{resolve'1 b}- s3
      | s3 = -{resolve'1 y}- s4
      | s4 = return' {_0} ]
       ]
    )
    [ & _0 : () = any_l ()
    | & x : borrowed (borrowed int32) = x
    | & y : borrowed int32 = y
    | & i : int32 = any_l ()
    | & _11 : bool = any_l ()
    | & b : borrowed int32 = any_l ()
    | & _15 : borrowed (borrowed int32) = any_l ()
    | & _16 : borrowed int32 = any_l ()
    | & old_1_0 : Snapshot.snap_ty (borrowed (borrowed int32)) = any_l ()
    | & old_1_1 : Snapshot.snap_ty (borrowed int32) = any_l () ]
    
    [ return' (result:())-> {[@expl:postcondition] [%#sinferred_invariants8] (x.current).final = (1 : int32)}
      {[@expl:postcondition] [%#sinferred_invariants7] x.final = y}
      (! return' {result}) ]
    
end<|MERGE_RESOLUTION|>--- conflicted
+++ resolved
@@ -268,7 +268,6 @@
   let%span sinferred_invariants4 = "inferred_invariants.rs" 48 19 48 20
   let%span sinferred_invariants5 = "inferred_invariants.rs" 51 13 51 14
   let%span sinferred_invariants6 = "inferred_invariants.rs" 52 15 52 17
-<<<<<<< HEAD
   let%span ssnapshot7 = "../../../creusot-contracts/src/snapshot.rs" 26 20 26 39
   let%span smodel8 = "../../../creusot-contracts/src/model.rs" 106 8 106 22
   let%span svec9 = "../../../creusot-contracts/src/std/vec.rs" 83 26 83 48
@@ -281,22 +280,7 @@
   let%span svec16 = "../../../creusot-contracts/src/std/vec.rs" 18 14 18 41
   let%span sslice17 = "../../../creusot-contracts/src/std/slice.rs" 122 20 122 37
   let%span sslice18 = "../../../creusot-contracts/src/std/slice.rs" 129 20 129 37
-  let%span sslice19 = "../../../creusot-contracts/src/std/slice.rs" 136 8 136 96
-=======
-  let%span ssnapshot7 = "../../../creusot-contracts/src/snapshot.rs" 27 20 27 39
-  let%span smodel8 = "../../../creusot-contracts/src/model.rs" 109 8 109 22
-  let%span svec9 = "../../../creusot-contracts/src/std/vec.rs" 86 26 86 48
-  let%span svec10 = "../../../creusot-contracts/src/std/vec.rs" 155 27 155 46
-  let%span svec11 = "../../../creusot-contracts/src/std/vec.rs" 156 26 156 54
-  let%span svec12 = "../../../creusot-contracts/src/std/vec.rs" 157 26 157 57
-  let%span svec13 = "../../../creusot-contracts/src/std/vec.rs" 158 26 158 62
-  let%span svec14 = "../../../creusot-contracts/src/std/vec.rs" 159 26 159 55
-  let%span smodel15 = "../../../creusot-contracts/src/model.rs" 91 8 91 22
-  let%span svec16 = "../../../creusot-contracts/src/std/vec.rs" 19 14 19 41
-  let%span sslice17 = "../../../creusot-contracts/src/std/slice.rs" 126 20 126 37
-  let%span sslice18 = "../../../creusot-contracts/src/std/slice.rs" 133 20 133 37
-  let%span sslice19 = "../../../creusot-contracts/src/std/slice.rs" 140 20 140 94
->>>>>>> 716d5822
+  let%span sslice19 = "../../../creusot-contracts/src/std/slice.rs" 136 20 136 94
   let%span sresolve20 = "../../../creusot-contracts/src/resolve.rs" 41 20 41 34
   
   use prelude.prelude.Snapshot
