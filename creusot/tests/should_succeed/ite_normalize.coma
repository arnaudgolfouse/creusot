--- conflicted
+++ resolved
@@ -1,55 +1,3 @@
-<<<<<<< HEAD
-
-=======
-module T_ite_normalize__BTreeMap [#"ite_normalize.rs" 8 0 8 21]
-  type t_BTreeMap 'k 'v
-end
-module T_core__option__Option
-  type t_Option 't =
-    | C_None
-    | C_Some 't
-  
-  let rec v_None < 't > (input:t_Option 't) (ret  )= any
-    [ good -> {C_None  = input} (! ret) | bad -> {C_None  <> input} (! {false} any) ]
-    
-  
-  let rec v_Some < 't > (input:t_Option 't) (ret  (field_0:'t))= any
-    [ good (field_0:'t)-> {C_Some field_0 = input} (! ret {field_0})
-    | bad -> {forall field_0 : 't [C_Some field_0 : t_Option 't] . C_Some field_0 <> input} (! {false} any) ]
-    
-end
-module T_ite_normalize__Expr [#"ite_normalize.rs" 56 0 56 13]
-  use prelude.prelude.UIntSize
-  
-  use prelude.prelude.Int
-  
-  type t_Expr  =
-    | C_IfThenElse (t_Expr) (t_Expr) (t_Expr)
-    | C_Var usize
-    | C_True
-    | C_False
-  
-  let rec v_IfThenElse (input:t_Expr) (ret  (c:t_Expr) (t:t_Expr) (e:t_Expr))= any
-    [ good (c:t_Expr) (t:t_Expr) (e:t_Expr)-> {C_IfThenElse c t e = input} (! ret {c} {t} {e})
-    | bad -> {forall c : t_Expr, t : t_Expr, e : t_Expr [C_IfThenElse c t e : t_Expr] . C_IfThenElse c t e <> input}
-      (! {false}
-      any) ]
-    
-  
-  let rec v_Var (input:t_Expr) (ret  (v:usize))= any
-    [ good (v:usize)-> {C_Var v = input} (! ret {v})
-    | bad -> {forall v : usize [C_Var v : t_Expr] . C_Var v <> input} (! {false} any) ]
-    
-  
-  let rec v_True (input:t_Expr) (ret  )= any
-    [ good -> {C_True  = input} (! ret) | bad -> {C_True  <> input} (! {false} any) ]
-    
-  
-  let rec v_False (input:t_Expr) (ret  )= any
-    [ good -> {C_False  = input} (! ret) | bad -> {C_False  <> input} (! {false} any) ]
-    
-end
->>>>>>> dfce2a3a
 module M_ite_normalize__qyi15119799284333837974__clone [#"ite_normalize.rs" 55 9 55 14] (* <Expr as creusot_contracts::Clone> *)
   let%span site_normalize0 = "ite_normalize.rs" 55 9 55 14
   let%span sclone1 = "../../../creusot-contracts/src/std/clone.rs" 7 0 20 1
