
module T_core__ptr__non_null__NonNull
  use prelude.prelude.Opaque
  
  type t_NonNull 't =
    | C_NonNull opaque_ptr
  
  function any_l (_ : 'b) : 'a
  
  let rec t_NonNull < 't > (input:t_NonNull 't) (ret  (pointer:opaque_ptr))= any
    [ good (pointer:opaque_ptr)-> {C_NonNull pointer = input} (! ret {pointer})
    | bad (pointer:opaque_ptr)-> {C_NonNull pointer <> input} {false} any ]
    
end
module T_core__marker__PhantomData
  type t_PhantomData 't =
    | C_PhantomData
  
  function any_l (_ : 'b) : 'a
  
  let rec t_PhantomData < 't > (input:t_PhantomData 't) (ret  )= any
    [ good -> {C_PhantomData  = input} (! ret) | bad -> {C_PhantomData  <> input} {false} any ]
    
end
module T_core__ptr__unique__Unique
  use T_core__marker__PhantomData as PhantomData'0
  
  use T_core__ptr__non_null__NonNull as NonNull'0
  
  type t_Unique 't =
    | C_Unique (NonNull'0.t_NonNull 't) (PhantomData'0.t_PhantomData 't)
  
  function any_l (_ : 'b) : 'a
  
  let rec t_Unique < 't > (input:t_Unique 't) (ret  (pointer:NonNull'0.t_NonNull 't) (_marker:PhantomData'0.t_PhantomData 't))= any
    [ good (pointer:NonNull'0.t_NonNull 't) (_marker:PhantomData'0.t_PhantomData 't)-> {C_Unique pointer _marker
      = input}
      (! ret {pointer} {_marker})
    | bad (pointer:NonNull'0.t_NonNull 't) (_marker:PhantomData'0.t_PhantomData 't)-> {C_Unique pointer _marker
      <> input}
      {false}
      any ]
    
end
module T_alloc__raw_vec__Cap
  use prelude.prelude.UIntSize
  
  use prelude.prelude.Int
  
  type t_Cap  =
    | C_Cap usize
  
  function any_l (_ : 'b) : 'a
  
  let rec t_Cap (input:t_Cap) (ret  (field_0:usize))= any
    [ good (field_0:usize)-> {C_Cap field_0 = input} (! ret {field_0})
    | bad (field_0:usize)-> {C_Cap field_0 <> input} {false} any ]
    
end
module T_alloc__raw_vec__RawVec
  use T_alloc__raw_vec__Cap as Cap'0
  
  use T_core__ptr__unique__Unique as Unique'0
  
  type t_RawVec 't 'a =
    | C_RawVec (Unique'0.t_Unique 't) (Cap'0.t_Cap) 'a
  
  function any_l (_ : 'b) : 'a
  
  let rec t_RawVec < 't > < 'a > (input:t_RawVec 't 'a) (ret  (ptr:Unique'0.t_Unique 't) (cap:Cap'0.t_Cap) (alloc:'a))= any
    [ good (ptr:Unique'0.t_Unique 't) (cap:Cap'0.t_Cap) (alloc:'a)-> {C_RawVec ptr cap alloc = input}
      (! ret {ptr} {cap} {alloc})
    | bad (ptr:Unique'0.t_Unique 't) (cap:Cap'0.t_Cap) (alloc:'a)-> {C_RawVec ptr cap alloc <> input} {false} any ]
    
end
module T_alloc__collections__vec_deque__VecDeque
  use T_alloc__raw_vec__RawVec as RawVec'0
  
  use prelude.prelude.UIntSize
  
  use prelude.prelude.Int
  
  type t_VecDeque 't 'a =
    | C_VecDeque usize usize (RawVec'0.t_RawVec 't 'a)
  
  function any_l (_ : 'b) : 'a
  
  let rec t_VecDeque < 't > < 'a > (input:t_VecDeque 't 'a) (ret  (head:usize) (len:usize) (buf:RawVec'0.t_RawVec 't 'a))= any
    [ good (head:usize) (len:usize) (buf:RawVec'0.t_RawVec 't 'a)-> {C_VecDeque head len buf = input}
      (! ret {head} {len} {buf})
    | bad (head:usize) (len:usize) (buf:RawVec'0.t_RawVec 't 'a)-> {C_VecDeque head len buf <> input} {false} any ]
    
end
module T_alloc__alloc__Global
  type t_Global  =
    | C_Global
  
  function any_l (_ : 'b) : 'a
  
  let rec t_Global (input:t_Global) (ret  )= any
    [ good -> {C_Global  = input} (! ret) | bad -> {C_Global  <> input} {false} any ]
    
end
module T_core__option__Option
  type t_Option 't =
    | C_None
    | C_Some 't
  
  function any_l (_ : 'b) : 'a
  
  let rec v_None < 't > (input:t_Option 't) (ret  )= any
    [ good -> {C_None  = input} (! ret) | bad -> {C_None  <> input} {false} any ]
    
  
  let rec v_Some < 't > (input:t_Option 't) (ret  (field_0:'t))= any
    [ good (field_0:'t)-> {C_Some field_0 = input} (! ret {field_0})
    | bad (field_0:'t)-> {C_Some field_0 <> input} {false} any ]
    
end
module M_vecdeque__test_deque
  let%span svecdeque0 = "../vecdeque.rs" 6 55 6 56
  
  let%span svecdeque1 = "../vecdeque.rs" 9 27 9 28
  
  let%span svecdeque2 = "../vecdeque.rs" 11 35 11 50
  
  let%span svecdeque3 = "../vecdeque.rs" 14 27 14 28
  
  let%span svecdeque4 = "../vecdeque.rs" 19 21 19 22
  
  let%span svecdeque5 = "../vecdeque.rs" 20 21 20 22
  
  let%span svecdeque6 = "../vecdeque.rs" 21 20 21 21
  
  let%span svecdeque7 = "../vecdeque.rs" 26 4 26 29
  
  let%span svecdeque8 = "../vecdeque.rs" 24 4 24 40
  
  let%span svecdeque9 = "../vecdeque.rs" 23 4 23 41
  
  let%span svecdeque10 = "../vecdeque.rs" 17 4 17 37
  
  let%span svecdeque11 = "../vecdeque.rs" 16 4 16 38
  
  let%span svecdeque12 = "../vecdeque.rs" 14 4 14 29
  
  let%span svecdeque13 = "../vecdeque.rs" 13 4 13 29
  
  let%span svecdeque14 = "../vecdeque.rs" 9 4 9 29
  
  let%span svecdeque15 = "../vecdeque.rs" 8 4 8 29
  
  let%span svecdeque16 = "../vecdeque.rs" 24 37 24 38
  
  let%span svecdeque17 = "../vecdeque.rs" 23 38 23 39
  
  let%span span18 = "../../../../creusot-contracts/src/invariant.rs" 8 8 8 12
  
  let%span span19 = "../../../../creusot-contracts/src/invariant.rs" 27 8 27 18
  
  let%span span20 = "../../../../creusot-contracts/src/invariant.rs" 37 20 37 44
  
  let%span span21 = "" 0 0 0 0
  
  let%span span22 = "../../../../creusot-contracts/src/std/deque.rs" 14 14 14 41
  
  let%span span23 = "" 0 0 0 0
  
  let%span span24 = "../../../../creusot-contracts/src/std/deque.rs" 88 26 88 45
  
  let%span span25 = "../../../../creusot-contracts/src/model.rs" 108 8 108 31
  
  let%span span26 = "" 0 0 0 0
  
  let%span span27 = "" 0 0 0 0
  
  let%span span28 = "../../../../creusot-contracts/src/std/deque.rs" 115 26 115 55
  
  let%span span29 = "" 0 0 0 0
  
  let%span span30 = "" 0 0 0 0
  
  let%span span31 = "../../../../creusot-contracts/src/std/deque.rs" 110 26 110 59
  
  let%span span32 = "../../../../creusot-contracts/src/std/deque.rs" 111 26 111 73
  
  let%span span33 = "" 0 0 0 0
  
  let%span span34 = "../../../../creusot-contracts/src/std/deque.rs" 101 26 106 17
  
  let%span span35 = "" 0 0 0 0
  
  let%span span36 = "../../../../creusot-contracts/src/std/num.rs" 22 16 22 35
  
  let%span span37 = "../../../../creusot-contracts/src/std/option.rs" 11 8 14 9
  
  let%span span38 = "../../../../creusot-contracts/src/model.rs" 81 8 81 28
  
  let%span span39 = "" 0 0 0 0
  
  let%span span40 = "" 0 0 0 0
  
  let%span span41 = "../../../../creusot-contracts/src/std/option.rs" 23 26 23 75
  
  let%span span42 = "" 0 0 0 0
  
  let%span span43 = "../../../../creusot-contracts/src/std/deque.rs" 92 26 97 17
  
  let%span span44 = "" 0 0 0 0
  
  let%span span45 = "../../../../creusot-contracts/src/std/deque.rs" 70 26 70 44
  
  let%span span46 = "../../../../creusot-contracts/src/model.rs" 90 8 90 31
  
  let%span span47 = "" 0 0 0 0
  
  let%span span48 = "../../../../creusot-contracts/src/std/deque.rs" 80 26 80 48
  
  let%span span49 = "" 0 0 0 0
  
  let%span span50 = "../../../../creusot-contracts/src/std/deque.rs" 84 26 84 54
  
  let%span span51 = "../../../../creusot-contracts/src/std/deque.rs" 74 26 74 44
  
  use T_alloc__alloc__Global as Global'0
  
  use prelude.prelude.UInt32
  
  use T_alloc__collections__vec_deque__VecDeque as VecDeque'0
  
  predicate invariant'5 (self : VecDeque'0.t_VecDeque uint32 (Global'0.t_Global)) =
    [%#span18] true
  
  predicate inv'5 (_1 : VecDeque'0.t_VecDeque uint32 (Global'0.t_Global))
  
<<<<<<< HEAD
  axiom inv'5 [@rewrite] : forall x : VecDeque'0.t_vecdeque uint32 (Global'0.t_global) . inv'5 x = true
=======
  axiom inv'5 : forall x : VecDeque'0.t_VecDeque uint32 (Global'0.t_Global) . inv'5 x = true
>>>>>>> c3369865
  
  predicate invariant'4 (self : uint32) =
    [%#span18] true
  
  predicate inv'4 (_1 : uint32)
  
  axiom inv'4 [@rewrite] : forall x : uint32 . inv'4 x = true
  
  use T_core__option__Option as Option'0
  
  predicate inv'2 (_1 : Option'0.t_Option uint32)
  
  use prelude.prelude.Borrow
  
  predicate invariant'3 (self : Option'0.t_Option uint32) =
    [%#span19] inv'2 self
  
  predicate inv'3 (_1 : Option'0.t_Option uint32)
  
<<<<<<< HEAD
  axiom inv'3 [@rewrite] : forall x : Option'0.t_option uint32 . inv'3 x = true
=======
  axiom inv'3 : forall x : Option'0.t_Option uint32 . inv'3 x = true
>>>>>>> c3369865
  
  predicate invariant'2 (self : Option'0.t_Option uint32) =
    [%#span18] true
  
<<<<<<< HEAD
  axiom inv'2 [@rewrite] : forall x : Option'0.t_option uint32 . inv'2 x = true
=======
  axiom inv'2 : forall x : Option'0.t_Option uint32 . inv'2 x = true
>>>>>>> c3369865
  
  predicate invariant'1 (self : borrowed (VecDeque'0.t_VecDeque uint32 (Global'0.t_Global))) =
    [%#span20] inv'5 self.current /\ inv'5 self.final
  
  predicate inv'1 (_1 : borrowed (VecDeque'0.t_VecDeque uint32 (Global'0.t_Global)))
  
<<<<<<< HEAD
  axiom inv'1 [@rewrite] : forall x : borrowed (VecDeque'0.t_vecdeque uint32 (Global'0.t_global)) . inv'1 x = true
=======
  axiom inv'1 : forall x : borrowed (VecDeque'0.t_VecDeque uint32 (Global'0.t_Global)) . inv'1 x = true
>>>>>>> c3369865
  
  predicate invariant'0 (self : VecDeque'0.t_VecDeque uint32 (Global'0.t_Global)) =
    [%#span19] inv'5 self
  
  predicate inv'0 (_1 : VecDeque'0.t_VecDeque uint32 (Global'0.t_Global))
  
<<<<<<< HEAD
  axiom inv'0 [@rewrite] : forall x : VecDeque'0.t_vecdeque uint32 (Global'0.t_global) . inv'0 x = true
=======
  axiom inv'0 : forall x : VecDeque'0.t_VecDeque uint32 (Global'0.t_Global) . inv'0 x = true
>>>>>>> c3369865
  
  use prelude.prelude.Intrinsic
  
  use seq.Seq
  
  use seq.Seq
  
  use prelude.prelude.UIntSize
  
  use prelude.prelude.UIntSize
  
  use prelude.prelude.Int
  
  constant v_MAX'0 : usize = [%#span21] (18446744073709551615 : usize)
  
  function shallow_model'0 (self : VecDeque'0.t_VecDeque uint32 (Global'0.t_Global)) : Seq.seq uint32
  
  axiom shallow_model'0_spec : forall self : VecDeque'0.t_VecDeque uint32 (Global'0.t_Global) . [%#span22] Seq.length (shallow_model'0 self)
  <= UIntSize.to_int (v_MAX'0 : usize)
  
  let rec clear'0 (self:borrowed (VecDeque'0.t_VecDeque uint32 (Global'0.t_Global))) (return'  (ret:()))= {[@expl:precondition] [%#span23] inv'1 self}
    any [ return' (result:())-> {[%#span24] Seq.length (shallow_model'0 self.final) = 0} (! return' {result}) ] 
  
  use seq.Seq
  
  function shallow_model'2 (self : borrowed (VecDeque'0.t_VecDeque uint32 (Global'0.t_Global))) : Seq.seq uint32 =
    [%#span25] shallow_model'0 self.current
  
  let rec push_back'0 (self:borrowed (VecDeque'0.t_VecDeque uint32 (Global'0.t_Global))) (value:uint32) (return'  (ret:()))= {[@expl:precondition] [%#span27] inv'4 value}
    {[@expl:precondition] [%#span26] inv'1 self}
    any
    [ return' (result:())-> {[%#span28] shallow_model'0 self.final = Seq.snoc (shallow_model'2 self) value}
      (! return' {result}) ]
    
  
  use seq.Seq
  
  use seq.Seq
  
  let rec push_front'0 (self:borrowed (VecDeque'0.t_VecDeque uint32 (Global'0.t_Global))) (value:uint32) (return'  (ret:()))= {[@expl:precondition] [%#span30] inv'4 value}
    {[@expl:precondition] [%#span29] inv'1 self}
    any
    [ return' (result:())-> {[%#span32] shallow_model'0 self.final
      = Seq.(++) (Seq.singleton value) (shallow_model'2 self)}
      {[%#span31] Seq.length (shallow_model'0 self.final) = Seq.length (shallow_model'2 self) + 1}
      (! return' {result}) ]
    
  
  use prelude.seq_ext.SeqExt
  
  let rec pop_back'0 (self:borrowed (VecDeque'0.t_VecDeque uint32 (Global'0.t_Global))) (return'  (ret:Option'0.t_Option uint32))= {[@expl:precondition] [%#span33] inv'1 self}
    any
    [ return' (result:Option'0.t_Option uint32)-> {[%#span35] inv'2 result}
      {[%#span34] match result with
        | Option'0.C_Some t -> shallow_model'0 self.final
        = SeqExt.subsequence (shallow_model'2 self) 0 (Seq.length (shallow_model'2 self) - 1)
        /\ shallow_model'2 self = Seq.snoc (shallow_model'0 self.final) t
        | Option'0.C_None -> self.current = self.final /\ Seq.length (shallow_model'2 self) = 0
        end}
      (! return' {result}) ]
    
  
  use prelude.prelude.Int
  
  use prelude.prelude.UInt32
  
  function deep_model'2 (self : uint32) : int =
    [%#span36] UInt32.to_int self
  
  function deep_model'1 (self : Option'0.t_Option uint32) : Option'0.t_Option int =
    [%#span37] match self with
      | Option'0.C_Some t -> Option'0.C_Some (deep_model'2 t)
      | Option'0.C_None -> Option'0.C_None
      end
  
  function deep_model'0 (self : Option'0.t_Option uint32) : Option'0.t_Option int =
    [%#span38] deep_model'1 self
  
  let rec eq'0 (self:Option'0.t_Option uint32) (other:Option'0.t_Option uint32) (return'  (ret:bool))= {[@expl:precondition] [%#span40] inv'3 other}
    {[@expl:precondition] [%#span39] inv'3 self}
    any [ return' (result:bool)-> {[%#span41] result = (deep_model'0 self = deep_model'0 other)} (! return' {result}) ] 
  
  let rec pop_front'0 (self:borrowed (VecDeque'0.t_VecDeque uint32 (Global'0.t_Global))) (return'  (ret:Option'0.t_Option uint32))= {[@expl:precondition] [%#span42] inv'1 self}
    any
    [ return' (result:Option'0.t_Option uint32)-> {[%#span44] inv'2 result}
      {[%#span43] match result with
        | Option'0.C_Some t -> shallow_model'0 self.final
        = SeqExt.subsequence (shallow_model'2 self) 1 (Seq.length (shallow_model'2 self))
        /\ shallow_model'2 self = Seq.(++) (Seq.singleton t) (shallow_model'0 self.final)
        | Option'0.C_None -> self.current = self.final /\ Seq.length (shallow_model'2 self) = 0
        end}
      (! return' {result}) ]
    
  
  let rec new'0 (_1:()) (return'  (ret:VecDeque'0.t_VecDeque uint32 (Global'0.t_Global)))= any
    [ return' (result:VecDeque'0.t_VecDeque uint32 (Global'0.t_Global))-> {[%#span45] Seq.length (shallow_model'0 result)
      = 0}
      (! return' {result}) ]
    
  
  function shallow_model'1 (self : VecDeque'0.t_VecDeque uint32 (Global'0.t_Global)) : Seq.seq uint32 =
    [%#span46] shallow_model'0 self
  
  let rec len'0 (self:VecDeque'0.t_VecDeque uint32 (Global'0.t_Global)) (return'  (ret:usize))= {[@expl:precondition] [%#span47] inv'0 self}
    any
    [ return' (result:usize)-> {[%#span48] UIntSize.to_int result = Seq.length (shallow_model'1 self)}
      (! return' {result}) ]
    
  
  let rec is_empty'0 (self:VecDeque'0.t_VecDeque uint32 (Global'0.t_Global)) (return'  (ret:bool))= {[@expl:precondition] [%#span49] inv'0 self}
    any [ return' (result:bool)-> {[%#span50] result = (Seq.length (shallow_model'1 self) = 0)} (! return' {result}) ] 
  
  let rec with_capacity'0 (capacity:usize) (return'  (ret:VecDeque'0.t_VecDeque uint32 (Global'0.t_Global)))= any
    [ return' (result:VecDeque'0.t_VecDeque uint32 (Global'0.t_Global))-> {[%#span51] Seq.length (shallow_model'0 result)
      = 0}
      (! return' {result}) ]
    
  
  let rec promoted0 (return'  (ret:Option'0.t_Option uint32))= bb0
    [ bb0 = s0
      [ s0 =  [ &_1 <- Option'0.C_Some ([%#svecdeque16] (3 : uint32)) ] s1
      | s1 =  [ &_0 <- _1 ] s2
      | s2 = return' {_0} ]
       ]
     [ & _0 : Option'0.t_Option uint32 = any_l () | & _1 : Option'0.t_Option uint32 = any_l () ] 
    [ return' (result:Option'0.t_Option uint32)-> return' {result} ]
    
  
  let rec promoted1 (return'  (ret:Option'0.t_Option uint32))= bb0
    [ bb0 = s0
      [ s0 =  [ &_1 <- Option'0.C_Some ([%#svecdeque17] (2 : uint32)) ] s1
      | s1 =  [ &_0 <- _1 ] s2
      | s2 = return' {_0} ]
       ]
     [ & _0 : Option'0.t_Option uint32 = any_l () | & _1 : Option'0.t_Option uint32 = any_l () ] 
    [ return' (result:Option'0.t_Option uint32)-> return' {result} ]
    
  
  let rec promoted2 (return'  (ret:Option'0.t_Option uint32))= bb0
    [ bb0 = s0 [ s0 =  [ &_1 <- Option'0.C_None ] s1 | s1 =  [ &_0 <- _1 ] s2 | s2 = return' {_0} ]  ]
     [ & _0 : Option'0.t_Option uint32 = any_l () | & _1 : Option'0.t_Option uint32 = any_l () ] 
    [ return' (result:Option'0.t_Option uint32)-> return' {result} ]
    
  
  let rec promoted3 (return'  (ret:Option'0.t_Option uint32))= bb0
    [ bb0 = s0 [ s0 =  [ &_1 <- Option'0.C_None ] s1 | s1 =  [ &_0 <- _1 ] s2 | s2 = return' {_0} ]  ]
     [ & _0 : Option'0.t_Option uint32 = any_l () | & _1 : Option'0.t_Option uint32 = any_l () ] 
    [ return' (result:Option'0.t_Option uint32)-> return' {result} ]
    
  
  let rec test_deque (_1:()) (return'  (ret:()))= (! bb0
    [ bb0 = s0
      [ s0 = with_capacity'0 {[%#svecdeque0] (5 : usize)}
          (fun (_ret':VecDeque'0.t_VecDeque uint32 (Global'0.t_Global)) ->  [ &deque <- _ret' ] s1)
      | s1 = bb1 ]
      
    | bb1 = s0 [ s0 = is_empty'0 {deque} (fun (_ret':bool) ->  [ &_3 <- _ret' ] s1) | s1 = bb2 ] 
    | bb2 = any [ br0 -> {_3 = false} (! bb4) | br1 -> {_3} (! bb3) ] 
    | bb3 = s0 [ s0 = len'0 {deque} (fun (_ret':usize) ->  [ &_8 <- _ret' ] s1) | s1 = bb5 ] 
    | bb5 = s0
      [ s0 = UIntSize.eq {_8} {[%#svecdeque1] (0 : usize)} (fun (_ret':bool) ->  [ &_7 <- _ret' ] s1)
      | s1 = any [ br0 -> {_7 = false} (! bb7) | br1 -> {_7} (! bb6) ]  ]
      
    | bb6 = s0
      [ s0 = new'0 {[%#svecdeque2] ()}
          (fun (_ret':VecDeque'0.t_VecDeque uint32 (Global'0.t_Global)) ->  [ &deque1 <- _ret' ] s1)
      | s1 = bb8 ]
      
    | bb8 = s0 [ s0 = is_empty'0 {deque1} (fun (_ret':bool) ->  [ &_13 <- _ret' ] s1) | s1 = bb9 ] 
    | bb9 = any [ br0 -> {_13 = false} (! bb11) | br1 -> {_13} (! bb10) ] 
    | bb10 = s0 [ s0 = len'0 {deque1} (fun (_ret':usize) ->  [ &_18 <- _ret' ] s1) | s1 = bb12 ] 
    | bb12 = s0
      [ s0 = UIntSize.eq {_18} {[%#svecdeque3] (0 : usize)} (fun (_ret':bool) ->  [ &_17 <- _ret' ] s1)
      | s1 = any [ br0 -> {_17 = false} (! bb14) | br1 -> {_17} (! bb13) ]  ]
      
    | bb13 = s0
      [ s0 = Borrow.borrow_mut <VecDeque'0.t_VecDeque uint32 (Global'0.t_Global)> {deque1}
          (fun (_ret':borrowed (VecDeque'0.t_VecDeque uint32 (Global'0.t_Global))) ->
             [ &_25 <- _ret' ] 
             [ &deque1 <- _25.final ] 
            s1)
      | s1 = pop_front'0 {_25} (fun (_ret':Option'0.t_Option uint32) ->  [ &_24 <- _ret' ] s2)
      | s2 = bb15 ]
      
    | bb15 = s0
      [ s0 = promoted3 (fun (pr3:Option'0.t_Option uint32) ->  [ &_68 <- pr3 ] s1)
      | s1 = eq'0 {_24} {_68} (fun (_ret':bool) ->  [ &_22 <- _ret' ] s2)
      | s2 = bb16 ]
      
    | bb16 = any [ br0 -> {_22 = false} (! bb18) | br1 -> {_22} (! bb17) ] 
    | bb17 = s0
      [ s0 = Borrow.borrow_mut <VecDeque'0.t_VecDeque uint32 (Global'0.t_Global)> {deque1}
          (fun (_ret':borrowed (VecDeque'0.t_VecDeque uint32 (Global'0.t_Global))) ->
             [ &_33 <- _ret' ] 
             [ &deque1 <- _33.final ] 
            s1)
      | s1 = pop_back'0 {_33} (fun (_ret':Option'0.t_Option uint32) ->  [ &_32 <- _ret' ] s2)
      | s2 = bb19 ]
      
    | bb19 = s0
      [ s0 = promoted2 (fun (pr2:Option'0.t_Option uint32) ->  [ &_67 <- pr2 ] s1)
      | s1 = eq'0 {_32} {_67} (fun (_ret':bool) ->  [ &_30 <- _ret' ] s2)
      | s2 = bb20 ]
      
    | bb20 = any [ br0 -> {_30 = false} (! bb22) | br1 -> {_30} (! bb21) ] 
    | bb21 = s0
      [ s0 = Borrow.borrow_mut <VecDeque'0.t_VecDeque uint32 (Global'0.t_Global)> {deque1}
          (fun (_ret':borrowed (VecDeque'0.t_VecDeque uint32 (Global'0.t_Global))) ->
             [ &_38 <- _ret' ] 
             [ &deque1 <- _38.final ] 
            s1)
      | s1 = push_front'0 {_38} {[%#svecdeque4] (1 : uint32)} (fun (_ret':()) ->  [ &_37 <- _ret' ] s2)
      | s2 = bb23 ]
      
    | bb23 = s0
      [ s0 = Borrow.borrow_mut <VecDeque'0.t_VecDeque uint32 (Global'0.t_Global)> {deque1}
          (fun (_ret':borrowed (VecDeque'0.t_VecDeque uint32 (Global'0.t_Global))) ->
             [ &_40 <- _ret' ] 
             [ &deque1 <- _40.final ] 
            s1)
      | s1 = push_front'0 {_40} {[%#svecdeque5] (2 : uint32)} (fun (_ret':()) ->  [ &_39 <- _ret' ] s2)
      | s2 = bb24 ]
      
    | bb24 = s0
      [ s0 = Borrow.borrow_mut <VecDeque'0.t_VecDeque uint32 (Global'0.t_Global)> {deque1}
          (fun (_ret':borrowed (VecDeque'0.t_VecDeque uint32 (Global'0.t_Global))) ->
             [ &_42 <- _ret' ] 
             [ &deque1 <- _42.final ] 
            s1)
      | s1 = push_back'0 {_42} {[%#svecdeque6] (3 : uint32)} (fun (_ret':()) ->  [ &_41 <- _ret' ] s2)
      | s2 = bb25 ]
      
    | bb25 = s0
      [ s0 = Borrow.borrow_mut <VecDeque'0.t_VecDeque uint32 (Global'0.t_Global)> {deque1}
          (fun (_ret':borrowed (VecDeque'0.t_VecDeque uint32 (Global'0.t_Global))) ->
             [ &_47 <- _ret' ] 
             [ &deque1 <- _47.final ] 
            s1)
      | s1 = pop_front'0 {_47} (fun (_ret':Option'0.t_Option uint32) ->  [ &_46 <- _ret' ] s2)
      | s2 = bb26 ]
      
    | bb26 = s0
      [ s0 = promoted1 (fun (pr1:Option'0.t_Option uint32) ->  [ &_66 <- pr1 ] s1)
      | s1 = eq'0 {_46} {_66} (fun (_ret':bool) ->  [ &_44 <- _ret' ] s2)
      | s2 = bb27 ]
      
    | bb27 = any [ br0 -> {_44 = false} (! bb29) | br1 -> {_44} (! bb28) ] 
    | bb28 = s0
      [ s0 = Borrow.borrow_mut <VecDeque'0.t_VecDeque uint32 (Global'0.t_Global)> {deque1}
          (fun (_ret':borrowed (VecDeque'0.t_VecDeque uint32 (Global'0.t_Global))) ->
             [ &_55 <- _ret' ] 
             [ &deque1 <- _55.final ] 
            s1)
      | s1 = pop_back'0 {_55} (fun (_ret':Option'0.t_Option uint32) ->  [ &_54 <- _ret' ] s2)
      | s2 = bb30 ]
      
    | bb30 = s0
      [ s0 = promoted0 (fun (pr0:Option'0.t_Option uint32) ->  [ &_65 <- pr0 ] s1)
      | s1 = eq'0 {_54} {_65} (fun (_ret':bool) ->  [ &_52 <- _ret' ] s2)
      | s2 = bb31 ]
      
    | bb31 = any [ br0 -> {_52 = false} (! bb33) | br1 -> {_52} (! bb32) ] 
    | bb32 = s0
      [ s0 = Borrow.borrow_mut <VecDeque'0.t_VecDeque uint32 (Global'0.t_Global)> {deque1}
          (fun (_ret':borrowed (VecDeque'0.t_VecDeque uint32 (Global'0.t_Global))) ->
             [ &_60 <- _ret' ] 
             [ &deque1 <- _60.final ] 
            s1)
      | s1 = clear'0 {_60} (fun (_ret':()) ->  [ &_59 <- _ret' ] s2)
      | s2 = bb34 ]
      
    | bb34 = s0 [ s0 = is_empty'0 {deque1} (fun (_ret':bool) ->  [ &_62 <- _ret' ] s1) | s1 = bb35 ] 
    | bb35 = any [ br0 -> {_62 = false} (! bb37) | br1 -> {_62} (! bb36) ] 
    | bb36 = bb38
    | bb38 = bb39
    | bb39 = return' {_0}
    | bb37 = {[%#svecdeque7] false} any
    | bb33 = {[%#svecdeque8] false} any
    | bb29 = {[%#svecdeque9] false} any
    | bb22 = {[%#svecdeque10] false} any
    | bb18 = {[%#svecdeque11] false} any
    | bb14 = {[%#svecdeque12] false} any
    | bb11 = {[%#svecdeque13] false} any
    | bb7 = {[%#svecdeque14] false} any
    | bb4 = {[%#svecdeque15] false} any ]
    )
    [ & _0 : () = any_l ()
    | & deque : VecDeque'0.t_VecDeque uint32 (Global'0.t_Global) = any_l ()
    | & _3 : bool = any_l ()
    | & _7 : bool = any_l ()
    | & _8 : usize = any_l ()
    | & deque1 : VecDeque'0.t_VecDeque uint32 (Global'0.t_Global) = any_l ()
    | & _13 : bool = any_l ()
    | & _17 : bool = any_l ()
    | & _18 : usize = any_l ()
    | & _22 : bool = any_l ()
    | & _24 : Option'0.t_Option uint32 = any_l ()
    | & _25 : borrowed (VecDeque'0.t_VecDeque uint32 (Global'0.t_Global)) = any_l ()
    | & _30 : bool = any_l ()
    | & _32 : Option'0.t_Option uint32 = any_l ()
    | & _33 : borrowed (VecDeque'0.t_VecDeque uint32 (Global'0.t_Global)) = any_l ()
    | & _37 : () = any_l ()
    | & _38 : borrowed (VecDeque'0.t_VecDeque uint32 (Global'0.t_Global)) = any_l ()
    | & _39 : () = any_l ()
    | & _40 : borrowed (VecDeque'0.t_VecDeque uint32 (Global'0.t_Global)) = any_l ()
    | & _41 : () = any_l ()
    | & _42 : borrowed (VecDeque'0.t_VecDeque uint32 (Global'0.t_Global)) = any_l ()
    | & _44 : bool = any_l ()
    | & _46 : Option'0.t_Option uint32 = any_l ()
    | & _47 : borrowed (VecDeque'0.t_VecDeque uint32 (Global'0.t_Global)) = any_l ()
    | & _52 : bool = any_l ()
    | & _54 : Option'0.t_Option uint32 = any_l ()
    | & _55 : borrowed (VecDeque'0.t_VecDeque uint32 (Global'0.t_Global)) = any_l ()
    | & _59 : () = any_l ()
    | & _60 : borrowed (VecDeque'0.t_VecDeque uint32 (Global'0.t_Global)) = any_l ()
    | & _62 : bool = any_l ()
    | & _65 : Option'0.t_Option uint32 = any_l ()
    | & _66 : Option'0.t_Option uint32 = any_l ()
    | & _67 : Option'0.t_Option uint32 = any_l ()
    | & _68 : Option'0.t_Option uint32 = any_l () ]
     [ return' (result:())-> (! return' {result}) ] 
end<|MERGE_RESOLUTION|>--- conflicted
+++ resolved
@@ -233,11 +233,7 @@
   
   predicate inv'5 (_1 : VecDeque'0.t_VecDeque uint32 (Global'0.t_Global))
   
-<<<<<<< HEAD
-  axiom inv'5 [@rewrite] : forall x : VecDeque'0.t_vecdeque uint32 (Global'0.t_global) . inv'5 x = true
-=======
-  axiom inv'5 : forall x : VecDeque'0.t_VecDeque uint32 (Global'0.t_Global) . inv'5 x = true
->>>>>>> c3369865
+  axiom inv'5 [@rewrite] : forall x : VecDeque'0.t_VecDeque uint32 (Global'0.t_Global) . inv'5 x = true
   
   predicate invariant'4 (self : uint32) =
     [%#span18] true
@@ -257,42 +253,26 @@
   
   predicate inv'3 (_1 : Option'0.t_Option uint32)
   
-<<<<<<< HEAD
-  axiom inv'3 [@rewrite] : forall x : Option'0.t_option uint32 . inv'3 x = true
-=======
-  axiom inv'3 : forall x : Option'0.t_Option uint32 . inv'3 x = true
->>>>>>> c3369865
+  axiom inv'3 [@rewrite] : forall x : Option'0.t_Option uint32 . inv'3 x = true
   
   predicate invariant'2 (self : Option'0.t_Option uint32) =
     [%#span18] true
   
-<<<<<<< HEAD
-  axiom inv'2 [@rewrite] : forall x : Option'0.t_option uint32 . inv'2 x = true
-=======
-  axiom inv'2 : forall x : Option'0.t_Option uint32 . inv'2 x = true
->>>>>>> c3369865
+  axiom inv'2 [@rewrite] : forall x : Option'0.t_Option uint32 . inv'2 x = true
   
   predicate invariant'1 (self : borrowed (VecDeque'0.t_VecDeque uint32 (Global'0.t_Global))) =
     [%#span20] inv'5 self.current /\ inv'5 self.final
   
   predicate inv'1 (_1 : borrowed (VecDeque'0.t_VecDeque uint32 (Global'0.t_Global)))
   
-<<<<<<< HEAD
-  axiom inv'1 [@rewrite] : forall x : borrowed (VecDeque'0.t_vecdeque uint32 (Global'0.t_global)) . inv'1 x = true
-=======
-  axiom inv'1 : forall x : borrowed (VecDeque'0.t_VecDeque uint32 (Global'0.t_Global)) . inv'1 x = true
->>>>>>> c3369865
+  axiom inv'1 [@rewrite] : forall x : borrowed (VecDeque'0.t_VecDeque uint32 (Global'0.t_Global)) . inv'1 x = true
   
   predicate invariant'0 (self : VecDeque'0.t_VecDeque uint32 (Global'0.t_Global)) =
     [%#span19] inv'5 self
   
   predicate inv'0 (_1 : VecDeque'0.t_VecDeque uint32 (Global'0.t_Global))
   
-<<<<<<< HEAD
-  axiom inv'0 [@rewrite] : forall x : VecDeque'0.t_vecdeque uint32 (Global'0.t_global) . inv'0 x = true
-=======
-  axiom inv'0 : forall x : VecDeque'0.t_VecDeque uint32 (Global'0.t_Global) . inv'0 x = true
->>>>>>> c3369865
+  axiom inv'0 [@rewrite] : forall x : VecDeque'0.t_VecDeque uint32 (Global'0.t_Global) . inv'0 x = true
   
   use prelude.prelude.Intrinsic
   
