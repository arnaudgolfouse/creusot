--- conflicted
+++ resolved
@@ -2,14 +2,13 @@
   let%span s9490 = "949.rs" 5 18 5 38
   let%span s9491 = "949.rs" 6 21 6 22
   let%span s9492 = "949.rs" 9 10 9 11
-<<<<<<< HEAD
   let%span sghost_ptr3 = "../../../../creusot-contracts/src/ghost_ptr.rs" 53 14 53 38
   let%span sghost_ptr4 = "../../../../creusot-contracts/src/ghost_ptr.rs" 54 4 54 24
   let%span sghost_ptr5 = "../../../../creusot-contracts/src/ghost_ptr.rs" 83 29 83 33
   let%span sghost_ptr6 = "../../../../creusot-contracts/src/ghost_ptr.rs" 83 35 83 38
-  let%span sghost_ptr7 = "../../../../creusot-contracts/src/ghost_ptr.rs" 79 4 79 42
+  let%span sghost_ptr7 = "../../../../creusot-contracts/src/ghost_ptr.rs" 79 14 79 40
   let%span sghost_ptr8 = "../../../../creusot-contracts/src/ghost_ptr.rs" 82 14 82 55
-  let%span sghost_ptr9 = "../../../../creusot-contracts/src/ghost_ptr.rs" 109 4 109 39
+  let%span sghost_ptr9 = "../../../../creusot-contracts/src/ghost_ptr.rs" 109 15 109 37
   let%span sghost_ptr10 = "../../../../creusot-contracts/src/ghost_ptr.rs" 112 27 112 31
   let%span sghost_ptr11 = "../../../../creusot-contracts/src/ghost_ptr.rs" 110 14 110 54
   let%span sghost_ptr12 = "../../../../creusot-contracts/src/ghost_ptr.rs" 111 14 111 46
@@ -19,50 +18,19 @@
   let%span sfmap16 = "../../../../creusot-contracts/src/logic/fmap.rs" 113 14 113 49
   let%span sfmap17 = "../../../../creusot-contracts/src/logic/fmap.rs" 107 8 107 35
   let%span sfmap18 = "../../../../creusot-contracts/src/logic/fmap.rs" 51 14 51 71
-  let%span sfmap19 = "../../../../creusot-contracts/src/logic/fmap.rs" 52 4 52 63
-  let%span sfmap20 = "../../../../creusot-contracts/src/logic/fmap.rs" 53 4 53 68
+  let%span sfmap19 = "../../../../creusot-contracts/src/logic/fmap.rs" 52 14 52 61
+  let%span sfmap20 = "../../../../creusot-contracts/src/logic/fmap.rs" 53 14 53 66
   let%span sfmap21 = "../../../../creusot-contracts/src/logic/fmap.rs" 90 8 90 35
   let%span sfmap22 = "../../../../creusot-contracts/src/logic/fmap.rs" 60 14 60 55
   let%span sfmap23 = "../../../../creusot-contracts/src/logic/fmap.rs" 61 14 61 84
   let%span sghost_ptr24 = "../../../../creusot-contracts/src/ghost_ptr.rs" 147 14 147 38
-  let%span sghost_ptr25 = "../../../../creusot-contracts/src/ghost_ptr.rs" 148 4 148 98
+  let%span sghost_ptr25 = "../../../../creusot-contracts/src/ghost_ptr.rs" 148 14 148 96
   let%span sfmap26 = "../../../../creusot-contracts/src/logic/fmap.rs" 83 8 83 26
   let%span sfmap27 = "../../../../creusot-contracts/src/logic/fmap.rs" 31 14 31 25
   let%span sfmap28 = "../../../../creusot-contracts/src/logic/fmap.rs" 44 14 44 38
   let%span sutil29 = "../../../../creusot-contracts/src/util.rs" 14 14 14 30
   let%span sutil30 = "../../../../creusot-contracts/src/util.rs" 32 11 32 21
   let%span sutil31 = "../../../../creusot-contracts/src/util.rs" 33 10 33 28
-=======
-  let%span sghost_ptr3 = "../../../../creusot-contracts/src/ghost_ptr.rs" 54 14 54 38
-  let%span sghost_ptr4 = "../../../../creusot-contracts/src/ghost_ptr.rs" 55 4 55 24
-  let%span sghost_ptr5 = "../../../../creusot-contracts/src/ghost_ptr.rs" 84 29 84 33
-  let%span sghost_ptr6 = "../../../../creusot-contracts/src/ghost_ptr.rs" 84 35 84 38
-  let%span sghost_ptr7 = "../../../../creusot-contracts/src/ghost_ptr.rs" 80 14 80 40
-  let%span sghost_ptr8 = "../../../../creusot-contracts/src/ghost_ptr.rs" 83 14 83 55
-  let%span sghost_ptr9 = "../../../../creusot-contracts/src/ghost_ptr.rs" 110 15 110 37
-  let%span sghost_ptr10 = "../../../../creusot-contracts/src/ghost_ptr.rs" 113 27 113 31
-  let%span sghost_ptr11 = "../../../../creusot-contracts/src/ghost_ptr.rs" 111 14 111 54
-  let%span sghost_ptr12 = "../../../../creusot-contracts/src/ghost_ptr.rs" 112 14 112 46
-  let%span sghost_ptr13 = "../../../../creusot-contracts/src/ghost_ptr.rs" 113 4 113 60
-  let%span sghost_ptr14 = "../../../../creusot-contracts/src/ghost_ptr.rs" 34 14 34 64
-  let%span sfmap15 = "../../../../creusot-contracts/src/logic/fmap.rs" 118 14 118 31
-  let%span sfmap16 = "../../../../creusot-contracts/src/logic/fmap.rs" 119 14 119 49
-  let%span sfmap17 = "../../../../creusot-contracts/src/logic/fmap.rs" 112 8 112 35
-  let%span sfmap18 = "../../../../creusot-contracts/src/logic/fmap.rs" 55 14 55 71
-  let%span sfmap19 = "../../../../creusot-contracts/src/logic/fmap.rs" 56 14 56 61
-  let%span sfmap20 = "../../../../creusot-contracts/src/logic/fmap.rs" 57 14 57 66
-  let%span sfmap21 = "../../../../creusot-contracts/src/logic/fmap.rs" 95 8 95 35
-  let%span sfmap22 = "../../../../creusot-contracts/src/logic/fmap.rs" 65 14 65 55
-  let%span sfmap23 = "../../../../creusot-contracts/src/logic/fmap.rs" 66 14 66 84
-  let%span sghost_ptr24 = "../../../../creusot-contracts/src/ghost_ptr.rs" 149 14 149 38
-  let%span sghost_ptr25 = "../../../../creusot-contracts/src/ghost_ptr.rs" 150 14 150 96
-  let%span sfmap26 = "../../../../creusot-contracts/src/logic/fmap.rs" 88 8 88 26
-  let%span sfmap27 = "../../../../creusot-contracts/src/logic/fmap.rs" 32 14 32 25
-  let%span sfmap28 = "../../../../creusot-contracts/src/logic/fmap.rs" 47 14 47 38
-  let%span sutil29 = "../../../../creusot-contracts/src/util.rs" 15 14 15 30
-  let%span sutil30 = "../../../../creusot-contracts/src/util.rs" 34 11 34 21
-  let%span sutil31 = "../../../../creusot-contracts/src/util.rs" 35 10 35 28
->>>>>>> 716d5822
   
   use prelude.prelude.Opaque
   
