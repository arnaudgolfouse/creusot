module M_vcgen__set_max [#"vcgen.rs" 10 0 10 42]
  let%span svcgen0 = "vcgen.rs" 6 11 6 24
  let%span svcgen1 = "vcgen.rs" 8 10 8 28
  let%span svcgen2 = "vcgen.rs" 9 0 9 56
  let%span svcgen3 = "vcgen.rs" 7 10 7 17
<<<<<<< HEAD
  let%span svcgen4 = "vcgen.rs" 4 0 4 8
  let%span sfset5 = "../../../../creusot-contracts/src/logic/fset.rs" 17 8 17 26
  let%span sfset6 = "../../../../creusot-contracts/src/logic/fset.rs" 54 8 54 26
=======
  let%span sfset4 = "../../../../creusot-contracts/src/logic/fset.rs" 35 8 35 26
  let%span sfset5 = "../../../../creusot-contracts/src/logic/fset.rs" 75 8 75 26
  let%span svcgen6 = "vcgen.rs" 4 0 4 8
>>>>>>> dfce2a3a
  
  use set.Fset
  
  use prelude.prelude.Int
  
  use set.Fset
  
  use set.Fset
  
  predicate contains'0 [@inline:trivial] (self : Fset.fset int) (e : int) =
    [%#sfset5] Fset.mem e self
  
  use set.Fset
  
  use set.Fset
  
  use set.Fset
  
  function remove'0 [@inline:trivial] (self : Fset.fset int) (a : int) : Fset.fset int =
    [%#sfset6] Fset.remove a self
  
  constant s  : Fset.fset int
  
  function set_max'0 [#"vcgen.rs" 10 0 10 42] (s : Fset.fset int) : int
  
  goal vc_set_max'0 : ([%#svcgen0] not Fset.is_empty s)
   -> (let x = Fset.pick s in let s_1 = remove'0 s x in if Fset.is_empty s_1 then
    let result = x in ([%#svcgen2] forall o : int . contains'0 s o  -> o <= result) && ([%#svcgen1] contains'0 s result)
  else
    (([%#svcgen0] not Fset.is_empty s_1)
    /\ 0 <= ([%#svcgen3] Fset.cardinal s) /\ ([%#svcgen3] Fset.cardinal s_1) < ([%#svcgen3] Fset.cardinal s))
    /\ (([%#svcgen2] forall o : int . contains'0 s_1 o  -> o <= set_max'0 s_1)
    && ([%#svcgen1] contains'0 s_1 (set_max'0 s_1))
     -> (let rec' = set_max'0 s_1 in if x >= rec' then
      let result = x in ([%#svcgen2] forall o : int . contains'0 s o  -> o <= result)
      && ([%#svcgen1] contains'0 s result)
    else
      let result = rec' in ([%#svcgen2] forall o : int . contains'0 s o  -> o <= result)
      && ([%#svcgen1] contains'0 s result)
    ))
  )
end<|MERGE_RESOLUTION|>--- conflicted
+++ resolved
@@ -3,15 +3,9 @@
   let%span svcgen1 = "vcgen.rs" 8 10 8 28
   let%span svcgen2 = "vcgen.rs" 9 0 9 56
   let%span svcgen3 = "vcgen.rs" 7 10 7 17
-<<<<<<< HEAD
   let%span svcgen4 = "vcgen.rs" 4 0 4 8
-  let%span sfset5 = "../../../../creusot-contracts/src/logic/fset.rs" 17 8 17 26
-  let%span sfset6 = "../../../../creusot-contracts/src/logic/fset.rs" 54 8 54 26
-=======
-  let%span sfset4 = "../../../../creusot-contracts/src/logic/fset.rs" 35 8 35 26
-  let%span sfset5 = "../../../../creusot-contracts/src/logic/fset.rs" 75 8 75 26
-  let%span svcgen6 = "vcgen.rs" 4 0 4 8
->>>>>>> dfce2a3a
+  let%span sfset5 = "../../../../creusot-contracts/src/logic/fset.rs" 35 8 35 26
+  let%span sfset6 = "../../../../creusot-contracts/src/logic/fset.rs" 72 8 72 26
   
   use set.Fset
   
