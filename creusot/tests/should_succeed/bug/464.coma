--- conflicted
+++ resolved
@@ -1,19 +1,3 @@
-<<<<<<< HEAD
-
-=======
-module T_464__AssocStruct [#"464.rs" 17 0 17 22]
-  type t_AssocStruct  =
-    | C_AssocStruct
-  
-  let rec t_AssocStruct (input:t_AssocStruct) (ret  )= any [ good -> {C_AssocStruct  = input} (! ret) ] 
-end
-module T_464__Struct [#"464.rs" 18 0 18 17]
-  type t_Struct  =
-    | C_Struct
-  
-  let rec t_Struct (input:t_Struct) (ret  )= any [ good -> {C_Struct  = input} (! ret) ] 
-end
->>>>>>> dfce2a3a
 module M_464__qyi16740062280416359814__invariant [#"464.rs" 34 4 34 50] (* <Struct as Trait> *)
   let%span s4640 = "464.rs" 33 4 33 44
   let%span s4641 = "464.rs" 35 8 35 12
