--- conflicted
+++ resolved
@@ -1,13 +1,3 @@
-<<<<<<< HEAD
-
-=======
-module T_02_derive__Lit [#"02_derive.rs" 4 0 4 14]
-  type t_Lit  =
-    | C_Lit
-  
-  let rec t_Lit (input:t_Lit) (ret  )= any [ good -> {C_Lit  = input} (! ret) ] 
-end
->>>>>>> dfce2a3a
 module M_02_derive__qyi1286730707956131195__clone [#"02_derive.rs" 3 9 3 14] (* <Lit as creusot_contracts::Clone> *)
   use prelude.prelude.Intrinsic
   
