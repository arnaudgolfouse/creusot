
module T_core__ptr__non_null__NonNull
  use prelude.prelude.Opaque
  
  type t_NonNull 't =
    | C_NonNull opaque_ptr
  
  function any_l (_ : 'b) : 'a
  
  let rec t_NonNull < 't > (input:t_NonNull 't) (ret  (pointer:opaque_ptr))= any
    [ good (pointer:opaque_ptr)-> {C_NonNull pointer = input} (! ret {pointer})
    | bad (pointer:opaque_ptr)-> {C_NonNull pointer <> input} {false} any ]
    
end
module T_core__marker__PhantomData
  type t_PhantomData 't =
    | C_PhantomData
  
  function any_l (_ : 'b) : 'a
  
  let rec t_PhantomData < 't > (input:t_PhantomData 't) (ret  )= any
    [ good -> {C_PhantomData  = input} (! ret) | bad -> {C_PhantomData  <> input} {false} any ]
    
end
module T_core__ptr__unique__Unique
  use T_core__marker__PhantomData as PhantomData'0
  
  use T_core__ptr__non_null__NonNull as NonNull'0
  
  type t_Unique 't =
    | C_Unique (NonNull'0.t_NonNull 't) (PhantomData'0.t_PhantomData 't)
  
  function any_l (_ : 'b) : 'a
  
  let rec t_Unique < 't > (input:t_Unique 't) (ret  (pointer:NonNull'0.t_NonNull 't) (_marker:PhantomData'0.t_PhantomData 't))= any
    [ good (pointer:NonNull'0.t_NonNull 't) (_marker:PhantomData'0.t_PhantomData 't)-> {C_Unique pointer _marker
      = input}
      (! ret {pointer} {_marker})
    | bad (pointer:NonNull'0.t_NonNull 't) (_marker:PhantomData'0.t_PhantomData 't)-> {C_Unique pointer _marker
      <> input}
      {false}
      any ]
    
end
module T_alloc__raw_vec__Cap
  use prelude.prelude.UIntSize
  
  use prelude.prelude.Int
  
  type t_Cap  =
    | C_Cap usize
  
  function any_l (_ : 'b) : 'a
  
  let rec t_Cap (input:t_Cap) (ret  (field_0:usize))= any
    [ good (field_0:usize)-> {C_Cap field_0 = input} (! ret {field_0})
    | bad (field_0:usize)-> {C_Cap field_0 <> input} {false} any ]
    
end
module T_alloc__raw_vec__RawVec
  use T_alloc__raw_vec__Cap as Cap'0
  
  use T_core__ptr__unique__Unique as Unique'0
  
  type t_RawVec 't 'a =
    | C_RawVec (Unique'0.t_Unique 't) (Cap'0.t_Cap) 'a
  
  function any_l (_ : 'b) : 'a
  
  let rec t_RawVec < 't > < 'a > (input:t_RawVec 't 'a) (ret  (ptr:Unique'0.t_Unique 't) (cap:Cap'0.t_Cap) (alloc:'a))= any
    [ good (ptr:Unique'0.t_Unique 't) (cap:Cap'0.t_Cap) (alloc:'a)-> {C_RawVec ptr cap alloc = input}
      (! ret {ptr} {cap} {alloc})
    | bad (ptr:Unique'0.t_Unique 't) (cap:Cap'0.t_Cap) (alloc:'a)-> {C_RawVec ptr cap alloc <> input} {false} any ]
    
end
module T_alloc__vec__Vec
  use prelude.prelude.UIntSize
  
  use prelude.prelude.Int
  
  use T_alloc__raw_vec__RawVec as RawVec'0
  
  type t_Vec 't 'a =
    | C_Vec (RawVec'0.t_RawVec 't 'a) usize
  
  function any_l (_ : 'b) : 'a
  
  let rec t_Vec < 't > < 'a > (input:t_Vec 't 'a) (ret  (buf:RawVec'0.t_RawVec 't 'a) (len:usize))= any
    [ good (buf:RawVec'0.t_RawVec 't 'a) (len:usize)-> {C_Vec buf len = input} (! ret {buf} {len})
    | bad (buf:RawVec'0.t_RawVec 't 'a) (len:usize)-> {C_Vec buf len <> input} {false} any ]
    
end
module T_alloc__alloc__Global
  type t_Global  =
    | C_Global
  
  function any_l (_ : 'b) : 'a
  
  let rec t_Global (input:t_Global) (ret  )= any
    [ good -> {C_Global  = input} (! ret) | bad -> {C_Global  <> input} {false} any ]
    
end
module T_core__mem__manually_drop__ManuallyDrop
  type t_ManuallyDrop 't =
    | C_ManuallyDrop 't
  
  function any_l (_ : 'b) : 'a
  
  let rec t_ManuallyDrop < 't > (input:t_ManuallyDrop 't) (ret  (value:'t))= any
    [ good (value:'t)-> {C_ManuallyDrop value = input} (! ret {value})
    | bad (value:'t)-> {C_ManuallyDrop value <> input} {false} any ]
    
end
module T_alloc__vec__into_iter__IntoIter
  use prelude.prelude.Opaque
  
  use T_core__mem__manually_drop__ManuallyDrop as ManuallyDrop'0
  
  use prelude.prelude.UIntSize
  
  use prelude.prelude.Int
  
  use T_core__marker__PhantomData as PhantomData'0
  
  use T_core__ptr__non_null__NonNull as NonNull'0
  
  type t_IntoIter 't 'a =
    | C_IntoIter (NonNull'0.t_NonNull 't) (PhantomData'0.t_PhantomData 't) usize (ManuallyDrop'0.t_ManuallyDrop 'a) (NonNull'0.t_NonNull 't) opaque_ptr
  
  function any_l (_ : 'b) : 'a
  
  let rec t_IntoIter < 't > < 'a > (input:t_IntoIter 't 'a) (ret  (buf:NonNull'0.t_NonNull 't) (phantom:PhantomData'0.t_PhantomData 't) (cap:usize) (alloc:ManuallyDrop'0.t_ManuallyDrop 'a) (ptr:NonNull'0.t_NonNull 't) (end':opaque_ptr))= any
    [ good (buf:NonNull'0.t_NonNull 't) (phantom:PhantomData'0.t_PhantomData 't) (cap:usize) (alloc:ManuallyDrop'0.t_ManuallyDrop 'a) (ptr:NonNull'0.t_NonNull 't) (end':opaque_ptr)-> {C_IntoIter buf phantom cap alloc ptr end'
      = input}
      (! ret {buf} {phantom} {cap} {alloc} {ptr} {end'})
    | bad (buf:NonNull'0.t_NonNull 't) (phantom:PhantomData'0.t_PhantomData 't) (cap:usize) (alloc:ManuallyDrop'0.t_ManuallyDrop 'a) (ptr:NonNull'0.t_NonNull 't) (end':opaque_ptr)-> {C_IntoIter buf phantom cap alloc ptr end'
      <> input}
      {false}
      any ]
    
end
<<<<<<< HEAD
module C874_CanExtend
=======
module T_alloc__boxed__Box
  use T_core__ptr__unique__Unique as Unique'0
  
  type t_Box 't 'a =
    | C_Box (Unique'0.t_Unique 't) 'a
  
  function any_l (_ : 'b) : 'a
end
module M_874__can_extend
>>>>>>> c3369865
  let%span s8740 = "../874.rs" 5 21 5 22
  
  let%span s8741 = "../874.rs" 5 24 5 25
  
  let%span s8742 = "../874.rs" 5 27 5 28
  
  let%span s8743 = "../874.rs" 6 17 6 18
  
  let%span s8744 = "../874.rs" 6 20 6 21
  
  let%span s8745 = "../874.rs" 6 23 6 24
  
  let%span s8746 = "../874.rs" 9 17 9 18
  
  let%span s8747 = "../874.rs" 9 20 9 21
  
  let%span s8748 = "../874.rs" 9 23 9 24
  
  let%span s8749 = "../874.rs" 9 26 9 27
  
  let%span s87410 = "../874.rs" 9 29 9 30
  
  let%span s87411 = "../874.rs" 9 32 9 33
  
  let%span s87412 = "../874.rs" 10 4 10 32
  
  let%span span13 = "../../../../../creusot-contracts/src/invariant.rs" 8 8 8 12
  
  let%span span14 = "../../../../../creusot-contracts/src/std/boxed.rs" 28 8 28 18
  
  let%span span15 = "../../../../../creusot-contracts/src/logic/seq.rs" 198 8 198 97
  
  let%span span16 = "" 0 0 0 0
  
  let%span span17 = "../../../../../creusot-contracts/src/std/slice.rs" 28 14 28 41
  
  let%span span18 = "../../../../../creusot-contracts/src/std/slice.rs" 29 14 29 42
  
  let%span span19 = "../../../../../creusot-contracts/src/std/slice.rs" 17 20 17 30
  
  let%span span20 = "../../../../../creusot-contracts/src/std/vec.rs" 255 12 255 41
  
  let%span span21 = "../../../../../creusot-contracts/src/std/vec.rs" 266 15 266 32
  
  let%span span22 = "../../../../../creusot-contracts/src/std/vec.rs" 267 15 267 32
  
  let%span span23 = "../../../../../creusot-contracts/src/std/vec.rs" 268 14 268 42
  
  let%span span24 = "../../../../../creusot-contracts/src/std/vec.rs" 264 4 264 10
  
  let%span span25 = "../../../../../creusot-contracts/src/std/vec.rs" 261 14 261 45
  
  let%span span26 = "../../../../../creusot-contracts/src/std/vec.rs" 259 4 259 10
  
  let%span span27 = "../../../../../creusot-contracts/src/invariant.rs" 37 20 37 44
  
  let%span span28 = "../../../../../creusot-contracts/src/std/vec.rs" 18 14 18 41
  
  let%span span29 = "../../../../../creusot-contracts/src/std/vec.rs" 61 20 61 41
  
  let%span span30 = "../../../../../creusot-contracts/src/model.rs" 108 8 108 31
  
  let%span span31 = "../../../../../creusot-contracts/src/resolve.rs" 26 20 26 34
  
  let%span span32 = "../../../../../creusot-contracts/src/std/vec.rs" 248 20 248 57
  
  let%span span33 = "../../../../../creusot-contracts/src/std/vec.rs" 192 20 192 33
  
  let%span span34 = "../../../../../creusot-contracts/src/std/vec.rs" 186 20 186 24
  
  let%span span35 = "../../../../../creusot-contracts/src/std/vec.rs" 135 27 135 47
  
  let%span span36 = "" 0 0 0 0
  
  let%span span37 = "" 0 0 0 0
  
  let%span span38 = "../../../../../creusot-contracts/src/std/vec.rs" 136 16 139 18
  
  let%span span39 = "../../../../../creusot-contracts/src/std/boxed.rs" 18 8 18 31
  
  let%span span40 = "" 0 0 0 0
  
  let%span span41 = "../../../../../creusot-contracts/src/std/slice.rs" 335 18 335 35
  
  let%span span42 = "" 0 0 0 0
  
  use prelude.prelude.Int32
  
  predicate invariant'6 (self : int32) =
    [%#span13] true
  
  predicate inv'6 (_1 : int32)
  
  axiom inv'6 [@rewrite] : forall x : int32 . inv'6 x = true
  
  use T_alloc__alloc__Global as Global'0
  
  predicate invariant'5 (self : int32) =
    [%#span14] inv'6 self
  
  predicate inv'5 (_1 : int32)
  
  axiom inv'5 [@rewrite] : forall x : int32 . inv'5 x = true
  
  use seq.Seq
  
  use seq.Seq
  
  use prelude.prelude.Int
  
  use seq.Seq
  
  predicate invariant'4 (self : Seq.seq int32) =
    [%#span15] forall i : int . 0 <= i /\ i < Seq.length self  -> inv'5 (Seq.get self i)
  
  predicate inv'4 (_1 : Seq.seq int32)
  
  axiom inv'4 [@rewrite] : forall x : Seq.seq int32 . inv'4 x = true
  
  use prelude.prelude.Slice
  
  use prelude.prelude.Slice
  
  use prelude.prelude.UIntSize
  
  use prelude.prelude.UIntSize
  
  constant v_MAX'0 : usize = [%#span16] (18446744073709551615 : usize)
  
  function shallow_model'3 (self : slice int32) : Seq.seq int32
  
  axiom shallow_model'3_spec : forall self : slice int32 . ([%#span18] shallow_model'3 self = Slice.id self)
  && ([%#span17] Seq.length (shallow_model'3 self) <= UIntSize.to_int (v_MAX'0 : usize))
  
  predicate invariant'3 (self : slice int32) =
    [%#span19] inv'4 (shallow_model'3 self)
  
  predicate inv'3 (_1 : slice int32)
  
  axiom inv'3 [@rewrite] : forall x : slice int32 . inv'3 x = true
  
  use T_alloc__vec__into_iter__IntoIter as IntoIter'0
  
  use seq.Seq
  
  function shallow_model'4 (self : IntoIter'0.t_IntoIter int32 (Global'0.t_Global)) : Seq.seq int32
  
  predicate produces'0 (self : IntoIter'0.t_IntoIter int32 (Global'0.t_Global)) (visited : Seq.seq int32) (rhs : IntoIter'0.t_IntoIter int32 (Global'0.t_Global))
    
   =
    [%#span20] shallow_model'4 self = Seq.(++) visited (shallow_model'4 rhs)
  
  function produces_trans'0 (a : IntoIter'0.t_IntoIter int32 (Global'0.t_Global)) (ab : Seq.seq int32) (b : IntoIter'0.t_IntoIter int32 (Global'0.t_Global)) (bc : Seq.seq int32) (c : IntoIter'0.t_IntoIter int32 (Global'0.t_Global)) : ()
    
   =
    [%#span24] ()
  
  axiom produces_trans'0_spec : forall a : IntoIter'0.t_IntoIter int32 (Global'0.t_Global), ab : Seq.seq int32, b : IntoIter'0.t_IntoIter int32 (Global'0.t_Global), bc : Seq.seq int32, c : IntoIter'0.t_IntoIter int32 (Global'0.t_Global) . ([%#span21] produces'0 a ab b)
   -> ([%#span22] produces'0 b bc c)  -> ([%#span23] produces'0 a (Seq.(++) ab bc) c)
  
  use seq.Seq
  
  function produces_refl'0 (self : IntoIter'0.t_IntoIter int32 (Global'0.t_Global)) : () =
    [%#span26] ()
  
  axiom produces_refl'0_spec : forall self : IntoIter'0.t_IntoIter int32 (Global'0.t_Global) . [%#span25] produces'0 self (Seq.empty  : Seq.seq int32) self
  
  use T_alloc__vec__Vec as Vec'0
  
  predicate inv'1 (_1 : Vec'0.t_Vec int32 (Global'0.t_Global))
  
  use prelude.prelude.Borrow
  
  predicate invariant'2 (self : borrowed (Vec'0.t_Vec int32 (Global'0.t_Global))) =
    [%#span27] inv'1 self.current /\ inv'1 self.final
  
  predicate inv'2 (_1 : borrowed (Vec'0.t_Vec int32 (Global'0.t_Global)))
  
<<<<<<< HEAD
  axiom inv'2 [@rewrite] : forall x : borrowed (Vec'0.t_vec int32 (Global'0.t_global)) . inv'2 x = true
=======
  axiom inv'2 : forall x : borrowed (Vec'0.t_Vec int32 (Global'0.t_Global)) . inv'2 x = true
>>>>>>> c3369865
  
  function shallow_model'0 (self : Vec'0.t_Vec int32 (Global'0.t_Global)) : Seq.seq int32
  
  axiom shallow_model'0_spec : forall self : Vec'0.t_Vec int32 (Global'0.t_Global) . [%#span28] Seq.length (shallow_model'0 self)
  <= UIntSize.to_int (v_MAX'0 : usize)
  
  predicate invariant'1 (self : Vec'0.t_Vec int32 (Global'0.t_Global)) =
    [%#span29] inv'4 (shallow_model'0 self)
  
<<<<<<< HEAD
  axiom inv'1 [@rewrite] : forall x : Vec'0.t_vec int32 (Global'0.t_global) . inv'1 x = true
=======
  axiom inv'1 : forall x : Vec'0.t_Vec int32 (Global'0.t_Global) . inv'1 x = true
>>>>>>> c3369865
  
  predicate invariant'0 (self : slice int32) =
    [%#span14] inv'3 self
  
  predicate inv'0 (_1 : slice int32)
  
  axiom inv'0 [@rewrite] : forall x : slice int32 . inv'0 x = true
  
  use prelude.prelude.Intrinsic
  
  use seq.Seq
  
  function shallow_model'2 (self : borrowed (Vec'0.t_Vec int32 (Global'0.t_Global))) : Seq.seq int32 =
    [%#span30] shallow_model'0 self.current
  
  function shallow_model'5 (self : borrowed (IntoIter'0.t_IntoIter int32 (Global'0.t_Global))) : Seq.seq int32 =
    [%#span30] shallow_model'4 self.current
  
  predicate resolve'0 (self : borrowed (IntoIter'0.t_IntoIter int32 (Global'0.t_Global))) =
    [%#span31] self.final = self.current
  
  predicate completed'0 (self : borrowed (IntoIter'0.t_IntoIter int32 (Global'0.t_Global))) =
    [%#span32] resolve'0 self /\ shallow_model'5 self = (Seq.empty  : Seq.seq int32)
  
  predicate into_iter_post'0 (self : Vec'0.t_Vec int32 (Global'0.t_Global)) (res : IntoIter'0.t_IntoIter int32 (Global'0.t_Global))
    
   =
    [%#span33] shallow_model'0 self = shallow_model'4 res
  
  predicate into_iter_pre'0 (self : Vec'0.t_Vec int32 (Global'0.t_Global)) =
    [%#span34] true
  
  let rec extend'0 (self:borrowed (Vec'0.t_Vec int32 (Global'0.t_Global))) (iter:Vec'0.t_Vec int32 (Global'0.t_Global)) (return'  (ret:()))= {[@expl:precondition] [%#span37] inv'1 iter}
    {[@expl:precondition] [%#span36] inv'2 self}
    {[@expl:precondition] [%#span35] into_iter_pre'0 iter}
    any
    [ return' (result:())-> {[%#span38] exists start_ : IntoIter'0.t_IntoIter int32 (Global'0.t_Global), done' : borrowed (IntoIter'0.t_IntoIter int32 (Global'0.t_Global)), prod : Seq.seq int32 . into_iter_post'0 iter start_
      /\ completed'0 done'
      /\ produces'0 start_ prod done'.current /\ shallow_model'0 self.final = Seq.(++) (shallow_model'2 self) prod}
      (! return' {result}) ]
    
  
  function shallow_model'1 (self : slice int32) : Seq.seq int32 =
    [%#span39] shallow_model'3 self
  
  let rec into_vec'0 (self:slice int32) (return'  (ret:Vec'0.t_Vec int32 (Global'0.t_Global)))= {[@expl:precondition] [%#span40] inv'0 self}
    any
    [ return' (result:Vec'0.t_Vec int32 (Global'0.t_Global))-> {[%#span42] inv'1 result}
      {[%#span41] shallow_model'0 result = shallow_model'1 self}
      (! return' {result}) ]
    
  
  let rec can_extend (_1:()) (return'  (ret:()))= (! bb0
    [ bb0 = s0
      [ s0 = any
        [ any_ (__arr_temp:array int32)-> (! -{Seq.get __arr_temp.elts 0 = ([%#s8740] (1 : int32))
          /\ Seq.get __arr_temp.elts 1 = ([%#s8741] (2 : int32))
          /\ Seq.get __arr_temp.elts 2 = ([%#s8742] (3 : int32)) /\ Seq.length __arr_temp.elts = 3}-
           [ &_4 <- __arr_temp ] 
          s1) ]
        
      | s1 = bb1 ]
      
    | bb1 = bb2
    | bb2 = s0
      [ s0 = into_vec'0 {_4} (fun (_ret':Vec'0.t_Vec int32 (Global'0.t_Global)) ->  [ &v <- _ret' ] s1) | s1 = bb3 ]
      
    | bb3 = s0
      [ s0 = any
        [ any_ (__arr_temp:array int32)-> (! -{Seq.get __arr_temp.elts 0 = ([%#s8743] (4 : int32))
          /\ Seq.get __arr_temp.elts 1 = ([%#s8744] (5 : int32))
          /\ Seq.get __arr_temp.elts 2 = ([%#s8745] (6 : int32)) /\ Seq.length __arr_temp.elts = 3}-
           [ &_8 <- __arr_temp ] 
          s1) ]
        
      | s1 = bb4 ]
      
    | bb4 = bb5
    | bb5 = s0
      [ s0 = into_vec'0 {_8} (fun (_ret':Vec'0.t_Vec int32 (Global'0.t_Global)) ->  [ &w <- _ret' ] s1) | s1 = bb6 ]
      
    | bb6 = s0
      [ s0 = Borrow.borrow_mut <Vec'0.t_Vec int32 (Global'0.t_Global)> {v}
          (fun (_ret':borrowed (Vec'0.t_Vec int32 (Global'0.t_Global))) ->  [ &_10 <- _ret' ]  [ &v <- _10.final ] s1)
      | s1 = extend'0 {_10} {w} (fun (_ret':()) ->  [ &_9 <- _ret' ] s2)
      | s2 = bb7 ]
      
    | bb7 = s0
      [ s0 = any
        [ any_ (__arr_temp:array int32)-> (! -{Seq.get __arr_temp.elts 0 = ([%#s8746] (1 : int32))
          /\ Seq.get __arr_temp.elts 1 = ([%#s8747] (2 : int32))
          /\ Seq.get __arr_temp.elts 2 = ([%#s8748] (3 : int32))
          /\ Seq.get __arr_temp.elts 3 = ([%#s8749] (4 : int32))
          /\ Seq.get __arr_temp.elts 4 = ([%#s87410] (5 : int32))
          /\ Seq.get __arr_temp.elts 5 = ([%#s87411] (6 : int32)) /\ Seq.length __arr_temp.elts = 6}-
           [ &_15 <- __arr_temp ] 
          s1) ]
        
      | s1 = bb8 ]
      
    | bb8 = bb9
    | bb9 = s0
      [ s0 = into_vec'0 {_15} (fun (_ret':Vec'0.t_Vec int32 (Global'0.t_Global)) ->  [ &z <- _ret' ] s1) | s1 = bb10 ]
      
    | bb10 = s0 [ s0 = {[@expl:assertion] [%#s87412] Seq.(==) (shallow_model'0 z) (shallow_model'0 v)} s1 | s1 = bb11 ] 
    | bb11 = bb12
    | bb12 = bb13
    | bb13 = bb14
    | bb14 = return' {_0} ]
    )
    [ & _0 : () = any_l ()
    | & v : Vec'0.t_Vec int32 (Global'0.t_Global) = any_l ()
    | & _4 : array int32 = any_l ()
    | & w : Vec'0.t_Vec int32 (Global'0.t_Global) = any_l ()
    | & _8 : array int32 = any_l ()
    | & _9 : () = any_l ()
    | & _10 : borrowed (Vec'0.t_Vec int32 (Global'0.t_Global)) = any_l ()
    | & z : Vec'0.t_Vec int32 (Global'0.t_Global) = any_l ()
    | & _15 : array int32 = any_l () ]
     [ return' (result:())-> (! return' {result}) ] 
end<|MERGE_RESOLUTION|>--- conflicted
+++ resolved
@@ -139,19 +139,7 @@
       any ]
     
 end
-<<<<<<< HEAD
-module C874_CanExtend
-=======
-module T_alloc__boxed__Box
-  use T_core__ptr__unique__Unique as Unique'0
-  
-  type t_Box 't 'a =
-    | C_Box (Unique'0.t_Unique 't) 'a
-  
-  function any_l (_ : 'b) : 'a
-end
 module M_874__can_extend
->>>>>>> c3369865
   let%span s8740 = "../874.rs" 5 21 5 22
   
   let%span s8741 = "../874.rs" 5 24 5 25
@@ -330,11 +318,7 @@
   
   predicate inv'2 (_1 : borrowed (Vec'0.t_Vec int32 (Global'0.t_Global)))
   
-<<<<<<< HEAD
-  axiom inv'2 [@rewrite] : forall x : borrowed (Vec'0.t_vec int32 (Global'0.t_global)) . inv'2 x = true
-=======
-  axiom inv'2 : forall x : borrowed (Vec'0.t_Vec int32 (Global'0.t_Global)) . inv'2 x = true
->>>>>>> c3369865
+  axiom inv'2 [@rewrite] : forall x : borrowed (Vec'0.t_Vec int32 (Global'0.t_Global)) . inv'2 x = true
   
   function shallow_model'0 (self : Vec'0.t_Vec int32 (Global'0.t_Global)) : Seq.seq int32
   
@@ -344,11 +328,7 @@
   predicate invariant'1 (self : Vec'0.t_Vec int32 (Global'0.t_Global)) =
     [%#span29] inv'4 (shallow_model'0 self)
   
-<<<<<<< HEAD
-  axiom inv'1 [@rewrite] : forall x : Vec'0.t_vec int32 (Global'0.t_global) . inv'1 x = true
-=======
-  axiom inv'1 : forall x : Vec'0.t_Vec int32 (Global'0.t_Global) . inv'1 x = true
->>>>>>> c3369865
+  axiom inv'1 [@rewrite] : forall x : Vec'0.t_Vec int32 (Global'0.t_Global) . inv'1 x = true
   
   predicate invariant'0 (self : slice int32) =
     [%#span14] inv'3 self
