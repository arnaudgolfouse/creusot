--- conflicted
+++ resolved
@@ -1,21 +1,5 @@
-<<<<<<< HEAD
-
 module M_570__test_program [#"570.rs" 12 0 12 26]
   use prelude.prelude.Intrinsic
-=======
-module T_570__S1 [#"570.rs" 4 0 4 13]
-  use prelude.prelude.Int32
-  
-  use prelude.prelude.Int
-  
-  type t_S1  =
-    | C_S1 int32
-  
-  let rec t_S1 (input:t_S1) (ret  (f:int32))= any [ good (f:int32)-> {C_S1 f = input} (! ret {f}) ] 
-end
-module T_570__S2 [#"570.rs" 8 0 8 13]
-  use T_570__S1 as S1'0
->>>>>>> dfce2a3a
   
   use prelude.prelude.Int32
   
