--- conflicted
+++ resolved
@@ -58,7 +58,7 @@
   
   axiom inv_axiom'2 [@rewrite] : forall x : usize [inv'2 x] . inv'2 x = true
   
-  let rec len'0 (self:t_Vec'0) (return'  (ret:usize))= {[@expl:precondition] inv'0 self}
+  let rec len'0 (self:t_Vec'0) (return'  (ret:usize))= {[@expl:len 'self' type invariant] inv'0 self}
     any [ return' (result:usize)-> {[%#svec1] UIntSize.to_int result = Seq.length (view'1 self)} (! return' {result}) ] 
   
   function view'0 (self : borrowed (t_Vec'0)) : Seq.seq usize =
@@ -66,8 +66,8 @@
   
   use seq.Seq
   
-  let rec push'0 (self:borrowed (t_Vec'0)) (value:usize) (return'  (ret:()))= {[@expl:precondition] inv'2 value}
-    {[@expl:precondition] inv'1 self}
+  let rec push'0 (self:borrowed (t_Vec'0)) (value:usize) (return'  (ret:()))= {[@expl:push 'self' type invariant] inv'1 self}
+    {[@expl:push 'value' type invariant] inv'2 value}
     any [ return' (result:())-> {[%#svec2] view'2 self.final = Seq.snoc (view'0 self) value} (! return' {result}) ] 
   
   predicate resolve'1 (self : borrowed (t_Vec'0)) =
@@ -76,25 +76,12 @@
   predicate resolve'0 (_1 : borrowed (t_Vec'0)) =
     resolve'1 _1
   
-<<<<<<< HEAD
   use prelude.prelude.Intrinsic
-=======
-  use seq.Seq
-  
-  let rec push'0 (self:borrowed (Vec'0.t_Vec usize (Global'0.t_Global))) (value:usize) (return'  (ret:()))= {[@expl:push 'self' type invariant] inv'1 self}
-    {[@expl:push 'value' type invariant] inv'2 value}
-    any [ return' (result:())-> {[%#svec2] view'2 self.final = Seq.snoc (view'0 self) value} (! return' {result}) ] 
->>>>>>> 34cd6190
   
   use seq.Seq
   
-<<<<<<< HEAD
   function index_logic'0 [@inline:trivial] (self : t_Vec'0) (ix : int) : usize =
     [%#sops4] Seq.get (view'2 self) ix
-=======
-  let rec len'0 (self:Vec'0.t_Vec usize (Global'0.t_Global)) (return'  (ret:usize))= {[@expl:len 'self' type invariant] inv'0 self}
-    any [ return' (result:usize)-> {[%#svec1] UIntSize.to_int result = Seq.length (view'1 self)} (! return' {result}) ] 
->>>>>>> 34cd6190
   
   meta "compute_max_steps" 1000000
   
