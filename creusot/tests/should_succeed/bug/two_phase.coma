module M_two_phase__test [#"two_phase.rs" 6 0 6 31]
  let%span stwo_phase0 = "two_phase.rs" 5 10 5 37
  let%span svec1 = "../../../../creusot-contracts/src/std/vec.rs" 84 26 84 48
  let%span svec2 = "../../../../creusot-contracts/src/std/vec.rs" 88 26 88 51
  let%span smodel3 = "../../../../creusot-contracts/src/model.rs" 106 8 106 22
  let%span sops4 = "../../../../creusot-contracts/src/logic/ops.rs" 20 8 20 31
  let%span smodel5 = "../../../../creusot-contracts/src/model.rs" 88 8 88 22
  let%span svec6 = "../../../../creusot-contracts/src/std/vec.rs" 18 14 18 41
  let%span sresolve7 = "../../../../creusot-contracts/src/resolve.rs" 41 20 41 34
  
  use prelude.prelude.Borrow
  
  use prelude.prelude.Opaque
  
  type t_NonNull'0  =
    { t_NonNull__pointer'0: opaque_ptr }
  
  type t_Unique'0  =
    { t_Unique__pointer'0: t_NonNull'0; t_Unique__qy95zmarker'0: () }
  
  use prelude.prelude.UIntSize
  
  type t_Cap'0  =
    { t_Cap__0'0: usize }
  
  type t_RawVec'0  =
    { t_RawVec__ptr'0: t_Unique'0; t_RawVec__cap'0: t_Cap'0; t_RawVec__alloc'0: () }
  
  type t_Vec'0  =
    { t_Vec__buf'0: t_RawVec'0; t_Vec__len'0: usize }
  
  predicate inv'0 (_1 : t_Vec'0)
  
  use prelude.prelude.UIntSize
  
  use seq.Seq
  
<<<<<<< HEAD
  use seq.Seq
=======
  let rec t_Global (input:t_Global) (ret  )= any [ good -> {C_Global  = input} (! ret) ] 
end
module M_two_phase__test [#"two_phase.rs" 6 0 6 31]
  let%span stwo_phase0 = "two_phase.rs" 5 10 5 37
  let%span svec1 = "../../../../creusot-contracts/src/std/vec.rs" 86 26 86 48
  let%span svec2 = "../../../../creusot-contracts/src/std/vec.rs" 90 26 90 56
  let%span smodel3 = "../../../../creusot-contracts/src/model.rs" 109 8 109 22
  let%span sops4 = "../../../../creusot-contracts/src/logic/ops.rs" 20 8 20 31
  let%span smodel5 = "../../../../creusot-contracts/src/model.rs" 91 8 91 22
  let%span svec6 = "../../../../creusot-contracts/src/std/vec.rs" 19 14 19 41
  let%span sresolve7 = "../../../../creusot-contracts/src/resolve.rs" 41 20 41 34
>>>>>>> 2c8506fb
  
  constant v_MAX'0 : usize = (18446744073709551615 : usize)
  
  use prelude.prelude.Int
  
  function view'2 (self : t_Vec'0) : Seq.seq usize
  
  axiom view'2_spec : forall self : t_Vec'0 . [%#svec6] Seq.length (view'2 self) <= UIntSize.to_int (v_MAX'0 : usize)
  
  function view'1 (self : t_Vec'0) : Seq.seq usize =
    [%#smodel5] view'2 self
  
  axiom inv_axiom'0 [@rewrite] : forall x : t_Vec'0 [inv'0 x] . inv'0 x = true
  
  predicate inv'1 (_1 : borrowed (t_Vec'0))
  
  axiom inv_axiom'1 [@rewrite] : forall x : borrowed (t_Vec'0) [inv'1 x] . inv'1 x = true
  
  predicate inv'2 (_1 : usize)
  
  axiom inv_axiom'2 [@rewrite] : forall x : usize [inv'2 x] . inv'2 x = true
  
  let rec len'0 (self:t_Vec'0) (return'  (ret:usize))= {[@expl:precondition] inv'0 self}
    any [ return' (result:usize)-> {[%#svec1] UIntSize.to_int result = Seq.length (view'1 self)} (! return' {result}) ] 
  
  function view'0 (self : borrowed (t_Vec'0)) : Seq.seq usize =
    [%#smodel3] view'2 self.current
  
  use seq.Seq
  
  let rec push'0 (self:borrowed (t_Vec'0)) (value:usize) (return'  (ret:()))= {[@expl:precondition] inv'2 value}
    {[@expl:precondition] inv'1 self}
    any [ return' (result:())-> {[%#svec2] view'2 self.final = Seq.snoc (view'0 self) value} (! return' {result}) ] 
  
  predicate resolve'1 (self : borrowed (t_Vec'0)) =
    [%#sresolve7] self.final = self.current
  
  predicate resolve'0 (_1 : borrowed (t_Vec'0)) =
    resolve'1 _1
  
  use prelude.prelude.Intrinsic
  
  use seq.Seq
  
  function index_logic'0 [@inline:trivial] (self : t_Vec'0) (ix : int) : usize =
    [%#sops4] Seq.get (view'2 self) ix
  
  meta "compute_max_steps" 1000000
  
  let rec test'0 (v:borrowed (t_Vec'0)) (return'  (ret:()))= (! bb0
    [ bb0 = s0
      [ s0 = Borrow.borrow_final <t_Vec'0> {v.current} {Borrow.get_id v}
          (fun (_ret':borrowed (t_Vec'0)) ->  [ &_4 <- _ret' ]  [ &v <- { v with current = _ret'.final } ] s1)
      | s1 = len'0 {_4.current} (fun (_ret':usize) ->  [ &_5 <- _ret' ] s2)
      | s2 = bb1 ]
      
    | bb1 = s0 [ s0 = push'0 {_4} {_5} (fun (_ret':()) ->  [ &_3 <- _ret' ] s1) | s1 = bb2 ] 
    | bb2 = s0 [ s0 = -{resolve'0 v}- s1 | s1 = return' {_0} ]  ]
    )
    [ & _0 : () = any_l ()
    | & v : borrowed (t_Vec'0) = v
    | & _3 : () = any_l ()
    | & _4 : borrowed (t_Vec'0) = any_l ()
    | & _5 : usize = any_l () ]
    
    [ return' (result:())-> {[@expl:postcondition] [%#stwo_phase0] UIntSize.to_int (index_logic'0 v.final (Seq.length (view'0 v)))
      = Seq.length (view'0 v)}
      (! return' {result}) ]
    
end<|MERGE_RESOLUTION|>--- conflicted
+++ resolved
@@ -1,7 +1,7 @@
 module M_two_phase__test [#"two_phase.rs" 6 0 6 31]
   let%span stwo_phase0 = "two_phase.rs" 5 10 5 37
-  let%span svec1 = "../../../../creusot-contracts/src/std/vec.rs" 84 26 84 48
-  let%span svec2 = "../../../../creusot-contracts/src/std/vec.rs" 88 26 88 51
+  let%span svec1 = "../../../../creusot-contracts/src/std/vec.rs" 83 26 83 48
+  let%span svec2 = "../../../../creusot-contracts/src/std/vec.rs" 87 26 87 56
   let%span smodel3 = "../../../../creusot-contracts/src/model.rs" 106 8 106 22
   let%span sops4 = "../../../../creusot-contracts/src/logic/ops.rs" 20 8 20 31
   let%span smodel5 = "../../../../creusot-contracts/src/model.rs" 88 8 88 22
@@ -35,21 +35,7 @@
   
   use seq.Seq
   
-<<<<<<< HEAD
   use seq.Seq
-=======
-  let rec t_Global (input:t_Global) (ret  )= any [ good -> {C_Global  = input} (! ret) ] 
-end
-module M_two_phase__test [#"two_phase.rs" 6 0 6 31]
-  let%span stwo_phase0 = "two_phase.rs" 5 10 5 37
-  let%span svec1 = "../../../../creusot-contracts/src/std/vec.rs" 86 26 86 48
-  let%span svec2 = "../../../../creusot-contracts/src/std/vec.rs" 90 26 90 56
-  let%span smodel3 = "../../../../creusot-contracts/src/model.rs" 109 8 109 22
-  let%span sops4 = "../../../../creusot-contracts/src/logic/ops.rs" 20 8 20 31
-  let%span smodel5 = "../../../../creusot-contracts/src/model.rs" 91 8 91 22
-  let%span svec6 = "../../../../creusot-contracts/src/std/vec.rs" 19 14 19 41
-  let%span sresolve7 = "../../../../creusot-contracts/src/resolve.rs" 41 20 41 34
->>>>>>> 2c8506fb
   
   constant v_MAX'0 : usize = (18446744073709551615 : usize)
   
