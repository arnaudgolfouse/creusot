module M_463__test [#"463.rs" 3 0 3 13]
  let%span s4630 = "463.rs" 9 14 9 15
  let%span s4631 = "463.rs" 10 18 10 25
  let%span s4632 = "463.rs" 7 23 7 24
  let%span s4633 = "463.rs" 5 19 5 28
  let%span s4634 = "463.rs" 6 18 6 35
  
  use prelude.prelude.UIntSize
  
  use prelude.prelude.Intrinsic
  
  use prelude.prelude.UIntSize
  
  use prelude.prelude.Int
  
<<<<<<< HEAD
  use prelude.prelude.Borrow
  
  let rec closure0'0 (_1:()) (x:usize) (return'  (ret:usize))= {[%#s4633] UIntSize.to_int x < 1000}
=======
  let rec m_463__test__qyClosure0 (_1:Closure'0.m_463__test__qyClosure0) (x:usize) (return'  (ret:usize))= {[@expl:closure requires] [%#s4631] UIntSize.to_int x
    < 1000}
>>>>>>> 34cd6190
    (! bb0
    [ bb0 = s0
      [ s0 = UIntSize.add {x} {[%#s4632] (1 : usize)} (fun (_ret':usize) ->  [ &res1 <- _ret' ] s1)
      | s1 =  [ &res <- res1 ] s2
      | s2 =  [ &_0 <- res ] s3
      | s3 = return' {_0} ]
       ]
    ) [ & _0 : usize = any_l () | & x : usize = x | & res : usize = any_l () | & res1 : usize = any_l () ] 
<<<<<<< HEAD
    [ return' (result:usize)-> {[@expl:postcondition] [%#s4634] UIntSize.to_int result = UIntSize.to_int x + 1}
      (! return' {result}) ]
    
=======
    [ return' (result:usize)-> {[@expl:closure ensures] [%#s4632] UIntSize.to_int result = UIntSize.to_int x + 1}
      (! return' {result}) ]
    
end
module M_463__test [#"463.rs" 3 0 3 13]
  let%span s4630 = "463.rs" 9 14 9 15
  let%span s4631 = "463.rs" 10 18 10 25
  let%span s4632 = "463.rs" 5 19 5 28
  let%span s4633 = "463.rs" 6 18 6 35
  
  use prelude.prelude.Intrinsic
  
  use prelude.prelude.UIntSize
  
  use prelude.prelude.UIntSize
  
  use T_463__test__qyClosure0 as Closure'0
  
  use prelude.prelude.Borrow
  
  use prelude.prelude.Int
  
  let rec closure0'0 (_1:Closure'0.m_463__test__qyClosure0) (x:usize) (return'  (ret:usize))= {[@expl:closure requires] [%#s4632] UIntSize.to_int x
    < 1000}
    any [ return' (result:usize)-> {[%#s4633] UIntSize.to_int result = UIntSize.to_int x + 1} (! return' {result}) ] 
>>>>>>> 34cd6190
  
  meta "compute_max_steps" 1000000
  
  let rec test'0 (_1:()) (return'  (ret:()))= (! bb0
    [ bb0 = s0
      [ s0 =  [ &c <- () ] s1
      | s1 =  [ &_4 <- (([%#s4630] (2 : usize))) ] s2
      | s2 = closure0'0 {c} {let (r'0) = _4 in r'0} (fun (_ret':usize) ->  [ &y <- _ret' ] s3)
      | s3 = bb1 ]
      
    | bb1 = s0 [ s0 = {[@expl:assertion] [%#s4631] UIntSize.to_int y = 3} s1 | s1 = return' {_0} ]  ]
    ) [ & _0 : () = any_l () | & c : () = any_l () | & y : usize = any_l () | & _4 : usize = any_l () ] 
    [ return' (result:())-> (! return' {result}) ]
    
end<|MERGE_RESOLUTION|>--- conflicted
+++ resolved
@@ -13,14 +13,10 @@
   
   use prelude.prelude.Int
   
-<<<<<<< HEAD
   use prelude.prelude.Borrow
   
-  let rec closure0'0 (_1:()) (x:usize) (return'  (ret:usize))= {[%#s4633] UIntSize.to_int x < 1000}
-=======
-  let rec m_463__test__qyClosure0 (_1:Closure'0.m_463__test__qyClosure0) (x:usize) (return'  (ret:usize))= {[@expl:closure requires] [%#s4631] UIntSize.to_int x
+  let rec closure0'0 (_1:()) (x:usize) (return'  (ret:usize))= {[@expl:closure requires] [%#s4633] UIntSize.to_int x
     < 1000}
->>>>>>> 34cd6190
     (! bb0
     [ bb0 = s0
       [ s0 = UIntSize.add {x} {[%#s4632] (1 : usize)} (fun (_ret':usize) ->  [ &res1 <- _ret' ] s1)
@@ -29,37 +25,9 @@
       | s3 = return' {_0} ]
        ]
     ) [ & _0 : usize = any_l () | & x : usize = x | & res : usize = any_l () | & res1 : usize = any_l () ] 
-<<<<<<< HEAD
-    [ return' (result:usize)-> {[@expl:postcondition] [%#s4634] UIntSize.to_int result = UIntSize.to_int x + 1}
+    [ return' (result:usize)-> {[@expl:closure ensures] [%#s4634] UIntSize.to_int result = UIntSize.to_int x + 1}
       (! return' {result}) ]
     
-=======
-    [ return' (result:usize)-> {[@expl:closure ensures] [%#s4632] UIntSize.to_int result = UIntSize.to_int x + 1}
-      (! return' {result}) ]
-    
-end
-module M_463__test [#"463.rs" 3 0 3 13]
-  let%span s4630 = "463.rs" 9 14 9 15
-  let%span s4631 = "463.rs" 10 18 10 25
-  let%span s4632 = "463.rs" 5 19 5 28
-  let%span s4633 = "463.rs" 6 18 6 35
-  
-  use prelude.prelude.Intrinsic
-  
-  use prelude.prelude.UIntSize
-  
-  use prelude.prelude.UIntSize
-  
-  use T_463__test__qyClosure0 as Closure'0
-  
-  use prelude.prelude.Borrow
-  
-  use prelude.prelude.Int
-  
-  let rec closure0'0 (_1:Closure'0.m_463__test__qyClosure0) (x:usize) (return'  (ret:usize))= {[@expl:closure requires] [%#s4632] UIntSize.to_int x
-    < 1000}
-    any [ return' (result:usize)-> {[%#s4633] UIntSize.to_int result = UIntSize.to_int x + 1} (! return' {result}) ] 
->>>>>>> 34cd6190
   
   meta "compute_max_steps" 1000000
   
