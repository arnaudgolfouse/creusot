--- conflicted
+++ resolved
@@ -9,11 +9,7 @@
   
   meta "compute_max_steps" 1000000
   
-<<<<<<< HEAD
-  let rec test_maintains'0 (_1:()) (return'  (ret:()))= {[%#s6410] test'0 ()}
-=======
-  let rec test_maintains (_1:()) (return'  (ret:()))= {[@expl:test_maintains requires] [%#s6410] test'0 ()}
->>>>>>> 34cd6190
+  let rec test_maintains'0 (_1:()) (return'  (ret:()))= {[@expl:test_maintains requires] [%#s6410] test'0 ()}
     (! bb0 [ bb0 = return' {_0} ] ) [ & _0 : () = any_l () ] 
     [ return' (result:())-> {[@expl:test_maintains ensures] [%#s6410] test'0 ()} (! return' {result}) ]
     
