
module Core_Ptr_NonNull_NonNull_Type
  use prelude.Opaque
  type t_nonnull 't =
    | C_NonNull opaque_ptr
    
end
module Core_Marker_PhantomData_Type
  type t_phantomdata 't =
    | C_PhantomData
    
end
module Core_Ptr_Unique_Unique_Type
  use Core_Marker_PhantomData_Type as Core_Marker_PhantomData_Type
  use Core_Ptr_NonNull_NonNull_Type as Core_Ptr_NonNull_NonNull_Type
  type t_unique 't =
    | C_Unique (Core_Ptr_NonNull_NonNull_Type.t_nonnull 't) (Core_Marker_PhantomData_Type.t_phantomdata 't)
    
end
module Alloc_RawVec_RawVec_Type
  use prelude.UIntSize
  use prelude.Int
  use Core_Ptr_Unique_Unique_Type as Core_Ptr_Unique_Unique_Type
  type t_rawvec 't 'a =
    | C_RawVec (Core_Ptr_Unique_Unique_Type.t_unique 't) usize 'a
    
end
module Alloc_Vec_Vec_Type
  use prelude.UIntSize
  use prelude.Int
  use Alloc_RawVec_RawVec_Type as Alloc_RawVec_RawVec_Type
  type t_vec 't 'a =
    | C_Vec (Alloc_RawVec_RawVec_Type.t_rawvec 't 'a) usize
    
end
module Alloc_Alloc_Global_Type
  type t_global  =
    | C_Global
    
end
module Core_Mem_ManuallyDrop_ManuallyDrop_Type
  type t_manuallydrop 't =
    | C_ManuallyDrop 't
    
end
module Alloc_Vec_IntoIter_IntoIter_Type
  use prelude.Opaque
  use Core_Mem_ManuallyDrop_ManuallyDrop_Type as Core_Mem_ManuallyDrop_ManuallyDrop_Type
  use prelude.UIntSize
  use prelude.Int
  use Core_Marker_PhantomData_Type as Core_Marker_PhantomData_Type
  use Core_Ptr_NonNull_NonNull_Type as Core_Ptr_NonNull_NonNull_Type
  type t_intoiter 't 'a =
    | C_IntoIter (Core_Ptr_NonNull_NonNull_Type.t_nonnull 't) (Core_Marker_PhantomData_Type.t_phantomdata 't) usize (Core_Mem_ManuallyDrop_ManuallyDrop_Type.t_manuallydrop 'a) opaque_ptr opaque_ptr
    
end
module Alloc_Boxed_Box_Type
  use Core_Ptr_Unique_Unique_Type as Core_Ptr_Unique_Unique_Type
  type t_box 't 'a =
    | C_Box (Core_Ptr_Unique_Unique_Type.t_unique 't) 'a
    
end
module C874_CanExtend
  use prelude.Int32
  use prelude.Slice
  predicate invariant6 (self : slice int32) =
    [#"../../../../../creusot-contracts/src/invariant.rs" 8 8 8 12] true
  val invariant6 (self : slice int32) : bool
    ensures { result = invariant6 self }
    
  predicate inv6 (_x : slice int32)
  val inv6 (_x : slice int32) : bool
    ensures { result = inv6 _x }
    
  axiom inv6 : [#"../874.rs" 1 0 1 0] forall x : slice int32 . inv6 x = true
  use seq.Seq
  use Alloc_Alloc_Global_Type as Alloc_Alloc_Global_Type
  use Alloc_Vec_IntoIter_IntoIter_Type as Alloc_Vec_IntoIter_IntoIter_Type
  use seq.Seq
  predicate inv3 (_x : Seq.seq int32)
  val inv3 (_x : Seq.seq int32) : bool
    ensures { result = inv3 _x }
    
  predicate inv5 (_x : Alloc_Vec_IntoIter_IntoIter_Type.t_intoiter int32 (Alloc_Alloc_Global_Type.t_global))
  val inv5 (_x : Alloc_Vec_IntoIter_IntoIter_Type.t_intoiter int32 (Alloc_Alloc_Global_Type.t_global)) : bool
    ensures { result = inv5 _x }
    
  function shallow_model5 (self : Alloc_Vec_IntoIter_IntoIter_Type.t_intoiter int32 (Alloc_Alloc_Global_Type.t_global)) : Seq.seq int32
    
  val shallow_model5 (self : Alloc_Vec_IntoIter_IntoIter_Type.t_intoiter int32 (Alloc_Alloc_Global_Type.t_global)) : Seq.seq int32
    ensures { result = shallow_model5 self }
    
  predicate produces0 (self : Alloc_Vec_IntoIter_IntoIter_Type.t_intoiter int32 (Alloc_Alloc_Global_Type.t_global)) (visited : Seq.seq int32) (rhs : Alloc_Vec_IntoIter_IntoIter_Type.t_intoiter int32 (Alloc_Alloc_Global_Type.t_global))
    
   =
    [#"../../../../../creusot-contracts/src/std/vec.rs" 237 12 237 41] shallow_model5 self = Seq.(++) visited (shallow_model5 rhs)
  val produces0 (self : Alloc_Vec_IntoIter_IntoIter_Type.t_intoiter int32 (Alloc_Alloc_Global_Type.t_global)) (visited : Seq.seq int32) (rhs : Alloc_Vec_IntoIter_IntoIter_Type.t_intoiter int32 (Alloc_Alloc_Global_Type.t_global)) : bool
    ensures { result = produces0 self visited rhs }
    
  function produces_trans0 (a : Alloc_Vec_IntoIter_IntoIter_Type.t_intoiter int32 (Alloc_Alloc_Global_Type.t_global)) (ab : Seq.seq int32) (b : Alloc_Vec_IntoIter_IntoIter_Type.t_intoiter int32 (Alloc_Alloc_Global_Type.t_global)) (bc : Seq.seq int32) (c : Alloc_Vec_IntoIter_IntoIter_Type.t_intoiter int32 (Alloc_Alloc_Global_Type.t_global)) : ()
    
   =
    [#"../../../../../creusot-contracts/src/std/vec.rs" 246 4 246 10] ()
  val produces_trans0 (a : Alloc_Vec_IntoIter_IntoIter_Type.t_intoiter int32 (Alloc_Alloc_Global_Type.t_global)) (ab : Seq.seq int32) (b : Alloc_Vec_IntoIter_IntoIter_Type.t_intoiter int32 (Alloc_Alloc_Global_Type.t_global)) (bc : Seq.seq int32) (c : Alloc_Vec_IntoIter_IntoIter_Type.t_intoiter int32 (Alloc_Alloc_Global_Type.t_global)) : ()
    requires {[#"../../../../../creusot-contracts/src/std/vec.rs" 248 15 248 32] produces0 a ab b}
    requires {[#"../../../../../creusot-contracts/src/std/vec.rs" 249 15 249 32] produces0 b bc c}
    requires {[#"../../../../../creusot-contracts/src/std/vec.rs" 251 22 251 23] inv5 a}
    requires {[#"../../../../../creusot-contracts/src/std/vec.rs" 251 31 251 33] inv3 ab}
    requires {[#"../../../../../creusot-contracts/src/std/vec.rs" 251 43 251 44] inv5 b}
    requires {[#"../../../../../creusot-contracts/src/std/vec.rs" 251 52 251 54] inv3 bc}
    requires {[#"../../../../../creusot-contracts/src/std/vec.rs" 251 64 251 65] inv5 c}
    ensures { result = produces_trans0 a ab b bc c }
    
  axiom produces_trans0_spec : forall a : Alloc_Vec_IntoIter_IntoIter_Type.t_intoiter int32 (Alloc_Alloc_Global_Type.t_global), ab : Seq.seq int32, b : Alloc_Vec_IntoIter_IntoIter_Type.t_intoiter int32 (Alloc_Alloc_Global_Type.t_global), bc : Seq.seq int32, c : Alloc_Vec_IntoIter_IntoIter_Type.t_intoiter int32 (Alloc_Alloc_Global_Type.t_global) . ([#"../../../../../creusot-contracts/src/std/vec.rs" 248 15 248 32] produces0 a ab b) -> ([#"../../../../../creusot-contracts/src/std/vec.rs" 249 15 249 32] produces0 b bc c) -> ([#"../../../../../creusot-contracts/src/std/vec.rs" 251 22 251 23] inv5 a) -> ([#"../../../../../creusot-contracts/src/std/vec.rs" 251 31 251 33] inv3 ab) -> ([#"../../../../../creusot-contracts/src/std/vec.rs" 251 43 251 44] inv5 b) -> ([#"../../../../../creusot-contracts/src/std/vec.rs" 251 52 251 54] inv3 bc) -> ([#"../../../../../creusot-contracts/src/std/vec.rs" 251 64 251 65] inv5 c) -> ([#"../../../../../creusot-contracts/src/std/vec.rs" 250 14 250 42] produces0 a (Seq.(++) ab bc) c)
  use seq.Seq
  function produces_refl0 (a : Alloc_Vec_IntoIter_IntoIter_Type.t_intoiter int32 (Alloc_Alloc_Global_Type.t_global)) : ()
    
   =
    [#"../../../../../creusot-contracts/src/std/vec.rs" 241 4 241 10] ()
  val produces_refl0 (a : Alloc_Vec_IntoIter_IntoIter_Type.t_intoiter int32 (Alloc_Alloc_Global_Type.t_global)) : ()
    requires {[#"../../../../../creusot-contracts/src/std/vec.rs" 244 21 244 22] inv5 a}
    ensures { result = produces_refl0 a }
    
  axiom produces_refl0_spec : forall a : Alloc_Vec_IntoIter_IntoIter_Type.t_intoiter int32 (Alloc_Alloc_Global_Type.t_global) . ([#"../../../../../creusot-contracts/src/std/vec.rs" 244 21 244 22] inv5 a) -> ([#"../../../../../creusot-contracts/src/std/vec.rs" 243 14 243 39] produces0 a (Seq.empty ) a)
  predicate invariant5 (self : Alloc_Vec_IntoIter_IntoIter_Type.t_intoiter int32 (Alloc_Alloc_Global_Type.t_global)) =
    [#"../../../../../creusot-contracts/src/invariant.rs" 8 8 8 12] true
  val invariant5 (self : Alloc_Vec_IntoIter_IntoIter_Type.t_intoiter int32 (Alloc_Alloc_Global_Type.t_global)) : bool
    ensures { result = invariant5 self }
    
  axiom inv5 : [#"../874.rs" 1 0 1 0] forall x : Alloc_Vec_IntoIter_IntoIter_Type.t_intoiter int32 (Alloc_Alloc_Global_Type.t_global) . inv5 x = true
  use prelude.Borrow
  predicate invariant4 (self : borrowed (Alloc_Vec_IntoIter_IntoIter_Type.t_intoiter int32 (Alloc_Alloc_Global_Type.t_global)))
    
   =
    [#"../../../../../creusot-contracts/src/invariant.rs" 8 8 8 12] true
  val invariant4 (self : borrowed (Alloc_Vec_IntoIter_IntoIter_Type.t_intoiter int32 (Alloc_Alloc_Global_Type.t_global))) : bool
    ensures { result = invariant4 self }
    
  predicate inv4 (_x : borrowed (Alloc_Vec_IntoIter_IntoIter_Type.t_intoiter int32 (Alloc_Alloc_Global_Type.t_global)))
  val inv4 (_x : borrowed (Alloc_Vec_IntoIter_IntoIter_Type.t_intoiter int32 (Alloc_Alloc_Global_Type.t_global))) : bool
    ensures { result = inv4 _x }
    
  axiom inv4 : [#"../874.rs" 1 0 1 0] forall x : borrowed (Alloc_Vec_IntoIter_IntoIter_Type.t_intoiter int32 (Alloc_Alloc_Global_Type.t_global)) . inv4 x = true
  predicate invariant3 (self : Seq.seq int32) =
    [#"../../../../../creusot-contracts/src/invariant.rs" 8 8 8 12] true
  val invariant3 (self : Seq.seq int32) : bool
    ensures { result = invariant3 self }
    
  axiom inv3 : [#"../874.rs" 1 0 1 0] forall x : Seq.seq int32 . inv3 x = true
  use Alloc_Vec_Vec_Type as Alloc_Vec_Vec_Type
  predicate invariant2 (self : borrowed (Alloc_Vec_Vec_Type.t_vec int32 (Alloc_Alloc_Global_Type.t_global))) =
    [#"../../../../../creusot-contracts/src/invariant.rs" 8 8 8 12] true
  val invariant2 (self : borrowed (Alloc_Vec_Vec_Type.t_vec int32 (Alloc_Alloc_Global_Type.t_global))) : bool
    ensures { result = invariant2 self }
    
  predicate inv2 (_x : borrowed (Alloc_Vec_Vec_Type.t_vec int32 (Alloc_Alloc_Global_Type.t_global)))
  val inv2 (_x : borrowed (Alloc_Vec_Vec_Type.t_vec int32 (Alloc_Alloc_Global_Type.t_global))) : bool
    ensures { result = inv2 _x }
    
  axiom inv2 : [#"../874.rs" 1 0 1 0] forall x : borrowed (Alloc_Vec_Vec_Type.t_vec int32 (Alloc_Alloc_Global_Type.t_global)) . inv2 x = true
  use prelude.UIntSize
  use prelude.Int
  use prelude.UIntSize
  let constant max0  : usize = [@vc:do_not_keep_trace] [@vc:sp]
    (18446744073709551615 : usize)
  use seq.Seq
  predicate inv1 (_x : Alloc_Vec_Vec_Type.t_vec int32 (Alloc_Alloc_Global_Type.t_global))
  val inv1 (_x : Alloc_Vec_Vec_Type.t_vec int32 (Alloc_Alloc_Global_Type.t_global)) : bool
    ensures { result = inv1 _x }
    
  function shallow_model0 (self : Alloc_Vec_Vec_Type.t_vec int32 (Alloc_Alloc_Global_Type.t_global)) : Seq.seq int32
  val shallow_model0 (self : Alloc_Vec_Vec_Type.t_vec int32 (Alloc_Alloc_Global_Type.t_global)) : Seq.seq int32
    requires {[#"../../../../../creusot-contracts/src/std/vec.rs" 19 21 19 25] inv1 self}
    ensures { result = shallow_model0 self }
    
  axiom shallow_model0_spec : forall self : Alloc_Vec_Vec_Type.t_vec int32 (Alloc_Alloc_Global_Type.t_global) . ([#"../../../../../creusot-contracts/src/std/vec.rs" 19 21 19 25] inv1 self) -> ([#"../../../../../creusot-contracts/src/std/vec.rs" 19 4 19 36] inv3 (shallow_model0 self)) && ([#"../../../../../creusot-contracts/src/std/vec.rs" 18 14 18 41] Seq.length (shallow_model0 self) <= UIntSize.to_int max0)
  predicate invariant1 (self : Alloc_Vec_Vec_Type.t_vec int32 (Alloc_Alloc_Global_Type.t_global)) =
    [#"../../../../../creusot-contracts/src/std/vec.rs" 60 20 60 41] inv3 (shallow_model0 self)
  val invariant1 (self : Alloc_Vec_Vec_Type.t_vec int32 (Alloc_Alloc_Global_Type.t_global)) : bool
    ensures { result = invariant1 self }
    
  axiom inv1 : [#"../874.rs" 1 0 1 0] forall x : Alloc_Vec_Vec_Type.t_vec int32 (Alloc_Alloc_Global_Type.t_global) . inv1 x = true
  predicate invariant0 (self : slice int32) =
    [#"../../../../../creusot-contracts/src/invariant.rs" 8 8 8 12] true
  val invariant0 (self : slice int32) : bool
    ensures { result = invariant0 self }
    
  predicate inv0 (_x : slice int32)
  val inv0 (_x : slice int32) : bool
    ensures { result = inv0 _x }
    
  axiom inv0 : [#"../874.rs" 1 0 1 0] forall x : slice int32 . inv0 x = true
  use seq.Seq
  predicate resolve1 (self : int32) =
    [#"../../../../../creusot-contracts/src/resolve.rs" 45 8 45 12] true
  val resolve1 (self : int32) : bool
    ensures { result = resolve1 self }
    
  use seq.Seq
  function index_logic0 [@inline:trivial] (self : Alloc_Vec_Vec_Type.t_vec int32 (Alloc_Alloc_Global_Type.t_global)) (ix : int) : int32
    
   =
    [#"../../../../../creusot-contracts/src/logic/ops.rs" 20 8 20 31] Seq.get (shallow_model0 self) ix
  val index_logic0 [@inline:trivial] (self : Alloc_Vec_Vec_Type.t_vec int32 (Alloc_Alloc_Global_Type.t_global)) (ix : int) : int32
    ensures { result = index_logic0 self ix }
    
  predicate resolve0 (self : Alloc_Vec_Vec_Type.t_vec int32 (Alloc_Alloc_Global_Type.t_global)) =
    [#"../../../../../creusot-contracts/src/std/vec.rs" 51 8 51 85] forall i : int . 0 <= i /\ i < Seq.length (shallow_model0 self) -> resolve1 (index_logic0 self i)
  val resolve0 (self : Alloc_Vec_Vec_Type.t_vec int32 (Alloc_Alloc_Global_Type.t_global)) : bool
    ensures { result = resolve0 self }
    
  function shallow_model2 (self : borrowed (Alloc_Vec_Vec_Type.t_vec int32 (Alloc_Alloc_Global_Type.t_global))) : Seq.seq int32
    
   =
    [#"../../../../../creusot-contracts/src/model.rs" 101 8 101 31] shallow_model0 ( * self)
  val shallow_model2 (self : borrowed (Alloc_Vec_Vec_Type.t_vec int32 (Alloc_Alloc_Global_Type.t_global))) : Seq.seq int32
    ensures { result = shallow_model2 self }
    
  function shallow_model6 (self : borrowed (Alloc_Vec_IntoIter_IntoIter_Type.t_intoiter int32 (Alloc_Alloc_Global_Type.t_global))) : Seq.seq int32
    
   =
    [#"../../../../../creusot-contracts/src/model.rs" 101 8 101 31] shallow_model5 ( * self)
  val shallow_model6 (self : borrowed (Alloc_Vec_IntoIter_IntoIter_Type.t_intoiter int32 (Alloc_Alloc_Global_Type.t_global))) : Seq.seq int32
    ensures { result = shallow_model6 self }
    
  predicate resolve2 (self : borrowed (Alloc_Vec_IntoIter_IntoIter_Type.t_intoiter int32 (Alloc_Alloc_Global_Type.t_global)))
    
   =
    [#"../../../../../creusot-contracts/src/resolve.rs" 25 20 25 34]  ^ self =  * self
  val resolve2 (self : borrowed (Alloc_Vec_IntoIter_IntoIter_Type.t_intoiter int32 (Alloc_Alloc_Global_Type.t_global))) : bool
    ensures { result = resolve2 self }
    
  predicate completed0 (self : borrowed (Alloc_Vec_IntoIter_IntoIter_Type.t_intoiter int32 (Alloc_Alloc_Global_Type.t_global)))
    
   =
    [#"../../../../../creusot-contracts/src/std/vec.rs" 230 20 230 57] resolve2 self /\ shallow_model6 self = Seq.empty 
  val completed0 (self : borrowed (Alloc_Vec_IntoIter_IntoIter_Type.t_intoiter int32 (Alloc_Alloc_Global_Type.t_global))) : bool
    ensures { result = completed0 self }
    
  predicate into_iter_post0 (self : Alloc_Vec_Vec_Type.t_vec int32 (Alloc_Alloc_Global_Type.t_global)) (res : Alloc_Vec_IntoIter_IntoIter_Type.t_intoiter int32 (Alloc_Alloc_Global_Type.t_global))
    
   =
    [#"../../../../../creusot-contracts/src/std/vec.rs" 174 20 174 33] shallow_model0 self = shallow_model5 res
  val into_iter_post0 (self : Alloc_Vec_Vec_Type.t_vec int32 (Alloc_Alloc_Global_Type.t_global)) (res : Alloc_Vec_IntoIter_IntoIter_Type.t_intoiter int32 (Alloc_Alloc_Global_Type.t_global)) : bool
    ensures { result = into_iter_post0 self res }
    
  predicate into_iter_pre0 (self : Alloc_Vec_Vec_Type.t_vec int32 (Alloc_Alloc_Global_Type.t_global)) =
    [#"../../../../../creusot-contracts/src/std/vec.rs" 168 20 168 24] true
  val into_iter_pre0 (self : Alloc_Vec_Vec_Type.t_vec int32 (Alloc_Alloc_Global_Type.t_global)) : bool
    ensures { result = into_iter_pre0 self }
    
  val extend0 (self : borrowed (Alloc_Vec_Vec_Type.t_vec int32 (Alloc_Alloc_Global_Type.t_global))) (iter : Alloc_Vec_Vec_Type.t_vec int32 (Alloc_Alloc_Global_Type.t_global)) : ()
    requires {[#"../../../../../creusot-contracts/src/std/vec.rs" 121 27 121 47] into_iter_pre0 iter}
    requires {inv2 self}
    requires {inv1 iter}
    ensures { [#"../../../../../creusot-contracts/src/std/vec.rs" 122 16 125 18] exists prod : Seq.seq int32 . exists done_ : borrowed (Alloc_Vec_IntoIter_IntoIter_Type.t_intoiter int32 (Alloc_Alloc_Global_Type.t_global)) . exists start_ : Alloc_Vec_IntoIter_IntoIter_Type.t_intoiter int32 (Alloc_Alloc_Global_Type.t_global) . inv3 prod /\ inv4 done_ /\ inv5 start_ /\ into_iter_post0 iter start_ /\ completed0 done_ /\ produces0 start_ prod ( * done_) /\ shallow_model0 ( ^ self) = Seq.(++) (shallow_model2 self) prod }
    
  use prelude.Slice
  function shallow_model4 (self : slice int32) : Seq.seq int32
  val shallow_model4 (self : slice int32) : Seq.seq int32
    requires {[#"../../../../../creusot-contracts/src/std/slice.rs" 19 21 19 25] inv6 self}
    ensures { result = shallow_model4 self }
    
  axiom shallow_model4_spec : forall self : slice int32 . ([#"../../../../../creusot-contracts/src/std/slice.rs" 19 21 19 25] inv6 self) -> ([#"../../../../../creusot-contracts/src/std/slice.rs" 19 4 19 50] inv3 (shallow_model4 self)) && ([#"../../../../../creusot-contracts/src/std/slice.rs" 18 14 18 41] shallow_model4 self = Slice.id self) && ([#"../../../../../creusot-contracts/src/std/slice.rs" 17 14 17 41] Seq.length (shallow_model4 self) <= UIntSize.to_int max0)
  function shallow_model1 (self : slice int32) : Seq.seq int32 =
    [#"../../../../../creusot-contracts/src/std/boxed.rs" 20 8 20 31] shallow_model4 self
  val shallow_model1 (self : slice int32) : Seq.seq int32
    ensures { result = shallow_model1 self }
    
  val into_vec0 (self : slice int32) : Alloc_Vec_Vec_Type.t_vec int32 (Alloc_Alloc_Global_Type.t_global)
    requires {inv0 self}
    ensures { [#"../../../../../creusot-contracts/src/std/slice.rs" 314 18 314 35] shallow_model0 result = shallow_model1 self }
    ensures { inv1 result }
    
  let rec cfg can_extend [#"../874.rs" 4 0 4 19] [@cfg:stackify] [@cfg:subregion_analysis] (_1 : ()) : ()
   = [@vc:do_not_keep_trace] [@vc:sp]
  var _0 : ();
  var v : Alloc_Vec_Vec_Type.t_vec int32 (Alloc_Alloc_Global_Type.t_global);
  var w : Alloc_Vec_Vec_Type.t_vec int32 (Alloc_Alloc_Global_Type.t_global);
  var _9 : ();
  var _10 : borrowed (Alloc_Vec_Vec_Type.t_vec int32 (Alloc_Alloc_Global_Type.t_global));
  var z : Alloc_Vec_Vec_Type.t_vec int32 (Alloc_Alloc_Global_Type.t_global);
  {
    goto BB0
  }
  BB0 {
    goto BB1
  }
  BB1 {
    goto BB2
  }
  BB2 {
<<<<<<< HEAD
    [#"../../../../../creusot-contracts/src/lib.rs" 253 8 253 58] v <- ([#"../874.rs" 5 16 5 29] IntoVec0.into_vec ([#"../../../../../creusot-contracts/src/lib.rs" 253 47 253 56] let __arr_temp = any array int32 in assume {Seq.get (__arr_temp.elts) 0 = ([#"../874.rs" 5 21 5 22] [#"../874.rs" 5 21 5 22] (1 : int32))}; assume {Seq.get (__arr_temp.elts) 1 = ([#"../874.rs" 5 24 5 25] [#"../874.rs" 5 24 5 25] (2 : int32))}; assume {Seq.get (__arr_temp.elts) 2 = ([#"../874.rs" 5 27 5 28] [#"../874.rs" 5 27 5 28] (3 : int32))}; assume {Slice.length __arr_temp = 3}; __arr_temp));
=======
    v <- ([#"../874.rs" 5 16 5 29] into_vec0 ([#"../../../../../creusot-contracts/src/lib.rs" 253 47 253 56] let __arr_temp = any array int32 in assume {Seq.get (__arr_temp.elts) 0 = ([#"../874.rs" 5 21 5 22] [#"../874.rs" 5 21 5 22] (1 : int32))}; assume {Seq.get (__arr_temp.elts) 1 = ([#"../874.rs" 5 24 5 25] [#"../874.rs" 5 24 5 25] (2 : int32))}; assume {Seq.get (__arr_temp.elts) 2 = ([#"../874.rs" 5 27 5 28] [#"../874.rs" 5 27 5 28] (3 : int32))}; assume {Slice.length __arr_temp = 3}; __arr_temp));
>>>>>>> 62b454c8
    goto BB3
  }
  BB3 {
    goto BB4
  }
  BB4 {
    goto BB5
  }
  BB5 {
<<<<<<< HEAD
    [#"../../../../../creusot-contracts/src/lib.rs" 253 8 253 58] w <- ([#"../874.rs" 6 12 6 25] IntoVec0.into_vec ([#"../../../../../creusot-contracts/src/lib.rs" 253 47 253 56] let __arr_temp = any array int32 in assume {Seq.get (__arr_temp.elts) 0 = ([#"../874.rs" 6 17 6 18] [#"../874.rs" 6 17 6 18] (4 : int32))}; assume {Seq.get (__arr_temp.elts) 1 = ([#"../874.rs" 6 20 6 21] [#"../874.rs" 6 20 6 21] (5 : int32))}; assume {Seq.get (__arr_temp.elts) 2 = ([#"../874.rs" 6 23 6 24] [#"../874.rs" 6 23 6 24] (6 : int32))}; assume {Slice.length __arr_temp = 3}; __arr_temp));
    goto BB6
  }
  BB6 {
    [#"../874.rs" 7 4 7 15] _10 <- Borrow.borrow_mut v;
    [#"../874.rs" 7 4 7 15] v <-  ^ _10;
    [#"../874.rs" 7 4 7 15] _9 <- ([#"../874.rs" 7 4 7 15] Extend0.extend _10 ([#"../874.rs" 7 13 7 14] w));
    [#"../874.rs" 1 0 1 0] _10 <- any borrowed (Alloc_Vec_Vec_Type.t_vec int32 (Alloc_Alloc_Global_Type.t_global));
    [#"../874.rs" 7 13 7 14] w <- any Alloc_Vec_Vec_Type.t_vec int32 (Alloc_Alloc_Global_Type.t_global);
=======
    w <- ([#"../874.rs" 6 12 6 25] into_vec0 ([#"../../../../../creusot-contracts/src/lib.rs" 253 47 253 56] let __arr_temp = any array int32 in assume {Seq.get (__arr_temp.elts) 0 = ([#"../874.rs" 6 17 6 18] [#"../874.rs" 6 17 6 18] (4 : int32))}; assume {Seq.get (__arr_temp.elts) 1 = ([#"../874.rs" 6 20 6 21] [#"../874.rs" 6 20 6 21] (5 : int32))}; assume {Seq.get (__arr_temp.elts) 2 = ([#"../874.rs" 6 23 6 24] [#"../874.rs" 6 23 6 24] (6 : int32))}; assume {Slice.length __arr_temp = 3}; __arr_temp));
    goto BB6
  }
  BB6 {
    _10 <- Borrow.borrow_mut v;
    v <-  ^ _10;
    _9 <- ([#"../874.rs" 7 4 7 15] extend0 _10 w);
    _10 <- any borrowed (Alloc_Vec_Vec_Type.t_vec int32 (Alloc_Alloc_Global_Type.t_global));
    w <- any Alloc_Vec_Vec_Type.t_vec int32 (Alloc_Alloc_Global_Type.t_global);
>>>>>>> 62b454c8
    goto BB7
  }
  BB7 {
    assume { resolve0 v };
    goto BB8
  }
  BB8 {
    goto BB9
  }
  BB9 {
<<<<<<< HEAD
    [#"../../../../../creusot-contracts/src/lib.rs" 253 8 253 58] z <- ([#"../874.rs" 9 12 9 34] IntoVec0.into_vec ([#"../../../../../creusot-contracts/src/lib.rs" 253 47 253 56] let __arr_temp = any array int32 in assume {Seq.get (__arr_temp.elts) 0 = ([#"../874.rs" 9 17 9 18] [#"../874.rs" 9 17 9 18] (1 : int32))}; assume {Seq.get (__arr_temp.elts) 1 = ([#"../874.rs" 9 20 9 21] [#"../874.rs" 9 20 9 21] (2 : int32))}; assume {Seq.get (__arr_temp.elts) 2 = ([#"../874.rs" 9 23 9 24] [#"../874.rs" 9 23 9 24] (3 : int32))}; assume {Seq.get (__arr_temp.elts) 3 = ([#"../874.rs" 9 26 9 27] [#"../874.rs" 9 26 9 27] (4 : int32))}; assume {Seq.get (__arr_temp.elts) 4 = ([#"../874.rs" 9 29 9 30] [#"../874.rs" 9 29 9 30] (5 : int32))}; assume {Seq.get (__arr_temp.elts) 5 = ([#"../874.rs" 9 32 9 33] [#"../874.rs" 9 32 9 33] (6 : int32))}; assume {Slice.length __arr_temp = 6}; __arr_temp));
=======
    z <- ([#"../874.rs" 9 12 9 34] into_vec0 ([#"../../../../../creusot-contracts/src/lib.rs" 253 47 253 56] let __arr_temp = any array int32 in assume {Seq.get (__arr_temp.elts) 0 = ([#"../874.rs" 9 17 9 18] [#"../874.rs" 9 17 9 18] (1 : int32))}; assume {Seq.get (__arr_temp.elts) 1 = ([#"../874.rs" 9 20 9 21] [#"../874.rs" 9 20 9 21] (2 : int32))}; assume {Seq.get (__arr_temp.elts) 2 = ([#"../874.rs" 9 23 9 24] [#"../874.rs" 9 23 9 24] (3 : int32))}; assume {Seq.get (__arr_temp.elts) 3 = ([#"../874.rs" 9 26 9 27] [#"../874.rs" 9 26 9 27] (4 : int32))}; assume {Seq.get (__arr_temp.elts) 4 = ([#"../874.rs" 9 29 9 30] [#"../874.rs" 9 29 9 30] (5 : int32))}; assume {Seq.get (__arr_temp.elts) 5 = ([#"../874.rs" 9 32 9 33] [#"../874.rs" 9 32 9 33] (6 : int32))}; assume {Slice.length __arr_temp = 6}; __arr_temp));
>>>>>>> 62b454c8
    goto BB10
  }
  BB10 {
    assume { resolve0 z };
    assert { [@expl:assertion] [#"../874.rs" 10 4 10 32] Seq.(==) (shallow_model0 z) (shallow_model0 v) };
    goto BB11
  }
  BB11 {
    [#"../874.rs" 4 20 11 1] _0 <- ([#"../874.rs" 4 20 11 1] ());
    goto BB12
  }
  BB12 {
    goto BB13
  }
  BB13 {
    goto BB14
  }
  BB14 {
    return _0
  }
  
end<|MERGE_RESOLUTION|>--- conflicted
+++ resolved
@@ -290,11 +290,7 @@
     goto BB2
   }
   BB2 {
-<<<<<<< HEAD
-    [#"../../../../../creusot-contracts/src/lib.rs" 253 8 253 58] v <- ([#"../874.rs" 5 16 5 29] IntoVec0.into_vec ([#"../../../../../creusot-contracts/src/lib.rs" 253 47 253 56] let __arr_temp = any array int32 in assume {Seq.get (__arr_temp.elts) 0 = ([#"../874.rs" 5 21 5 22] [#"../874.rs" 5 21 5 22] (1 : int32))}; assume {Seq.get (__arr_temp.elts) 1 = ([#"../874.rs" 5 24 5 25] [#"../874.rs" 5 24 5 25] (2 : int32))}; assume {Seq.get (__arr_temp.elts) 2 = ([#"../874.rs" 5 27 5 28] [#"../874.rs" 5 27 5 28] (3 : int32))}; assume {Slice.length __arr_temp = 3}; __arr_temp));
-=======
     v <- ([#"../874.rs" 5 16 5 29] into_vec0 ([#"../../../../../creusot-contracts/src/lib.rs" 253 47 253 56] let __arr_temp = any array int32 in assume {Seq.get (__arr_temp.elts) 0 = ([#"../874.rs" 5 21 5 22] [#"../874.rs" 5 21 5 22] (1 : int32))}; assume {Seq.get (__arr_temp.elts) 1 = ([#"../874.rs" 5 24 5 25] [#"../874.rs" 5 24 5 25] (2 : int32))}; assume {Seq.get (__arr_temp.elts) 2 = ([#"../874.rs" 5 27 5 28] [#"../874.rs" 5 27 5 28] (3 : int32))}; assume {Slice.length __arr_temp = 3}; __arr_temp));
->>>>>>> 62b454c8
     goto BB3
   }
   BB3 {
@@ -304,17 +300,6 @@
     goto BB5
   }
   BB5 {
-<<<<<<< HEAD
-    [#"../../../../../creusot-contracts/src/lib.rs" 253 8 253 58] w <- ([#"../874.rs" 6 12 6 25] IntoVec0.into_vec ([#"../../../../../creusot-contracts/src/lib.rs" 253 47 253 56] let __arr_temp = any array int32 in assume {Seq.get (__arr_temp.elts) 0 = ([#"../874.rs" 6 17 6 18] [#"../874.rs" 6 17 6 18] (4 : int32))}; assume {Seq.get (__arr_temp.elts) 1 = ([#"../874.rs" 6 20 6 21] [#"../874.rs" 6 20 6 21] (5 : int32))}; assume {Seq.get (__arr_temp.elts) 2 = ([#"../874.rs" 6 23 6 24] [#"../874.rs" 6 23 6 24] (6 : int32))}; assume {Slice.length __arr_temp = 3}; __arr_temp));
-    goto BB6
-  }
-  BB6 {
-    [#"../874.rs" 7 4 7 15] _10 <- Borrow.borrow_mut v;
-    [#"../874.rs" 7 4 7 15] v <-  ^ _10;
-    [#"../874.rs" 7 4 7 15] _9 <- ([#"../874.rs" 7 4 7 15] Extend0.extend _10 ([#"../874.rs" 7 13 7 14] w));
-    [#"../874.rs" 1 0 1 0] _10 <- any borrowed (Alloc_Vec_Vec_Type.t_vec int32 (Alloc_Alloc_Global_Type.t_global));
-    [#"../874.rs" 7 13 7 14] w <- any Alloc_Vec_Vec_Type.t_vec int32 (Alloc_Alloc_Global_Type.t_global);
-=======
     w <- ([#"../874.rs" 6 12 6 25] into_vec0 ([#"../../../../../creusot-contracts/src/lib.rs" 253 47 253 56] let __arr_temp = any array int32 in assume {Seq.get (__arr_temp.elts) 0 = ([#"../874.rs" 6 17 6 18] [#"../874.rs" 6 17 6 18] (4 : int32))}; assume {Seq.get (__arr_temp.elts) 1 = ([#"../874.rs" 6 20 6 21] [#"../874.rs" 6 20 6 21] (5 : int32))}; assume {Seq.get (__arr_temp.elts) 2 = ([#"../874.rs" 6 23 6 24] [#"../874.rs" 6 23 6 24] (6 : int32))}; assume {Slice.length __arr_temp = 3}; __arr_temp));
     goto BB6
   }
@@ -324,7 +309,6 @@
     _9 <- ([#"../874.rs" 7 4 7 15] extend0 _10 w);
     _10 <- any borrowed (Alloc_Vec_Vec_Type.t_vec int32 (Alloc_Alloc_Global_Type.t_global));
     w <- any Alloc_Vec_Vec_Type.t_vec int32 (Alloc_Alloc_Global_Type.t_global);
->>>>>>> 62b454c8
     goto BB7
   }
   BB7 {
@@ -335,11 +319,7 @@
     goto BB9
   }
   BB9 {
-<<<<<<< HEAD
-    [#"../../../../../creusot-contracts/src/lib.rs" 253 8 253 58] z <- ([#"../874.rs" 9 12 9 34] IntoVec0.into_vec ([#"../../../../../creusot-contracts/src/lib.rs" 253 47 253 56] let __arr_temp = any array int32 in assume {Seq.get (__arr_temp.elts) 0 = ([#"../874.rs" 9 17 9 18] [#"../874.rs" 9 17 9 18] (1 : int32))}; assume {Seq.get (__arr_temp.elts) 1 = ([#"../874.rs" 9 20 9 21] [#"../874.rs" 9 20 9 21] (2 : int32))}; assume {Seq.get (__arr_temp.elts) 2 = ([#"../874.rs" 9 23 9 24] [#"../874.rs" 9 23 9 24] (3 : int32))}; assume {Seq.get (__arr_temp.elts) 3 = ([#"../874.rs" 9 26 9 27] [#"../874.rs" 9 26 9 27] (4 : int32))}; assume {Seq.get (__arr_temp.elts) 4 = ([#"../874.rs" 9 29 9 30] [#"../874.rs" 9 29 9 30] (5 : int32))}; assume {Seq.get (__arr_temp.elts) 5 = ([#"../874.rs" 9 32 9 33] [#"../874.rs" 9 32 9 33] (6 : int32))}; assume {Slice.length __arr_temp = 6}; __arr_temp));
-=======
     z <- ([#"../874.rs" 9 12 9 34] into_vec0 ([#"../../../../../creusot-contracts/src/lib.rs" 253 47 253 56] let __arr_temp = any array int32 in assume {Seq.get (__arr_temp.elts) 0 = ([#"../874.rs" 9 17 9 18] [#"../874.rs" 9 17 9 18] (1 : int32))}; assume {Seq.get (__arr_temp.elts) 1 = ([#"../874.rs" 9 20 9 21] [#"../874.rs" 9 20 9 21] (2 : int32))}; assume {Seq.get (__arr_temp.elts) 2 = ([#"../874.rs" 9 23 9 24] [#"../874.rs" 9 23 9 24] (3 : int32))}; assume {Seq.get (__arr_temp.elts) 3 = ([#"../874.rs" 9 26 9 27] [#"../874.rs" 9 26 9 27] (4 : int32))}; assume {Seq.get (__arr_temp.elts) 4 = ([#"../874.rs" 9 29 9 30] [#"../874.rs" 9 29 9 30] (5 : int32))}; assume {Seq.get (__arr_temp.elts) 5 = ([#"../874.rs" 9 32 9 33] [#"../874.rs" 9 32 9 33] (6 : int32))}; assume {Slice.length __arr_temp = 6}; __arr_temp));
->>>>>>> 62b454c8
     goto BB10
   }
   BB10 {
@@ -348,7 +328,7 @@
     goto BB11
   }
   BB11 {
-    [#"../874.rs" 4 20 11 1] _0 <- ([#"../874.rs" 4 20 11 1] ());
+    _0 <- ([#"../874.rs" 4 20 11 1] ());
     goto BB12
   }
   BB12 {
