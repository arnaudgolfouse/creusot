--- conflicted
+++ resolved
@@ -228,21 +228,16 @@
     goto BB0
   }
   BB0 {
-<<<<<<< HEAD
-    [#"../sum_of_odds.rs" 37 21 37 22] s <- ([#"../sum_of_odds.rs" 37 21 37 22] [#"../sum_of_odds.rs" 37 21 37 22] (0 : uint32));
-    [#"../sum_of_odds.rs" 38 4 38 50] iter <- ([#"../sum_of_odds.rs" 38 4 38 50] IntoIter0.into_iter ([#"../sum_of_odds.rs" 39 13 39 17] Core_Ops_Range_Range_Type.C_Range ([#"../sum_of_odds.rs" 39 13 39 14] [#"../sum_of_odds.rs" 39 13 39 14] (0 : uint32)) ([#"../sum_of_odds.rs" 39 16 39 17] x)));
-=======
     s <- ([#"../sum_of_odds.rs" 37 21 37 22] [#"../sum_of_odds.rs" 37 21 37 22] (0 : uint32));
     iter <- ([#"../sum_of_odds.rs" 38 4 38 50] into_iter0 ([#"../sum_of_odds.rs" 39 13 39 17] Core_Ops_Range_Range_Type.C_Range ([#"../sum_of_odds.rs" 39 13 39 14] [#"../sum_of_odds.rs" 39 13 39 14] (0 : uint32)) x));
->>>>>>> 62b454c8
     goto BB1
   }
   BB1 {
-    [#"../sum_of_odds.rs" 38 4 38 50] iter_old <- ([#"../sum_of_odds.rs" 38 4 38 50] Ghost.new iter);
+    iter_old <- ([#"../sum_of_odds.rs" 38 4 38 50] Ghost.new iter);
     goto BB2
   }
   BB2 {
-    [#"../sum_of_odds.rs" 38 4 38 50] produced <- ([#"../sum_of_odds.rs" 38 4 38 50] Ghost.new (Seq.empty ));
+    produced <- ([#"../sum_of_odds.rs" 38 4 38 50] Ghost.new (Seq.empty ));
     goto BB3
   }
   BB3 {
@@ -255,21 +250,12 @@
     goto BB5
   }
   BB5 {
-<<<<<<< HEAD
-    [#"../sum_of_odds.rs" 38 4 38 50] _20 <- Borrow.borrow_mut iter;
-    [#"../sum_of_odds.rs" 38 4 38 50] iter <-  ^ _20;
-    [#"../sum_of_odds.rs" 38 4 38 50] _19 <- Borrow.borrow_mut ( * _20);
-    [#"../sum_of_odds.rs" 38 4 38 50] _20 <- { _20 with current = ( ^ _19) };
-    [#"../sum_of_odds.rs" 38 4 38 50] _18 <- ([#"../sum_of_odds.rs" 38 4 38 50] Next0.next _19);
-    [#"../sum_of_odds.rs" 1 0 1 0] _19 <- any borrowed (Core_Ops_Range_Range_Type.t_range uint32);
-=======
     _20 <- Borrow.borrow_mut iter;
     iter <-  ^ _20;
     _19 <- Borrow.borrow_mut ( * _20);
     _20 <- { _20 with current = ( ^ _19) };
     _18 <- ([#"../sum_of_odds.rs" 38 4 38 50] next0 _19);
     _19 <- any borrowed (Core_Ops_Range_Range_Type.t_range uint32);
->>>>>>> 62b454c8
     goto BB6
   }
   BB6 {
@@ -280,35 +266,26 @@
       end
   }
   BB7 {
-    [#"../sum_of_odds.rs" 46 11 46 12] _0 <- ([#"../sum_of_odds.rs" 46 11 46 12] s);
+    _0 <- s;
     return _0
   }
   BB8 {
     goto BB10
   }
   BB9 {
-    assert { [#"../sum_of_odds.rs" 38 4 38 50] false };
     absurd
   }
   BB10 {
-    [#"../../../../creusot-contracts-proc/src/lib.rs" 664 0 664 51] __creusot_proc_iter_elem <- ([#"../../../../creusot-contracts-proc/src/lib.rs" 664 0 664 51] Core_Option_Option_Type.some_0 _18);
-    [#"../sum_of_odds.rs" 38 4 38 50] _23 <- ([#"../sum_of_odds.rs" 38 4 38 50] Ghost.new (Seq.(++) (Ghost.inner produced) (Seq.singleton __creusot_proc_iter_elem)));
+    __creusot_proc_iter_elem <- Core_Option_Option_Type.some_0 _18;
+    _23 <- ([#"../sum_of_odds.rs" 38 4 38 50] Ghost.new (Seq.(++) (Ghost.inner produced) (Seq.singleton __creusot_proc_iter_elem)));
     goto BB11
   }
   BB11 {
-<<<<<<< HEAD
-    [#"../sum_of_odds.rs" 38 4 38 50] produced <- ([#"../sum_of_odds.rs" 38 4 38 50] _23);
-    [#"../sum_of_odds.rs" 38 4 38 50] _23 <- any Ghost.ghost_ty (Seq.seq uint32);
-    [#"../../../../creusot-contracts-proc/src/lib.rs" 664 0 664 51] i <- ([#"../../../../creusot-contracts-proc/src/lib.rs" 664 0 664 51] __creusot_proc_iter_elem);
-    assert { [@expl:assertion] [#"../sum_of_odds.rs" 41 12 41 33] let _ = SumOfOddIsSqr0.sum_of_odd_is_sqr (UInt32.to_int i) in true };
-    [#"../sum_of_odds.rs" 44 8 44 22] s <- ([#"../sum_of_odds.rs" 44 8 44 22] s + ([#"../sum_of_odds.rs" 44 13 44 22] ([#"../sum_of_odds.rs" 44 13 44 18] ([#"../sum_of_odds.rs" 44 13 44 14] [#"../sum_of_odds.rs" 44 13 44 14] (2 : uint32)) * ([#"../sum_of_odds.rs" 44 17 44 18] i)) + ([#"../sum_of_odds.rs" 44 21 44 22] [#"../sum_of_odds.rs" 44 21 44 22] (1 : uint32))));
-=======
     produced <- _23;
     _23 <- any Ghost.ghost_ty (Seq.seq uint32);
     i <- __creusot_proc_iter_elem;
     assert { [@expl:assertion] [#"../sum_of_odds.rs" 41 12 41 33] let _ = sum_of_odd_is_sqr0 (UInt32.to_int i) in true };
     s <- ([#"../sum_of_odds.rs" 44 8 44 22] s + ([#"../sum_of_odds.rs" 44 13 44 22] ([#"../sum_of_odds.rs" 44 13 44 18] ([#"../sum_of_odds.rs" 44 13 44 14] [#"../sum_of_odds.rs" 44 13 44 14] (2 : uint32)) * i) + ([#"../sum_of_odds.rs" 44 21 44 22] [#"../sum_of_odds.rs" 44 21 44 22] (1 : uint32))));
->>>>>>> 62b454c8
     goto BB4
   }
   
@@ -362,21 +339,12 @@
     goto BB0
   }
   BB0 {
-<<<<<<< HEAD
-    [#"../sum_of_odds.rs" 51 12 51 33] y <- ([#"../sum_of_odds.rs" 51 12 51 33] ComputeSumOfOdd0.compute_sum_of_odd ([#"../sum_of_odds.rs" 51 31 51 32] x));
-    goto BB1
-  }
-  BB1 {
-    assert { [@expl:assertion] [#"../sum_of_odds.rs" 53 8 53 29] let _ = SumOfOddIsSqr0.sum_of_odd_is_sqr (UInt32.to_int x) in IsSquare0.is_square (UInt32.to_int y) };
-    [#"../sum_of_odds.rs" 52 4 55 5] _0 <- ([#"../sum_of_odds.rs" 52 4 55 5] ());
-=======
     y <- ([#"../sum_of_odds.rs" 51 12 51 33] compute_sum_of_odd0 x);
     goto BB1
   }
   BB1 {
     assert { [@expl:assertion] [#"../sum_of_odds.rs" 53 8 53 29] let _ = sum_of_odd_is_sqr0 (UInt32.to_int x) in is_square0 (UInt32.to_int y) };
     _0 <- ([#"../sum_of_odds.rs" 52 4 55 5] ());
->>>>>>> 62b454c8
     return _0
   }
   
