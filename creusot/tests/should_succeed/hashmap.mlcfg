
module Hashmap_List_Type
  type t_list 't =
    | C_Nil
    | C_Cons 't (t_list 't)
    
  let function cons_0 (self : t_list 't) : 't = [@vc:do_not_keep_trace] [@vc:sp]
    match (self) with
      | C_Nil -> any 't
      | C_Cons a _ -> a
      end
  let function cons_1 (self : t_list 't) : t_list 't = [@vc:do_not_keep_trace] [@vc:sp]
    match (self) with
      | C_Nil -> any t_list 't
      | C_Cons _ a -> a
      end
end
module Core_Option_Option_Type
  type t_option 't =
    | C_None
    | C_Some 't
    
end
module Hashmap_Impl2_Hash
  use prelude.Int
  function hash_log0 [#"../hashmap.rs" 64 4 64 30] (x : int) : int =
    [#"../hashmap.rs" 65 20 65 21] x
  val hash_log0 [#"../hashmap.rs" 64 4 64 30] (x : int) : int
    ensures { result = hash_log0 x }
    
  use prelude.UIntSize
  use prelude.UIntSize
  function deep_model1 (self : usize) : int =
    [#"../../../../creusot-contracts/src/std/num.rs" 22 16 22 35] UIntSize.to_int self
  val deep_model1 (self : usize) : int
    ensures { result = deep_model1 self }
    
  use prelude.Int
  use prelude.Borrow
  function deep_model0 (self : usize) : int =
    [#"../../../../creusot-contracts/src/model.rs" 74 8 74 28] deep_model1 self
  val deep_model0 (self : usize) : int
    ensures { result = deep_model0 self }
    
  use prelude.UInt64
  use prelude.UInt64
  let rec cfg hash [#"../hashmap.rs" 59 4 59 25] [@cfg:stackify] [@cfg:subregion_analysis] (self : usize) : uint64
    ensures { [#"../hashmap.rs" 58 14 58 58] UInt64.to_int result = hash_log0 (deep_model0 self) }
    
   = [@vc:do_not_keep_trace] [@vc:sp]
  var _0 : uint64;
  var self : usize = self;
  {
    goto BB0
  }
  BB0 {
    [#"../hashmap.rs" 60 8 60 20] _0 <- ([#"../hashmap.rs" 60 8 60 20] UInt64.of_int (UIntSize.to_int ([#"../hashmap.rs" 60 8 60 13] self)));
    return _0
  }
  
end
module Core_Ptr_NonNull_NonNull_Type
  use prelude.Opaque
  type t_nonnull 't =
    | C_NonNull opaque_ptr
    
end
module Core_Marker_PhantomData_Type
  type t_phantomdata 't =
    | C_PhantomData
    
end
module Core_Ptr_Unique_Unique_Type
  use Core_Marker_PhantomData_Type as Core_Marker_PhantomData_Type
  use Core_Ptr_NonNull_NonNull_Type as Core_Ptr_NonNull_NonNull_Type
  type t_unique 't =
    | C_Unique (Core_Ptr_NonNull_NonNull_Type.t_nonnull 't) (Core_Marker_PhantomData_Type.t_phantomdata 't)
    
end
module Alloc_RawVec_RawVec_Type
  use prelude.UIntSize
  use prelude.Int
  use Core_Ptr_Unique_Unique_Type as Core_Ptr_Unique_Unique_Type
  type t_rawvec 't 'a =
    | C_RawVec (Core_Ptr_Unique_Unique_Type.t_unique 't) usize 'a
    
end
module Alloc_Vec_Vec_Type
  use prelude.UIntSize
  use prelude.Int
  use Alloc_RawVec_RawVec_Type as Alloc_RawVec_RawVec_Type
  type t_vec 't 'a =
    | C_Vec (Alloc_RawVec_RawVec_Type.t_rawvec 't 'a) usize
    
end
module Alloc_Alloc_Global_Type
  type t_global  =
    | C_Global
    
end
module Hashmap_MyHashMap_Type
  use Alloc_Alloc_Global_Type as Alloc_Alloc_Global_Type
  use Hashmap_List_Type as Hashmap_List_Type
  use Alloc_Vec_Vec_Type as Alloc_Vec_Vec_Type
  type t_myhashmap 'k 'v =
    | C_MyHashMap (Alloc_Vec_Vec_Type.t_vec (Hashmap_List_Type.t_list ('k, 'v)) (Alloc_Alloc_Global_Type.t_global))
    
  let function myhashmap_buckets (self : t_myhashmap 'k 'v) : Alloc_Vec_Vec_Type.t_vec (Hashmap_List_Type.t_list ('k, 'v)) (Alloc_Alloc_Global_Type.t_global)
    
   = [@vc:do_not_keep_trace] [@vc:sp]
    match (self) with
      | C_MyHashMap a -> a
      end
end
module Hashmap_Impl5_New
  type k
  type v
  predicate invariant5 (self : v)
  val invariant5 (self : v) : bool
    ensures { result = invariant5 self }
    
  predicate inv5 (_x : v)
  val inv5 (_x : v) : bool
    ensures { result = inv5 _x }
    
  axiom inv5 : [#"../hashmap.rs" 1 0 1 0] forall x : v . inv5 x = true
  use Hashmap_List_Type as Hashmap_List_Type
  use seq.Seq
  predicate invariant4 (self : Seq.seq (Hashmap_List_Type.t_list (k, v)))
  val invariant4 (self : Seq.seq (Hashmap_List_Type.t_list (k, v))) : bool
    ensures { result = invariant4 self }
    
  predicate inv4 (_x : Seq.seq (Hashmap_List_Type.t_list (k, v)))
  val inv4 (_x : Seq.seq (Hashmap_List_Type.t_list (k, v))) : bool
    ensures { result = inv4 _x }
    
  axiom inv4 : [#"../hashmap.rs" 1 0 1 0] forall x : Seq.seq (Hashmap_List_Type.t_list (k, v)) . inv4 x = true
  use prelude.UIntSize
  use Alloc_Alloc_Global_Type as Alloc_Alloc_Global_Type
  use Alloc_Vec_Vec_Type as Alloc_Vec_Vec_Type
  use prelude.Int
  use prelude.UIntSize
  let constant max0  : usize = [@vc:do_not_keep_trace] [@vc:sp]
    (18446744073709551615 : usize)
  use seq.Seq
  predicate inv3 (_x : Alloc_Vec_Vec_Type.t_vec (Hashmap_List_Type.t_list (k, v)) (Alloc_Alloc_Global_Type.t_global))
  val inv3 (_x : Alloc_Vec_Vec_Type.t_vec (Hashmap_List_Type.t_list (k, v)) (Alloc_Alloc_Global_Type.t_global)) : bool
    ensures { result = inv3 _x }
    
  function shallow_model2 (self : Alloc_Vec_Vec_Type.t_vec (Hashmap_List_Type.t_list (k, v)) (Alloc_Alloc_Global_Type.t_global)) : Seq.seq (Hashmap_List_Type.t_list (k, v))
    
  val shallow_model2 (self : Alloc_Vec_Vec_Type.t_vec (Hashmap_List_Type.t_list (k, v)) (Alloc_Alloc_Global_Type.t_global)) : Seq.seq (Hashmap_List_Type.t_list (k, v))
    requires {[#"../../../../creusot-contracts/src/std/vec.rs" 19 21 19 25] inv3 self}
    ensures { result = shallow_model2 self }
    
  axiom shallow_model2_spec : forall self : Alloc_Vec_Vec_Type.t_vec (Hashmap_List_Type.t_list (k, v)) (Alloc_Alloc_Global_Type.t_global) . ([#"../../../../creusot-contracts/src/std/vec.rs" 19 21 19 25] inv3 self) -> ([#"../../../../creusot-contracts/src/std/vec.rs" 19 4 19 36] inv4 (shallow_model2 self)) && ([#"../../../../creusot-contracts/src/std/vec.rs" 18 14 18 41] Seq.length (shallow_model2 self) <= UIntSize.to_int max0)
  predicate invariant3 (self : Alloc_Vec_Vec_Type.t_vec (Hashmap_List_Type.t_list (k, v)) (Alloc_Alloc_Global_Type.t_global))
    
   =
    [#"../../../../creusot-contracts/src/std/vec.rs" 60 20 60 41] inv4 (shallow_model2 self)
  val invariant3 (self : Alloc_Vec_Vec_Type.t_vec (Hashmap_List_Type.t_list (k, v)) (Alloc_Alloc_Global_Type.t_global)) : bool
    ensures { result = invariant3 self }
    
  axiom inv3 : [#"../hashmap.rs" 1 0 1 0] forall x : Alloc_Vec_Vec_Type.t_vec (Hashmap_List_Type.t_list (k, v)) (Alloc_Alloc_Global_Type.t_global) . inv3 x = true
  predicate invariant2 (self : Hashmap_List_Type.t_list (k, v))
  val invariant2 (self : Hashmap_List_Type.t_list (k, v)) : bool
    ensures { result = invariant2 self }
    
  predicate inv2 (_x : Hashmap_List_Type.t_list (k, v))
  val inv2 (_x : Hashmap_List_Type.t_list (k, v)) : bool
    ensures { result = inv2 _x }
    
  axiom inv2 : [#"../hashmap.rs" 1 0 1 0] forall x : Hashmap_List_Type.t_list (k, v) . inv2 x = true
  use Hashmap_MyHashMap_Type as Hashmap_MyHashMap_Type
  predicate invariant1 (self : Hashmap_MyHashMap_Type.t_myhashmap k v)
  val invariant1 (self : Hashmap_MyHashMap_Type.t_myhashmap k v) : bool
    ensures { result = invariant1 self }
    
  predicate inv1 (_x : Hashmap_MyHashMap_Type.t_myhashmap k v)
  val inv1 (_x : Hashmap_MyHashMap_Type.t_myhashmap k v) : bool
    ensures { result = inv1 _x }
    
  axiom inv1 : [#"../hashmap.rs" 1 0 1 0] forall x : Hashmap_MyHashMap_Type.t_myhashmap k v . inv1 x = true
  type deep_model_ty0
  predicate invariant0 (self : deep_model_ty0)
  val invariant0 (self : deep_model_ty0) : bool
    ensures { result = invariant0 self }
    
  predicate inv0 (_x : deep_model_ty0)
  val inv0 (_x : deep_model_ty0) : bool
    ensures { result = inv0 _x }
    
  axiom inv0 : [#"../hashmap.rs" 1 0 1 0] forall x : deep_model_ty0 . inv0 x = true
  use Core_Option_Option_Type as Core_Option_Option_Type
  use map.Map
  use prelude.Mapping
  function deep_model0 (self : k) : deep_model_ty0
  val deep_model0 (self : k) : deep_model_ty0
    ensures { result = deep_model0 self }
    
  function get1 [#"../hashmap.rs" 28 4 28 56] (self : Hashmap_List_Type.t_list (k, v)) (index : deep_model_ty0) : Core_Option_Option_Type.t_option v
    
   =
    [#"../hashmap.rs" 30 12 33 13] match (self) with
      | Hashmap_List_Type.C_Nil -> Core_Option_Option_Type.C_None
      | Hashmap_List_Type.C_Cons (k, v) tl -> if deep_model0 k = index then
        Core_Option_Option_Type.C_Some v
      else
        get1 tl index
      
      end
  val get1 [#"../hashmap.rs" 28 4 28 56] (self : Hashmap_List_Type.t_list (k, v)) (index : deep_model_ty0) : Core_Option_Option_Type.t_option v
    ensures { result = get1 self index }
    
  use seq.Seq
  function index_logic0 [@inline:trivial] (self : Alloc_Vec_Vec_Type.t_vec (Hashmap_List_Type.t_list (k, v)) (Alloc_Alloc_Global_Type.t_global)) (ix : int) : Hashmap_List_Type.t_list (k, v)
    
   =
    [#"../../../../creusot-contracts/src/logic/ops.rs" 20 8 20 31] Seq.get (shallow_model2 self) ix
  val index_logic0 [@inline:trivial] (self : Alloc_Vec_Vec_Type.t_vec (Hashmap_List_Type.t_list (k, v)) (Alloc_Alloc_Global_Type.t_global)) (ix : int) : Hashmap_List_Type.t_list (k, v)
    ensures { result = index_logic0 self ix }
    
  use int.EuclideanDivision
  function hash_log0 [#"../hashmap.rs" 54 4 54 45] (_1 : deep_model_ty0) : int
  val hash_log0 [#"../hashmap.rs" 54 4 54 45] (_1 : deep_model_ty0) : int
    ensures { result = hash_log0 _1 }
    
  function bucket_ix0 [#"../hashmap.rs" 89 4 89 48] (self : Hashmap_MyHashMap_Type.t_myhashmap k v) (k : deep_model_ty0) : int
    
   =
    [#"../hashmap.rs" 90 20 90 66] EuclideanDivision.mod (hash_log0 k) (Seq.length (shallow_model2 (Hashmap_MyHashMap_Type.myhashmap_buckets self)))
  val bucket_ix0 [#"../hashmap.rs" 89 4 89 48] (self : Hashmap_MyHashMap_Type.t_myhashmap k v) (k : deep_model_ty0) : int
    ensures { result = bucket_ix0 self k }
    
  function bucket0 [#"../hashmap.rs" 84 4 84 54] (self : Hashmap_MyHashMap_Type.t_myhashmap k v) (k : deep_model_ty0) : Hashmap_List_Type.t_list (k, v)
    
   =
    [#"../hashmap.rs" 85 8 85 53] index_logic0 (Hashmap_MyHashMap_Type.myhashmap_buckets self) (bucket_ix0 self k)
  val bucket0 [#"../hashmap.rs" 84 4 84 54] (self : Hashmap_MyHashMap_Type.t_myhashmap k v) (k : deep_model_ty0) : Hashmap_List_Type.t_list (k, v)
    ensures { result = bucket0 self k }
    
  use map.Map
  function shallow_model1 [#"../hashmap.rs" 78 4 78 50] (self : Hashmap_MyHashMap_Type.t_myhashmap k v) : Map.map deep_model_ty0 (Core_Option_Option_Type.t_option v)
    
   =
    [#"../hashmap.rs" 79 20 79 45] Mapping.from_fn (fun (k : deep_model_ty0) -> get1 (bucket0 self k) k)
  val shallow_model1 [#"../hashmap.rs" 78 4 78 50] (self : Hashmap_MyHashMap_Type.t_myhashmap k v) : Map.map deep_model_ty0 (Core_Option_Option_Type.t_option v)
    ensures { result = shallow_model1 self }
    
  predicate no_double_binding0 [#"../hashmap.rs" 38 4 38 38] (self : Hashmap_List_Type.t_list (k, v)) =
    [#"../hashmap.rs" 40 12 43 13] match (self) with
      | Hashmap_List_Type.C_Nil -> true
      | Hashmap_List_Type.C_Cons (k, _) tl -> get1 tl (deep_model0 k) = Core_Option_Option_Type.C_None /\ no_double_binding0 tl
      end
  val no_double_binding0 [#"../hashmap.rs" 38 4 38 38] (self : Hashmap_List_Type.t_list (k, v)) : bool
    ensures { result = no_double_binding0 self }
    
  predicate good_bucket0 [#"../hashmap.rs" 200 4 200 57] (self : Hashmap_MyHashMap_Type.t_myhashmap k v) (l : Hashmap_List_Type.t_list (k, v)) (h : int)
    
   =
    [#"../hashmap.rs" 201 8 203 9] forall v : v . forall k : deep_model_ty0 . inv5 v -> inv0 k -> get1 l k = Core_Option_Option_Type.C_Some v -> bucket_ix0 self k = h
  val good_bucket0 [#"../hashmap.rs" 200 4 200 57] (self : Hashmap_MyHashMap_Type.t_myhashmap k v) (l : Hashmap_List_Type.t_list (k, v)) (h : int) : bool
    ensures { result = good_bucket0 self l h }
    
  use prelude.Borrow
  predicate hashmap_inv0 [#"../hashmap.rs" 209 4 209 33] (self : Hashmap_MyHashMap_Type.t_myhashmap k v) =
    [#"../hashmap.rs" 210 8 213 9] 0 < Seq.length (shallow_model2 (Hashmap_MyHashMap_Type.myhashmap_buckets self)) /\ (forall i : int . 0 <= i /\ i < Seq.length (shallow_model2 (Hashmap_MyHashMap_Type.myhashmap_buckets self)) -> good_bucket0 self (index_logic0 (Hashmap_MyHashMap_Type.myhashmap_buckets self) i) i /\ no_double_binding0 (index_logic0 (Hashmap_MyHashMap_Type.myhashmap_buckets self) i))
  val hashmap_inv0 [#"../hashmap.rs" 209 4 209 33] (self : Hashmap_MyHashMap_Type.t_myhashmap k v) : bool
    ensures { result = hashmap_inv0 self }
    
  val from_elem0 (elem : Hashmap_List_Type.t_list (k, v)) (n : usize) : Alloc_Vec_Vec_Type.t_vec (Hashmap_List_Type.t_list (k, v)) (Alloc_Alloc_Global_Type.t_global)
    requires {inv2 elem}
    ensures { [#"../../../../creusot-contracts/src/std/vec.rs" 157 22 157 41] Seq.length (shallow_model2 result) = UIntSize.to_int n }
    ensures { [#"../../../../creusot-contracts/src/std/vec.rs" 158 12 158 78] forall i : int . 0 <= i /\ i < UIntSize.to_int n -> index_logic0 result i = elem }
    ensures { inv3 result }
    
  let rec cfg new [#"../hashmap.rs" 98 4 98 46] [@cfg:stackify] [@cfg:subregion_analysis] (size : usize) : Hashmap_MyHashMap_Type.t_myhashmap k v
    requires {[#"../hashmap.rs" 95 15 95 24] 0 < UIntSize.to_int size}
    ensures { [#"../hashmap.rs" 96 14 96 34] hashmap_inv0 result }
    ensures { [#"../hashmap.rs" 97 4 97 64] forall i : deep_model_ty0 . inv0 i -> Map.get (shallow_model1 result) i = Core_Option_Option_Type.C_None }
    ensures { [#"../hashmap.rs" 98 31 98 46] inv1 result }
    
   = [@vc:do_not_keep_trace] [@vc:sp]
  var _0 : Hashmap_MyHashMap_Type.t_myhashmap k v;
  var size : usize = size;
  var res : Hashmap_MyHashMap_Type.t_myhashmap k v;
  var _6 : Alloc_Vec_Vec_Type.t_vec (Hashmap_List_Type.t_list (k, v)) (Alloc_Alloc_Global_Type.t_global);
  {
    goto BB0
  }
  BB0 {
<<<<<<< HEAD
    [#"../../../../creusot-contracts/src/lib.rs" 250 8 250 40] _6 <- ([#"../hashmap.rs" 99 39 99 60] FromElem0.from_elem ([#"../hashmap.rs" 99 44 99 53] Hashmap_List_Type.C_Nil) ([#"../hashmap.rs" 99 55 99 59] size));
=======
    _6 <- ([#"../hashmap.rs" 99 39 99 60] from_elem0 ([#"../hashmap.rs" 99 44 99 53] Hashmap_List_Type.C_Nil) size);
>>>>>>> 62b454c8
    goto BB1
  }
  BB1 {
    [#"../hashmap.rs" 99 18 99 62] res <- ([#"../hashmap.rs" 99 18 99 62] Hashmap_MyHashMap_Type.C_MyHashMap _6);
    [#"../hashmap.rs" 1 0 1 0] _6 <- any Alloc_Vec_Vec_Type.t_vec (Hashmap_List_Type.t_list (k, v)) (Alloc_Alloc_Global_Type.t_global);
    goto BB2
  }
  BB2 {
    [#"../hashmap.rs" 100 8 100 11] _0 <- ([#"../hashmap.rs" 100 8 100 11] res);
    [#"../hashmap.rs" 100 8 100 11] res <- any Hashmap_MyHashMap_Type.t_myhashmap k v;
    goto BB3
  }
  BB3 {
    return _0
  }
  
end
module Alloc_Boxed_Box_Type
  use Core_Ptr_Unique_Unique_Type as Core_Ptr_Unique_Unique_Type
  type t_box 't 'a =
    | C_Box (Core_Ptr_Unique_Unique_Type.t_unique 't) 'a
    
end
module Hashmap_Impl5_Add
  type k
  type v
  use Hashmap_List_Type as Hashmap_List_Type
  use seq.Seq
  predicate invariant17 (self : Seq.seq (Hashmap_List_Type.t_list (k, v)))
  val invariant17 (self : Seq.seq (Hashmap_List_Type.t_list (k, v))) : bool
    ensures { result = invariant17 self }
    
  predicate inv17 (_x : Seq.seq (Hashmap_List_Type.t_list (k, v)))
  val inv17 (_x : Seq.seq (Hashmap_List_Type.t_list (k, v))) : bool
    ensures { result = inv17 _x }
    
  axiom inv17 : [#"../hashmap.rs" 1 0 1 0] forall x : Seq.seq (Hashmap_List_Type.t_list (k, v)) . inv17 x = true
  use prelude.UIntSize
  predicate invariant16 (self : usize) =
    [#"../../../../creusot-contracts/src/invariant.rs" 8 8 8 12] true
  val invariant16 (self : usize) : bool
    ensures { result = invariant16 self }
    
  predicate inv16 (_x : usize)
  val inv16 (_x : usize) : bool
    ensures { result = inv16 _x }
    
  axiom inv16 : [#"../hashmap.rs" 1 0 1 0] forall x : usize . inv16 x = true
  use Alloc_Alloc_Global_Type as Alloc_Alloc_Global_Type
  use Alloc_Vec_Vec_Type as Alloc_Vec_Vec_Type
  use prelude.Borrow
  predicate invariant15 (self : borrowed (Alloc_Vec_Vec_Type.t_vec (Hashmap_List_Type.t_list (k, v)) (Alloc_Alloc_Global_Type.t_global)))
    
  val invariant15 (self : borrowed (Alloc_Vec_Vec_Type.t_vec (Hashmap_List_Type.t_list (k, v)) (Alloc_Alloc_Global_Type.t_global))) : bool
    ensures { result = invariant15 self }
    
  predicate inv15 (_x : borrowed (Alloc_Vec_Vec_Type.t_vec (Hashmap_List_Type.t_list (k, v)) (Alloc_Alloc_Global_Type.t_global)))
    
  val inv15 (_x : borrowed (Alloc_Vec_Vec_Type.t_vec (Hashmap_List_Type.t_list (k, v)) (Alloc_Alloc_Global_Type.t_global))) : bool
    ensures { result = inv15 _x }
    
  axiom inv15 : [#"../hashmap.rs" 1 0 1 0] forall x : borrowed (Alloc_Vec_Vec_Type.t_vec (Hashmap_List_Type.t_list (k, v)) (Alloc_Alloc_Global_Type.t_global)) . inv15 x = true
  predicate invariant14 (self : k)
  val invariant14 (self : k) : bool
    ensures { result = invariant14 self }
    
  predicate inv14 (_x : k)
  val inv14 (_x : k) : bool
    ensures { result = inv14 _x }
    
  axiom inv14 : [#"../hashmap.rs" 1 0 1 0] forall x : k . inv14 x = true
  predicate invariant13 (self : Alloc_Vec_Vec_Type.t_vec (Hashmap_List_Type.t_list (k, v)) (Alloc_Alloc_Global_Type.t_global))
    
  val invariant13 (self : Alloc_Vec_Vec_Type.t_vec (Hashmap_List_Type.t_list (k, v)) (Alloc_Alloc_Global_Type.t_global)) : bool
    ensures { result = invariant13 self }
    
  predicate inv13 (_x : Alloc_Vec_Vec_Type.t_vec (Hashmap_List_Type.t_list (k, v)) (Alloc_Alloc_Global_Type.t_global))
  val inv13 (_x : Alloc_Vec_Vec_Type.t_vec (Hashmap_List_Type.t_list (k, v)) (Alloc_Alloc_Global_Type.t_global)) : bool
    ensures { result = inv13 _x }
    
  axiom inv13 : [#"../hashmap.rs" 1 0 1 0] forall x : Alloc_Vec_Vec_Type.t_vec (Hashmap_List_Type.t_list (k, v)) (Alloc_Alloc_Global_Type.t_global) . inv13 x = true
  use Hashmap_MyHashMap_Type as Hashmap_MyHashMap_Type
  predicate invariant12 (self : borrowed (Hashmap_MyHashMap_Type.t_myhashmap k v))
  val invariant12 (self : borrowed (Hashmap_MyHashMap_Type.t_myhashmap k v)) : bool
    ensures { result = invariant12 self }
    
  predicate inv12 (_x : borrowed (Hashmap_MyHashMap_Type.t_myhashmap k v))
  val inv12 (_x : borrowed (Hashmap_MyHashMap_Type.t_myhashmap k v)) : bool
    ensures { result = inv12 _x }
    
  axiom inv12 : [#"../hashmap.rs" 1 0 1 0] forall x : borrowed (Hashmap_MyHashMap_Type.t_myhashmap k v) . inv12 x = true
  predicate invariant11 (self : borrowed (Hashmap_List_Type.t_list (k, v)))
  val invariant11 (self : borrowed (Hashmap_List_Type.t_list (k, v))) : bool
    ensures { result = invariant11 self }
    
  predicate inv11 (_x : borrowed (Hashmap_List_Type.t_list (k, v)))
  val inv11 (_x : borrowed (Hashmap_List_Type.t_list (k, v))) : bool
    ensures { result = inv11 _x }
    
  axiom inv11 : [#"../hashmap.rs" 1 0 1 0] forall x : borrowed (Hashmap_List_Type.t_list (k, v)) . inv11 x = true
  predicate invariant10 (self : borrowed v)
  val invariant10 (self : borrowed v) : bool
    ensures { result = invariant10 self }
    
  predicate inv10 (_x : borrowed v)
  val inv10 (_x : borrowed v) : bool
    ensures { result = inv10 _x }
    
  axiom inv10 : [#"../hashmap.rs" 1 0 1 0] forall x : borrowed v . inv10 x = true
  predicate invariant9 (self : borrowed k)
  val invariant9 (self : borrowed k) : bool
    ensures { result = invariant9 self }
    
  predicate inv9 (_x : borrowed k)
  val inv9 (_x : borrowed k) : bool
    ensures { result = inv9 _x }
    
  axiom inv9 : [#"../hashmap.rs" 1 0 1 0] forall x : borrowed k . inv9 x = true
  predicate invariant8 (self : Hashmap_List_Type.t_list (k, v))
  val invariant8 (self : Hashmap_List_Type.t_list (k, v)) : bool
    ensures { result = invariant8 self }
    
  predicate inv8 (_x : Hashmap_List_Type.t_list (k, v))
  val inv8 (_x : Hashmap_List_Type.t_list (k, v)) : bool
    ensures { result = inv8 _x }
    
  axiom inv8 : [#"../hashmap.rs" 1 0 1 0] forall x : Hashmap_List_Type.t_list (k, v) . inv8 x = true
  predicate invariant7 (self : v)
  val invariant7 (self : v) : bool
    ensures { result = invariant7 self }
    
  predicate inv7 (_x : v)
  val inv7 (_x : v) : bool
    ensures { result = inv7 _x }
    
  axiom inv7 : [#"../hashmap.rs" 1 0 1 0] forall x : v . inv7 x = true
  predicate invariant6 (self : k)
  val invariant6 (self : k) : bool
    ensures { result = invariant6 self }
    
  predicate inv6 (_x : k)
  val inv6 (_x : k) : bool
    ensures { result = inv6 _x }
    
  axiom inv6 : [#"../hashmap.rs" 1 0 1 0] forall x : k . inv6 x = true
  type deep_model_ty0
  predicate invariant5 (self : deep_model_ty0)
  val invariant5 (self : deep_model_ty0) : bool
    ensures { result = invariant5 self }
    
  predicate inv5 (_x : deep_model_ty0)
  val inv5 (_x : deep_model_ty0) : bool
    ensures { result = inv5 _x }
    
  axiom inv5 : [#"../hashmap.rs" 1 0 1 0] forall x : deep_model_ty0 . inv5 x = true
  use prelude.Ghost
  predicate invariant4 (self : Ghost.ghost_ty (borrowed (Hashmap_List_Type.t_list (k, v))))
  val invariant4 (self : Ghost.ghost_ty (borrowed (Hashmap_List_Type.t_list (k, v)))) : bool
    ensures { result = invariant4 self }
    
  predicate inv4 (_x : Ghost.ghost_ty (borrowed (Hashmap_List_Type.t_list (k, v))))
  val inv4 (_x : Ghost.ghost_ty (borrowed (Hashmap_List_Type.t_list (k, v)))) : bool
    ensures { result = inv4 _x }
    
  axiom inv4 : [#"../hashmap.rs" 1 0 1 0] forall x : Ghost.ghost_ty (borrowed (Hashmap_List_Type.t_list (k, v))) . inv4 x = true
  predicate invariant3 (self : borrowed (Hashmap_List_Type.t_list (k, v)))
  val invariant3 (self : borrowed (Hashmap_List_Type.t_list (k, v))) : bool
    ensures { result = invariant3 self }
    
  predicate inv3 (_x : borrowed (Hashmap_List_Type.t_list (k, v)))
  val inv3 (_x : borrowed (Hashmap_List_Type.t_list (k, v))) : bool
    ensures { result = inv3 _x }
    
  axiom inv3 : [#"../hashmap.rs" 1 0 1 0] forall x : borrowed (Hashmap_List_Type.t_list (k, v)) . inv3 x = true
  predicate invariant2 (self : Hashmap_List_Type.t_list (k, v))
  val invariant2 (self : Hashmap_List_Type.t_list (k, v)) : bool
    ensures { result = invariant2 self }
    
  predicate inv2 (_x : Hashmap_List_Type.t_list (k, v))
  val inv2 (_x : Hashmap_List_Type.t_list (k, v)) : bool
    ensures { result = inv2 _x }
    
  axiom inv2 : [#"../hashmap.rs" 1 0 1 0] forall x : Hashmap_List_Type.t_list (k, v) . inv2 x = true
  use prelude.Int
  use prelude.UIntSize
  let constant max0  : usize = [@vc:do_not_keep_trace] [@vc:sp]
    (18446744073709551615 : usize)
  use seq.Seq
  predicate inv1 (_x : Alloc_Vec_Vec_Type.t_vec (Hashmap_List_Type.t_list (k, v)) (Alloc_Alloc_Global_Type.t_global))
  val inv1 (_x : Alloc_Vec_Vec_Type.t_vec (Hashmap_List_Type.t_list (k, v)) (Alloc_Alloc_Global_Type.t_global)) : bool
    ensures { result = inv1 _x }
    
  function shallow_model6 (self : Alloc_Vec_Vec_Type.t_vec (Hashmap_List_Type.t_list (k, v)) (Alloc_Alloc_Global_Type.t_global)) : Seq.seq (Hashmap_List_Type.t_list (k, v))
    
  val shallow_model6 (self : Alloc_Vec_Vec_Type.t_vec (Hashmap_List_Type.t_list (k, v)) (Alloc_Alloc_Global_Type.t_global)) : Seq.seq (Hashmap_List_Type.t_list (k, v))
    requires {[#"../../../../creusot-contracts/src/std/vec.rs" 19 21 19 25] inv1 self}
    ensures { result = shallow_model6 self }
    
  axiom shallow_model6_spec : forall self : Alloc_Vec_Vec_Type.t_vec (Hashmap_List_Type.t_list (k, v)) (Alloc_Alloc_Global_Type.t_global) . ([#"../../../../creusot-contracts/src/std/vec.rs" 19 21 19 25] inv1 self) -> ([#"../../../../creusot-contracts/src/std/vec.rs" 19 4 19 36] inv17 (shallow_model6 self)) && ([#"../../../../creusot-contracts/src/std/vec.rs" 18 14 18 41] Seq.length (shallow_model6 self) <= UIntSize.to_int max0)
  predicate invariant1 (self : Alloc_Vec_Vec_Type.t_vec (Hashmap_List_Type.t_list (k, v)) (Alloc_Alloc_Global_Type.t_global))
    
   =
    [#"../../../../creusot-contracts/src/std/vec.rs" 60 20 60 41] inv17 (shallow_model6 self)
  val invariant1 (self : Alloc_Vec_Vec_Type.t_vec (Hashmap_List_Type.t_list (k, v)) (Alloc_Alloc_Global_Type.t_global)) : bool
    ensures { result = invariant1 self }
    
  axiom inv1 : [#"../hashmap.rs" 1 0 1 0] forall x : Alloc_Vec_Vec_Type.t_vec (Hashmap_List_Type.t_list (k, v)) (Alloc_Alloc_Global_Type.t_global) . inv1 x = true
  predicate invariant0 (self : Ghost.ghost_ty (borrowed (Hashmap_MyHashMap_Type.t_myhashmap k v)))
  val invariant0 (self : Ghost.ghost_ty (borrowed (Hashmap_MyHashMap_Type.t_myhashmap k v))) : bool
    ensures { result = invariant0 self }
    
  predicate inv0 (_x : Ghost.ghost_ty (borrowed (Hashmap_MyHashMap_Type.t_myhashmap k v)))
  val inv0 (_x : Ghost.ghost_ty (borrowed (Hashmap_MyHashMap_Type.t_myhashmap k v))) : bool
    ensures { result = inv0 _x }
    
  axiom inv0 : [#"../hashmap.rs" 1 0 1 0] forall x : Ghost.ghost_ty (borrowed (Hashmap_MyHashMap_Type.t_myhashmap k v)) . inv0 x = true
  use prelude.Mapping
  function deep_model0 (self : k) : deep_model_ty0
  val deep_model0 (self : k) : deep_model_ty0
    ensures { result = deep_model0 self }
    
  use Core_Option_Option_Type as Core_Option_Option_Type
  function get0 [#"../hashmap.rs" 28 4 28 56] (self : Hashmap_List_Type.t_list (k, v)) (index : deep_model_ty0) : Core_Option_Option_Type.t_option v
    
   =
    [#"../hashmap.rs" 30 12 33 13] match (self) with
      | Hashmap_List_Type.C_Nil -> Core_Option_Option_Type.C_None
      | Hashmap_List_Type.C_Cons (k, v) tl -> if deep_model0 k = index then
        Core_Option_Option_Type.C_Some v
      else
        get0 tl index
      
      end
  val get0 [#"../hashmap.rs" 28 4 28 56] (self : Hashmap_List_Type.t_list (k, v)) (index : deep_model_ty0) : Core_Option_Option_Type.t_option v
    ensures { result = get0 self index }
    
  use seq.Seq
  function index_logic0 [@inline:trivial] (self : Alloc_Vec_Vec_Type.t_vec (Hashmap_List_Type.t_list (k, v)) (Alloc_Alloc_Global_Type.t_global)) (ix : int) : Hashmap_List_Type.t_list (k, v)
    
   =
    [#"../../../../creusot-contracts/src/logic/ops.rs" 20 8 20 31] Seq.get (shallow_model6 self) ix
  val index_logic0 [@inline:trivial] (self : Alloc_Vec_Vec_Type.t_vec (Hashmap_List_Type.t_list (k, v)) (Alloc_Alloc_Global_Type.t_global)) (ix : int) : Hashmap_List_Type.t_list (k, v)
    ensures { result = index_logic0 self ix }
    
  use int.EuclideanDivision
  function hash_log0 [#"../hashmap.rs" 54 4 54 45] (_1 : deep_model_ty0) : int
  val hash_log0 [#"../hashmap.rs" 54 4 54 45] (_1 : deep_model_ty0) : int
    ensures { result = hash_log0 _1 }
    
  function bucket_ix0 [#"../hashmap.rs" 89 4 89 48] (self : Hashmap_MyHashMap_Type.t_myhashmap k v) (k : deep_model_ty0) : int
    
   =
    [#"../hashmap.rs" 90 20 90 66] EuclideanDivision.mod (hash_log0 k) (Seq.length (shallow_model6 (Hashmap_MyHashMap_Type.myhashmap_buckets self)))
  val bucket_ix0 [#"../hashmap.rs" 89 4 89 48] (self : Hashmap_MyHashMap_Type.t_myhashmap k v) (k : deep_model_ty0) : int
    ensures { result = bucket_ix0 self k }
    
  function bucket0 [#"../hashmap.rs" 84 4 84 54] (self : Hashmap_MyHashMap_Type.t_myhashmap k v) (k : deep_model_ty0) : Hashmap_List_Type.t_list (k, v)
    
   =
    [#"../hashmap.rs" 85 8 85 53] index_logic0 (Hashmap_MyHashMap_Type.myhashmap_buckets self) (bucket_ix0 self k)
  val bucket0 [#"../hashmap.rs" 84 4 84 54] (self : Hashmap_MyHashMap_Type.t_myhashmap k v) (k : deep_model_ty0) : Hashmap_List_Type.t_list (k, v)
    ensures { result = bucket0 self k }
    
  use map.Map
  function shallow_model1 [#"../hashmap.rs" 78 4 78 50] (self : Hashmap_MyHashMap_Type.t_myhashmap k v) : Map.map deep_model_ty0 (Core_Option_Option_Type.t_option v)
    
   =
    [#"../hashmap.rs" 79 20 79 45] Mapping.from_fn (fun (k : deep_model_ty0) -> get0 (bucket0 self k) k)
  val shallow_model1 [#"../hashmap.rs" 78 4 78 50] (self : Hashmap_MyHashMap_Type.t_myhashmap k v) : Map.map deep_model_ty0 (Core_Option_Option_Type.t_option v)
    ensures { result = shallow_model1 self }
    
  function shallow_model2 (self : borrowed (Hashmap_MyHashMap_Type.t_myhashmap k v)) : Map.map deep_model_ty0 (Core_Option_Option_Type.t_option v)
    
   =
    [#"../../../../creusot-contracts/src/model.rs" 101 8 101 31] shallow_model1 ( * self)
  val shallow_model2 (self : borrowed (Hashmap_MyHashMap_Type.t_myhashmap k v)) : Map.map deep_model_ty0 (Core_Option_Option_Type.t_option v)
    ensures { result = shallow_model2 self }
    
  use map.Map
  predicate resolve9 (self : Hashmap_List_Type.t_list (k, v))
  val resolve9 (self : Hashmap_List_Type.t_list (k, v)) : bool
    ensures { result = resolve9 self }
    
  predicate no_double_binding0 [#"../hashmap.rs" 38 4 38 38] (self : Hashmap_List_Type.t_list (k, v)) =
    [#"../hashmap.rs" 40 12 43 13] match (self) with
      | Hashmap_List_Type.C_Nil -> true
      | Hashmap_List_Type.C_Cons (k, _) tl -> get0 tl (deep_model0 k) = Core_Option_Option_Type.C_None /\ no_double_binding0 tl
      end
  val no_double_binding0 [#"../hashmap.rs" 38 4 38 38] (self : Hashmap_List_Type.t_list (k, v)) : bool
    ensures { result = no_double_binding0 self }
    
  predicate good_bucket0 [#"../hashmap.rs" 200 4 200 57] (self : Hashmap_MyHashMap_Type.t_myhashmap k v) (l : Hashmap_List_Type.t_list (k, v)) (h : int)
    
   =
    [#"../hashmap.rs" 201 8 203 9] forall v : v . forall k : deep_model_ty0 . inv7 v -> inv5 k -> get0 l k = Core_Option_Option_Type.C_Some v -> bucket_ix0 self k = h
  val good_bucket0 [#"../hashmap.rs" 200 4 200 57] (self : Hashmap_MyHashMap_Type.t_myhashmap k v) (l : Hashmap_List_Type.t_list (k, v)) (h : int) : bool
    ensures { result = good_bucket0 self l h }
    
  predicate hashmap_inv0 [#"../hashmap.rs" 209 4 209 33] (self : Hashmap_MyHashMap_Type.t_myhashmap k v) =
    [#"../hashmap.rs" 210 8 213 9] 0 < Seq.length (shallow_model6 (Hashmap_MyHashMap_Type.myhashmap_buckets self)) /\ (forall i : int . 0 <= i /\ i < Seq.length (shallow_model6 (Hashmap_MyHashMap_Type.myhashmap_buckets self)) -> good_bucket0 self (index_logic0 (Hashmap_MyHashMap_Type.myhashmap_buckets self) i) i /\ no_double_binding0 (index_logic0 (Hashmap_MyHashMap_Type.myhashmap_buckets self) i))
  val hashmap_inv0 [#"../hashmap.rs" 209 4 209 33] (self : Hashmap_MyHashMap_Type.t_myhashmap k v) : bool
    ensures { result = hashmap_inv0 self }
    
  predicate resolve8 (self : borrowed (Hashmap_MyHashMap_Type.t_myhashmap k v)) =
    [#"../../../../creusot-contracts/src/resolve.rs" 25 20 25 34]  ^ self =  * self
  val resolve8 (self : borrowed (Hashmap_MyHashMap_Type.t_myhashmap k v)) : bool
    ensures { result = resolve8 self }
    
  predicate resolve7 (self : v)
  val resolve7 (self : v) : bool
    ensures { result = resolve7 self }
    
  predicate resolve6 (self : k)
  val resolve6 (self : k) : bool
    ensures { result = resolve6 self }
    
  predicate resolve5 (self : borrowed (Hashmap_List_Type.t_list (k, v))) =
    [#"../../../../creusot-contracts/src/resolve.rs" 25 20 25 34]  ^ self =  * self
  val resolve5 (self : borrowed (Hashmap_List_Type.t_list (k, v))) : bool
    ensures { result = resolve5 self }
    
  predicate resolve4 (self : borrowed v) =
    [#"../../../../creusot-contracts/src/resolve.rs" 25 20 25 34]  ^ self =  * self
  val resolve4 (self : borrowed v) : bool
    ensures { result = resolve4 self }
    
  predicate resolve3 (self : borrowed k) =
    [#"../../../../creusot-contracts/src/resolve.rs" 25 20 25 34]  ^ self =  * self
  val resolve3 (self : borrowed k) : bool
    ensures { result = resolve3 self }
    
  function deep_model1 (self : k) : deep_model_ty0 =
    [#"../../../../creusot-contracts/src/model.rs" 74 8 74 28] deep_model0 self
  val deep_model1 (self : k) : deep_model_ty0
    ensures { result = deep_model1 self }
    
  val eq0 (self : k) (other : k) : bool
    requires {inv14 self}
    requires {inv14 other}
    ensures { [#"../../../../creusot-contracts/src/std/cmp.rs" 11 26 11 75] result = (deep_model1 self = deep_model1 other) }
    
  use prelude.Ghost
  use prelude.Ghost
  use prelude.Ghost
  predicate resolve2 (self : Ghost.ghost_ty (borrowed (Hashmap_List_Type.t_list (k, v))))
  val resolve2 (self : Ghost.ghost_ty (borrowed (Hashmap_List_Type.t_list (k, v)))) : bool
    ensures { result = resolve2 self }
    
  use prelude.Ghost
  predicate resolve1 (self : borrowed (Hashmap_List_Type.t_list (k, v))) =
    [#"../../../../creusot-contracts/src/resolve.rs" 25 20 25 34]  ^ self =  * self
  val resolve1 (self : borrowed (Hashmap_List_Type.t_list (k, v))) : bool
    ensures { result = resolve1 self }
    
  use prelude.Slice
  predicate resolve_elswhere0 [@inline:trivial] (self : usize) (old' : Seq.seq (Hashmap_List_Type.t_list (k, v))) (fin : Seq.seq (Hashmap_List_Type.t_list (k, v)))
    
   =
    [#"../../../../creusot-contracts/src/std/slice.rs" 129 8 129 96] forall i : int . 0 <= i /\ i <> UIntSize.to_int self /\ i < Seq.length old' -> Seq.get old' i = Seq.get fin i
  val resolve_elswhere0 [@inline:trivial] (self : usize) (old' : Seq.seq (Hashmap_List_Type.t_list (k, v))) (fin : Seq.seq (Hashmap_List_Type.t_list (k, v))) : bool
    ensures { result = resolve_elswhere0 self old' fin }
    
  predicate has_value0 [@inline:trivial] (self : usize) (seq : Seq.seq (Hashmap_List_Type.t_list (k, v))) (out : Hashmap_List_Type.t_list (k, v))
    
   =
    [#"../../../../creusot-contracts/src/std/slice.rs" 122 20 122 37] Seq.get seq (UIntSize.to_int self) = out
  val has_value0 [@inline:trivial] (self : usize) (seq : Seq.seq (Hashmap_List_Type.t_list (k, v))) (out : Hashmap_List_Type.t_list (k, v)) : bool
    ensures { result = has_value0 self seq out }
    
  predicate in_bounds0 [@inline:trivial] (self : usize) (seq : Seq.seq (Hashmap_List_Type.t_list (k, v))) =
    [#"../../../../creusot-contracts/src/std/slice.rs" 115 20 115 37] UIntSize.to_int self < Seq.length seq
  val in_bounds0 [@inline:trivial] (self : usize) (seq : Seq.seq (Hashmap_List_Type.t_list (k, v))) : bool
    ensures { result = in_bounds0 self seq }
    
  function shallow_model5 (self : borrowed (Alloc_Vec_Vec_Type.t_vec (Hashmap_List_Type.t_list (k, v)) (Alloc_Alloc_Global_Type.t_global))) : Seq.seq (Hashmap_List_Type.t_list (k, v))
    
   =
    [#"../../../../creusot-contracts/src/model.rs" 101 8 101 31] shallow_model6 ( * self)
  val shallow_model5 (self : borrowed (Alloc_Vec_Vec_Type.t_vec (Hashmap_List_Type.t_list (k, v)) (Alloc_Alloc_Global_Type.t_global))) : Seq.seq (Hashmap_List_Type.t_list (k, v))
    ensures { result = shallow_model5 self }
    
  val index_mut0 (self : borrowed (Alloc_Vec_Vec_Type.t_vec (Hashmap_List_Type.t_list (k, v)) (Alloc_Alloc_Global_Type.t_global))) (index : usize) : borrowed (Hashmap_List_Type.t_list (k, v))
    requires {[#"../../../../creusot-contracts/src/std/vec.rs" 132 27 132 46] in_bounds0 index (shallow_model5 self)}
    requires {inv15 self}
    requires {inv16 index}
    ensures { [#"../../../../creusot-contracts/src/std/vec.rs" 133 26 133 54] has_value0 index (shallow_model5 self) ( * result) }
    ensures { [#"../../../../creusot-contracts/src/std/vec.rs" 134 26 134 57] has_value0 index (shallow_model6 ( ^ self)) ( ^ result) }
    ensures { [#"../../../../creusot-contracts/src/std/vec.rs" 135 26 135 62] resolve_elswhere0 index (shallow_model5 self) (shallow_model6 ( ^ self)) }
    ensures { [#"../../../../creusot-contracts/src/std/vec.rs" 136 26 136 55] Seq.length (shallow_model6 ( ^ self)) = Seq.length (shallow_model5 self) }
    ensures { inv3 result }
    
  use prelude.UInt64
  use prelude.UInt64
  val hash0 [#"../hashmap.rs" 51 4 51 26] (self : k) : uint64
    requires {[#"../hashmap.rs" 51 13 51 17] inv14 self}
    ensures { [#"../hashmap.rs" 50 14 50 58] UInt64.to_int result = hash_log0 (deep_model1 self) }
    
  function shallow_model3 (self : Alloc_Vec_Vec_Type.t_vec (Hashmap_List_Type.t_list (k, v)) (Alloc_Alloc_Global_Type.t_global)) : Seq.seq (Hashmap_List_Type.t_list (k, v))
    
   =
    [#"../../../../creusot-contracts/src/model.rs" 83 8 83 31] shallow_model6 self
  val shallow_model3 (self : Alloc_Vec_Vec_Type.t_vec (Hashmap_List_Type.t_list (k, v)) (Alloc_Alloc_Global_Type.t_global)) : Seq.seq (Hashmap_List_Type.t_list (k, v))
    ensures { result = shallow_model3 self }
    
  val len0 (self : Alloc_Vec_Vec_Type.t_vec (Hashmap_List_Type.t_list (k, v)) (Alloc_Alloc_Global_Type.t_global)) : usize
    requires {inv13 self}
    ensures { [#"../../../../creusot-contracts/src/std/vec.rs" 75 26 75 48] UIntSize.to_int result = Seq.length (shallow_model3 self) }
    
  predicate resolve0 (self : Ghost.ghost_ty (borrowed (Hashmap_MyHashMap_Type.t_myhashmap k v)))
  val resolve0 (self : Ghost.ghost_ty (borrowed (Hashmap_MyHashMap_Type.t_myhashmap k v))) : bool
    ensures { result = resolve0 self }
    
  use prelude.Ghost
  let rec cfg add [#"../hashmap.rs" 106 4 106 41] [@cfg:stackify] [@cfg:subregion_analysis] (self : borrowed (Hashmap_MyHashMap_Type.t_myhashmap k v)) (key : k) (val' : v) : ()
    requires {[#"../hashmap.rs" 103 15 103 36] hashmap_inv0 ( * self)}
    requires {[#"../hashmap.rs" 106 20 106 24] inv12 self}
    requires {[#"../hashmap.rs" 106 26 106 29] inv6 key}
    requires {[#"../hashmap.rs" 106 34 106 37] inv7 val'}
    ensures { [#"../hashmap.rs" 104 14 104 35] hashmap_inv0 ( ^ self) }
    ensures { [#"../hashmap.rs" 105 4 105 124] forall i : deep_model_ty0 . inv5 i -> Map.get (shallow_model1 ( ^ self)) i = (if i = deep_model0 key then
      Core_Option_Option_Type.C_Some val'
    else
      Map.get (shallow_model2 self) i
    ) }
    
   = [@vc:do_not_keep_trace] [@vc:sp]
  var _0 : ();
  var self : borrowed (Hashmap_MyHashMap_Type.t_myhashmap k v) = self;
  var key : k = key;
  var val' : v = val';
  var old_self : Ghost.ghost_ty (borrowed (Hashmap_MyHashMap_Type.t_myhashmap k v));
  var length : usize;
  var index : usize;
  var _13 : uint64;
  var _15 : usize;
  var _16 : bool;
  var l : borrowed (Hashmap_List_Type.t_list (k, v));
  var _18 : borrowed (Hashmap_List_Type.t_list (k, v));
  var _19 : borrowed (Hashmap_List_Type.t_list (k, v));
  var _20 : borrowed (Alloc_Vec_Vec_Type.t_vec (Hashmap_List_Type.t_list (k, v)) (Alloc_Alloc_Global_Type.t_global));
  var old_l : Ghost.ghost_ty (borrowed (Hashmap_List_Type.t_list (k, v)));
  var k : borrowed k;
  var v : borrowed v;
  var tl : borrowed (Hashmap_List_Type.t_list (k, v));
  var tl1 : borrowed (Hashmap_List_Type.t_list (k, v));
  var _38 : bool;
  var _45 : borrowed (Hashmap_List_Type.t_list (k, v));
  var _46 : borrowed (Hashmap_List_Type.t_list (k, v));
  {
    goto BB0
  }
  BB0 {
    [#"../hashmap.rs" 108 23 108 35] old_self <- ([#"../hashmap.rs" 108 23 108 35] Ghost.new self);
    goto BB1
  }
  BB1 {
<<<<<<< HEAD
    assert { [@expl:type invariant] Inv0.inv old_self };
    assume { Resolve0.resolve old_self };
    [#"../hashmap.rs" 109 21 109 39] length <- ([#"../hashmap.rs" 109 21 109 39] Len0.len ([#"../hashmap.rs" 109 21 109 39] Hashmap_MyHashMap_Type.myhashmap_buckets ( * self)));
    goto BB2
  }
  BB2 {
    [#"../hashmap.rs" 110 27 110 37] _13 <- ([#"../hashmap.rs" 110 27 110 37] Hash0.hash ([#"../hashmap.rs" 110 27 110 37] key));
=======
    assert { [@expl:type invariant] inv0 old_self };
    assume { resolve0 old_self };
    length <- ([#"../hashmap.rs" 109 21 109 39] len0 ([#"../hashmap.rs" 109 21 109 39] Hashmap_MyHashMap_Type.myhashmap_buckets ( * self)));
    goto BB2
  }
  BB2 {
    _13 <- ([#"../hashmap.rs" 110 27 110 37] hash0 ([#"../hashmap.rs" 110 27 110 37] key));
>>>>>>> 62b454c8
    goto BB3
  }
  BB3 {
    [#"../hashmap.rs" 110 49 110 55] _15 <- ([#"../hashmap.rs" 110 49 110 55] length);
    [#"../hashmap.rs" 110 27 110 55] _16 <- ([#"../hashmap.rs" 110 27 110 55] _15 = ([#"../hashmap.rs" 110 27 110 55] [#"../hashmap.rs" 110 27 110 55] (0 : usize)));
    assert { [@expl:remainder by zero] [#"../hashmap.rs" 110 27 110 55] not _16 };
    goto BB4
  }
  BB4 {
<<<<<<< HEAD
    [#"../hashmap.rs" 110 27 110 55] index <- ([#"../hashmap.rs" 110 27 110 55] ([#"../hashmap.rs" 110 27 110 46] UIntSize.of_int (UInt64.to_int _13)) % _15);
    [#"../hashmap.rs" 1 0 1 0] _13 <- any uint64;
    [#"../hashmap.rs" 1 0 1 0] _15 <- any usize;
    [#"../hashmap.rs" 111 39 111 51] _20 <- Borrow.borrow_mut (Hashmap_MyHashMap_Type.myhashmap_buckets ( * self));
    [#"../hashmap.rs" 111 39 111 51] self <- { self with current = (let Hashmap_MyHashMap_Type.C_MyHashMap a =  * self in Hashmap_MyHashMap_Type.C_MyHashMap ( ^ _20)) };
    assume { Inv1.inv ( ^ _20) };
    [#"../hashmap.rs" 111 39 111 58] _19 <- ([#"../hashmap.rs" 111 39 111 58] IndexMut0.index_mut _20 ([#"../hashmap.rs" 111 52 111 57] index));
    [#"../hashmap.rs" 1 0 1 0] _20 <- any borrowed (Alloc_Vec_Vec_Type.t_vec (Hashmap_List_Type.t_list (k, v)) (Alloc_Alloc_Global_Type.t_global));
    goto BB5
  }
  BB5 {
    [#"../hashmap.rs" 111 34 111 58] _18 <- Borrow.borrow_mut ( * _19);
    [#"../hashmap.rs" 111 34 111 58] _19 <- { _19 with current = ( ^ _18) };
    assume { Inv2.inv ( ^ _18) };
    [#"../hashmap.rs" 111 34 111 58] l <- Borrow.borrow_mut ( * _18);
    [#"../hashmap.rs" 111 34 111 58] _18 <- { _18 with current = ( ^ l) };
    assume { Inv2.inv ( ^ l) };
    assert { [@expl:type invariant] Inv3.inv _18 };
    assume { Resolve1.resolve _18 };
    [#"../hashmap.rs" 112 20 112 29] old_l <- ([#"../hashmap.rs" 112 20 112 29] Ghost.new l);
=======
    index <- ([#"../hashmap.rs" 110 27 110 55] ([#"../hashmap.rs" 110 27 110 46] UIntSize.of_int (UInt64.to_int _13)) % _15);
    _13 <- any uint64;
    _15 <- any usize;
    _20 <- Borrow.borrow_mut (Hashmap_MyHashMap_Type.myhashmap_buckets ( * self));
    self <- { self with current = (let Hashmap_MyHashMap_Type.C_MyHashMap a =  * self in Hashmap_MyHashMap_Type.C_MyHashMap ( ^ _20)) };
    assume { inv1 ( ^ _20) };
    _19 <- ([#"../hashmap.rs" 111 39 111 58] index_mut0 _20 index);
    _20 <- any borrowed (Alloc_Vec_Vec_Type.t_vec (Hashmap_List_Type.t_list (k, v)) (Alloc_Alloc_Global_Type.t_global));
    goto BB5
  }
  BB5 {
    _18 <- Borrow.borrow_mut ( * _19);
    _19 <- { _19 with current = ( ^ _18) };
    assume { inv2 ( ^ _18) };
    l <- Borrow.borrow_mut ( * _18);
    _18 <- { _18 with current = ( ^ l) };
    assume { inv2 ( ^ l) };
    assert { [@expl:type invariant] inv3 _18 };
    assume { resolve1 _18 };
    old_l <- ([#"../hashmap.rs" 112 20 112 29] Ghost.new l);
>>>>>>> 62b454c8
    goto BB6
  }
  BB6 {
    assert { [@expl:type invariant] inv4 old_l };
    assume { resolve2 old_l };
    goto BB7
  }
  BB7 {
    invariant { [#"../hashmap.rs" 114 20 114 52] good_bucket0 ( * Ghost.inner old_self) ( * l) (UIntSize.to_int index) };
    invariant { [#"../hashmap.rs" 114 8 114 54] good_bucket0 ( * Ghost.inner old_self) ( ^ l) (UIntSize.to_int index) -> good_bucket0 ( * Ghost.inner old_self) ( ^ Ghost.inner old_l) (UIntSize.to_int index) };
    invariant { [#"../hashmap.rs" 114 8 114 54] get0 ( ^ l) (deep_model0 key) = Core_Option_Option_Type.C_Some val' -> get0 ( ^ Ghost.inner old_l) (deep_model0 key) = Core_Option_Option_Type.C_Some val' };
    invariant { [#"../hashmap.rs" 114 8 114 54] forall i : deep_model_ty0 . inv5 i -> get0 ( ^ l) i = get0 ( * l) i -> get0 ( ^ Ghost.inner old_l) i = get0 ( * Ghost.inner old_l) i };
    invariant { [#"../hashmap.rs" 118 20 118 44] no_double_binding0 ( * l) };
    invariant { [#"../hashmap.rs" 114 8 114 54] (forall i : deep_model_ty0 . inv5 i -> get0 ( * l) i = get0 ( ^ l) i \/ i = deep_model0 key) /\ no_double_binding0 ( ^ l) -> no_double_binding0 ( ^ Ghost.inner old_l) };
    goto BB8
  }
  BB8 {
    switch ( * l)
      | Hashmap_List_Type.C_Cons _ _ -> goto BB9
      | _ -> goto BB14
      end
  }
  BB9 {
    goto BB10
  }
  BB10 {
<<<<<<< HEAD
    [#"../hashmap.rs" 121 24 121 25] k <- Borrow.borrow_mut (let (a, _) = Hashmap_List_Type.cons_0 ( * l) in a);
    [#"../hashmap.rs" 121 24 121 25] l <- { l with current = (let Hashmap_List_Type.C_Cons a b =  * l in Hashmap_List_Type.C_Cons (let (a, b) = Hashmap_List_Type.cons_0 ( * l) in ( ^ k, b)) b) };
    assume { Inv6.inv ( ^ k) };
    [#"../hashmap.rs" 121 27 121 28] v <- Borrow.borrow_mut (let (_, a) = Hashmap_List_Type.cons_0 ( * l) in a);
    [#"../hashmap.rs" 121 27 121 28] l <- { l with current = (let Hashmap_List_Type.C_Cons a b =  * l in Hashmap_List_Type.C_Cons (let (a, b) = Hashmap_List_Type.cons_0 ( * l) in (a,  ^ v)) b) };
    assume { Inv7.inv ( ^ v) };
    [#"../hashmap.rs" 121 31 121 33] tl <- Borrow.borrow_mut (Hashmap_List_Type.cons_1 ( * l));
    [#"../hashmap.rs" 121 31 121 33] l <- { l with current = (let Hashmap_List_Type.C_Cons a b =  * l in Hashmap_List_Type.C_Cons a ( ^ tl)) };
    assume { Inv8.inv ( ^ tl) };
    [#"../hashmap.rs" 122 21 122 23] tl1 <- ([#"../hashmap.rs" 122 21 122 23] tl);
    [#"../hashmap.rs" 122 21 122 23] tl <- any borrowed (Hashmap_List_Type.t_list (k, v));
    [#"../hashmap.rs" 123 15 123 24] _38 <- ([#"../hashmap.rs" 123 15 123 24] Eq0.eq ([#"../hashmap.rs" 123 15 123 17]  * k) ([#"../hashmap.rs" 123 21 123 24] key));
=======
    k <- Borrow.borrow_mut (let (a, _) = Hashmap_List_Type.cons_0 ( * l) in a);
    l <- { l with current = (let Hashmap_List_Type.C_Cons a b =  * l in Hashmap_List_Type.C_Cons (let (a, b) = Hashmap_List_Type.cons_0 ( * l) in ( ^ k, b)) b) };
    assume { inv6 ( ^ k) };
    v <- Borrow.borrow_mut (let (_, a) = Hashmap_List_Type.cons_0 ( * l) in a);
    l <- { l with current = (let Hashmap_List_Type.C_Cons a b =  * l in Hashmap_List_Type.C_Cons (let (a, b) = Hashmap_List_Type.cons_0 ( * l) in (a,  ^ v)) b) };
    assume { inv7 ( ^ v) };
    tl <- Borrow.borrow_mut (Hashmap_List_Type.cons_1 ( * l));
    l <- { l with current = (let Hashmap_List_Type.C_Cons a b =  * l in Hashmap_List_Type.C_Cons a ( ^ tl)) };
    assume { inv8 ( ^ tl) };
    tl1 <- tl;
    tl <- any borrowed (Hashmap_List_Type.t_list (k, v));
    _38 <- ([#"../hashmap.rs" 123 15 123 24] eq0 ([#"../hashmap.rs" 123 15 123 17]  * k) ([#"../hashmap.rs" 123 21 123 24] key));
>>>>>>> 62b454c8
    goto BB11
  }
  BB11 {
    assert { [@expl:type invariant] inv9 k };
    assume { resolve3 k };
    switch (_38)
      | False -> goto BB13
      | True -> goto BB12
      end
  }
  BB12 {
<<<<<<< HEAD
    assert { [@expl:type invariant] Inv11.inv tl1 };
    assume { Resolve5.resolve tl1 };
    assert { [@expl:type invariant] Inv6.inv key };
    assume { Resolve6.resolve key };
    assert { [@expl:type invariant] Inv7.inv val' };
    assume { Resolve7.resolve val' };
    [#"../hashmap.rs" 124 16 124 24] v <- { v with current = ([#"../hashmap.rs" 124 21 124 24] val') };
    assert { [@expl:type invariant] Inv7.inv ( * v) };
    assume { Resolve7.resolve ( * v) };
    assert { [@expl:type invariant] Inv10.inv v };
    assume { Resolve4.resolve v };
    assert { [@expl:type invariant] Inv3.inv _19 };
    assume { Resolve1.resolve _19 };
    assert { [@expl:type invariant] Inv3.inv l };
    assume { Resolve1.resolve l };
    assert { [@expl:type invariant] Inv12.inv self };
    assume { Resolve8.resolve self };
    assert { [@expl:assertion] [#"../hashmap.rs" 125 32 125 52] HashmapInv0.hashmap_inv ( * self) };
    [#"../hashmap.rs" 126 16 126 22] _0 <- ([#"../hashmap.rs" 126 16 126 22] ());
    goto BB20
  }
  BB13 {
    assert { [@expl:type invariant] Inv10.inv v };
    assume { Resolve4.resolve v };
    [#"../hashmap.rs" 128 16 128 25] _46 <- Borrow.borrow_mut ( * tl1);
    [#"../hashmap.rs" 128 16 128 25] tl1 <- { tl1 with current = ( ^ _46) };
    assume { Inv2.inv ( ^ _46) };
    [#"../hashmap.rs" 128 16 128 25] _45 <- Borrow.borrow_mut ( * _46);
    [#"../hashmap.rs" 128 16 128 25] _46 <- { _46 with current = ( ^ _45) };
    assume { Inv2.inv ( ^ _45) };
    assert { [@expl:type invariant] Inv3.inv l };
    assume { Resolve1.resolve l };
    [#"../hashmap.rs" 128 12 128 25] l <- ([#"../hashmap.rs" 128 12 128 25] _45);
    [#"../hashmap.rs" 128 12 128 25] _45 <- any borrowed (Hashmap_List_Type.t_list (k, v));
    assert { [@expl:type invariant] Inv3.inv _46 };
    assume { Resolve1.resolve _46 };
    assert { [@expl:type invariant] Inv11.inv tl1 };
    assume { Resolve5.resolve tl1 };
=======
    assert { [@expl:type invariant] inv11 tl1 };
    assume { resolve5 tl1 };
    assert { [@expl:type invariant] inv6 key };
    assume { resolve6 key };
    assert { [@expl:type invariant] inv7 val' };
    assume { resolve7 val' };
    v <- { v with current = val' };
    assert { [@expl:type invariant] inv7 ( * v) };
    assume { resolve7 ( * v) };
    assert { [@expl:type invariant] inv10 v };
    assume { resolve4 v };
    assert { [@expl:type invariant] inv3 _19 };
    assume { resolve1 _19 };
    assert { [@expl:type invariant] inv3 l };
    assume { resolve1 l };
    assert { [@expl:type invariant] inv12 self };
    assume { resolve8 self };
    assert { [@expl:assertion] [#"../hashmap.rs" 125 32 125 52] hashmap_inv0 ( * self) };
    _0 <- ([#"../hashmap.rs" 126 16 126 22] ());
    goto BB20
  }
  BB13 {
    assert { [@expl:type invariant] inv10 v };
    assume { resolve4 v };
    _46 <- Borrow.borrow_mut ( * tl1);
    tl1 <- { tl1 with current = ( ^ _46) };
    assume { inv2 ( ^ _46) };
    _45 <- Borrow.borrow_mut ( * _46);
    _46 <- { _46 with current = ( ^ _45) };
    assume { inv2 ( ^ _45) };
    assert { [@expl:type invariant] inv3 l };
    assume { resolve1 l };
    l <- _45;
    _45 <- any borrowed (Hashmap_List_Type.t_list (k, v));
    assert { [@expl:type invariant] inv3 _46 };
    assume { resolve1 _46 };
    assert { [@expl:type invariant] inv11 tl1 };
    assume { resolve5 tl1 };
>>>>>>> 62b454c8
    goto BB7
  }
  BB14 {
    assert { [@expl:type invariant] inv6 key };
    assume { resolve6 key };
    assert { [@expl:type invariant] inv7 val' };
    assume { resolve7 val' };
    goto BB15
  }
  BB15 {
    goto BB16
  }
  BB16 {
    goto BB17
  }
  BB17 {
<<<<<<< HEAD
    [#"../hashmap.rs" 131 8 131 10] l <- { l with current = ([#"../hashmap.rs" 131 13 131 44] Hashmap_List_Type.C_Cons ([#"../hashmap.rs" 131 18 131 28] ([#"../hashmap.rs" 131 19 131 22] key, [#"../hashmap.rs" 131 24 131 27] val')) ([#"../hashmap.rs" 131 39 131 42] Hashmap_List_Type.C_Nil)) };
    assert { [@expl:type invariant] Inv2.inv ( * l) };
    assume { Resolve9.resolve ( * l) };
    assert { [@expl:type invariant] Inv3.inv l };
    assume { Resolve1.resolve l };
    goto BB19
  }
  BB19 {
    assert { [@expl:type invariant] Inv3.inv _19 };
    assume { Resolve1.resolve _19 };
    assert { [@expl:type invariant] Inv12.inv self };
    assume { Resolve8.resolve self };
    assert { [@expl:assertion] [#"../hashmap.rs" 133 24 133 44] HashmapInv0.hashmap_inv ( * self) };
    [#"../hashmap.rs" 106 42 134 5] _0 <- ([#"../hashmap.rs" 106 42 134 5] ());
=======
    l <- { l with current = ([#"../hashmap.rs" 131 13 131 44] Hashmap_List_Type.C_Cons ([#"../hashmap.rs" 131 18 131 28] (key, val')) ([#"../hashmap.rs" 131 39 131 42] Hashmap_List_Type.C_Nil)) };
    assert { [@expl:type invariant] inv2 ( * l) };
    assume { resolve9 ( * l) };
    assert { [@expl:type invariant] inv3 l };
    assume { resolve1 l };
    goto BB19
  }
  BB19 {
    assert { [@expl:type invariant] inv3 _19 };
    assume { resolve1 _19 };
    assert { [@expl:type invariant] inv12 self };
    assume { resolve8 self };
    assert { [@expl:assertion] [#"../hashmap.rs" 133 24 133 44] hashmap_inv0 ( * self) };
    _0 <- ([#"../hashmap.rs" 106 42 134 5] ());
>>>>>>> 62b454c8
    goto BB20
  }
  BB20 {
    return _0
  }
  
end
module Hashmap_Impl5_Get
  type k
  type v
  type deep_model_ty0
  predicate invariant12 (self : deep_model_ty0)
  val invariant12 (self : deep_model_ty0) : bool
    ensures { result = invariant12 self }
    
  predicate inv12 (_x : deep_model_ty0)
  val inv12 (_x : deep_model_ty0) : bool
    ensures { result = inv12 _x }
    
  axiom inv12 : [#"../hashmap.rs" 1 0 1 0] forall x : deep_model_ty0 . inv12 x = true
  predicate invariant11 (self : v)
  val invariant11 (self : v) : bool
    ensures { result = invariant11 self }
    
  predicate inv11 (_x : v)
  val inv11 (_x : v) : bool
    ensures { result = inv11 _x }
    
  axiom inv11 : [#"../hashmap.rs" 1 0 1 0] forall x : v . inv11 x = true
  use Hashmap_List_Type as Hashmap_List_Type
  use seq.Seq
  predicate invariant10 (self : Seq.seq (Hashmap_List_Type.t_list (k, v)))
  val invariant10 (self : Seq.seq (Hashmap_List_Type.t_list (k, v))) : bool
    ensures { result = invariant10 self }
    
  predicate inv10 (_x : Seq.seq (Hashmap_List_Type.t_list (k, v)))
  val inv10 (_x : Seq.seq (Hashmap_List_Type.t_list (k, v))) : bool
    ensures { result = inv10 _x }
    
  axiom inv10 : [#"../hashmap.rs" 1 0 1 0] forall x : Seq.seq (Hashmap_List_Type.t_list (k, v)) . inv10 x = true
  use prelude.UIntSize
  use Alloc_Alloc_Global_Type as Alloc_Alloc_Global_Type
  use Alloc_Vec_Vec_Type as Alloc_Vec_Vec_Type
  use prelude.Int
  use prelude.UIntSize
  let constant max0  : usize = [@vc:do_not_keep_trace] [@vc:sp]
    (18446744073709551615 : usize)
  use seq.Seq
  predicate inv9 (_x : Alloc_Vec_Vec_Type.t_vec (Hashmap_List_Type.t_list (k, v)) (Alloc_Alloc_Global_Type.t_global))
  val inv9 (_x : Alloc_Vec_Vec_Type.t_vec (Hashmap_List_Type.t_list (k, v)) (Alloc_Alloc_Global_Type.t_global)) : bool
    ensures { result = inv9 _x }
    
  function shallow_model4 (self : Alloc_Vec_Vec_Type.t_vec (Hashmap_List_Type.t_list (k, v)) (Alloc_Alloc_Global_Type.t_global)) : Seq.seq (Hashmap_List_Type.t_list (k, v))
    
  val shallow_model4 (self : Alloc_Vec_Vec_Type.t_vec (Hashmap_List_Type.t_list (k, v)) (Alloc_Alloc_Global_Type.t_global)) : Seq.seq (Hashmap_List_Type.t_list (k, v))
    requires {[#"../../../../creusot-contracts/src/std/vec.rs" 19 21 19 25] inv9 self}
    ensures { result = shallow_model4 self }
    
  axiom shallow_model4_spec : forall self : Alloc_Vec_Vec_Type.t_vec (Hashmap_List_Type.t_list (k, v)) (Alloc_Alloc_Global_Type.t_global) . ([#"../../../../creusot-contracts/src/std/vec.rs" 19 21 19 25] inv9 self) -> ([#"../../../../creusot-contracts/src/std/vec.rs" 19 4 19 36] inv10 (shallow_model4 self)) && ([#"../../../../creusot-contracts/src/std/vec.rs" 18 14 18 41] Seq.length (shallow_model4 self) <= UIntSize.to_int max0)
  predicate invariant9 (self : Alloc_Vec_Vec_Type.t_vec (Hashmap_List_Type.t_list (k, v)) (Alloc_Alloc_Global_Type.t_global))
    
   =
    [#"../../../../creusot-contracts/src/std/vec.rs" 60 20 60 41] inv10 (shallow_model4 self)
  val invariant9 (self : Alloc_Vec_Vec_Type.t_vec (Hashmap_List_Type.t_list (k, v)) (Alloc_Alloc_Global_Type.t_global)) : bool
    ensures { result = invariant9 self }
    
  axiom inv9 : [#"../hashmap.rs" 1 0 1 0] forall x : Alloc_Vec_Vec_Type.t_vec (Hashmap_List_Type.t_list (k, v)) (Alloc_Alloc_Global_Type.t_global) . inv9 x = true
  predicate invariant8 (self : usize) =
    [#"../../../../creusot-contracts/src/invariant.rs" 8 8 8 12] true
  val invariant8 (self : usize) : bool
    ensures { result = invariant8 self }
    
  predicate inv8 (_x : usize)
  val inv8 (_x : usize) : bool
    ensures { result = inv8 _x }
    
  axiom inv8 : [#"../hashmap.rs" 1 0 1 0] forall x : usize . inv8 x = true
  predicate invariant7 (self : Alloc_Vec_Vec_Type.t_vec (Hashmap_List_Type.t_list (k, v)) (Alloc_Alloc_Global_Type.t_global))
    
  val invariant7 (self : Alloc_Vec_Vec_Type.t_vec (Hashmap_List_Type.t_list (k, v)) (Alloc_Alloc_Global_Type.t_global)) : bool
    ensures { result = invariant7 self }
    
  predicate inv7 (_x : Alloc_Vec_Vec_Type.t_vec (Hashmap_List_Type.t_list (k, v)) (Alloc_Alloc_Global_Type.t_global))
  val inv7 (_x : Alloc_Vec_Vec_Type.t_vec (Hashmap_List_Type.t_list (k, v)) (Alloc_Alloc_Global_Type.t_global)) : bool
    ensures { result = inv7 _x }
    
  axiom inv7 : [#"../hashmap.rs" 1 0 1 0] forall x : Alloc_Vec_Vec_Type.t_vec (Hashmap_List_Type.t_list (k, v)) (Alloc_Alloc_Global_Type.t_global) . inv7 x = true
  use Core_Option_Option_Type as Core_Option_Option_Type
  predicate invariant6 (self : Core_Option_Option_Type.t_option v)
  val invariant6 (self : Core_Option_Option_Type.t_option v) : bool
    ensures { result = invariant6 self }
    
  predicate inv6 (_x : Core_Option_Option_Type.t_option v)
  val inv6 (_x : Core_Option_Option_Type.t_option v) : bool
    ensures { result = inv6 _x }
    
  axiom inv6 : [#"../hashmap.rs" 1 0 1 0] forall x : Core_Option_Option_Type.t_option v . inv6 x = true
  predicate invariant5 (self : k)
  val invariant5 (self : k) : bool
    ensures { result = invariant5 self }
    
  predicate inv5 (_x : k)
  val inv5 (_x : k) : bool
    ensures { result = inv5 _x }
    
  axiom inv5 : [#"../hashmap.rs" 1 0 1 0] forall x : k . inv5 x = true
  predicate invariant4 (self : Hashmap_List_Type.t_list (k, v))
  val invariant4 (self : Hashmap_List_Type.t_list (k, v)) : bool
    ensures { result = invariant4 self }
    
  predicate inv4 (_x : Hashmap_List_Type.t_list (k, v))
  val inv4 (_x : Hashmap_List_Type.t_list (k, v)) : bool
    ensures { result = inv4 _x }
    
  axiom inv4 : [#"../hashmap.rs" 1 0 1 0] forall x : Hashmap_List_Type.t_list (k, v) . inv4 x = true
  predicate invariant3 (self : v)
  val invariant3 (self : v) : bool
    ensures { result = invariant3 self }
    
  predicate inv3 (_x : v)
  val inv3 (_x : v) : bool
    ensures { result = inv3 _x }
    
  axiom inv3 : [#"../hashmap.rs" 1 0 1 0] forall x : v . inv3 x = true
  predicate invariant2 (self : k)
  val invariant2 (self : k) : bool
    ensures { result = invariant2 self }
    
  predicate inv2 (_x : k)
  val inv2 (_x : k) : bool
    ensures { result = inv2 _x }
    
  axiom inv2 : [#"../hashmap.rs" 1 0 1 0] forall x : k . inv2 x = true
  predicate invariant1 (self : Hashmap_List_Type.t_list (k, v))
  val invariant1 (self : Hashmap_List_Type.t_list (k, v)) : bool
    ensures { result = invariant1 self }
    
  predicate inv1 (_x : Hashmap_List_Type.t_list (k, v))
  val inv1 (_x : Hashmap_List_Type.t_list (k, v)) : bool
    ensures { result = inv1 _x }
    
  axiom inv1 : [#"../hashmap.rs" 1 0 1 0] forall x : Hashmap_List_Type.t_list (k, v) . inv1 x = true
  use Hashmap_MyHashMap_Type as Hashmap_MyHashMap_Type
  predicate invariant0 (self : Hashmap_MyHashMap_Type.t_myhashmap k v)
  val invariant0 (self : Hashmap_MyHashMap_Type.t_myhashmap k v) : bool
    ensures { result = invariant0 self }
    
  predicate inv0 (_x : Hashmap_MyHashMap_Type.t_myhashmap k v)
  val inv0 (_x : Hashmap_MyHashMap_Type.t_myhashmap k v) : bool
    ensures { result = inv0 _x }
    
  axiom inv0 : [#"../hashmap.rs" 1 0 1 0] forall x : Hashmap_MyHashMap_Type.t_myhashmap k v . inv0 x = true
  use map.Map
  use prelude.Mapping
  function deep_model0 (self : k) : deep_model_ty0
  val deep_model0 (self : k) : deep_model_ty0
    ensures { result = deep_model0 self }
    
  function get0 [#"../hashmap.rs" 28 4 28 56] (self : Hashmap_List_Type.t_list (k, v)) (index : deep_model_ty0) : Core_Option_Option_Type.t_option v
    
   =
    [#"../hashmap.rs" 30 12 33 13] match (self) with
      | Hashmap_List_Type.C_Nil -> Core_Option_Option_Type.C_None
      | Hashmap_List_Type.C_Cons (k, v) tl -> if deep_model0 k = index then
        Core_Option_Option_Type.C_Some v
      else
        get0 tl index
      
      end
  val get0 [#"../hashmap.rs" 28 4 28 56] (self : Hashmap_List_Type.t_list (k, v)) (index : deep_model_ty0) : Core_Option_Option_Type.t_option v
    ensures { result = get0 self index }
    
  use seq.Seq
  function index_logic0 [@inline:trivial] (self : Alloc_Vec_Vec_Type.t_vec (Hashmap_List_Type.t_list (k, v)) (Alloc_Alloc_Global_Type.t_global)) (ix : int) : Hashmap_List_Type.t_list (k, v)
    
   =
    [#"../../../../creusot-contracts/src/logic/ops.rs" 20 8 20 31] Seq.get (shallow_model4 self) ix
  val index_logic0 [@inline:trivial] (self : Alloc_Vec_Vec_Type.t_vec (Hashmap_List_Type.t_list (k, v)) (Alloc_Alloc_Global_Type.t_global)) (ix : int) : Hashmap_List_Type.t_list (k, v)
    ensures { result = index_logic0 self ix }
    
  use int.EuclideanDivision
  function hash_log0 [#"../hashmap.rs" 54 4 54 45] (_1 : deep_model_ty0) : int
  val hash_log0 [#"../hashmap.rs" 54 4 54 45] (_1 : deep_model_ty0) : int
    ensures { result = hash_log0 _1 }
    
  function bucket_ix0 [#"../hashmap.rs" 89 4 89 48] (self : Hashmap_MyHashMap_Type.t_myhashmap k v) (k : deep_model_ty0) : int
    
   =
    [#"../hashmap.rs" 90 20 90 66] EuclideanDivision.mod (hash_log0 k) (Seq.length (shallow_model4 (Hashmap_MyHashMap_Type.myhashmap_buckets self)))
  val bucket_ix0 [#"../hashmap.rs" 89 4 89 48] (self : Hashmap_MyHashMap_Type.t_myhashmap k v) (k : deep_model_ty0) : int
    ensures { result = bucket_ix0 self k }
    
  function bucket0 [#"../hashmap.rs" 84 4 84 54] (self : Hashmap_MyHashMap_Type.t_myhashmap k v) (k : deep_model_ty0) : Hashmap_List_Type.t_list (k, v)
    
   =
    [#"../hashmap.rs" 85 8 85 53] index_logic0 (Hashmap_MyHashMap_Type.myhashmap_buckets self) (bucket_ix0 self k)
  val bucket0 [#"../hashmap.rs" 84 4 84 54] (self : Hashmap_MyHashMap_Type.t_myhashmap k v) (k : deep_model_ty0) : Hashmap_List_Type.t_list (k, v)
    ensures { result = bucket0 self k }
    
  use map.Map
  function shallow_model5 [#"../hashmap.rs" 78 4 78 50] (self : Hashmap_MyHashMap_Type.t_myhashmap k v) : Map.map deep_model_ty0 (Core_Option_Option_Type.t_option v)
    
   =
    [#"../hashmap.rs" 79 20 79 45] Mapping.from_fn (fun (k : deep_model_ty0) -> get0 (bucket0 self k) k)
  val shallow_model5 [#"../hashmap.rs" 78 4 78 50] (self : Hashmap_MyHashMap_Type.t_myhashmap k v) : Map.map deep_model_ty0 (Core_Option_Option_Type.t_option v)
    ensures { result = shallow_model5 self }
    
  use prelude.Borrow
  function shallow_model0 (self : Hashmap_MyHashMap_Type.t_myhashmap k v) : Map.map deep_model_ty0 (Core_Option_Option_Type.t_option v)
    
   =
    [#"../../../../creusot-contracts/src/model.rs" 83 8 83 31] shallow_model5 self
  val shallow_model0 (self : Hashmap_MyHashMap_Type.t_myhashmap k v) : Map.map deep_model_ty0 (Core_Option_Option_Type.t_option v)
    ensures { result = shallow_model0 self }
    
  predicate no_double_binding0 [#"../hashmap.rs" 38 4 38 38] (self : Hashmap_List_Type.t_list (k, v)) =
    [#"../hashmap.rs" 40 12 43 13] match (self) with
      | Hashmap_List_Type.C_Nil -> true
      | Hashmap_List_Type.C_Cons (k, _) tl -> get0 tl (deep_model0 k) = Core_Option_Option_Type.C_None /\ no_double_binding0 tl
      end
  val no_double_binding0 [#"../hashmap.rs" 38 4 38 38] (self : Hashmap_List_Type.t_list (k, v)) : bool
    ensures { result = no_double_binding0 self }
    
  predicate good_bucket0 [#"../hashmap.rs" 200 4 200 57] (self : Hashmap_MyHashMap_Type.t_myhashmap k v) (l : Hashmap_List_Type.t_list (k, v)) (h : int)
    
   =
    [#"../hashmap.rs" 201 8 203 9] forall v : v . forall k : deep_model_ty0 . inv11 v -> inv12 k -> get0 l k = Core_Option_Option_Type.C_Some v -> bucket_ix0 self k = h
  val good_bucket0 [#"../hashmap.rs" 200 4 200 57] (self : Hashmap_MyHashMap_Type.t_myhashmap k v) (l : Hashmap_List_Type.t_list (k, v)) (h : int) : bool
    ensures { result = good_bucket0 self l h }
    
  predicate hashmap_inv0 [#"../hashmap.rs" 209 4 209 33] (self : Hashmap_MyHashMap_Type.t_myhashmap k v) =
    [#"../hashmap.rs" 210 8 213 9] 0 < Seq.length (shallow_model4 (Hashmap_MyHashMap_Type.myhashmap_buckets self)) /\ (forall i : int . 0 <= i /\ i < Seq.length (shallow_model4 (Hashmap_MyHashMap_Type.myhashmap_buckets self)) -> good_bucket0 self (index_logic0 (Hashmap_MyHashMap_Type.myhashmap_buckets self) i) i /\ no_double_binding0 (index_logic0 (Hashmap_MyHashMap_Type.myhashmap_buckets self) i))
  val hashmap_inv0 [#"../hashmap.rs" 209 4 209 33] (self : Hashmap_MyHashMap_Type.t_myhashmap k v) : bool
    ensures { result = hashmap_inv0 self }
    
  predicate resolve5 (self : k)
  val resolve5 (self : k) : bool
    ensures { result = resolve5 self }
    
  predicate resolve4 (self : Hashmap_List_Type.t_list (k, v))
  val resolve4 (self : Hashmap_List_Type.t_list (k, v)) : bool
    ensures { result = resolve4 self }
    
  predicate resolve3 (self : v)
  val resolve3 (self : v) : bool
    ensures { result = resolve3 self }
    
  function deep_model1 (self : k) : deep_model_ty0 =
    [#"../../../../creusot-contracts/src/model.rs" 74 8 74 28] deep_model0 self
  val deep_model1 (self : k) : deep_model_ty0
    ensures { result = deep_model1 self }
    
  val eq0 (self : k) (other : k) : bool
    requires {inv2 self}
    requires {inv2 other}
    ensures { [#"../../../../creusot-contracts/src/std/cmp.rs" 11 26 11 75] result = (deep_model1 self = deep_model1 other) }
    
  predicate resolve2 (self : k)
  val resolve2 (self : k) : bool
    ensures { result = resolve2 self }
    
  predicate resolve1 (self : Hashmap_List_Type.t_list (k, v))
  val resolve1 (self : Hashmap_List_Type.t_list (k, v)) : bool
    ensures { result = resolve1 self }
    
  use prelude.Slice
  predicate has_value0 [@inline:trivial] (self : usize) (seq : Seq.seq (Hashmap_List_Type.t_list (k, v))) (out : Hashmap_List_Type.t_list (k, v))
    
   =
    [#"../../../../creusot-contracts/src/std/slice.rs" 122 20 122 37] Seq.get seq (UIntSize.to_int self) = out
  val has_value0 [@inline:trivial] (self : usize) (seq : Seq.seq (Hashmap_List_Type.t_list (k, v))) (out : Hashmap_List_Type.t_list (k, v)) : bool
    ensures { result = has_value0 self seq out }
    
  predicate in_bounds0 [@inline:trivial] (self : usize) (seq : Seq.seq (Hashmap_List_Type.t_list (k, v))) =
    [#"../../../../creusot-contracts/src/std/slice.rs" 115 20 115 37] UIntSize.to_int self < Seq.length seq
  val in_bounds0 [@inline:trivial] (self : usize) (seq : Seq.seq (Hashmap_List_Type.t_list (k, v))) : bool
    ensures { result = in_bounds0 self seq }
    
  function shallow_model3 (self : Alloc_Vec_Vec_Type.t_vec (Hashmap_List_Type.t_list (k, v)) (Alloc_Alloc_Global_Type.t_global)) : Seq.seq (Hashmap_List_Type.t_list (k, v))
    
   =
    [#"../../../../creusot-contracts/src/model.rs" 83 8 83 31] shallow_model4 self
  val shallow_model3 (self : Alloc_Vec_Vec_Type.t_vec (Hashmap_List_Type.t_list (k, v)) (Alloc_Alloc_Global_Type.t_global)) : Seq.seq (Hashmap_List_Type.t_list (k, v))
    ensures { result = shallow_model3 self }
    
  val index0 (self : Alloc_Vec_Vec_Type.t_vec (Hashmap_List_Type.t_list (k, v)) (Alloc_Alloc_Global_Type.t_global)) (index : usize) : Hashmap_List_Type.t_list (k, v)
    requires {[#"../../../../creusot-contracts/src/std/vec.rs" 141 27 141 46] in_bounds0 index (shallow_model3 self)}
    requires {inv7 self}
    requires {inv8 index}
    ensures { [#"../../../../creusot-contracts/src/std/vec.rs" 142 26 142 54] has_value0 index (shallow_model3 self) result }
    ensures { inv1 result }
    
  predicate resolve0 (self : Hashmap_MyHashMap_Type.t_myhashmap k v)
  val resolve0 (self : Hashmap_MyHashMap_Type.t_myhashmap k v) : bool
    ensures { result = resolve0 self }
    
  use prelude.UInt64
  val len0 (self : Alloc_Vec_Vec_Type.t_vec (Hashmap_List_Type.t_list (k, v)) (Alloc_Alloc_Global_Type.t_global)) : usize
    requires {inv7 self}
    ensures { [#"../../../../creusot-contracts/src/std/vec.rs" 75 26 75 48] UIntSize.to_int result = Seq.length (shallow_model3 self) }
    
  use prelude.UInt64
  val hash0 [#"../hashmap.rs" 51 4 51 26] (self : k) : uint64
    requires {[#"../hashmap.rs" 51 13 51 17] inv2 self}
    ensures { [#"../hashmap.rs" 50 14 50 58] UInt64.to_int result = hash_log0 (deep_model1 self) }
    
  let rec cfg get [#"../hashmap.rs" 141 4 141 43] [@cfg:stackify] [@cfg:subregion_analysis] (self : Hashmap_MyHashMap_Type.t_myhashmap k v) (key : k) : Core_Option_Option_Type.t_option v
    requires {[#"../hashmap.rs" 136 15 136 33] hashmap_inv0 self}
    requires {[#"../hashmap.rs" 141 16 141 20] inv0 self}
    requires {[#"../hashmap.rs" 141 22 141 25] inv5 key}
    ensures { [#"../hashmap.rs" 137 14 140 5] match (result) with
      | Core_Option_Option_Type.C_Some v -> Map.get (shallow_model0 self) (deep_model0 key) = Core_Option_Option_Type.C_Some v
      | Core_Option_Option_Type.C_None -> Map.get (shallow_model0 self) (deep_model0 key) = Core_Option_Option_Type.C_None
      end }
    ensures { [#"../hashmap.rs" 141 33 141 43] inv6 result }
    
   = [@vc:do_not_keep_trace] [@vc:sp]
  var _0 : Core_Option_Option_Type.t_option v;
  var self : Hashmap_MyHashMap_Type.t_myhashmap k v = self;
  var key : k = key;
  var index : usize;
  var _8 : uint64;
  var _10 : usize;
  var _12 : bool;
  var l : Hashmap_List_Type.t_list (k, v);
  var _14 : Hashmap_List_Type.t_list (k, v);
  var k : k;
  var v : v;
  var tl : Hashmap_List_Type.t_list (k, v);
  var _25 : bool;
  var _31 : Hashmap_List_Type.t_list (k, v);
  {
    goto BB0
  }
  BB0 {
<<<<<<< HEAD
    [#"../hashmap.rs" 142 27 142 37] _8 <- ([#"../hashmap.rs" 142 27 142 37] Hash0.hash ([#"../hashmap.rs" 142 27 142 37] key));
    goto BB1
  }
  BB1 {
    [#"../hashmap.rs" 142 49 142 67] _10 <- ([#"../hashmap.rs" 142 49 142 67] Len0.len ([#"../hashmap.rs" 142 49 142 67] Hashmap_MyHashMap_Type.myhashmap_buckets self));
=======
    _8 <- ([#"../hashmap.rs" 142 27 142 37] hash0 ([#"../hashmap.rs" 142 27 142 37] key));
    goto BB1
  }
  BB1 {
    _10 <- ([#"../hashmap.rs" 142 49 142 67] len0 ([#"../hashmap.rs" 142 49 142 67] Hashmap_MyHashMap_Type.myhashmap_buckets self));
>>>>>>> 62b454c8
    goto BB2
  }
  BB2 {
    [#"../hashmap.rs" 142 27 142 67] _12 <- ([#"../hashmap.rs" 142 27 142 67] _10 = ([#"../hashmap.rs" 142 27 142 67] [#"../hashmap.rs" 142 27 142 67] (0 : usize)));
    assert { [@expl:remainder by zero] [#"../hashmap.rs" 142 27 142 67] not _12 };
    goto BB3
  }
  BB3 {
<<<<<<< HEAD
    [#"../hashmap.rs" 142 27 142 67] index <- ([#"../hashmap.rs" 142 27 142 67] ([#"../hashmap.rs" 142 27 142 46] UIntSize.of_int (UInt64.to_int _8)) % _10);
    [#"../hashmap.rs" 1 0 1 0] _8 <- any uint64;
    [#"../hashmap.rs" 1 0 1 0] _10 <- any usize;
    assert { [@expl:type invariant] Inv0.inv self };
    assume { Resolve0.resolve self };
    [#"../hashmap.rs" 143 21 143 40] _14 <- ([#"../hashmap.rs" 143 21 143 40] Index0.index ([#"../hashmap.rs" 143 21 143 33] Hashmap_MyHashMap_Type.myhashmap_buckets self) ([#"../hashmap.rs" 143 34 143 39] index));
    goto BB4
  }
  BB4 {
    [#"../hashmap.rs" 143 20 143 40] l <- ([#"../hashmap.rs" 143 20 143 40] _14);
    assert { [@expl:type invariant] Inv1.inv _14 };
    assume { Resolve1.resolve _14 };
=======
    index <- ([#"../hashmap.rs" 142 27 142 67] ([#"../hashmap.rs" 142 27 142 46] UIntSize.of_int (UInt64.to_int _8)) % _10);
    _8 <- any uint64;
    _10 <- any usize;
    assert { [@expl:type invariant] inv0 self };
    assume { resolve0 self };
    _14 <- ([#"../hashmap.rs" 143 21 143 40] index0 ([#"../hashmap.rs" 143 21 143 33] Hashmap_MyHashMap_Type.myhashmap_buckets self) index);
    goto BB4
  }
  BB4 {
    l <- ([#"../hashmap.rs" 143 20 143 40] _14);
    assert { [@expl:type invariant] inv1 _14 };
    assume { resolve1 _14 };
>>>>>>> 62b454c8
    goto BB5
  }
  BB5 {
    invariant { [#"../hashmap.rs" 145 20 145 101] get0 (bucket0 self (deep_model0 key)) (deep_model0 key) = get0 l (deep_model0 key) };
    goto BB6
  }
  BB6 {
    switch (l)
      | Hashmap_List_Type.C_Cons _ _ -> goto BB7
      | _ -> goto BB12
      end
  }
  BB7 {
    goto BB8
  }
  BB8 {
<<<<<<< HEAD
    [#"../hashmap.rs" 146 30 146 31] k <- ([#"../hashmap.rs" 146 30 146 31] let (a, _) = Hashmap_List_Type.cons_0 l in a);
    [#"../hashmap.rs" 146 33 146 34] v <- ([#"../hashmap.rs" 146 33 146 34] let (_, a) = Hashmap_List_Type.cons_0 l in a);
    [#"../hashmap.rs" 146 37 146 39] tl <- ([#"../hashmap.rs" 146 37 146 39] Hashmap_List_Type.cons_1 l);
    assert { [@expl:type invariant] Inv1.inv l };
    assume { Resolve1.resolve l };
    assert { [@expl:type invariant] Inv2.inv k };
    assume { Resolve2.resolve k };
    [#"../hashmap.rs" 147 15 147 24] _25 <- ([#"../hashmap.rs" 147 15 147 24] Eq0.eq ([#"../hashmap.rs" 147 15 147 17] k) ([#"../hashmap.rs" 147 21 147 24] key));
=======
    k <- ([#"../hashmap.rs" 146 30 146 31] let (a, _) = Hashmap_List_Type.cons_0 l in a);
    v <- ([#"../hashmap.rs" 146 33 146 34] let (_, a) = Hashmap_List_Type.cons_0 l in a);
    tl <- ([#"../hashmap.rs" 146 37 146 39] Hashmap_List_Type.cons_1 l);
    assert { [@expl:type invariant] inv1 l };
    assume { resolve1 l };
    assert { [@expl:type invariant] inv2 k };
    assume { resolve2 k };
    _25 <- ([#"../hashmap.rs" 147 15 147 24] eq0 ([#"../hashmap.rs" 147 15 147 17] k) ([#"../hashmap.rs" 147 21 147 24] key));
>>>>>>> 62b454c8
    goto BB9
  }
  BB9 {
    switch (_25)
      | False -> goto BB11
      | True -> goto BB10
      end
  }
  BB10 {
<<<<<<< HEAD
    assert { [@expl:type invariant] Inv4.inv tl };
    assume { Resolve4.resolve tl };
    assert { [@expl:type invariant] Inv5.inv key };
    assume { Resolve5.resolve key };
    assert { [@expl:type invariant] Inv3.inv v };
    assume { Resolve3.resolve v };
    [#"../hashmap.rs" 148 23 148 30] _0 <- ([#"../hashmap.rs" 148 23 148 30] Core_Option_Option_Type.C_Some ([#"../hashmap.rs" 148 28 148 29] v));
    goto BB13
  }
  BB11 {
    assert { [@expl:type invariant] Inv3.inv v };
    assume { Resolve3.resolve v };
    [#"../hashmap.rs" 150 16 150 21] _31 <- ([#"../hashmap.rs" 150 16 150 21] tl);
    assert { [@expl:type invariant] Inv4.inv tl };
    assume { Resolve4.resolve tl };
    assert { [@expl:type invariant] Inv1.inv _31 };
    assume { Resolve1.resolve _31 };
    [#"../hashmap.rs" 150 12 150 21] l <- ([#"../hashmap.rs" 150 16 150 21] _31);
    goto BB5
  }
  BB12 {
    assert { [@expl:type invariant] Inv1.inv l };
    assume { Resolve1.resolve l };
    assert { [@expl:type invariant] Inv5.inv key };
    assume { Resolve5.resolve key };
    [#"../hashmap.rs" 152 15 152 19] _0 <- ([#"../hashmap.rs" 152 15 152 19] Core_Option_Option_Type.C_None);
=======
    assert { [@expl:type invariant] inv4 tl };
    assume { resolve4 tl };
    assert { [@expl:type invariant] inv5 key };
    assume { resolve5 key };
    assert { [@expl:type invariant] inv3 v };
    assume { resolve3 v };
    _0 <- ([#"../hashmap.rs" 148 23 148 30] Core_Option_Option_Type.C_Some ([#"../hashmap.rs" 148 28 148 29] v));
    goto BB13
  }
  BB11 {
    assert { [@expl:type invariant] inv3 v };
    assume { resolve3 v };
    _31 <- ([#"../hashmap.rs" 150 16 150 21] tl);
    assert { [@expl:type invariant] inv4 tl };
    assume { resolve4 tl };
    assert { [@expl:type invariant] inv1 _31 };
    assume { resolve1 _31 };
    l <- ([#"../hashmap.rs" 150 16 150 21] _31);
    goto BB5
  }
  BB12 {
    assert { [@expl:type invariant] inv1 l };
    assume { resolve1 l };
    assert { [@expl:type invariant] inv5 key };
    assume { resolve5 key };
    _0 <- ([#"../hashmap.rs" 152 15 152 19] Core_Option_Option_Type.C_None);
>>>>>>> 62b454c8
    goto BB13
  }
  BB13 {
    return _0
  }
  
end
module Hashmap_Impl5_Resize
  type k
  type v
  use prelude.UIntSize
  predicate invariant13 (self : usize) =
    [#"../../../../creusot-contracts/src/invariant.rs" 8 8 8 12] true
  val invariant13 (self : usize) : bool
    ensures { result = invariant13 self }
    
  predicate inv13 (_x : usize)
  val inv13 (_x : usize) : bool
    ensures { result = inv13 _x }
    
  axiom inv13 : [#"../hashmap.rs" 1 0 1 0] forall x : usize . inv13 x = true
  use Alloc_Alloc_Global_Type as Alloc_Alloc_Global_Type
  use Hashmap_List_Type as Hashmap_List_Type
  use Alloc_Vec_Vec_Type as Alloc_Vec_Vec_Type
  use prelude.Borrow
  predicate invariant12 (self : borrowed (Alloc_Vec_Vec_Type.t_vec (Hashmap_List_Type.t_list (k, v)) (Alloc_Alloc_Global_Type.t_global)))
    
  val invariant12 (self : borrowed (Alloc_Vec_Vec_Type.t_vec (Hashmap_List_Type.t_list (k, v)) (Alloc_Alloc_Global_Type.t_global))) : bool
    ensures { result = invariant12 self }
    
  predicate inv12 (_x : borrowed (Alloc_Vec_Vec_Type.t_vec (Hashmap_List_Type.t_list (k, v)) (Alloc_Alloc_Global_Type.t_global)))
    
  val inv12 (_x : borrowed (Alloc_Vec_Vec_Type.t_vec (Hashmap_List_Type.t_list (k, v)) (Alloc_Alloc_Global_Type.t_global))) : bool
    ensures { result = inv12 _x }
    
  axiom inv12 : [#"../hashmap.rs" 1 0 1 0] forall x : borrowed (Alloc_Vec_Vec_Type.t_vec (Hashmap_List_Type.t_list (k, v)) (Alloc_Alloc_Global_Type.t_global)) . inv12 x = true
  use seq.Seq
  predicate invariant11 (self : Seq.seq (Hashmap_List_Type.t_list (k, v)))
  val invariant11 (self : Seq.seq (Hashmap_List_Type.t_list (k, v))) : bool
    ensures { result = invariant11 self }
    
  predicate inv11 (_x : Seq.seq (Hashmap_List_Type.t_list (k, v)))
  val inv11 (_x : Seq.seq (Hashmap_List_Type.t_list (k, v))) : bool
    ensures { result = inv11 _x }
    
  axiom inv11 : [#"../hashmap.rs" 1 0 1 0] forall x : Seq.seq (Hashmap_List_Type.t_list (k, v)) . inv11 x = true
  predicate invariant10 (self : Alloc_Vec_Vec_Type.t_vec (Hashmap_List_Type.t_list (k, v)) (Alloc_Alloc_Global_Type.t_global))
    
  val invariant10 (self : Alloc_Vec_Vec_Type.t_vec (Hashmap_List_Type.t_list (k, v)) (Alloc_Alloc_Global_Type.t_global)) : bool
    ensures { result = invariant10 self }
    
  predicate inv10 (_x : Alloc_Vec_Vec_Type.t_vec (Hashmap_List_Type.t_list (k, v)) (Alloc_Alloc_Global_Type.t_global))
  val inv10 (_x : Alloc_Vec_Vec_Type.t_vec (Hashmap_List_Type.t_list (k, v)) (Alloc_Alloc_Global_Type.t_global)) : bool
    ensures { result = inv10 _x }
    
  axiom inv10 : [#"../hashmap.rs" 1 0 1 0] forall x : Alloc_Vec_Vec_Type.t_vec (Hashmap_List_Type.t_list (k, v)) (Alloc_Alloc_Global_Type.t_global) . inv10 x = true
  predicate invariant9 (self : Hashmap_List_Type.t_list (k, v))
  val invariant9 (self : Hashmap_List_Type.t_list (k, v)) : bool
    ensures { result = invariant9 self }
    
  predicate inv9 (_x : Hashmap_List_Type.t_list (k, v))
  val inv9 (_x : Hashmap_List_Type.t_list (k, v)) : bool
    ensures { result = inv9 _x }
    
  axiom inv9 : [#"../hashmap.rs" 1 0 1 0] forall x : Hashmap_List_Type.t_list (k, v) . inv9 x = true
  predicate invariant8 (self : v)
  val invariant8 (self : v) : bool
    ensures { result = invariant8 self }
    
  predicate inv8 (_x : v)
  val inv8 (_x : v) : bool
    ensures { result = inv8 _x }
    
  axiom inv8 : [#"../hashmap.rs" 1 0 1 0] forall x : v . inv8 x = true
  predicate invariant7 (self : k)
  val invariant7 (self : k) : bool
    ensures { result = invariant7 self }
    
  predicate inv7 (_x : k)
  val inv7 (_x : k) : bool
    ensures { result = inv7 _x }
    
  axiom inv7 : [#"../hashmap.rs" 1 0 1 0] forall x : k . inv7 x = true
  predicate invariant6 (self : borrowed (Hashmap_List_Type.t_list (k, v)))
  val invariant6 (self : borrowed (Hashmap_List_Type.t_list (k, v))) : bool
    ensures { result = invariant6 self }
    
  predicate inv6 (_x : borrowed (Hashmap_List_Type.t_list (k, v)))
  val inv6 (_x : borrowed (Hashmap_List_Type.t_list (k, v))) : bool
    ensures { result = inv6 _x }
    
  axiom inv6 : [#"../hashmap.rs" 1 0 1 0] forall x : borrowed (Hashmap_List_Type.t_list (k, v)) . inv6 x = true
  predicate invariant5 (self : Hashmap_List_Type.t_list (k, v))
  val invariant5 (self : Hashmap_List_Type.t_list (k, v)) : bool
    ensures { result = invariant5 self }
    
  predicate inv5 (_x : Hashmap_List_Type.t_list (k, v))
  val inv5 (_x : Hashmap_List_Type.t_list (k, v)) : bool
    ensures { result = inv5 _x }
    
  axiom inv5 : [#"../hashmap.rs" 1 0 1 0] forall x : Hashmap_List_Type.t_list (k, v) . inv5 x = true
  use prelude.Int
  use prelude.UIntSize
  let constant max0  : usize = [@vc:do_not_keep_trace] [@vc:sp]
    (18446744073709551615 : usize)
  use seq.Seq
  predicate inv4 (_x : Alloc_Vec_Vec_Type.t_vec (Hashmap_List_Type.t_list (k, v)) (Alloc_Alloc_Global_Type.t_global))
  val inv4 (_x : Alloc_Vec_Vec_Type.t_vec (Hashmap_List_Type.t_list (k, v)) (Alloc_Alloc_Global_Type.t_global)) : bool
    ensures { result = inv4 _x }
    
  function shallow_model3 (self : Alloc_Vec_Vec_Type.t_vec (Hashmap_List_Type.t_list (k, v)) (Alloc_Alloc_Global_Type.t_global)) : Seq.seq (Hashmap_List_Type.t_list (k, v))
    
  val shallow_model3 (self : Alloc_Vec_Vec_Type.t_vec (Hashmap_List_Type.t_list (k, v)) (Alloc_Alloc_Global_Type.t_global)) : Seq.seq (Hashmap_List_Type.t_list (k, v))
    requires {[#"../../../../creusot-contracts/src/std/vec.rs" 19 21 19 25] inv4 self}
    ensures { result = shallow_model3 self }
    
  axiom shallow_model3_spec : forall self : Alloc_Vec_Vec_Type.t_vec (Hashmap_List_Type.t_list (k, v)) (Alloc_Alloc_Global_Type.t_global) . ([#"../../../../creusot-contracts/src/std/vec.rs" 19 21 19 25] inv4 self) -> ([#"../../../../creusot-contracts/src/std/vec.rs" 19 4 19 36] inv11 (shallow_model3 self)) && ([#"../../../../creusot-contracts/src/std/vec.rs" 18 14 18 41] Seq.length (shallow_model3 self) <= UIntSize.to_int max0)
  predicate invariant4 (self : Alloc_Vec_Vec_Type.t_vec (Hashmap_List_Type.t_list (k, v)) (Alloc_Alloc_Global_Type.t_global))
    
   =
    [#"../../../../creusot-contracts/src/std/vec.rs" 60 20 60 41] inv11 (shallow_model3 self)
  val invariant4 (self : Alloc_Vec_Vec_Type.t_vec (Hashmap_List_Type.t_list (k, v)) (Alloc_Alloc_Global_Type.t_global)) : bool
    ensures { result = invariant4 self }
    
  axiom inv4 : [#"../hashmap.rs" 1 0 1 0] forall x : Alloc_Vec_Vec_Type.t_vec (Hashmap_List_Type.t_list (k, v)) (Alloc_Alloc_Global_Type.t_global) . inv4 x = true
  use Hashmap_MyHashMap_Type as Hashmap_MyHashMap_Type
  predicate invariant3 (self : borrowed (Hashmap_MyHashMap_Type.t_myhashmap k v))
  val invariant3 (self : borrowed (Hashmap_MyHashMap_Type.t_myhashmap k v)) : bool
    ensures { result = invariant3 self }
    
  predicate inv3 (_x : borrowed (Hashmap_MyHashMap_Type.t_myhashmap k v))
  val inv3 (_x : borrowed (Hashmap_MyHashMap_Type.t_myhashmap k v)) : bool
    ensures { result = inv3 _x }
    
  axiom inv3 : [#"../hashmap.rs" 1 0 1 0] forall x : borrowed (Hashmap_MyHashMap_Type.t_myhashmap k v) . inv3 x = true
  predicate invariant2 (self : Hashmap_MyHashMap_Type.t_myhashmap k v)
  val invariant2 (self : Hashmap_MyHashMap_Type.t_myhashmap k v) : bool
    ensures { result = invariant2 self }
    
  predicate inv2 (_x : Hashmap_MyHashMap_Type.t_myhashmap k v)
  val inv2 (_x : Hashmap_MyHashMap_Type.t_myhashmap k v) : bool
    ensures { result = inv2 _x }
    
  axiom inv2 : [#"../hashmap.rs" 1 0 1 0] forall x : Hashmap_MyHashMap_Type.t_myhashmap k v . inv2 x = true
  type deep_model_ty0
  predicate invariant1 (self : deep_model_ty0)
  val invariant1 (self : deep_model_ty0) : bool
    ensures { result = invariant1 self }
    
  predicate inv1 (_x : deep_model_ty0)
  val inv1 (_x : deep_model_ty0) : bool
    ensures { result = inv1 _x }
    
  axiom inv1 : [#"../hashmap.rs" 1 0 1 0] forall x : deep_model_ty0 . inv1 x = true
  use prelude.Ghost
  predicate invariant0 (self : Ghost.ghost_ty (borrowed (Hashmap_MyHashMap_Type.t_myhashmap k v)))
  val invariant0 (self : Ghost.ghost_ty (borrowed (Hashmap_MyHashMap_Type.t_myhashmap k v))) : bool
    ensures { result = invariant0 self }
    
  predicate inv0 (_x : Ghost.ghost_ty (borrowed (Hashmap_MyHashMap_Type.t_myhashmap k v)))
  val inv0 (_x : Ghost.ghost_ty (borrowed (Hashmap_MyHashMap_Type.t_myhashmap k v))) : bool
    ensures { result = inv0 _x }
    
  axiom inv0 : [#"../hashmap.rs" 1 0 1 0] forall x : Ghost.ghost_ty (borrowed (Hashmap_MyHashMap_Type.t_myhashmap k v)) . inv0 x = true
  use prelude.Mapping
  function deep_model0 (self : k) : deep_model_ty0
  val deep_model0 (self : k) : deep_model_ty0
    ensures { result = deep_model0 self }
    
  use Core_Option_Option_Type as Core_Option_Option_Type
  function get1 [#"../hashmap.rs" 28 4 28 56] (self : Hashmap_List_Type.t_list (k, v)) (index : deep_model_ty0) : Core_Option_Option_Type.t_option v
    
   =
    [#"../hashmap.rs" 30 12 33 13] match (self) with
      | Hashmap_List_Type.C_Nil -> Core_Option_Option_Type.C_None
      | Hashmap_List_Type.C_Cons (k, v) tl -> if deep_model0 k = index then
        Core_Option_Option_Type.C_Some v
      else
        get1 tl index
      
      end
  val get1 [#"../hashmap.rs" 28 4 28 56] (self : Hashmap_List_Type.t_list (k, v)) (index : deep_model_ty0) : Core_Option_Option_Type.t_option v
    ensures { result = get1 self index }
    
  use seq.Seq
  function index_logic0 [@inline:trivial] (self : Alloc_Vec_Vec_Type.t_vec (Hashmap_List_Type.t_list (k, v)) (Alloc_Alloc_Global_Type.t_global)) (ix : int) : Hashmap_List_Type.t_list (k, v)
    
   =
    [#"../../../../creusot-contracts/src/logic/ops.rs" 20 8 20 31] Seq.get (shallow_model3 self) ix
  val index_logic0 [@inline:trivial] (self : Alloc_Vec_Vec_Type.t_vec (Hashmap_List_Type.t_list (k, v)) (Alloc_Alloc_Global_Type.t_global)) (ix : int) : Hashmap_List_Type.t_list (k, v)
    ensures { result = index_logic0 self ix }
    
  use int.EuclideanDivision
  function hash_log0 [#"../hashmap.rs" 54 4 54 45] (_1 : deep_model_ty0) : int
  val hash_log0 [#"../hashmap.rs" 54 4 54 45] (_1 : deep_model_ty0) : int
    ensures { result = hash_log0 _1 }
    
  function bucket_ix0 [#"../hashmap.rs" 89 4 89 48] (self : Hashmap_MyHashMap_Type.t_myhashmap k v) (k : deep_model_ty0) : int
    
   =
    [#"../hashmap.rs" 90 20 90 66] EuclideanDivision.mod (hash_log0 k) (Seq.length (shallow_model3 (Hashmap_MyHashMap_Type.myhashmap_buckets self)))
  val bucket_ix0 [#"../hashmap.rs" 89 4 89 48] (self : Hashmap_MyHashMap_Type.t_myhashmap k v) (k : deep_model_ty0) : int
    ensures { result = bucket_ix0 self k }
    
  function bucket0 [#"../hashmap.rs" 84 4 84 54] (self : Hashmap_MyHashMap_Type.t_myhashmap k v) (k : deep_model_ty0) : Hashmap_List_Type.t_list (k, v)
    
   =
    [#"../hashmap.rs" 85 8 85 53] index_logic0 (Hashmap_MyHashMap_Type.myhashmap_buckets self) (bucket_ix0 self k)
  val bucket0 [#"../hashmap.rs" 84 4 84 54] (self : Hashmap_MyHashMap_Type.t_myhashmap k v) (k : deep_model_ty0) : Hashmap_List_Type.t_list (k, v)
    ensures { result = bucket0 self k }
    
  use map.Map
  function shallow_model2 [#"../hashmap.rs" 78 4 78 50] (self : Hashmap_MyHashMap_Type.t_myhashmap k v) : Map.map deep_model_ty0 (Core_Option_Option_Type.t_option v)
    
   =
    [#"../hashmap.rs" 79 20 79 45] Mapping.from_fn (fun (k : deep_model_ty0) -> get1 (bucket0 self k) k)
  val shallow_model2 [#"../hashmap.rs" 78 4 78 50] (self : Hashmap_MyHashMap_Type.t_myhashmap k v) : Map.map deep_model_ty0 (Core_Option_Option_Type.t_option v)
    ensures { result = shallow_model2 self }
    
  function shallow_model4 (self : borrowed (Hashmap_MyHashMap_Type.t_myhashmap k v)) : Map.map deep_model_ty0 (Core_Option_Option_Type.t_option v)
    
   =
    [#"../../../../creusot-contracts/src/model.rs" 101 8 101 31] shallow_model2 ( * self)
  val shallow_model4 (self : borrowed (Hashmap_MyHashMap_Type.t_myhashmap k v)) : Map.map deep_model_ty0 (Core_Option_Option_Type.t_option v)
    ensures { result = shallow_model4 self }
    
  predicate resolve4 (self : Hashmap_List_Type.t_list (k, v))
  val resolve4 (self : Hashmap_List_Type.t_list (k, v)) : bool
    ensures { result = resolve4 self }
    
  predicate resolve7 (self : Hashmap_List_Type.t_list (k, v)) =
    [#"../../../../creusot-contracts/src/resolve.rs" 34 8 34 31] resolve4 self
  val resolve7 (self : Hashmap_List_Type.t_list (k, v)) : bool
    ensures { result = resolve7 self }
    
  use map.Map
  predicate no_double_binding0 [#"../hashmap.rs" 38 4 38 38] (self : Hashmap_List_Type.t_list (k, v)) =
    [#"../hashmap.rs" 40 12 43 13] match (self) with
      | Hashmap_List_Type.C_Nil -> true
      | Hashmap_List_Type.C_Cons (k, _) tl -> get1 tl (deep_model0 k) = Core_Option_Option_Type.C_None /\ no_double_binding0 tl
      end
  val no_double_binding0 [#"../hashmap.rs" 38 4 38 38] (self : Hashmap_List_Type.t_list (k, v)) : bool
    ensures { result = no_double_binding0 self }
    
  predicate good_bucket0 [#"../hashmap.rs" 200 4 200 57] (self : Hashmap_MyHashMap_Type.t_myhashmap k v) (l : Hashmap_List_Type.t_list (k, v)) (h : int)
    
   =
    [#"../hashmap.rs" 201 8 203 9] forall v : v . forall k : deep_model_ty0 . inv8 v -> inv1 k -> get1 l k = Core_Option_Option_Type.C_Some v -> bucket_ix0 self k = h
  val good_bucket0 [#"../hashmap.rs" 200 4 200 57] (self : Hashmap_MyHashMap_Type.t_myhashmap k v) (l : Hashmap_List_Type.t_list (k, v)) (h : int) : bool
    ensures { result = good_bucket0 self l h }
    
  predicate hashmap_inv0 [#"../hashmap.rs" 209 4 209 33] (self : Hashmap_MyHashMap_Type.t_myhashmap k v) =
    [#"../hashmap.rs" 210 8 213 9] 0 < Seq.length (shallow_model3 (Hashmap_MyHashMap_Type.myhashmap_buckets self)) /\ (forall i : int . 0 <= i /\ i < Seq.length (shallow_model3 (Hashmap_MyHashMap_Type.myhashmap_buckets self)) -> good_bucket0 self (index_logic0 (Hashmap_MyHashMap_Type.myhashmap_buckets self) i) i /\ no_double_binding0 (index_logic0 (Hashmap_MyHashMap_Type.myhashmap_buckets self) i))
  val hashmap_inv0 [#"../hashmap.rs" 209 4 209 33] (self : Hashmap_MyHashMap_Type.t_myhashmap k v) : bool
    ensures { result = hashmap_inv0 self }
    
  val add0 [#"../hashmap.rs" 106 4 106 41] (self : borrowed (Hashmap_MyHashMap_Type.t_myhashmap k v)) (key : k) (val' : v) : ()
    requires {[#"../hashmap.rs" 103 15 103 36] hashmap_inv0 ( * self)}
    requires {[#"../hashmap.rs" 106 20 106 24] inv3 self}
    requires {[#"../hashmap.rs" 106 26 106 29] inv7 key}
    requires {[#"../hashmap.rs" 106 34 106 37] inv8 val'}
    ensures { [#"../hashmap.rs" 104 14 104 35] hashmap_inv0 ( ^ self) }
    ensures { [#"../hashmap.rs" 105 4 105 124] forall i : deep_model_ty0 . inv1 i -> Map.get (shallow_model2 ( ^ self)) i = (if i = deep_model0 key then
      Core_Option_Option_Type.C_Some val'
    else
      Map.get (shallow_model4 self) i
    ) }
    
  predicate resolve6 (self : v)
  val resolve6 (self : v) : bool
    ensures { result = resolve6 self }
    
  predicate resolve5 (self : k)
  val resolve5 (self : k) : bool
    ensures { result = resolve5 self }
    
  predicate resolve3 (self : borrowed (Hashmap_List_Type.t_list (k, v))) =
    [#"../../../../creusot-contracts/src/resolve.rs" 25 20 25 34]  ^ self =  * self
  val resolve3 (self : borrowed (Hashmap_List_Type.t_list (k, v))) : bool
    ensures { result = resolve3 self }
    
  val replace0 (dest : borrowed (Hashmap_List_Type.t_list (k, v))) (src : Hashmap_List_Type.t_list (k, v)) : Hashmap_List_Type.t_list (k, v)
    requires {inv6 dest}
    requires {inv5 src}
    ensures { [#"../../../../creusot-contracts/src/std/mem.rs" 7 22 7 34]  ^ dest = src }
    ensures { [#"../../../../creusot-contracts/src/std/mem.rs" 8 22 8 37] result =  * dest }
    ensures { inv5 result }
    
  use prelude.Slice
  predicate resolve_elswhere0 [@inline:trivial] (self : usize) (old' : Seq.seq (Hashmap_List_Type.t_list (k, v))) (fin : Seq.seq (Hashmap_List_Type.t_list (k, v)))
    
   =
    [#"../../../../creusot-contracts/src/std/slice.rs" 129 8 129 96] forall i : int . 0 <= i /\ i <> UIntSize.to_int self /\ i < Seq.length old' -> Seq.get old' i = Seq.get fin i
  val resolve_elswhere0 [@inline:trivial] (self : usize) (old' : Seq.seq (Hashmap_List_Type.t_list (k, v))) (fin : Seq.seq (Hashmap_List_Type.t_list (k, v))) : bool
    ensures { result = resolve_elswhere0 self old' fin }
    
  predicate has_value0 [@inline:trivial] (self : usize) (seq : Seq.seq (Hashmap_List_Type.t_list (k, v))) (out : Hashmap_List_Type.t_list (k, v))
    
   =
    [#"../../../../creusot-contracts/src/std/slice.rs" 122 20 122 37] Seq.get seq (UIntSize.to_int self) = out
  val has_value0 [@inline:trivial] (self : usize) (seq : Seq.seq (Hashmap_List_Type.t_list (k, v))) (out : Hashmap_List_Type.t_list (k, v)) : bool
    ensures { result = has_value0 self seq out }
    
  predicate in_bounds0 [@inline:trivial] (self : usize) (seq : Seq.seq (Hashmap_List_Type.t_list (k, v))) =
    [#"../../../../creusot-contracts/src/std/slice.rs" 115 20 115 37] UIntSize.to_int self < Seq.length seq
  val in_bounds0 [@inline:trivial] (self : usize) (seq : Seq.seq (Hashmap_List_Type.t_list (k, v))) : bool
    ensures { result = in_bounds0 self seq }
    
  function shallow_model7 (self : borrowed (Alloc_Vec_Vec_Type.t_vec (Hashmap_List_Type.t_list (k, v)) (Alloc_Alloc_Global_Type.t_global))) : Seq.seq (Hashmap_List_Type.t_list (k, v))
    
   =
    [#"../../../../creusot-contracts/src/model.rs" 101 8 101 31] shallow_model3 ( * self)
  val shallow_model7 (self : borrowed (Alloc_Vec_Vec_Type.t_vec (Hashmap_List_Type.t_list (k, v)) (Alloc_Alloc_Global_Type.t_global))) : Seq.seq (Hashmap_List_Type.t_list (k, v))
    ensures { result = shallow_model7 self }
    
  val index_mut0 (self : borrowed (Alloc_Vec_Vec_Type.t_vec (Hashmap_List_Type.t_list (k, v)) (Alloc_Alloc_Global_Type.t_global))) (index : usize) : borrowed (Hashmap_List_Type.t_list (k, v))
    requires {[#"../../../../creusot-contracts/src/std/vec.rs" 132 27 132 46] in_bounds0 index (shallow_model7 self)}
    requires {inv12 self}
    requires {inv13 index}
    ensures { [#"../../../../creusot-contracts/src/std/vec.rs" 133 26 133 54] has_value0 index (shallow_model7 self) ( * result) }
    ensures { [#"../../../../creusot-contracts/src/std/vec.rs" 134 26 134 57] has_value0 index (shallow_model3 ( ^ self)) ( ^ result) }
    ensures { [#"../../../../creusot-contracts/src/std/vec.rs" 135 26 135 62] resolve_elswhere0 index (shallow_model7 self) (shallow_model3 ( ^ self)) }
    ensures { [#"../../../../creusot-contracts/src/std/vec.rs" 136 26 136 55] Seq.length (shallow_model3 ( ^ self)) = Seq.length (shallow_model7 self) }
    ensures { inv6 result }
    
  predicate resolve2 (self : borrowed (Hashmap_MyHashMap_Type.t_myhashmap k v)) =
    [#"../../../../creusot-contracts/src/resolve.rs" 25 20 25 34]  ^ self =  * self
  val resolve2 (self : borrowed (Hashmap_MyHashMap_Type.t_myhashmap k v)) : bool
    ensures { result = resolve2 self }
    
  predicate resolve1 (self : Hashmap_MyHashMap_Type.t_myhashmap k v)
  val resolve1 (self : Hashmap_MyHashMap_Type.t_myhashmap k v) : bool
    ensures { result = resolve1 self }
    
  use prelude.Ghost
  function shallow_model6 (self : borrowed (Hashmap_MyHashMap_Type.t_myhashmap k v)) : Map.map deep_model_ty0 (Core_Option_Option_Type.t_option v)
    
   =
    [#"../../../../creusot-contracts/src/model.rs" 83 8 83 31] shallow_model4 self
  val shallow_model6 (self : borrowed (Hashmap_MyHashMap_Type.t_myhashmap k v)) : Map.map deep_model_ty0 (Core_Option_Option_Type.t_option v)
    ensures { result = shallow_model6 self }
    
  use prelude.Ghost
  function shallow_model1 (self : Ghost.ghost_ty (borrowed (Hashmap_MyHashMap_Type.t_myhashmap k v))) : Map.map deep_model_ty0 (Core_Option_Option_Type.t_option v)
    
   =
    [#"../../../../creusot-contracts/src/ghost.rs" 27 20 27 48] shallow_model6 (Ghost.inner self)
  val shallow_model1 (self : Ghost.ghost_ty (borrowed (Hashmap_MyHashMap_Type.t_myhashmap k v))) : Map.map deep_model_ty0 (Core_Option_Option_Type.t_option v)
    ensures { result = shallow_model1 self }
    
  val new1 [#"../hashmap.rs" 98 4 98 46] (size : usize) : Hashmap_MyHashMap_Type.t_myhashmap k v
    requires {[#"../hashmap.rs" 95 15 95 24] 0 < UIntSize.to_int size}
    ensures { [#"../hashmap.rs" 96 14 96 34] hashmap_inv0 result }
    ensures { [#"../hashmap.rs" 97 4 97 64] forall i : deep_model_ty0 . inv1 i -> Map.get (shallow_model2 result) i = Core_Option_Option_Type.C_None }
    ensures { [#"../hashmap.rs" 98 31 98 46] inv2 result }
    
  function shallow_model5 (self : Alloc_Vec_Vec_Type.t_vec (Hashmap_List_Type.t_list (k, v)) (Alloc_Alloc_Global_Type.t_global)) : Seq.seq (Hashmap_List_Type.t_list (k, v))
    
   =
    [#"../../../../creusot-contracts/src/model.rs" 83 8 83 31] shallow_model3 self
  val shallow_model5 (self : Alloc_Vec_Vec_Type.t_vec (Hashmap_List_Type.t_list (k, v)) (Alloc_Alloc_Global_Type.t_global)) : Seq.seq (Hashmap_List_Type.t_list (k, v))
    ensures { result = shallow_model5 self }
    
  val len0 (self : Alloc_Vec_Vec_Type.t_vec (Hashmap_List_Type.t_list (k, v)) (Alloc_Alloc_Global_Type.t_global)) : usize
    requires {inv10 self}
    ensures { [#"../../../../creusot-contracts/src/std/vec.rs" 75 26 75 48] UIntSize.to_int result = Seq.length (shallow_model5 self) }
    
  predicate resolve0 (self : Ghost.ghost_ty (borrowed (Hashmap_MyHashMap_Type.t_myhashmap k v)))
  val resolve0 (self : Ghost.ghost_ty (borrowed (Hashmap_MyHashMap_Type.t_myhashmap k v))) : bool
    ensures { result = resolve0 self }
    
  use prelude.Ghost
  let rec cfg resize [#"../hashmap.rs" 161 4 161 24] [@cfg:stackify] [@cfg:subregion_analysis] (self : borrowed (Hashmap_MyHashMap_Type.t_myhashmap k v)) : ()
    requires {[#"../hashmap.rs" 156 15 156 41] Seq.length (shallow_model3 (Hashmap_MyHashMap_Type.myhashmap_buckets ( * self))) < 1000}
    requires {[#"../hashmap.rs" 157 15 157 36] hashmap_inv0 ( * self)}
    requires {[#"../hashmap.rs" 161 19 161 23] inv3 self}
    ensures { [#"../hashmap.rs" 158 14 158 35] hashmap_inv0 ( ^ self) }
    ensures { [#"../hashmap.rs" 159 4 159 74] forall k : deep_model_ty0 . inv1 k -> Map.get (shallow_model2 ( ^ self)) k = Map.get (shallow_model4 self) k }
    
   = [@vc:do_not_keep_trace] [@vc:sp]
  var _0 : ();
  var self : borrowed (Hashmap_MyHashMap_Type.t_myhashmap k v) = self;
  var old_self : Ghost.ghost_ty (borrowed (Hashmap_MyHashMap_Type.t_myhashmap k v));
  var new : Hashmap_MyHashMap_Type.t_myhashmap k v;
  var _10 : usize;
  var i : usize;
  var _21 : ();
  var _24 : usize;
  var l : Hashmap_List_Type.t_list (k, v);
  var _27 : borrowed (Hashmap_List_Type.t_list (k, v));
  var _28 : borrowed (Hashmap_List_Type.t_list (k, v));
  var _29 : borrowed (Hashmap_List_Type.t_list (k, v));
  var _30 : borrowed (Alloc_Vec_Vec_Type.t_vec (Hashmap_List_Type.t_list (k, v)) (Alloc_Alloc_Global_Type.t_global));
  var k : k;
  var v : v;
  var tl : Hashmap_List_Type.t_list (k, v);
  var _44 : ();
  var _45 : borrowed (Hashmap_MyHashMap_Type.t_myhashmap k v);
  {
    goto BB0
  }
  BB0 {
    [#"../hashmap.rs" 162 23 162 35] old_self <- ([#"../hashmap.rs" 162 23 162 35] Ghost.new self);
    goto BB1
  }
  BB1 {
<<<<<<< HEAD
    assert { [@expl:type invariant] Inv0.inv old_self };
    assume { Resolve0.resolve old_self };
    [#"../hashmap.rs" 163 32 163 50] _10 <- ([#"../hashmap.rs" 163 32 163 50] Len0.len ([#"../hashmap.rs" 163 32 163 50] Hashmap_MyHashMap_Type.myhashmap_buckets ( * self)));
    goto BB2
  }
  BB2 {
    [#"../hashmap.rs" 163 22 163 55] new <- ([#"../hashmap.rs" 163 22 163 55] New0.new ([#"../hashmap.rs" 163 32 163 54] _10 * ([#"../hashmap.rs" 163 53 163 54] [#"../hashmap.rs" 163 53 163 54] (2 : usize))));
    [#"../hashmap.rs" 1 0 1 0] _10 <- any usize;
=======
    assert { [@expl:type invariant] inv0 old_self };
    assume { resolve0 old_self };
    _10 <- ([#"../hashmap.rs" 163 32 163 50] len0 ([#"../hashmap.rs" 163 32 163 50] Hashmap_MyHashMap_Type.myhashmap_buckets ( * self)));
    goto BB2
  }
  BB2 {
    new <- ([#"../hashmap.rs" 163 22 163 55] new1 ([#"../hashmap.rs" 163 32 163 54] _10 * ([#"../hashmap.rs" 163 53 163 54] [#"../hashmap.rs" 163 53 163 54] (2 : usize))));
    _10 <- any usize;
>>>>>>> 62b454c8
    goto BB3
  }
  BB3 {
    [#"../hashmap.rs" 165 27 165 28] i <- ([#"../hashmap.rs" 165 27 165 28] [#"../hashmap.rs" 165 27 165 28] (0 : usize));
    goto BB4
  }
  BB4 {
    goto BB5
  }
  BB5 {
    goto BB6
  }
  BB6 {
    invariant { [#"../hashmap.rs" 166 8 166 111] forall k : deep_model_ty0 . inv1 k -> bucket_ix0 ( * Ghost.inner old_self) k < UIntSize.to_int i -> Map.get (shallow_model1 old_self) k = Map.get (shallow_model2 new) k };
    invariant { [#"../hashmap.rs" 166 8 166 111] forall k : deep_model_ty0 . inv1 k -> UIntSize.to_int i <= bucket_ix0 ( * Ghost.inner old_self) k /\ bucket_ix0 ( * Ghost.inner old_self) k <= Seq.length (shallow_model3 (Hashmap_MyHashMap_Type.myhashmap_buckets ( * Ghost.inner old_self))) -> Map.get (shallow_model2 new) k = Core_Option_Option_Type.C_None };
    invariant { [#"../hashmap.rs" 166 8 166 111] forall j : int . UIntSize.to_int i <= j /\ j < Seq.length (shallow_model3 (Hashmap_MyHashMap_Type.myhashmap_buckets ( * Ghost.inner old_self))) -> index_logic0 (Hashmap_MyHashMap_Type.myhashmap_buckets ( * self)) j = index_logic0 (Hashmap_MyHashMap_Type.myhashmap_buckets ( * Ghost.inner old_self)) j };
    invariant { [#"../hashmap.rs" 172 20 172 37] hashmap_inv0 new };
    invariant { [#"../hashmap.rs" 173 20 173 46]  ^ Ghost.inner old_self =  ^ self };
    invariant { [#"../hashmap.rs" 174 20 174 66] Seq.length (shallow_model3 (Hashmap_MyHashMap_Type.myhashmap_buckets ( * Ghost.inner old_self))) = Seq.length (shallow_model3 (Hashmap_MyHashMap_Type.myhashmap_buckets ( * self))) };
    invariant { [#"../hashmap.rs" 175 20 175 45] UIntSize.to_int i <= Seq.length (shallow_model3 (Hashmap_MyHashMap_Type.myhashmap_buckets ( * self))) };
    goto BB7
  }
  BB7 {
<<<<<<< HEAD
    [#"../hashmap.rs" 176 18 176 36] _24 <- ([#"../hashmap.rs" 176 18 176 36] Len0.len ([#"../hashmap.rs" 176 18 176 36] Hashmap_MyHashMap_Type.myhashmap_buckets ( * self)));
=======
    _24 <- ([#"../hashmap.rs" 176 18 176 36] len0 ([#"../hashmap.rs" 176 18 176 36] Hashmap_MyHashMap_Type.myhashmap_buckets ( * self)));
>>>>>>> 62b454c8
    goto BB8
  }
  BB8 {
    switch ([#"../hashmap.rs" 176 14 176 36] ([#"../hashmap.rs" 176 14 176 15] i) < _24)
      | False -> goto BB29
      | True -> goto BB9
      end
  }
  BB9 {
<<<<<<< HEAD
    [#"../hashmap.rs" 177 56 177 68] _30 <- Borrow.borrow_mut (Hashmap_MyHashMap_Type.myhashmap_buckets ( * self));
    [#"../hashmap.rs" 177 56 177 68] self <- { self with current = (let Hashmap_MyHashMap_Type.C_MyHashMap a =  * self in Hashmap_MyHashMap_Type.C_MyHashMap ( ^ _30)) };
    assume { Inv4.inv ( ^ _30) };
    [#"../hashmap.rs" 177 56 177 71] _29 <- ([#"../hashmap.rs" 177 56 177 71] IndexMut0.index_mut _30 ([#"../hashmap.rs" 177 69 177 70] i));
    [#"../hashmap.rs" 1 0 1 0] _30 <- any borrowed (Alloc_Vec_Vec_Type.t_vec (Hashmap_List_Type.t_list (k, v)) (Alloc_Alloc_Global_Type.t_global));
    goto BB10
  }
  BB10 {
    [#"../hashmap.rs" 177 51 177 71] _28 <- Borrow.borrow_mut ( * _29);
    [#"../hashmap.rs" 177 51 177 71] _29 <- { _29 with current = ( ^ _28) };
    assume { Inv5.inv ( ^ _28) };
    [#"../hashmap.rs" 177 51 177 71] _27 <- Borrow.borrow_mut ( * _28);
    [#"../hashmap.rs" 177 51 177 71] _28 <- { _28 with current = ( ^ _27) };
    assume { Inv5.inv ( ^ _27) };
    [#"../hashmap.rs" 177 33 177 83] l <- ([#"../hashmap.rs" 177 33 177 83] Replace0.replace _27 ([#"../hashmap.rs" 177 73 177 82] Hashmap_List_Type.C_Nil));
    [#"../hashmap.rs" 1 0 1 0] _27 <- any borrowed (Hashmap_List_Type.t_list (k, v));
=======
    _30 <- Borrow.borrow_mut (Hashmap_MyHashMap_Type.myhashmap_buckets ( * self));
    self <- { self with current = (let Hashmap_MyHashMap_Type.C_MyHashMap a =  * self in Hashmap_MyHashMap_Type.C_MyHashMap ( ^ _30)) };
    assume { inv4 ( ^ _30) };
    _29 <- ([#"../hashmap.rs" 177 56 177 71] index_mut0 _30 i);
    _30 <- any borrowed (Alloc_Vec_Vec_Type.t_vec (Hashmap_List_Type.t_list (k, v)) (Alloc_Alloc_Global_Type.t_global));
    goto BB10
  }
  BB10 {
    _28 <- Borrow.borrow_mut ( * _29);
    _29 <- { _29 with current = ( ^ _28) };
    assume { inv5 ( ^ _28) };
    _27 <- Borrow.borrow_mut ( * _28);
    _28 <- { _28 with current = ( ^ _27) };
    assume { inv5 ( ^ _27) };
    l <- ([#"../hashmap.rs" 177 33 177 83] replace0 _27 ([#"../hashmap.rs" 177 73 177 82] Hashmap_List_Type.C_Nil));
    _27 <- any borrowed (Hashmap_List_Type.t_list (k, v));
>>>>>>> 62b454c8
    goto BB11
  }
  BB11 {
    assert { [@expl:type invariant] inv6 _29 };
    assume { resolve3 _29 };
    assert { [@expl:type invariant] inv6 _28 };
    assume { resolve3 _28 };
    goto BB12
  }
  BB12 {
    goto BB13
  }
  BB13 {
    goto BB14
  }
  BB14 {
    goto BB15
  }
  BB15 {
    goto BB16
  }
  BB16 {
    goto BB17
  }
  BB17 {
    invariant { [#"../hashmap.rs" 179 24 179 41] hashmap_inv0 new };
    invariant { [#"../hashmap.rs" 179 12 179 43] forall k : deep_model_ty0 . inv1 k -> bucket_ix0 ( * Ghost.inner old_self) k < UIntSize.to_int i -> Map.get (shallow_model1 old_self) k = Map.get (shallow_model2 new) k };
    invariant { [#"../hashmap.rs" 179 12 179 43] forall k : deep_model_ty0 . inv1 k -> UIntSize.to_int i < bucket_ix0 ( * Ghost.inner old_self) k /\ bucket_ix0 ( * Ghost.inner old_self) k <= Seq.length (shallow_model3 (Hashmap_MyHashMap_Type.myhashmap_buckets ( * Ghost.inner old_self))) -> Map.get (shallow_model2 new) k = Core_Option_Option_Type.C_None };
    invariant { [#"../hashmap.rs" 179 12 179 43] forall k : deep_model_ty0 . inv1 k -> bucket_ix0 ( * Ghost.inner old_self) k = UIntSize.to_int i -> Map.get (shallow_model1 old_self) k = match (get1 l k) with
      | Core_Option_Option_Type.C_None -> Map.get (shallow_model2 new) k
      | Core_Option_Option_Type.C_Some v -> Core_Option_Option_Type.C_Some v
      end };
    invariant { [#"../hashmap.rs" 186 24 186 45] no_double_binding0 l };
    invariant { [#"../hashmap.rs" 187 24 187 51] good_bucket0 ( * Ghost.inner old_self) l (UIntSize.to_int i) };
    goto BB18
  }
  BB18 {
    switch (l)
      | Hashmap_List_Type.C_Cons _ _ -> goto BB19
      | _ -> goto BB25
      end
  }
  BB19 {
    goto BB20
  }
  BB20 {
<<<<<<< HEAD
    [#"../hashmap.rs" 188 34 188 35] k <- ([#"../hashmap.rs" 188 34 188 35] let (a, _) = Hashmap_List_Type.cons_0 l in a);
    [#"../hashmap.rs" 188 37 188 38] v <- ([#"../hashmap.rs" 188 37 188 38] let (_, a) = Hashmap_List_Type.cons_0 l in a);
    [#"../hashmap.rs" 188 41 188 43] tl <- ([#"../hashmap.rs" 188 41 188 43] Hashmap_List_Type.cons_1 l);
    [#"../hashmap.rs" 188 41 188 43] l <- (let Hashmap_List_Type.C_Cons a b = l in Hashmap_List_Type.C_Cons a (any Hashmap_List_Type.t_list (k, v)));
    assert { [@expl:type invariant] Inv5.inv l };
    assume { Resolve4.resolve l };
    [#"../hashmap.rs" 189 16 189 29] _45 <- Borrow.borrow_mut new;
    [#"../hashmap.rs" 189 16 189 29] new <-  ^ _45;
    assume { Inv2.inv ( ^ _45) };
    assert { [@expl:type invariant] Inv7.inv k };
    assume { Resolve5.resolve k };
    assert { [@expl:type invariant] Inv8.inv v };
    assume { Resolve6.resolve v };
    [#"../hashmap.rs" 189 16 189 29] _44 <- ([#"../hashmap.rs" 189 16 189 29] Add0.add _45 ([#"../hashmap.rs" 189 24 189 25] k) ([#"../hashmap.rs" 189 27 189 28] v));
    [#"../hashmap.rs" 1 0 1 0] _45 <- any borrowed (Hashmap_MyHashMap_Type.t_myhashmap k v);
=======
    k <- (let (a, _) = Hashmap_List_Type.cons_0 l in a);
    v <- (let (_, a) = Hashmap_List_Type.cons_0 l in a);
    tl <- Hashmap_List_Type.cons_1 l;
    l <- (let Hashmap_List_Type.C_Cons a b = l in Hashmap_List_Type.C_Cons a (any Hashmap_List_Type.t_list (k, v)));
    assert { [@expl:type invariant] inv5 l };
    assume { resolve4 l };
    _45 <- Borrow.borrow_mut new;
    new <-  ^ _45;
    assume { inv2 ( ^ _45) };
    assert { [@expl:type invariant] inv7 k };
    assume { resolve5 k };
    assert { [@expl:type invariant] inv8 v };
    assume { resolve6 v };
    _44 <- ([#"../hashmap.rs" 189 16 189 29] add0 _45 k v);
    _45 <- any borrowed (Hashmap_MyHashMap_Type.t_myhashmap k v);
>>>>>>> 62b454c8
    goto BB21
  }
  BB21 {
    assert { [@expl:type invariant] inv9 tl };
    assume { resolve7 tl };
    goto BB22
  }
  BB22 {
    [#"../hashmap.rs" 190 16 190 17] l <- ([#"../hashmap.rs" 190 20 190 23] tl);
    [#"../hashmap.rs" 190 20 190 23] tl <- any Hashmap_List_Type.t_list (k, v);
    goto BB24
  }
  BB24 {
    [#"../hashmap.rs" 188 49 191 13] _21 <- ([#"../hashmap.rs" 188 49 191 13] ());
    goto BB26
  }
  BB25 {
    assert { [@expl:type invariant] inv5 l };
    assume { resolve4 l };
    assert { [@expl:assertion] [#"../hashmap.rs" 192 12 192 121] forall k : deep_model_ty0 . inv1 k -> bucket_ix0 ( * Ghost.inner old_self) k = UIntSize.to_int i -> Map.get (shallow_model1 old_self) k = Map.get (shallow_model2 new) k };
    goto BB27
  }
  BB26 {
    goto BB17
  }
  BB27 {
    [#"../hashmap.rs" 193 12 193 18] i <- ([#"../hashmap.rs" 193 12 193 18] i + ([#"../hashmap.rs" 193 17 193 18] [#"../hashmap.rs" 193 17 193 18] (1 : usize)));
    [#"../hashmap.rs" 176 37 194 9] _21 <- ([#"../hashmap.rs" 176 37 194 9] ());
    goto BB28
  }
  BB28 {
    goto BB6
  }
  BB29 {
    goto BB30
  }
  BB30 {
<<<<<<< HEAD
    [#"../hashmap.rs" 196 8 196 13] self <- { self with current = ([#"../hashmap.rs" 196 16 196 19] new) };
    [#"../hashmap.rs" 196 16 196 19] new <- any Hashmap_MyHashMap_Type.t_myhashmap k v;
    assert { [@expl:type invariant] Inv2.inv ( * self) };
    assume { Resolve1.resolve ( * self) };
    assert { [@expl:type invariant] Inv3.inv self };
    assume { Resolve2.resolve self };
=======
    self <- { self with current = new };
    new <- any Hashmap_MyHashMap_Type.t_myhashmap k v;
    assert { [@expl:type invariant] inv2 ( * self) };
    assume { resolve1 ( * self) };
    assert { [@expl:type invariant] inv3 self };
    assume { resolve2 self };
>>>>>>> 62b454c8
    goto BB32
  }
  BB32 {
    [#"../hashmap.rs" 161 25 197 5] _0 <- ([#"../hashmap.rs" 161 25 197 5] ());
    goto BB33
  }
  BB33 {
    return _0
  }
  
end
module Hashmap_Main
  use prelude.IntSize
  use prelude.UIntSize
  use Hashmap_List_Type as Hashmap_List_Type
  use seq.Seq
  predicate invariant8 (self : Seq.seq (Hashmap_List_Type.t_list (usize, isize))) =
    [#"../../../../creusot-contracts/src/invariant.rs" 8 8 8 12] true
  val invariant8 (self : Seq.seq (Hashmap_List_Type.t_list (usize, isize))) : bool
    ensures { result = invariant8 self }
    
  predicate inv8 (_x : Seq.seq (Hashmap_List_Type.t_list (usize, isize)))
  val inv8 (_x : Seq.seq (Hashmap_List_Type.t_list (usize, isize))) : bool
    ensures { result = inv8 _x }
    
  axiom inv8 : [#"../hashmap.rs" 1 0 1 0] forall x : Seq.seq (Hashmap_List_Type.t_list (usize, isize)) . inv8 x = true
  use Alloc_Alloc_Global_Type as Alloc_Alloc_Global_Type
  use Alloc_Vec_Vec_Type as Alloc_Vec_Vec_Type
  use prelude.Int
  use prelude.UIntSize
  let constant max0  : usize = [@vc:do_not_keep_trace] [@vc:sp]
    (18446744073709551615 : usize)
  use seq.Seq
  predicate inv7 (_x : Alloc_Vec_Vec_Type.t_vec (Hashmap_List_Type.t_list (usize, isize)) (Alloc_Alloc_Global_Type.t_global))
    
  val inv7 (_x : Alloc_Vec_Vec_Type.t_vec (Hashmap_List_Type.t_list (usize, isize)) (Alloc_Alloc_Global_Type.t_global)) : bool
    ensures { result = inv7 _x }
    
  function shallow_model4 (self : Alloc_Vec_Vec_Type.t_vec (Hashmap_List_Type.t_list (usize, isize)) (Alloc_Alloc_Global_Type.t_global)) : Seq.seq (Hashmap_List_Type.t_list (usize, isize))
    
  val shallow_model4 (self : Alloc_Vec_Vec_Type.t_vec (Hashmap_List_Type.t_list (usize, isize)) (Alloc_Alloc_Global_Type.t_global)) : Seq.seq (Hashmap_List_Type.t_list (usize, isize))
    requires {[#"../../../../creusot-contracts/src/std/vec.rs" 19 21 19 25] inv7 self}
    ensures { result = shallow_model4 self }
    
  axiom shallow_model4_spec : forall self : Alloc_Vec_Vec_Type.t_vec (Hashmap_List_Type.t_list (usize, isize)) (Alloc_Alloc_Global_Type.t_global) . ([#"../../../../creusot-contracts/src/std/vec.rs" 19 21 19 25] inv7 self) -> ([#"../../../../creusot-contracts/src/std/vec.rs" 19 4 19 36] inv8 (shallow_model4 self)) && ([#"../../../../creusot-contracts/src/std/vec.rs" 18 14 18 41] Seq.length (shallow_model4 self) <= UIntSize.to_int max0)
  predicate invariant7 (self : Alloc_Vec_Vec_Type.t_vec (Hashmap_List_Type.t_list (usize, isize)) (Alloc_Alloc_Global_Type.t_global))
    
   =
    [#"../../../../creusot-contracts/src/std/vec.rs" 60 20 60 41] inv8 (shallow_model4 self)
  val invariant7 (self : Alloc_Vec_Vec_Type.t_vec (Hashmap_List_Type.t_list (usize, isize)) (Alloc_Alloc_Global_Type.t_global)) : bool
    ensures { result = invariant7 self }
    
  axiom inv7 : [#"../hashmap.rs" 1 0 1 0] forall x : Alloc_Vec_Vec_Type.t_vec (Hashmap_List_Type.t_list (usize, isize)) (Alloc_Alloc_Global_Type.t_global) . inv7 x = true
  predicate invariant6 (self : isize) =
    [#"../../../../creusot-contracts/src/invariant.rs" 8 8 8 12] true
  val invariant6 (self : isize) : bool
    ensures { result = invariant6 self }
    
  predicate inv6 (_x : isize)
  val inv6 (_x : isize) : bool
    ensures { result = inv6 _x }
    
  axiom inv6 : [#"../hashmap.rs" 1 0 1 0] forall x : isize . inv6 x = true
  use Hashmap_MyHashMap_Type as Hashmap_MyHashMap_Type
  use prelude.Borrow
  predicate invariant5 (self : borrowed (Hashmap_MyHashMap_Type.t_myhashmap usize isize)) =
    [#"../../../../creusot-contracts/src/invariant.rs" 8 8 8 12] true
  val invariant5 (self : borrowed (Hashmap_MyHashMap_Type.t_myhashmap usize isize)) : bool
    ensures { result = invariant5 self }
    
  predicate inv5 (_x : borrowed (Hashmap_MyHashMap_Type.t_myhashmap usize isize))
  val inv5 (_x : borrowed (Hashmap_MyHashMap_Type.t_myhashmap usize isize)) : bool
    ensures { result = inv5 _x }
    
  axiom inv5 : [#"../hashmap.rs" 1 0 1 0] forall x : borrowed (Hashmap_MyHashMap_Type.t_myhashmap usize isize) . inv5 x = true
  use Core_Option_Option_Type as Core_Option_Option_Type
  predicate invariant4 (self : Core_Option_Option_Type.t_option isize) =
    [#"../../../../creusot-contracts/src/invariant.rs" 8 8 8 12] true
  val invariant4 (self : Core_Option_Option_Type.t_option isize) : bool
    ensures { result = invariant4 self }
    
  predicate inv4 (_x : Core_Option_Option_Type.t_option isize)
  val inv4 (_x : Core_Option_Option_Type.t_option isize) : bool
    ensures { result = inv4 _x }
    
  axiom inv4 : [#"../hashmap.rs" 1 0 1 0] forall x : Core_Option_Option_Type.t_option isize . inv4 x = true
  predicate invariant3 (self : usize) =
    [#"../../../../creusot-contracts/src/invariant.rs" 8 8 8 12] true
  val invariant3 (self : usize) : bool
    ensures { result = invariant3 self }
    
  predicate inv3 (_x : usize)
  val inv3 (_x : usize) : bool
    ensures { result = inv3 _x }
    
  axiom inv3 : [#"../hashmap.rs" 1 0 1 0] forall x : usize . inv3 x = true
  predicate invariant2 (self : Hashmap_MyHashMap_Type.t_myhashmap usize isize) =
    [#"../../../../creusot-contracts/src/invariant.rs" 8 8 8 12] true
  val invariant2 (self : Hashmap_MyHashMap_Type.t_myhashmap usize isize) : bool
    ensures { result = invariant2 self }
    
  predicate inv2 (_x : Hashmap_MyHashMap_Type.t_myhashmap usize isize)
  val inv2 (_x : Hashmap_MyHashMap_Type.t_myhashmap usize isize) : bool
    ensures { result = inv2 _x }
    
  axiom inv2 : [#"../hashmap.rs" 1 0 1 0] forall x : Hashmap_MyHashMap_Type.t_myhashmap usize isize . inv2 x = true
  predicate invariant1 (self : Hashmap_MyHashMap_Type.t_myhashmap usize isize) =
    [#"../../../../creusot-contracts/src/invariant.rs" 8 8 8 12] true
  val invariant1 (self : Hashmap_MyHashMap_Type.t_myhashmap usize isize) : bool
    ensures { result = invariant1 self }
    
  predicate inv1 (_x : Hashmap_MyHashMap_Type.t_myhashmap usize isize)
  val inv1 (_x : Hashmap_MyHashMap_Type.t_myhashmap usize isize) : bool
    ensures { result = inv1 _x }
    
  axiom inv1 : [#"../hashmap.rs" 1 0 1 0] forall x : Hashmap_MyHashMap_Type.t_myhashmap usize isize . inv1 x = true
  use prelude.Int
  predicate invariant0 (self : int) =
    [#"../../../../creusot-contracts/src/invariant.rs" 8 8 8 12] true
  val invariant0 (self : int) : bool
    ensures { result = invariant0 self }
    
  predicate inv0 (_x : int)
  val inv0 (_x : int) : bool
    ensures { result = inv0 _x }
    
  axiom inv0 : [#"../hashmap.rs" 1 0 1 0] forall x : int . inv0 x = true
  use map.Map
  use prelude.Mapping
  function deep_model0 (self : usize) : int =
    [#"../../../../creusot-contracts/src/std/num.rs" 22 16 22 35] UIntSize.to_int self
  val deep_model0 (self : usize) : int
    ensures { result = deep_model0 self }
    
  function get2 [#"../hashmap.rs" 28 4 28 56] (self : Hashmap_List_Type.t_list (usize, isize)) (index : int) : Core_Option_Option_Type.t_option isize
    
   =
    [#"../hashmap.rs" 30 12 33 13] match (self) with
      | Hashmap_List_Type.C_Nil -> Core_Option_Option_Type.C_None
      | Hashmap_List_Type.C_Cons (k, v) tl -> if deep_model0 k = index then
        Core_Option_Option_Type.C_Some v
      else
        get2 tl index
      
      end
  val get2 [#"../hashmap.rs" 28 4 28 56] (self : Hashmap_List_Type.t_list (usize, isize)) (index : int) : Core_Option_Option_Type.t_option isize
    ensures { result = get2 self index }
    
  use seq.Seq
  function index_logic0 [@inline:trivial] (self : Alloc_Vec_Vec_Type.t_vec (Hashmap_List_Type.t_list (usize, isize)) (Alloc_Alloc_Global_Type.t_global)) (ix : int) : Hashmap_List_Type.t_list (usize, isize)
    
   =
    [#"../../../../creusot-contracts/src/logic/ops.rs" 20 8 20 31] Seq.get (shallow_model4 self) ix
  val index_logic0 [@inline:trivial] (self : Alloc_Vec_Vec_Type.t_vec (Hashmap_List_Type.t_list (usize, isize)) (Alloc_Alloc_Global_Type.t_global)) (ix : int) : Hashmap_List_Type.t_list (usize, isize)
    ensures { result = index_logic0 self ix }
    
  use int.EuclideanDivision
  function hash_log0 [#"../hashmap.rs" 64 4 64 30] (x : int) : int =
    [#"../hashmap.rs" 65 20 65 21] x
  val hash_log0 [#"../hashmap.rs" 64 4 64 30] (x : int) : int
    ensures { result = hash_log0 x }
    
  function bucket_ix0 [#"../hashmap.rs" 89 4 89 48] (self : Hashmap_MyHashMap_Type.t_myhashmap usize isize) (k : int) : int
    
   =
    [#"../hashmap.rs" 90 20 90 66] EuclideanDivision.mod (hash_log0 k) (Seq.length (shallow_model4 (Hashmap_MyHashMap_Type.myhashmap_buckets self)))
  val bucket_ix0 [#"../hashmap.rs" 89 4 89 48] (self : Hashmap_MyHashMap_Type.t_myhashmap usize isize) (k : int) : int
    ensures { result = bucket_ix0 self k }
    
  function bucket0 [#"../hashmap.rs" 84 4 84 54] (self : Hashmap_MyHashMap_Type.t_myhashmap usize isize) (k : int) : Hashmap_List_Type.t_list (usize, isize)
    
   =
    [#"../hashmap.rs" 85 8 85 53] index_logic0 (Hashmap_MyHashMap_Type.myhashmap_buckets self) (bucket_ix0 self k)
  val bucket0 [#"../hashmap.rs" 84 4 84 54] (self : Hashmap_MyHashMap_Type.t_myhashmap usize isize) (k : int) : Hashmap_List_Type.t_list (usize, isize)
    ensures { result = bucket0 self k }
    
  function shallow_model1 [#"../hashmap.rs" 78 4 78 50] (self : Hashmap_MyHashMap_Type.t_myhashmap usize isize) : Map.map int (Core_Option_Option_Type.t_option isize)
    
   =
    [#"../hashmap.rs" 79 20 79 45] Mapping.from_fn (fun (k : int) -> get2 (bucket0 self k) k)
  val shallow_model1 [#"../hashmap.rs" 78 4 78 50] (self : Hashmap_MyHashMap_Type.t_myhashmap usize isize) : Map.map int (Core_Option_Option_Type.t_option isize)
    ensures { result = shallow_model1 self }
    
  function shallow_model3 (self : borrowed (Hashmap_MyHashMap_Type.t_myhashmap usize isize)) : Map.map int (Core_Option_Option_Type.t_option isize)
    
   =
    [#"../../../../creusot-contracts/src/model.rs" 101 8 101 31] shallow_model1 ( * self)
  val shallow_model3 (self : borrowed (Hashmap_MyHashMap_Type.t_myhashmap usize isize)) : Map.map int (Core_Option_Option_Type.t_option isize)
    ensures { result = shallow_model3 self }
    
  use map.Map
  predicate no_double_binding0 [#"../hashmap.rs" 38 4 38 38] (self : Hashmap_List_Type.t_list (usize, isize)) =
    [#"../hashmap.rs" 40 12 43 13] match (self) with
      | Hashmap_List_Type.C_Nil -> true
      | Hashmap_List_Type.C_Cons (k, _) tl -> get2 tl (deep_model0 k) = Core_Option_Option_Type.C_None /\ no_double_binding0 tl
      end
  val no_double_binding0 [#"../hashmap.rs" 38 4 38 38] (self : Hashmap_List_Type.t_list (usize, isize)) : bool
    ensures { result = no_double_binding0 self }
    
  predicate good_bucket0 [#"../hashmap.rs" 200 4 200 57] (self : Hashmap_MyHashMap_Type.t_myhashmap usize isize) (l : Hashmap_List_Type.t_list (usize, isize)) (h : int)
    
   =
    [#"../hashmap.rs" 201 8 203 9] forall v : isize . forall k : int . inv6 v -> inv0 k -> get2 l k = Core_Option_Option_Type.C_Some v -> bucket_ix0 self k = h
  val good_bucket0 [#"../hashmap.rs" 200 4 200 57] (self : Hashmap_MyHashMap_Type.t_myhashmap usize isize) (l : Hashmap_List_Type.t_list (usize, isize)) (h : int) : bool
    ensures { result = good_bucket0 self l h }
    
  predicate hashmap_inv0 [#"../hashmap.rs" 209 4 209 33] (self : Hashmap_MyHashMap_Type.t_myhashmap usize isize) =
    [#"../hashmap.rs" 210 8 213 9] 0 < Seq.length (shallow_model4 (Hashmap_MyHashMap_Type.myhashmap_buckets self)) /\ (forall i : int . 0 <= i /\ i < Seq.length (shallow_model4 (Hashmap_MyHashMap_Type.myhashmap_buckets self)) -> good_bucket0 self (index_logic0 (Hashmap_MyHashMap_Type.myhashmap_buckets self) i) i /\ no_double_binding0 (index_logic0 (Hashmap_MyHashMap_Type.myhashmap_buckets self) i))
  val hashmap_inv0 [#"../hashmap.rs" 209 4 209 33] (self : Hashmap_MyHashMap_Type.t_myhashmap usize isize) : bool
    ensures { result = hashmap_inv0 self }
    
  val add0 [#"../hashmap.rs" 106 4 106 41] (self : borrowed (Hashmap_MyHashMap_Type.t_myhashmap usize isize)) (key : usize) (val' : isize) : ()
    requires {[#"../hashmap.rs" 103 15 103 36] hashmap_inv0 ( * self)}
    requires {[#"../hashmap.rs" 106 20 106 24] inv5 self}
    requires {[#"../hashmap.rs" 106 26 106 29] inv3 key}
    requires {[#"../hashmap.rs" 106 34 106 37] inv6 val'}
    ensures { [#"../hashmap.rs" 104 14 104 35] hashmap_inv0 ( ^ self) }
    ensures { [#"../hashmap.rs" 105 4 105 124] forall i : int . inv0 i -> Map.get (shallow_model1 ( ^ self)) i = (if i = deep_model0 key then
      Core_Option_Option_Type.C_Some val'
    else
      Map.get (shallow_model3 self) i
    ) }
    
  function shallow_model2 (self : Hashmap_MyHashMap_Type.t_myhashmap usize isize) : Map.map int (Core_Option_Option_Type.t_option isize)
    
   =
    [#"../../../../creusot-contracts/src/model.rs" 83 8 83 31] shallow_model1 self
  val shallow_model2 (self : Hashmap_MyHashMap_Type.t_myhashmap usize isize) : Map.map int (Core_Option_Option_Type.t_option isize)
    ensures { result = shallow_model2 self }
    
  val get0 [#"../hashmap.rs" 141 4 141 43] (self : Hashmap_MyHashMap_Type.t_myhashmap usize isize) (key : usize) : Core_Option_Option_Type.t_option isize
    requires {[#"../hashmap.rs" 136 15 136 33] hashmap_inv0 self}
    requires {[#"../hashmap.rs" 141 16 141 20] inv2 self}
    requires {[#"../hashmap.rs" 141 22 141 25] inv3 key}
    ensures { [#"../hashmap.rs" 137 14 140 5] match (result) with
      | Core_Option_Option_Type.C_Some v -> Map.get (shallow_model2 self) (deep_model0 key) = Core_Option_Option_Type.C_Some v
      | Core_Option_Option_Type.C_None -> Map.get (shallow_model2 self) (deep_model0 key) = Core_Option_Option_Type.C_None
      end }
    ensures { [#"../hashmap.rs" 141 33 141 43] inv4 result }
    
  val new0 [#"../hashmap.rs" 98 4 98 46] (size : usize) : Hashmap_MyHashMap_Type.t_myhashmap usize isize
    requires {[#"../hashmap.rs" 95 15 95 24] 0 < UIntSize.to_int size}
    ensures { [#"../hashmap.rs" 96 14 96 34] hashmap_inv0 result }
    ensures { [#"../hashmap.rs" 97 4 97 64] forall i : int . inv0 i -> Map.get (shallow_model1 result) i = Core_Option_Option_Type.C_None }
    ensures { [#"../hashmap.rs" 98 31 98 46] inv1 result }
    
  let rec cfg main [#"../hashmap.rs" 217 0 217 13] [@cfg:stackify] [@cfg:subregion_analysis] (_1 : ()) : ()
   = [@vc:do_not_keep_trace] [@vc:sp]
  var _0 : ();
  var h1 : Hashmap_MyHashMap_Type.t_myhashmap usize isize;
  var h2 : Hashmap_MyHashMap_Type.t_myhashmap usize isize;
  var _x : Core_Option_Option_Type.t_option isize;
  var _y : Core_Option_Option_Type.t_option isize;
  var _z : Core_Option_Option_Type.t_option isize;
  var _t : Core_Option_Option_Type.t_option isize;
  var _11 : ();
  var _12 : borrowed (Hashmap_MyHashMap_Type.t_myhashmap usize isize);
  var _13 : Core_Option_Option_Type.t_option isize;
  var _15 : Core_Option_Option_Type.t_option isize;
  var _17 : Core_Option_Option_Type.t_option isize;
  var _19 : Core_Option_Option_Type.t_option isize;
  var _21 : ();
  var _22 : borrowed (Hashmap_MyHashMap_Type.t_myhashmap usize isize);
  var _23 : Core_Option_Option_Type.t_option isize;
  var _25 : Core_Option_Option_Type.t_option isize;
  var _27 : Core_Option_Option_Type.t_option isize;
  var _29 : Core_Option_Option_Type.t_option isize;
  {
    goto BB0
  }
  BB0 {
<<<<<<< HEAD
    [#"../hashmap.rs" 224 42 224 60] h1 <- ([#"../hashmap.rs" 224 42 224 60] New0.new ([#"../hashmap.rs" 224 57 224 59] [#"../hashmap.rs" 224 57 224 59] (17 : usize)));
    goto BB1
  }
  BB1 {
    [#"../hashmap.rs" 225 42 225 60] h2 <- ([#"../hashmap.rs" 225 42 225 60] New0.new ([#"../hashmap.rs" 225 57 225 59] [#"../hashmap.rs" 225 57 225 59] (42 : usize)));
    goto BB2
  }
  BB2 {
    [#"../hashmap.rs" 226 17 226 26] _x <- ([#"../hashmap.rs" 226 17 226 26] Get0.get ([#"../hashmap.rs" 226 17 226 26] h1) ([#"../hashmap.rs" 226 24 226 25] [#"../hashmap.rs" 226 24 226 25] (1 : usize)));
    goto BB3
  }
  BB3 {
    [#"../hashmap.rs" 227 17 227 26] _y <- ([#"../hashmap.rs" 227 17 227 26] Get0.get ([#"../hashmap.rs" 227 17 227 26] h1) ([#"../hashmap.rs" 227 24 227 25] [#"../hashmap.rs" 227 24 227 25] (2 : usize)));
    goto BB4
  }
  BB4 {
    [#"../hashmap.rs" 228 17 228 26] _z <- ([#"../hashmap.rs" 228 17 228 26] Get0.get ([#"../hashmap.rs" 228 17 228 26] h2) ([#"../hashmap.rs" 228 24 228 25] [#"../hashmap.rs" 228 24 228 25] (1 : usize)));
    goto BB5
  }
  BB5 {
    [#"../hashmap.rs" 229 17 229 26] _t <- ([#"../hashmap.rs" 229 17 229 26] Get0.get ([#"../hashmap.rs" 229 17 229 26] h2) ([#"../hashmap.rs" 229 24 229 25] [#"../hashmap.rs" 229 24 229 25] (2 : usize)));
    goto BB6
  }
  BB6 {
    [#"../hashmap.rs" 233 4 233 17] _12 <- Borrow.borrow_mut h1;
    [#"../hashmap.rs" 233 4 233 17] h1 <-  ^ _12;
    [#"../hashmap.rs" 233 4 233 17] _11 <- ([#"../hashmap.rs" 233 4 233 17] Add0.add _12 ([#"../hashmap.rs" 233 11 233 12] [#"../hashmap.rs" 233 11 233 12] (1 : usize)) ([#"../hashmap.rs" 233 14 233 16] [#"../hashmap.rs" 233 14 233 16] (17 : isize)));
    [#"../hashmap.rs" 1 0 1 0] _12 <- any borrowed (Hashmap_MyHashMap_Type.t_myhashmap usize isize);
    goto BB7
  }
  BB7 {
    [#"../hashmap.rs" 234 9 234 18] _13 <- ([#"../hashmap.rs" 234 9 234 18] Get0.get ([#"../hashmap.rs" 234 9 234 18] h1) ([#"../hashmap.rs" 234 16 234 17] [#"../hashmap.rs" 234 16 234 17] (1 : usize)));
    goto BB8
  }
  BB8 {
    [#"../hashmap.rs" 234 4 234 18] _x <- ([#"../hashmap.rs" 234 4 234 18] _13);
    [#"../hashmap.rs" 234 4 234 18] _13 <- any Core_Option_Option_Type.t_option isize;
    [#"../hashmap.rs" 235 9 235 18] _15 <- ([#"../hashmap.rs" 235 9 235 18] Get0.get ([#"../hashmap.rs" 235 9 235 18] h1) ([#"../hashmap.rs" 235 16 235 17] [#"../hashmap.rs" 235 16 235 17] (2 : usize)));
    goto BB9
  }
  BB9 {
    [#"../hashmap.rs" 235 4 235 18] _y <- ([#"../hashmap.rs" 235 4 235 18] _15);
    [#"../hashmap.rs" 235 4 235 18] _15 <- any Core_Option_Option_Type.t_option isize;
    [#"../hashmap.rs" 236 9 236 18] _17 <- ([#"../hashmap.rs" 236 9 236 18] Get0.get ([#"../hashmap.rs" 236 9 236 18] h2) ([#"../hashmap.rs" 236 16 236 17] [#"../hashmap.rs" 236 16 236 17] (1 : usize)));
    goto BB10
  }
  BB10 {
    [#"../hashmap.rs" 236 4 236 18] _z <- ([#"../hashmap.rs" 236 4 236 18] _17);
    [#"../hashmap.rs" 236 4 236 18] _17 <- any Core_Option_Option_Type.t_option isize;
    [#"../hashmap.rs" 237 9 237 18] _19 <- ([#"../hashmap.rs" 237 9 237 18] Get0.get ([#"../hashmap.rs" 237 9 237 18] h2) ([#"../hashmap.rs" 237 16 237 17] [#"../hashmap.rs" 237 16 237 17] (2 : usize)));
    goto BB11
  }
  BB11 {
    [#"../hashmap.rs" 237 4 237 18] _t <- ([#"../hashmap.rs" 237 4 237 18] _19);
    [#"../hashmap.rs" 237 4 237 18] _19 <- any Core_Option_Option_Type.t_option isize;
    [#"../hashmap.rs" 240 4 240 17] _22 <- Borrow.borrow_mut h2;
    [#"../hashmap.rs" 240 4 240 17] h2 <-  ^ _22;
    [#"../hashmap.rs" 240 4 240 17] _21 <- ([#"../hashmap.rs" 240 4 240 17] Add0.add _22 ([#"../hashmap.rs" 240 11 240 12] [#"../hashmap.rs" 240 11 240 12] (1 : usize)) ([#"../hashmap.rs" 240 14 240 16] [#"../hashmap.rs" 240 14 240 16] (42 : isize)));
    [#"../hashmap.rs" 1 0 1 0] _22 <- any borrowed (Hashmap_MyHashMap_Type.t_myhashmap usize isize);
    goto BB12
  }
  BB12 {
    [#"../hashmap.rs" 241 9 241 18] _23 <- ([#"../hashmap.rs" 241 9 241 18] Get0.get ([#"../hashmap.rs" 241 9 241 18] h1) ([#"../hashmap.rs" 241 16 241 17] [#"../hashmap.rs" 241 16 241 17] (1 : usize)));
    goto BB13
  }
  BB13 {
    [#"../hashmap.rs" 241 4 241 18] _x <- ([#"../hashmap.rs" 241 4 241 18] _23);
    [#"../hashmap.rs" 241 4 241 18] _23 <- any Core_Option_Option_Type.t_option isize;
    [#"../hashmap.rs" 242 9 242 18] _25 <- ([#"../hashmap.rs" 242 9 242 18] Get0.get ([#"../hashmap.rs" 242 9 242 18] h1) ([#"../hashmap.rs" 242 16 242 17] [#"../hashmap.rs" 242 16 242 17] (2 : usize)));
    goto BB14
  }
  BB14 {
    [#"../hashmap.rs" 242 4 242 18] _y <- ([#"../hashmap.rs" 242 4 242 18] _25);
    [#"../hashmap.rs" 242 4 242 18] _25 <- any Core_Option_Option_Type.t_option isize;
    [#"../hashmap.rs" 243 9 243 18] _27 <- ([#"../hashmap.rs" 243 9 243 18] Get0.get ([#"../hashmap.rs" 243 9 243 18] h2) ([#"../hashmap.rs" 243 16 243 17] [#"../hashmap.rs" 243 16 243 17] (1 : usize)));
    goto BB15
  }
  BB15 {
    [#"../hashmap.rs" 243 4 243 18] _z <- ([#"../hashmap.rs" 243 4 243 18] _27);
    [#"../hashmap.rs" 243 4 243 18] _27 <- any Core_Option_Option_Type.t_option isize;
    [#"../hashmap.rs" 244 9 244 18] _29 <- ([#"../hashmap.rs" 244 9 244 18] Get0.get ([#"../hashmap.rs" 244 9 244 18] h2) ([#"../hashmap.rs" 244 16 244 17] [#"../hashmap.rs" 244 16 244 17] (2 : usize)));
=======
    h1 <- ([#"../hashmap.rs" 224 42 224 60] new0 ([#"../hashmap.rs" 224 57 224 59] [#"../hashmap.rs" 224 57 224 59] (17 : usize)));
    goto BB1
  }
  BB1 {
    h2 <- ([#"../hashmap.rs" 225 42 225 60] new0 ([#"../hashmap.rs" 225 57 225 59] [#"../hashmap.rs" 225 57 225 59] (42 : usize)));
    goto BB2
  }
  BB2 {
    _x <- ([#"../hashmap.rs" 226 17 226 26] get0 ([#"../hashmap.rs" 226 17 226 26] h1) ([#"../hashmap.rs" 226 24 226 25] [#"../hashmap.rs" 226 24 226 25] (1 : usize)));
    goto BB3
  }
  BB3 {
    _y <- ([#"../hashmap.rs" 227 17 227 26] get0 ([#"../hashmap.rs" 227 17 227 26] h1) ([#"../hashmap.rs" 227 24 227 25] [#"../hashmap.rs" 227 24 227 25] (2 : usize)));
    goto BB4
  }
  BB4 {
    _z <- ([#"../hashmap.rs" 228 17 228 26] get0 ([#"../hashmap.rs" 228 17 228 26] h2) ([#"../hashmap.rs" 228 24 228 25] [#"../hashmap.rs" 228 24 228 25] (1 : usize)));
    goto BB5
  }
  BB5 {
    _t <- ([#"../hashmap.rs" 229 17 229 26] get0 ([#"../hashmap.rs" 229 17 229 26] h2) ([#"../hashmap.rs" 229 24 229 25] [#"../hashmap.rs" 229 24 229 25] (2 : usize)));
    goto BB6
  }
  BB6 {
    _12 <- Borrow.borrow_mut h1;
    h1 <-  ^ _12;
    _11 <- ([#"../hashmap.rs" 233 4 233 17] add0 _12 ([#"../hashmap.rs" 233 11 233 12] [#"../hashmap.rs" 233 11 233 12] (1 : usize)) ([#"../hashmap.rs" 233 14 233 16] [#"../hashmap.rs" 233 14 233 16] (17 : isize)));
    _12 <- any borrowed (Hashmap_MyHashMap_Type.t_myhashmap usize isize);
    goto BB7
  }
  BB7 {
    _13 <- ([#"../hashmap.rs" 234 9 234 18] get0 ([#"../hashmap.rs" 234 9 234 18] h1) ([#"../hashmap.rs" 234 16 234 17] [#"../hashmap.rs" 234 16 234 17] (1 : usize)));
    goto BB8
  }
  BB8 {
    _x <- _13;
    _13 <- any Core_Option_Option_Type.t_option isize;
    _15 <- ([#"../hashmap.rs" 235 9 235 18] get0 ([#"../hashmap.rs" 235 9 235 18] h1) ([#"../hashmap.rs" 235 16 235 17] [#"../hashmap.rs" 235 16 235 17] (2 : usize)));
    goto BB9
  }
  BB9 {
    _y <- _15;
    _15 <- any Core_Option_Option_Type.t_option isize;
    _17 <- ([#"../hashmap.rs" 236 9 236 18] get0 ([#"../hashmap.rs" 236 9 236 18] h2) ([#"../hashmap.rs" 236 16 236 17] [#"../hashmap.rs" 236 16 236 17] (1 : usize)));
    goto BB10
  }
  BB10 {
    _z <- _17;
    _17 <- any Core_Option_Option_Type.t_option isize;
    _19 <- ([#"../hashmap.rs" 237 9 237 18] get0 ([#"../hashmap.rs" 237 9 237 18] h2) ([#"../hashmap.rs" 237 16 237 17] [#"../hashmap.rs" 237 16 237 17] (2 : usize)));
    goto BB11
  }
  BB11 {
    _t <- _19;
    _19 <- any Core_Option_Option_Type.t_option isize;
    _22 <- Borrow.borrow_mut h2;
    h2 <-  ^ _22;
    _21 <- ([#"../hashmap.rs" 240 4 240 17] add0 _22 ([#"../hashmap.rs" 240 11 240 12] [#"../hashmap.rs" 240 11 240 12] (1 : usize)) ([#"../hashmap.rs" 240 14 240 16] [#"../hashmap.rs" 240 14 240 16] (42 : isize)));
    _22 <- any borrowed (Hashmap_MyHashMap_Type.t_myhashmap usize isize);
    goto BB12
  }
  BB12 {
    _23 <- ([#"../hashmap.rs" 241 9 241 18] get0 ([#"../hashmap.rs" 241 9 241 18] h1) ([#"../hashmap.rs" 241 16 241 17] [#"../hashmap.rs" 241 16 241 17] (1 : usize)));
    goto BB13
  }
  BB13 {
    _x <- _23;
    _23 <- any Core_Option_Option_Type.t_option isize;
    _25 <- ([#"../hashmap.rs" 242 9 242 18] get0 ([#"../hashmap.rs" 242 9 242 18] h1) ([#"../hashmap.rs" 242 16 242 17] [#"../hashmap.rs" 242 16 242 17] (2 : usize)));
    goto BB14
  }
  BB14 {
    _y <- _25;
    _25 <- any Core_Option_Option_Type.t_option isize;
    _27 <- ([#"../hashmap.rs" 243 9 243 18] get0 ([#"../hashmap.rs" 243 9 243 18] h2) ([#"../hashmap.rs" 243 16 243 17] [#"../hashmap.rs" 243 16 243 17] (1 : usize)));
    goto BB15
  }
  BB15 {
    _z <- _27;
    _27 <- any Core_Option_Option_Type.t_option isize;
    _29 <- ([#"../hashmap.rs" 244 9 244 18] get0 ([#"../hashmap.rs" 244 9 244 18] h2) ([#"../hashmap.rs" 244 16 244 17] [#"../hashmap.rs" 244 16 244 17] (2 : usize)));
>>>>>>> 62b454c8
    goto BB16
  }
  BB16 {
    [#"../hashmap.rs" 244 4 244 18] _t <- ([#"../hashmap.rs" 244 4 244 18] _29);
    [#"../hashmap.rs" 244 4 244 18] _29 <- any Core_Option_Option_Type.t_option isize;
    [#"../hashmap.rs" 217 14 247 1] _0 <- ([#"../hashmap.rs" 217 14 247 1] ());
    goto BB17
  }
  BB17 {
    goto BB18
  }
  BB18 {
    return _0
  }
  
end
module Hashmap_Impl0
  type t
  use Hashmap_List_Type as Hashmap_List_Type
  predicate invariant1 (self : Hashmap_List_Type.t_list t)
  val invariant1 (self : Hashmap_List_Type.t_list t) : bool
    ensures { result = invariant1 self }
    
  predicate inv1 (_x : Hashmap_List_Type.t_list t)
  val inv1 (_x : Hashmap_List_Type.t_list t) : bool
    ensures { result = inv1 _x }
    
  axiom inv1 : [#"../hashmap.rs" 1 0 1 0] forall x : Hashmap_List_Type.t_list t . inv1 x = true
  predicate invariant0 (self : Hashmap_List_Type.t_list t)
  val invariant0 (self : Hashmap_List_Type.t_list t) : bool
    ensures { result = invariant0 self }
    
  predicate inv0 (_x : Hashmap_List_Type.t_list t)
  val inv0 (_x : Hashmap_List_Type.t_list t) : bool
    ensures { result = inv0 _x }
    
  axiom inv0 : [#"../hashmap.rs" 1 0 1 0] forall x : Hashmap_List_Type.t_list t . inv0 x = true
  use prelude.Borrow
  goal clone'_refn : [#"../hashmap.rs" 16 4 16 27] forall self : Hashmap_List_Type.t_list t . inv0 self -> inv0 self /\ (forall result : Hashmap_List_Type.t_list t . inv1 result /\ result = self -> inv1 result /\ result = self)
end
module Hashmap_Impl2
  use prelude.UIntSize
  predicate invariant0 (self : usize) =
    [#"../../../../creusot-contracts/src/invariant.rs" 8 8 8 12] true
  val invariant0 (self : usize) : bool
    ensures { result = invariant0 self }
    
  predicate inv0 (_x : usize)
  val inv0 (_x : usize) : bool
    ensures { result = inv0 _x }
    
  axiom inv0 : [#"../hashmap.rs" 1 0 1 0] forall x : usize . inv0 x = true
  use prelude.Int
  function hash_log0 [#"../hashmap.rs" 64 4 64 30] (x : int) : int =
    [#"../hashmap.rs" 65 20 65 21] x
  val hash_log0 [#"../hashmap.rs" 64 4 64 30] (x : int) : int
    ensures { result = hash_log0 x }
    
  use prelude.UIntSize
  function deep_model1 (self : usize) : int =
    [#"../../../../creusot-contracts/src/std/num.rs" 22 16 22 35] UIntSize.to_int self
  val deep_model1 (self : usize) : int
    ensures { result = deep_model1 self }
    
  use prelude.Int
  use prelude.Borrow
  function deep_model0 (self : usize) : int =
    [#"../../../../creusot-contracts/src/model.rs" 74 8 74 28] deep_model1 self
  val deep_model0 (self : usize) : int
    ensures { result = deep_model0 self }
    
  use prelude.UInt64
  use prelude.UInt64
  goal hash_refn : [#"../hashmap.rs" 59 4 59 25] forall self : usize . inv0 self -> (forall result : uint64 . UInt64.to_int result = hash_log0 (deep_model0 self) -> UInt64.to_int result = hash_log0 (deep_model0 self))
end
module Hashmap_Impl3
  type k
  type v
end<|MERGE_RESOLUTION|>--- conflicted
+++ resolved
@@ -54,7 +54,7 @@
     goto BB0
   }
   BB0 {
-    [#"../hashmap.rs" 60 8 60 20] _0 <- ([#"../hashmap.rs" 60 8 60 20] UInt64.of_int (UIntSize.to_int ([#"../hashmap.rs" 60 8 60 13] self)));
+    _0 <- ([#"../hashmap.rs" 60 8 60 20] UInt64.of_int (UIntSize.to_int self));
     return _0
   }
   
@@ -289,21 +289,17 @@
     goto BB0
   }
   BB0 {
-<<<<<<< HEAD
-    [#"../../../../creusot-contracts/src/lib.rs" 250 8 250 40] _6 <- ([#"../hashmap.rs" 99 39 99 60] FromElem0.from_elem ([#"../hashmap.rs" 99 44 99 53] Hashmap_List_Type.C_Nil) ([#"../hashmap.rs" 99 55 99 59] size));
-=======
     _6 <- ([#"../hashmap.rs" 99 39 99 60] from_elem0 ([#"../hashmap.rs" 99 44 99 53] Hashmap_List_Type.C_Nil) size);
->>>>>>> 62b454c8
     goto BB1
   }
   BB1 {
-    [#"../hashmap.rs" 99 18 99 62] res <- ([#"../hashmap.rs" 99 18 99 62] Hashmap_MyHashMap_Type.C_MyHashMap _6);
-    [#"../hashmap.rs" 1 0 1 0] _6 <- any Alloc_Vec_Vec_Type.t_vec (Hashmap_List_Type.t_list (k, v)) (Alloc_Alloc_Global_Type.t_global);
+    res <- ([#"../hashmap.rs" 99 18 99 62] Hashmap_MyHashMap_Type.C_MyHashMap _6);
+    _6 <- any Alloc_Vec_Vec_Type.t_vec (Hashmap_List_Type.t_list (k, v)) (Alloc_Alloc_Global_Type.t_global);
     goto BB2
   }
   BB2 {
-    [#"../hashmap.rs" 100 8 100 11] _0 <- ([#"../hashmap.rs" 100 8 100 11] res);
-    [#"../hashmap.rs" 100 8 100 11] res <- any Hashmap_MyHashMap_Type.t_myhashmap k v;
+    _0 <- res;
+    res <- any Hashmap_MyHashMap_Type.t_myhashmap k v;
     goto BB3
   }
   BB3 {
@@ -746,19 +742,10 @@
     goto BB0
   }
   BB0 {
-    [#"../hashmap.rs" 108 23 108 35] old_self <- ([#"../hashmap.rs" 108 23 108 35] Ghost.new self);
+    old_self <- ([#"../hashmap.rs" 108 23 108 35] Ghost.new self);
     goto BB1
   }
   BB1 {
-<<<<<<< HEAD
-    assert { [@expl:type invariant] Inv0.inv old_self };
-    assume { Resolve0.resolve old_self };
-    [#"../hashmap.rs" 109 21 109 39] length <- ([#"../hashmap.rs" 109 21 109 39] Len0.len ([#"../hashmap.rs" 109 21 109 39] Hashmap_MyHashMap_Type.myhashmap_buckets ( * self)));
-    goto BB2
-  }
-  BB2 {
-    [#"../hashmap.rs" 110 27 110 37] _13 <- ([#"../hashmap.rs" 110 27 110 37] Hash0.hash ([#"../hashmap.rs" 110 27 110 37] key));
-=======
     assert { [@expl:type invariant] inv0 old_self };
     assume { resolve0 old_self };
     length <- ([#"../hashmap.rs" 109 21 109 39] len0 ([#"../hashmap.rs" 109 21 109 39] Hashmap_MyHashMap_Type.myhashmap_buckets ( * self)));
@@ -766,38 +753,15 @@
   }
   BB2 {
     _13 <- ([#"../hashmap.rs" 110 27 110 37] hash0 ([#"../hashmap.rs" 110 27 110 37] key));
->>>>>>> 62b454c8
     goto BB3
   }
   BB3 {
-    [#"../hashmap.rs" 110 49 110 55] _15 <- ([#"../hashmap.rs" 110 49 110 55] length);
-    [#"../hashmap.rs" 110 27 110 55] _16 <- ([#"../hashmap.rs" 110 27 110 55] _15 = ([#"../hashmap.rs" 110 27 110 55] [#"../hashmap.rs" 110 27 110 55] (0 : usize)));
+    _15 <- length;
+    _16 <- ([#"../hashmap.rs" 110 27 110 55] _15 = ([#"../hashmap.rs" 110 27 110 55] [#"../hashmap.rs" 110 27 110 55] (0 : usize)));
     assert { [@expl:remainder by zero] [#"../hashmap.rs" 110 27 110 55] not _16 };
     goto BB4
   }
   BB4 {
-<<<<<<< HEAD
-    [#"../hashmap.rs" 110 27 110 55] index <- ([#"../hashmap.rs" 110 27 110 55] ([#"../hashmap.rs" 110 27 110 46] UIntSize.of_int (UInt64.to_int _13)) % _15);
-    [#"../hashmap.rs" 1 0 1 0] _13 <- any uint64;
-    [#"../hashmap.rs" 1 0 1 0] _15 <- any usize;
-    [#"../hashmap.rs" 111 39 111 51] _20 <- Borrow.borrow_mut (Hashmap_MyHashMap_Type.myhashmap_buckets ( * self));
-    [#"../hashmap.rs" 111 39 111 51] self <- { self with current = (let Hashmap_MyHashMap_Type.C_MyHashMap a =  * self in Hashmap_MyHashMap_Type.C_MyHashMap ( ^ _20)) };
-    assume { Inv1.inv ( ^ _20) };
-    [#"../hashmap.rs" 111 39 111 58] _19 <- ([#"../hashmap.rs" 111 39 111 58] IndexMut0.index_mut _20 ([#"../hashmap.rs" 111 52 111 57] index));
-    [#"../hashmap.rs" 1 0 1 0] _20 <- any borrowed (Alloc_Vec_Vec_Type.t_vec (Hashmap_List_Type.t_list (k, v)) (Alloc_Alloc_Global_Type.t_global));
-    goto BB5
-  }
-  BB5 {
-    [#"../hashmap.rs" 111 34 111 58] _18 <- Borrow.borrow_mut ( * _19);
-    [#"../hashmap.rs" 111 34 111 58] _19 <- { _19 with current = ( ^ _18) };
-    assume { Inv2.inv ( ^ _18) };
-    [#"../hashmap.rs" 111 34 111 58] l <- Borrow.borrow_mut ( * _18);
-    [#"../hashmap.rs" 111 34 111 58] _18 <- { _18 with current = ( ^ l) };
-    assume { Inv2.inv ( ^ l) };
-    assert { [@expl:type invariant] Inv3.inv _18 };
-    assume { Resolve1.resolve _18 };
-    [#"../hashmap.rs" 112 20 112 29] old_l <- ([#"../hashmap.rs" 112 20 112 29] Ghost.new l);
-=======
     index <- ([#"../hashmap.rs" 110 27 110 55] ([#"../hashmap.rs" 110 27 110 46] UIntSize.of_int (UInt64.to_int _13)) % _15);
     _13 <- any uint64;
     _15 <- any usize;
@@ -818,7 +782,6 @@
     assert { [@expl:type invariant] inv3 _18 };
     assume { resolve1 _18 };
     old_l <- ([#"../hashmap.rs" 112 20 112 29] Ghost.new l);
->>>>>>> 62b454c8
     goto BB6
   }
   BB6 {
@@ -845,20 +808,6 @@
     goto BB10
   }
   BB10 {
-<<<<<<< HEAD
-    [#"../hashmap.rs" 121 24 121 25] k <- Borrow.borrow_mut (let (a, _) = Hashmap_List_Type.cons_0 ( * l) in a);
-    [#"../hashmap.rs" 121 24 121 25] l <- { l with current = (let Hashmap_List_Type.C_Cons a b =  * l in Hashmap_List_Type.C_Cons (let (a, b) = Hashmap_List_Type.cons_0 ( * l) in ( ^ k, b)) b) };
-    assume { Inv6.inv ( ^ k) };
-    [#"../hashmap.rs" 121 27 121 28] v <- Borrow.borrow_mut (let (_, a) = Hashmap_List_Type.cons_0 ( * l) in a);
-    [#"../hashmap.rs" 121 27 121 28] l <- { l with current = (let Hashmap_List_Type.C_Cons a b =  * l in Hashmap_List_Type.C_Cons (let (a, b) = Hashmap_List_Type.cons_0 ( * l) in (a,  ^ v)) b) };
-    assume { Inv7.inv ( ^ v) };
-    [#"../hashmap.rs" 121 31 121 33] tl <- Borrow.borrow_mut (Hashmap_List_Type.cons_1 ( * l));
-    [#"../hashmap.rs" 121 31 121 33] l <- { l with current = (let Hashmap_List_Type.C_Cons a b =  * l in Hashmap_List_Type.C_Cons a ( ^ tl)) };
-    assume { Inv8.inv ( ^ tl) };
-    [#"../hashmap.rs" 122 21 122 23] tl1 <- ([#"../hashmap.rs" 122 21 122 23] tl);
-    [#"../hashmap.rs" 122 21 122 23] tl <- any borrowed (Hashmap_List_Type.t_list (k, v));
-    [#"../hashmap.rs" 123 15 123 24] _38 <- ([#"../hashmap.rs" 123 15 123 24] Eq0.eq ([#"../hashmap.rs" 123 15 123 17]  * k) ([#"../hashmap.rs" 123 21 123 24] key));
-=======
     k <- Borrow.borrow_mut (let (a, _) = Hashmap_List_Type.cons_0 ( * l) in a);
     l <- { l with current = (let Hashmap_List_Type.C_Cons a b =  * l in Hashmap_List_Type.C_Cons (let (a, b) = Hashmap_List_Type.cons_0 ( * l) in ( ^ k, b)) b) };
     assume { inv6 ( ^ k) };
@@ -871,7 +820,6 @@
     tl1 <- tl;
     tl <- any borrowed (Hashmap_List_Type.t_list (k, v));
     _38 <- ([#"../hashmap.rs" 123 15 123 24] eq0 ([#"../hashmap.rs" 123 15 123 17]  * k) ([#"../hashmap.rs" 123 21 123 24] key));
->>>>>>> 62b454c8
     goto BB11
   }
   BB11 {
@@ -883,46 +831,6 @@
       end
   }
   BB12 {
-<<<<<<< HEAD
-    assert { [@expl:type invariant] Inv11.inv tl1 };
-    assume { Resolve5.resolve tl1 };
-    assert { [@expl:type invariant] Inv6.inv key };
-    assume { Resolve6.resolve key };
-    assert { [@expl:type invariant] Inv7.inv val' };
-    assume { Resolve7.resolve val' };
-    [#"../hashmap.rs" 124 16 124 24] v <- { v with current = ([#"../hashmap.rs" 124 21 124 24] val') };
-    assert { [@expl:type invariant] Inv7.inv ( * v) };
-    assume { Resolve7.resolve ( * v) };
-    assert { [@expl:type invariant] Inv10.inv v };
-    assume { Resolve4.resolve v };
-    assert { [@expl:type invariant] Inv3.inv _19 };
-    assume { Resolve1.resolve _19 };
-    assert { [@expl:type invariant] Inv3.inv l };
-    assume { Resolve1.resolve l };
-    assert { [@expl:type invariant] Inv12.inv self };
-    assume { Resolve8.resolve self };
-    assert { [@expl:assertion] [#"../hashmap.rs" 125 32 125 52] HashmapInv0.hashmap_inv ( * self) };
-    [#"../hashmap.rs" 126 16 126 22] _0 <- ([#"../hashmap.rs" 126 16 126 22] ());
-    goto BB20
-  }
-  BB13 {
-    assert { [@expl:type invariant] Inv10.inv v };
-    assume { Resolve4.resolve v };
-    [#"../hashmap.rs" 128 16 128 25] _46 <- Borrow.borrow_mut ( * tl1);
-    [#"../hashmap.rs" 128 16 128 25] tl1 <- { tl1 with current = ( ^ _46) };
-    assume { Inv2.inv ( ^ _46) };
-    [#"../hashmap.rs" 128 16 128 25] _45 <- Borrow.borrow_mut ( * _46);
-    [#"../hashmap.rs" 128 16 128 25] _46 <- { _46 with current = ( ^ _45) };
-    assume { Inv2.inv ( ^ _45) };
-    assert { [@expl:type invariant] Inv3.inv l };
-    assume { Resolve1.resolve l };
-    [#"../hashmap.rs" 128 12 128 25] l <- ([#"../hashmap.rs" 128 12 128 25] _45);
-    [#"../hashmap.rs" 128 12 128 25] _45 <- any borrowed (Hashmap_List_Type.t_list (k, v));
-    assert { [@expl:type invariant] Inv3.inv _46 };
-    assume { Resolve1.resolve _46 };
-    assert { [@expl:type invariant] Inv11.inv tl1 };
-    assume { Resolve5.resolve tl1 };
-=======
     assert { [@expl:type invariant] inv11 tl1 };
     assume { resolve5 tl1 };
     assert { [@expl:type invariant] inv6 key };
@@ -961,7 +869,6 @@
     assume { resolve1 _46 };
     assert { [@expl:type invariant] inv11 tl1 };
     assume { resolve5 tl1 };
->>>>>>> 62b454c8
     goto BB7
   }
   BB14 {
@@ -978,22 +885,6 @@
     goto BB17
   }
   BB17 {
-<<<<<<< HEAD
-    [#"../hashmap.rs" 131 8 131 10] l <- { l with current = ([#"../hashmap.rs" 131 13 131 44] Hashmap_List_Type.C_Cons ([#"../hashmap.rs" 131 18 131 28] ([#"../hashmap.rs" 131 19 131 22] key, [#"../hashmap.rs" 131 24 131 27] val')) ([#"../hashmap.rs" 131 39 131 42] Hashmap_List_Type.C_Nil)) };
-    assert { [@expl:type invariant] Inv2.inv ( * l) };
-    assume { Resolve9.resolve ( * l) };
-    assert { [@expl:type invariant] Inv3.inv l };
-    assume { Resolve1.resolve l };
-    goto BB19
-  }
-  BB19 {
-    assert { [@expl:type invariant] Inv3.inv _19 };
-    assume { Resolve1.resolve _19 };
-    assert { [@expl:type invariant] Inv12.inv self };
-    assume { Resolve8.resolve self };
-    assert { [@expl:assertion] [#"../hashmap.rs" 133 24 133 44] HashmapInv0.hashmap_inv ( * self) };
-    [#"../hashmap.rs" 106 42 134 5] _0 <- ([#"../hashmap.rs" 106 42 134 5] ());
-=======
     l <- { l with current = ([#"../hashmap.rs" 131 13 131 44] Hashmap_List_Type.C_Cons ([#"../hashmap.rs" 131 18 131 28] (key, val')) ([#"../hashmap.rs" 131 39 131 42] Hashmap_List_Type.C_Nil)) };
     assert { [@expl:type invariant] inv2 ( * l) };
     assume { resolve9 ( * l) };
@@ -1008,7 +899,6 @@
     assume { resolve8 self };
     assert { [@expl:assertion] [#"../hashmap.rs" 133 24 133 44] hashmap_inv0 ( * self) };
     _0 <- ([#"../hashmap.rs" 106 42 134 5] ());
->>>>>>> 62b454c8
     goto BB20
   }
   BB20 {
@@ -1344,41 +1234,19 @@
     goto BB0
   }
   BB0 {
-<<<<<<< HEAD
-    [#"../hashmap.rs" 142 27 142 37] _8 <- ([#"../hashmap.rs" 142 27 142 37] Hash0.hash ([#"../hashmap.rs" 142 27 142 37] key));
-    goto BB1
-  }
-  BB1 {
-    [#"../hashmap.rs" 142 49 142 67] _10 <- ([#"../hashmap.rs" 142 49 142 67] Len0.len ([#"../hashmap.rs" 142 49 142 67] Hashmap_MyHashMap_Type.myhashmap_buckets self));
-=======
     _8 <- ([#"../hashmap.rs" 142 27 142 37] hash0 ([#"../hashmap.rs" 142 27 142 37] key));
     goto BB1
   }
   BB1 {
     _10 <- ([#"../hashmap.rs" 142 49 142 67] len0 ([#"../hashmap.rs" 142 49 142 67] Hashmap_MyHashMap_Type.myhashmap_buckets self));
->>>>>>> 62b454c8
     goto BB2
   }
   BB2 {
-    [#"../hashmap.rs" 142 27 142 67] _12 <- ([#"../hashmap.rs" 142 27 142 67] _10 = ([#"../hashmap.rs" 142 27 142 67] [#"../hashmap.rs" 142 27 142 67] (0 : usize)));
+    _12 <- ([#"../hashmap.rs" 142 27 142 67] _10 = ([#"../hashmap.rs" 142 27 142 67] [#"../hashmap.rs" 142 27 142 67] (0 : usize)));
     assert { [@expl:remainder by zero] [#"../hashmap.rs" 142 27 142 67] not _12 };
     goto BB3
   }
   BB3 {
-<<<<<<< HEAD
-    [#"../hashmap.rs" 142 27 142 67] index <- ([#"../hashmap.rs" 142 27 142 67] ([#"../hashmap.rs" 142 27 142 46] UIntSize.of_int (UInt64.to_int _8)) % _10);
-    [#"../hashmap.rs" 1 0 1 0] _8 <- any uint64;
-    [#"../hashmap.rs" 1 0 1 0] _10 <- any usize;
-    assert { [@expl:type invariant] Inv0.inv self };
-    assume { Resolve0.resolve self };
-    [#"../hashmap.rs" 143 21 143 40] _14 <- ([#"../hashmap.rs" 143 21 143 40] Index0.index ([#"../hashmap.rs" 143 21 143 33] Hashmap_MyHashMap_Type.myhashmap_buckets self) ([#"../hashmap.rs" 143 34 143 39] index));
-    goto BB4
-  }
-  BB4 {
-    [#"../hashmap.rs" 143 20 143 40] l <- ([#"../hashmap.rs" 143 20 143 40] _14);
-    assert { [@expl:type invariant] Inv1.inv _14 };
-    assume { Resolve1.resolve _14 };
-=======
     index <- ([#"../hashmap.rs" 142 27 142 67] ([#"../hashmap.rs" 142 27 142 46] UIntSize.of_int (UInt64.to_int _8)) % _10);
     _8 <- any uint64;
     _10 <- any usize;
@@ -1391,7 +1259,6 @@
     l <- ([#"../hashmap.rs" 143 20 143 40] _14);
     assert { [@expl:type invariant] inv1 _14 };
     assume { resolve1 _14 };
->>>>>>> 62b454c8
     goto BB5
   }
   BB5 {
@@ -1408,16 +1275,6 @@
     goto BB8
   }
   BB8 {
-<<<<<<< HEAD
-    [#"../hashmap.rs" 146 30 146 31] k <- ([#"../hashmap.rs" 146 30 146 31] let (a, _) = Hashmap_List_Type.cons_0 l in a);
-    [#"../hashmap.rs" 146 33 146 34] v <- ([#"../hashmap.rs" 146 33 146 34] let (_, a) = Hashmap_List_Type.cons_0 l in a);
-    [#"../hashmap.rs" 146 37 146 39] tl <- ([#"../hashmap.rs" 146 37 146 39] Hashmap_List_Type.cons_1 l);
-    assert { [@expl:type invariant] Inv1.inv l };
-    assume { Resolve1.resolve l };
-    assert { [@expl:type invariant] Inv2.inv k };
-    assume { Resolve2.resolve k };
-    [#"../hashmap.rs" 147 15 147 24] _25 <- ([#"../hashmap.rs" 147 15 147 24] Eq0.eq ([#"../hashmap.rs" 147 15 147 17] k) ([#"../hashmap.rs" 147 21 147 24] key));
-=======
     k <- ([#"../hashmap.rs" 146 30 146 31] let (a, _) = Hashmap_List_Type.cons_0 l in a);
     v <- ([#"../hashmap.rs" 146 33 146 34] let (_, a) = Hashmap_List_Type.cons_0 l in a);
     tl <- ([#"../hashmap.rs" 146 37 146 39] Hashmap_List_Type.cons_1 l);
@@ -1426,7 +1283,6 @@
     assert { [@expl:type invariant] inv2 k };
     assume { resolve2 k };
     _25 <- ([#"../hashmap.rs" 147 15 147 24] eq0 ([#"../hashmap.rs" 147 15 147 17] k) ([#"../hashmap.rs" 147 21 147 24] key));
->>>>>>> 62b454c8
     goto BB9
   }
   BB9 {
@@ -1436,34 +1292,6 @@
       end
   }
   BB10 {
-<<<<<<< HEAD
-    assert { [@expl:type invariant] Inv4.inv tl };
-    assume { Resolve4.resolve tl };
-    assert { [@expl:type invariant] Inv5.inv key };
-    assume { Resolve5.resolve key };
-    assert { [@expl:type invariant] Inv3.inv v };
-    assume { Resolve3.resolve v };
-    [#"../hashmap.rs" 148 23 148 30] _0 <- ([#"../hashmap.rs" 148 23 148 30] Core_Option_Option_Type.C_Some ([#"../hashmap.rs" 148 28 148 29] v));
-    goto BB13
-  }
-  BB11 {
-    assert { [@expl:type invariant] Inv3.inv v };
-    assume { Resolve3.resolve v };
-    [#"../hashmap.rs" 150 16 150 21] _31 <- ([#"../hashmap.rs" 150 16 150 21] tl);
-    assert { [@expl:type invariant] Inv4.inv tl };
-    assume { Resolve4.resolve tl };
-    assert { [@expl:type invariant] Inv1.inv _31 };
-    assume { Resolve1.resolve _31 };
-    [#"../hashmap.rs" 150 12 150 21] l <- ([#"../hashmap.rs" 150 16 150 21] _31);
-    goto BB5
-  }
-  BB12 {
-    assert { [@expl:type invariant] Inv1.inv l };
-    assume { Resolve1.resolve l };
-    assert { [@expl:type invariant] Inv5.inv key };
-    assume { Resolve5.resolve key };
-    [#"../hashmap.rs" 152 15 152 19] _0 <- ([#"../hashmap.rs" 152 15 152 19] Core_Option_Option_Type.C_None);
-=======
     assert { [@expl:type invariant] inv4 tl };
     assume { resolve4 tl };
     assert { [@expl:type invariant] inv5 key };
@@ -1490,7 +1318,6 @@
     assert { [@expl:type invariant] inv5 key };
     assume { resolve5 key };
     _0 <- ([#"../hashmap.rs" 152 15 152 19] Core_Option_Option_Type.C_None);
->>>>>>> 62b454c8
     goto BB13
   }
   BB13 {
@@ -1893,20 +1720,10 @@
     goto BB0
   }
   BB0 {
-    [#"../hashmap.rs" 162 23 162 35] old_self <- ([#"../hashmap.rs" 162 23 162 35] Ghost.new self);
+    old_self <- ([#"../hashmap.rs" 162 23 162 35] Ghost.new self);
     goto BB1
   }
   BB1 {
-<<<<<<< HEAD
-    assert { [@expl:type invariant] Inv0.inv old_self };
-    assume { Resolve0.resolve old_self };
-    [#"../hashmap.rs" 163 32 163 50] _10 <- ([#"../hashmap.rs" 163 32 163 50] Len0.len ([#"../hashmap.rs" 163 32 163 50] Hashmap_MyHashMap_Type.myhashmap_buckets ( * self)));
-    goto BB2
-  }
-  BB2 {
-    [#"../hashmap.rs" 163 22 163 55] new <- ([#"../hashmap.rs" 163 22 163 55] New0.new ([#"../hashmap.rs" 163 32 163 54] _10 * ([#"../hashmap.rs" 163 53 163 54] [#"../hashmap.rs" 163 53 163 54] (2 : usize))));
-    [#"../hashmap.rs" 1 0 1 0] _10 <- any usize;
-=======
     assert { [@expl:type invariant] inv0 old_self };
     assume { resolve0 old_self };
     _10 <- ([#"../hashmap.rs" 163 32 163 50] len0 ([#"../hashmap.rs" 163 32 163 50] Hashmap_MyHashMap_Type.myhashmap_buckets ( * self)));
@@ -1915,11 +1732,10 @@
   BB2 {
     new <- ([#"../hashmap.rs" 163 22 163 55] new1 ([#"../hashmap.rs" 163 32 163 54] _10 * ([#"../hashmap.rs" 163 53 163 54] [#"../hashmap.rs" 163 53 163 54] (2 : usize))));
     _10 <- any usize;
->>>>>>> 62b454c8
     goto BB3
   }
   BB3 {
-    [#"../hashmap.rs" 165 27 165 28] i <- ([#"../hashmap.rs" 165 27 165 28] [#"../hashmap.rs" 165 27 165 28] (0 : usize));
+    i <- ([#"../hashmap.rs" 165 27 165 28] [#"../hashmap.rs" 165 27 165 28] (0 : usize));
     goto BB4
   }
   BB4 {
@@ -1939,38 +1755,16 @@
     goto BB7
   }
   BB7 {
-<<<<<<< HEAD
-    [#"../hashmap.rs" 176 18 176 36] _24 <- ([#"../hashmap.rs" 176 18 176 36] Len0.len ([#"../hashmap.rs" 176 18 176 36] Hashmap_MyHashMap_Type.myhashmap_buckets ( * self)));
-=======
     _24 <- ([#"../hashmap.rs" 176 18 176 36] len0 ([#"../hashmap.rs" 176 18 176 36] Hashmap_MyHashMap_Type.myhashmap_buckets ( * self)));
->>>>>>> 62b454c8
     goto BB8
   }
   BB8 {
-    switch ([#"../hashmap.rs" 176 14 176 36] ([#"../hashmap.rs" 176 14 176 15] i) < _24)
+    switch ([#"../hashmap.rs" 176 14 176 36] i < _24)
       | False -> goto BB29
       | True -> goto BB9
       end
   }
   BB9 {
-<<<<<<< HEAD
-    [#"../hashmap.rs" 177 56 177 68] _30 <- Borrow.borrow_mut (Hashmap_MyHashMap_Type.myhashmap_buckets ( * self));
-    [#"../hashmap.rs" 177 56 177 68] self <- { self with current = (let Hashmap_MyHashMap_Type.C_MyHashMap a =  * self in Hashmap_MyHashMap_Type.C_MyHashMap ( ^ _30)) };
-    assume { Inv4.inv ( ^ _30) };
-    [#"../hashmap.rs" 177 56 177 71] _29 <- ([#"../hashmap.rs" 177 56 177 71] IndexMut0.index_mut _30 ([#"../hashmap.rs" 177 69 177 70] i));
-    [#"../hashmap.rs" 1 0 1 0] _30 <- any borrowed (Alloc_Vec_Vec_Type.t_vec (Hashmap_List_Type.t_list (k, v)) (Alloc_Alloc_Global_Type.t_global));
-    goto BB10
-  }
-  BB10 {
-    [#"../hashmap.rs" 177 51 177 71] _28 <- Borrow.borrow_mut ( * _29);
-    [#"../hashmap.rs" 177 51 177 71] _29 <- { _29 with current = ( ^ _28) };
-    assume { Inv5.inv ( ^ _28) };
-    [#"../hashmap.rs" 177 51 177 71] _27 <- Borrow.borrow_mut ( * _28);
-    [#"../hashmap.rs" 177 51 177 71] _28 <- { _28 with current = ( ^ _27) };
-    assume { Inv5.inv ( ^ _27) };
-    [#"../hashmap.rs" 177 33 177 83] l <- ([#"../hashmap.rs" 177 33 177 83] Replace0.replace _27 ([#"../hashmap.rs" 177 73 177 82] Hashmap_List_Type.C_Nil));
-    [#"../hashmap.rs" 1 0 1 0] _27 <- any borrowed (Hashmap_List_Type.t_list (k, v));
-=======
     _30 <- Borrow.borrow_mut (Hashmap_MyHashMap_Type.myhashmap_buckets ( * self));
     self <- { self with current = (let Hashmap_MyHashMap_Type.C_MyHashMap a =  * self in Hashmap_MyHashMap_Type.C_MyHashMap ( ^ _30)) };
     assume { inv4 ( ^ _30) };
@@ -1987,7 +1781,6 @@
     assume { inv5 ( ^ _27) };
     l <- ([#"../hashmap.rs" 177 33 177 83] replace0 _27 ([#"../hashmap.rs" 177 73 177 82] Hashmap_List_Type.C_Nil));
     _27 <- any borrowed (Hashmap_List_Type.t_list (k, v));
->>>>>>> 62b454c8
     goto BB11
   }
   BB11 {
@@ -2034,23 +1827,6 @@
     goto BB20
   }
   BB20 {
-<<<<<<< HEAD
-    [#"../hashmap.rs" 188 34 188 35] k <- ([#"../hashmap.rs" 188 34 188 35] let (a, _) = Hashmap_List_Type.cons_0 l in a);
-    [#"../hashmap.rs" 188 37 188 38] v <- ([#"../hashmap.rs" 188 37 188 38] let (_, a) = Hashmap_List_Type.cons_0 l in a);
-    [#"../hashmap.rs" 188 41 188 43] tl <- ([#"../hashmap.rs" 188 41 188 43] Hashmap_List_Type.cons_1 l);
-    [#"../hashmap.rs" 188 41 188 43] l <- (let Hashmap_List_Type.C_Cons a b = l in Hashmap_List_Type.C_Cons a (any Hashmap_List_Type.t_list (k, v)));
-    assert { [@expl:type invariant] Inv5.inv l };
-    assume { Resolve4.resolve l };
-    [#"../hashmap.rs" 189 16 189 29] _45 <- Borrow.borrow_mut new;
-    [#"../hashmap.rs" 189 16 189 29] new <-  ^ _45;
-    assume { Inv2.inv ( ^ _45) };
-    assert { [@expl:type invariant] Inv7.inv k };
-    assume { Resolve5.resolve k };
-    assert { [@expl:type invariant] Inv8.inv v };
-    assume { Resolve6.resolve v };
-    [#"../hashmap.rs" 189 16 189 29] _44 <- ([#"../hashmap.rs" 189 16 189 29] Add0.add _45 ([#"../hashmap.rs" 189 24 189 25] k) ([#"../hashmap.rs" 189 27 189 28] v));
-    [#"../hashmap.rs" 1 0 1 0] _45 <- any borrowed (Hashmap_MyHashMap_Type.t_myhashmap k v);
-=======
     k <- (let (a, _) = Hashmap_List_Type.cons_0 l in a);
     v <- (let (_, a) = Hashmap_List_Type.cons_0 l in a);
     tl <- Hashmap_List_Type.cons_1 l;
@@ -2066,7 +1842,6 @@
     assume { resolve6 v };
     _44 <- ([#"../hashmap.rs" 189 16 189 29] add0 _45 k v);
     _45 <- any borrowed (Hashmap_MyHashMap_Type.t_myhashmap k v);
->>>>>>> 62b454c8
     goto BB21
   }
   BB21 {
@@ -2075,12 +1850,12 @@
     goto BB22
   }
   BB22 {
-    [#"../hashmap.rs" 190 16 190 17] l <- ([#"../hashmap.rs" 190 20 190 23] tl);
-    [#"../hashmap.rs" 190 20 190 23] tl <- any Hashmap_List_Type.t_list (k, v);
+    l <- tl;
+    tl <- any Hashmap_List_Type.t_list (k, v);
     goto BB24
   }
   BB24 {
-    [#"../hashmap.rs" 188 49 191 13] _21 <- ([#"../hashmap.rs" 188 49 191 13] ());
+    _21 <- ([#"../hashmap.rs" 188 49 191 13] ());
     goto BB26
   }
   BB25 {
@@ -2093,8 +1868,8 @@
     goto BB17
   }
   BB27 {
-    [#"../hashmap.rs" 193 12 193 18] i <- ([#"../hashmap.rs" 193 12 193 18] i + ([#"../hashmap.rs" 193 17 193 18] [#"../hashmap.rs" 193 17 193 18] (1 : usize)));
-    [#"../hashmap.rs" 176 37 194 9] _21 <- ([#"../hashmap.rs" 176 37 194 9] ());
+    i <- ([#"../hashmap.rs" 193 12 193 18] i + ([#"../hashmap.rs" 193 17 193 18] [#"../hashmap.rs" 193 17 193 18] (1 : usize)));
+    _21 <- ([#"../hashmap.rs" 176 37 194 9] ());
     goto BB28
   }
   BB28 {
@@ -2104,25 +1879,16 @@
     goto BB30
   }
   BB30 {
-<<<<<<< HEAD
-    [#"../hashmap.rs" 196 8 196 13] self <- { self with current = ([#"../hashmap.rs" 196 16 196 19] new) };
-    [#"../hashmap.rs" 196 16 196 19] new <- any Hashmap_MyHashMap_Type.t_myhashmap k v;
-    assert { [@expl:type invariant] Inv2.inv ( * self) };
-    assume { Resolve1.resolve ( * self) };
-    assert { [@expl:type invariant] Inv3.inv self };
-    assume { Resolve2.resolve self };
-=======
     self <- { self with current = new };
     new <- any Hashmap_MyHashMap_Type.t_myhashmap k v;
     assert { [@expl:type invariant] inv2 ( * self) };
     assume { resolve1 ( * self) };
     assert { [@expl:type invariant] inv3 self };
     assume { resolve2 self };
->>>>>>> 62b454c8
     goto BB32
   }
   BB32 {
-    [#"../hashmap.rs" 161 25 197 5] _0 <- ([#"../hashmap.rs" 161 25 197 5] ());
+    _0 <- ([#"../hashmap.rs" 161 25 197 5] ());
     goto BB33
   }
   BB33 {
@@ -2390,89 +2156,6 @@
     goto BB0
   }
   BB0 {
-<<<<<<< HEAD
-    [#"../hashmap.rs" 224 42 224 60] h1 <- ([#"../hashmap.rs" 224 42 224 60] New0.new ([#"../hashmap.rs" 224 57 224 59] [#"../hashmap.rs" 224 57 224 59] (17 : usize)));
-    goto BB1
-  }
-  BB1 {
-    [#"../hashmap.rs" 225 42 225 60] h2 <- ([#"../hashmap.rs" 225 42 225 60] New0.new ([#"../hashmap.rs" 225 57 225 59] [#"../hashmap.rs" 225 57 225 59] (42 : usize)));
-    goto BB2
-  }
-  BB2 {
-    [#"../hashmap.rs" 226 17 226 26] _x <- ([#"../hashmap.rs" 226 17 226 26] Get0.get ([#"../hashmap.rs" 226 17 226 26] h1) ([#"../hashmap.rs" 226 24 226 25] [#"../hashmap.rs" 226 24 226 25] (1 : usize)));
-    goto BB3
-  }
-  BB3 {
-    [#"../hashmap.rs" 227 17 227 26] _y <- ([#"../hashmap.rs" 227 17 227 26] Get0.get ([#"../hashmap.rs" 227 17 227 26] h1) ([#"../hashmap.rs" 227 24 227 25] [#"../hashmap.rs" 227 24 227 25] (2 : usize)));
-    goto BB4
-  }
-  BB4 {
-    [#"../hashmap.rs" 228 17 228 26] _z <- ([#"../hashmap.rs" 228 17 228 26] Get0.get ([#"../hashmap.rs" 228 17 228 26] h2) ([#"../hashmap.rs" 228 24 228 25] [#"../hashmap.rs" 228 24 228 25] (1 : usize)));
-    goto BB5
-  }
-  BB5 {
-    [#"../hashmap.rs" 229 17 229 26] _t <- ([#"../hashmap.rs" 229 17 229 26] Get0.get ([#"../hashmap.rs" 229 17 229 26] h2) ([#"../hashmap.rs" 229 24 229 25] [#"../hashmap.rs" 229 24 229 25] (2 : usize)));
-    goto BB6
-  }
-  BB6 {
-    [#"../hashmap.rs" 233 4 233 17] _12 <- Borrow.borrow_mut h1;
-    [#"../hashmap.rs" 233 4 233 17] h1 <-  ^ _12;
-    [#"../hashmap.rs" 233 4 233 17] _11 <- ([#"../hashmap.rs" 233 4 233 17] Add0.add _12 ([#"../hashmap.rs" 233 11 233 12] [#"../hashmap.rs" 233 11 233 12] (1 : usize)) ([#"../hashmap.rs" 233 14 233 16] [#"../hashmap.rs" 233 14 233 16] (17 : isize)));
-    [#"../hashmap.rs" 1 0 1 0] _12 <- any borrowed (Hashmap_MyHashMap_Type.t_myhashmap usize isize);
-    goto BB7
-  }
-  BB7 {
-    [#"../hashmap.rs" 234 9 234 18] _13 <- ([#"../hashmap.rs" 234 9 234 18] Get0.get ([#"../hashmap.rs" 234 9 234 18] h1) ([#"../hashmap.rs" 234 16 234 17] [#"../hashmap.rs" 234 16 234 17] (1 : usize)));
-    goto BB8
-  }
-  BB8 {
-    [#"../hashmap.rs" 234 4 234 18] _x <- ([#"../hashmap.rs" 234 4 234 18] _13);
-    [#"../hashmap.rs" 234 4 234 18] _13 <- any Core_Option_Option_Type.t_option isize;
-    [#"../hashmap.rs" 235 9 235 18] _15 <- ([#"../hashmap.rs" 235 9 235 18] Get0.get ([#"../hashmap.rs" 235 9 235 18] h1) ([#"../hashmap.rs" 235 16 235 17] [#"../hashmap.rs" 235 16 235 17] (2 : usize)));
-    goto BB9
-  }
-  BB9 {
-    [#"../hashmap.rs" 235 4 235 18] _y <- ([#"../hashmap.rs" 235 4 235 18] _15);
-    [#"../hashmap.rs" 235 4 235 18] _15 <- any Core_Option_Option_Type.t_option isize;
-    [#"../hashmap.rs" 236 9 236 18] _17 <- ([#"../hashmap.rs" 236 9 236 18] Get0.get ([#"../hashmap.rs" 236 9 236 18] h2) ([#"../hashmap.rs" 236 16 236 17] [#"../hashmap.rs" 236 16 236 17] (1 : usize)));
-    goto BB10
-  }
-  BB10 {
-    [#"../hashmap.rs" 236 4 236 18] _z <- ([#"../hashmap.rs" 236 4 236 18] _17);
-    [#"../hashmap.rs" 236 4 236 18] _17 <- any Core_Option_Option_Type.t_option isize;
-    [#"../hashmap.rs" 237 9 237 18] _19 <- ([#"../hashmap.rs" 237 9 237 18] Get0.get ([#"../hashmap.rs" 237 9 237 18] h2) ([#"../hashmap.rs" 237 16 237 17] [#"../hashmap.rs" 237 16 237 17] (2 : usize)));
-    goto BB11
-  }
-  BB11 {
-    [#"../hashmap.rs" 237 4 237 18] _t <- ([#"../hashmap.rs" 237 4 237 18] _19);
-    [#"../hashmap.rs" 237 4 237 18] _19 <- any Core_Option_Option_Type.t_option isize;
-    [#"../hashmap.rs" 240 4 240 17] _22 <- Borrow.borrow_mut h2;
-    [#"../hashmap.rs" 240 4 240 17] h2 <-  ^ _22;
-    [#"../hashmap.rs" 240 4 240 17] _21 <- ([#"../hashmap.rs" 240 4 240 17] Add0.add _22 ([#"../hashmap.rs" 240 11 240 12] [#"../hashmap.rs" 240 11 240 12] (1 : usize)) ([#"../hashmap.rs" 240 14 240 16] [#"../hashmap.rs" 240 14 240 16] (42 : isize)));
-    [#"../hashmap.rs" 1 0 1 0] _22 <- any borrowed (Hashmap_MyHashMap_Type.t_myhashmap usize isize);
-    goto BB12
-  }
-  BB12 {
-    [#"../hashmap.rs" 241 9 241 18] _23 <- ([#"../hashmap.rs" 241 9 241 18] Get0.get ([#"../hashmap.rs" 241 9 241 18] h1) ([#"../hashmap.rs" 241 16 241 17] [#"../hashmap.rs" 241 16 241 17] (1 : usize)));
-    goto BB13
-  }
-  BB13 {
-    [#"../hashmap.rs" 241 4 241 18] _x <- ([#"../hashmap.rs" 241 4 241 18] _23);
-    [#"../hashmap.rs" 241 4 241 18] _23 <- any Core_Option_Option_Type.t_option isize;
-    [#"../hashmap.rs" 242 9 242 18] _25 <- ([#"../hashmap.rs" 242 9 242 18] Get0.get ([#"../hashmap.rs" 242 9 242 18] h1) ([#"../hashmap.rs" 242 16 242 17] [#"../hashmap.rs" 242 16 242 17] (2 : usize)));
-    goto BB14
-  }
-  BB14 {
-    [#"../hashmap.rs" 242 4 242 18] _y <- ([#"../hashmap.rs" 242 4 242 18] _25);
-    [#"../hashmap.rs" 242 4 242 18] _25 <- any Core_Option_Option_Type.t_option isize;
-    [#"../hashmap.rs" 243 9 243 18] _27 <- ([#"../hashmap.rs" 243 9 243 18] Get0.get ([#"../hashmap.rs" 243 9 243 18] h2) ([#"../hashmap.rs" 243 16 243 17] [#"../hashmap.rs" 243 16 243 17] (1 : usize)));
-    goto BB15
-  }
-  BB15 {
-    [#"../hashmap.rs" 243 4 243 18] _z <- ([#"../hashmap.rs" 243 4 243 18] _27);
-    [#"../hashmap.rs" 243 4 243 18] _27 <- any Core_Option_Option_Type.t_option isize;
-    [#"../hashmap.rs" 244 9 244 18] _29 <- ([#"../hashmap.rs" 244 9 244 18] Get0.get ([#"../hashmap.rs" 244 9 244 18] h2) ([#"../hashmap.rs" 244 16 244 17] [#"../hashmap.rs" 244 16 244 17] (2 : usize)));
-=======
     h1 <- ([#"../hashmap.rs" 224 42 224 60] new0 ([#"../hashmap.rs" 224 57 224 59] [#"../hashmap.rs" 224 57 224 59] (17 : usize)));
     goto BB1
   }
@@ -2554,13 +2237,12 @@
     _z <- _27;
     _27 <- any Core_Option_Option_Type.t_option isize;
     _29 <- ([#"../hashmap.rs" 244 9 244 18] get0 ([#"../hashmap.rs" 244 9 244 18] h2) ([#"../hashmap.rs" 244 16 244 17] [#"../hashmap.rs" 244 16 244 17] (2 : usize)));
->>>>>>> 62b454c8
     goto BB16
   }
   BB16 {
-    [#"../hashmap.rs" 244 4 244 18] _t <- ([#"../hashmap.rs" 244 4 244 18] _29);
-    [#"../hashmap.rs" 244 4 244 18] _29 <- any Core_Option_Option_Type.t_option isize;
-    [#"../hashmap.rs" 217 14 247 1] _0 <- ([#"../hashmap.rs" 217 14 247 1] ());
+    _t <- _29;
+    _29 <- any Core_Option_Option_Type.t_option isize;
+    _0 <- ([#"../hashmap.rs" 217 14 247 1] ());
     goto BB17
   }
   BB17 {
