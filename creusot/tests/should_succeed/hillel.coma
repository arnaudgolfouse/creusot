--- conflicted
+++ resolved
@@ -1,82 +1,3 @@
-<<<<<<< HEAD
-
-=======
-module T_core__ptr__non_null__NonNull
-  use prelude.prelude.Opaque
-  
-  type t_NonNull 't =
-    | C_NonNull opaque_ptr
-  
-  let rec t_NonNull < 't > (input:t_NonNull 't) (ret  (pointer:opaque_ptr))= any
-    [ good (pointer:opaque_ptr)-> {C_NonNull pointer = input} (! ret {pointer}) ]
-    
-end
-module T_core__marker__PhantomData
-  type t_PhantomData 't =
-    | C_PhantomData
-  
-  let rec t_PhantomData < 't > (input:t_PhantomData 't) (ret  )= any [ good -> {C_PhantomData  = input} (! ret) ] 
-end
-module T_core__ptr__unique__Unique
-  use T_core__marker__PhantomData as PhantomData'0
-  
-  use T_core__ptr__non_null__NonNull as NonNull'0
-  
-  type t_Unique 't =
-    | C_Unique (NonNull'0.t_NonNull 't) (PhantomData'0.t_PhantomData 't)
-  
-  let rec t_Unique < 't > (input:t_Unique 't) (ret  (pointer:NonNull'0.t_NonNull 't) (_marker:PhantomData'0.t_PhantomData 't))= any
-    [ good (pointer:NonNull'0.t_NonNull 't) (_marker:PhantomData'0.t_PhantomData 't)-> {C_Unique pointer _marker
-      = input}
-      (! ret {pointer} {_marker}) ]
-    
-end
-module T_alloc__raw_vec__Cap
-  use prelude.prelude.UIntSize
-  
-  use prelude.prelude.Int
-  
-  type t_Cap  =
-    | C_Cap usize
-  
-  let rec t_Cap (input:t_Cap) (ret  (field_0:usize))= any
-    [ good (field_0:usize)-> {C_Cap field_0 = input} (! ret {field_0}) ]
-    
-end
-module T_alloc__raw_vec__RawVec
-  use T_alloc__raw_vec__Cap as Cap'0
-  
-  use T_core__ptr__unique__Unique as Unique'0
-  
-  type t_RawVec 't 'a =
-    | C_RawVec (Unique'0.t_Unique 't) (Cap'0.t_Cap) 'a
-  
-  let rec t_RawVec < 't > < 'a > (input:t_RawVec 't 'a) (ret  (ptr:Unique'0.t_Unique 't) (cap:Cap'0.t_Cap) (alloc:'a))= any
-    [ good (ptr:Unique'0.t_Unique 't) (cap:Cap'0.t_Cap) (alloc:'a)-> {C_RawVec ptr cap alloc = input}
-      (! ret {ptr} {cap} {alloc}) ]
-    
-end
-module T_alloc__vec__Vec
-  use prelude.prelude.UIntSize
-  
-  use prelude.prelude.Int
-  
-  use T_alloc__raw_vec__RawVec as RawVec'0
-  
-  type t_Vec 't 'a =
-    | C_Vec (RawVec'0.t_RawVec 't 'a) usize
-  
-  let rec t_Vec < 't > < 'a > (input:t_Vec 't 'a) (ret  (buf:RawVec'0.t_RawVec 't 'a) (len:usize))= any
-    [ good (buf:RawVec'0.t_RawVec 't 'a) (len:usize)-> {C_Vec buf len = input} (! ret {buf} {len}) ]
-    
-end
-module T_alloc__alloc__Global
-  type t_Global  =
-    | C_Global
-  
-  let rec t_Global (input:t_Global) (ret  )= any [ good -> {C_Global  = input} (! ret) ] 
-end
->>>>>>> dfce2a3a
 module M_hillel__right_pad [#"hillel.rs" 17 0 17 59]
   let%span shillel0 = "hillel.rs" 18 18 18 35
   let%span shillel1 = "hillel.rs" 20 16 20 44
@@ -100,11 +21,7 @@
   let%span svec19 = "../../../creusot-contracts/src/std/vec.rs" 66 20 66 41
   let%span sinvariant20 = "../../../creusot-contracts/src/invariant.rs" 34 20 34 44
   let%span sinvariant21 = "../../../creusot-contracts/src/invariant.rs" 24 8 24 18
-<<<<<<< HEAD
-  let%span sseq22 = "../../../creusot-contracts/src/logic/seq.rs" 184 8 184 97
-=======
-  let%span sseq22 = "../../../creusot-contracts/src/logic/seq.rs" 402 8 402 97
->>>>>>> dfce2a3a
+  let%span sseq22 = "../../../creusot-contracts/src/logic/seq.rs" 388 8 388 97
   let%span sboxed23 = "../../../creusot-contracts/src/std/boxed.rs" 28 8 28 18
   
   use prelude.prelude.Snapshot
@@ -319,11 +236,7 @@
   let%span svec24 = "../../../creusot-contracts/src/std/vec.rs" 66 20 66 41
   let%span sinvariant25 = "../../../creusot-contracts/src/invariant.rs" 34 20 34 44
   let%span sinvariant26 = "../../../creusot-contracts/src/invariant.rs" 24 8 24 18
-<<<<<<< HEAD
-  let%span sseq27 = "../../../creusot-contracts/src/logic/seq.rs" 184 8 184 97
-=======
-  let%span sseq27 = "../../../creusot-contracts/src/logic/seq.rs" 402 8 402 97
->>>>>>> dfce2a3a
+  let%span sseq27 = "../../../creusot-contracts/src/logic/seq.rs" 388 8 388 97
   let%span sboxed28 = "../../../creusot-contracts/src/std/boxed.rs" 28 8 28 18
   
   use prelude.prelude.Snapshot
@@ -579,78 +492,42 @@
   let%span shillel19 = "hillel.rs" 71 0 71 8
   let%span smodel20 = "../../../creusot-contracts/src/model.rs" 97 8 97 28
   let%span shillel21 = "hillel.rs" 66 4 68 5
-<<<<<<< HEAD
   let%span svec22 = "../../../creusot-contracts/src/std/vec.rs" 170 26 170 42
   let%span sslice23 = "../../../creusot-contracts/src/std/slice.rs" 245 0 354 1
-  let%span siter24 = "../../../creusot-contracts/src/std/iter.rs" 99 0 212 1
+  let%span siter24 = "../../../creusot-contracts/src/std/iter.rs" 101 0 214 1
   let%span sslice25 = "../../../creusot-contracts/src/std/slice.rs" 405 12 405 66
   let%span sops26 = "../../../creusot-contracts/src/logic/ops.rs" 86 8 86 33
   let%span smodel27 = "../../../creusot-contracts/src/model.rs" 79 8 79 28
-  let%span siter28 = "../../../creusot-contracts/src/std/iter.rs" 105 26 108 17
-=======
-  let%span svec22 = "../../../creusot-contracts/src/std/vec.rs" 172 26 172 42
-  let%span sslice23 = "../../../creusot-contracts/src/std/slice.rs" 249 0 358 1
-  let%span siter24 = "../../../creusot-contracts/src/std/iter.rs" 101 0 214 1
-  let%span sslice25 = "../../../creusot-contracts/src/std/slice.rs" 410 12 410 66
-  let%span sops26 = "../../../creusot-contracts/src/logic/ops.rs" 86 8 86 33
-  let%span smodel27 = "../../../creusot-contracts/src/model.rs" 82 8 82 28
   let%span siter28 = "../../../creusot-contracts/src/std/iter.rs" 107 26 110 17
->>>>>>> dfce2a3a
   let%span sops29 = "../../../creusot-contracts/src/logic/ops.rs" 20 8 20 31
   let%span scmp30 = "../../../creusot-contracts/src/std/cmp.rs" 11 26 11 75
   let%span shillel31 = "hillel.rs" 59 4 61 5
   let%span shillel32 = "hillel.rs" 52 4 54 5
-<<<<<<< HEAD
   let%span svec33 = "../../../creusot-contracts/src/std/vec.rs" 88 26 88 51
   let%span svec34 = "../../../creusot-contracts/src/std/vec.rs" 29 14 29 47
   let%span svec35 = "../../../creusot-contracts/src/std/vec.rs" 30 4 31 53
   let%span smodel36 = "../../../creusot-contracts/src/model.rs" 88 8 88 22
-  let%span siter37 = "../../../creusot-contracts/src/std/iter.rs" 84 20 84 24
-  let%span siter38 = "../../../creusot-contracts/src/std/iter.rs" 90 8 90 19
-  let%span sslice39 = "../../../creusot-contracts/src/std/slice.rs" 411 14 411 45
-  let%span sslice40 = "../../../creusot-contracts/src/std/slice.rs" 409 4 409 10
-  let%span sslice41 = "../../../creusot-contracts/src/std/slice.rs" 416 15 416 32
-  let%span sslice42 = "../../../creusot-contracts/src/std/slice.rs" 417 15 417 32
-  let%span sslice43 = "../../../creusot-contracts/src/std/slice.rs" 418 14 418 42
-  let%span sslice44 = "../../../creusot-contracts/src/std/slice.rs" 414 4 414 10
-  let%span sslice45 = "../../../creusot-contracts/src/std/slice.rs" 96 14 96 41
-  let%span sslice46 = "../../../creusot-contracts/src/std/slice.rs" 97 4 97 82
-  let%span sslice47 = "../../../creusot-contracts/src/std/slice.rs" 398 20 398 61
-  let%span sresolve48 = "../../../creusot-contracts/src/resolve.rs" 41 20 41 34
-  let%span svec49 = "../../../creusot-contracts/src/std/vec.rs" 18 14 18 41
-  let%span smodel50 = "../../../creusot-contracts/src/model.rs" 106 8 106 22
-  let%span sslice51 = "../../../creusot-contracts/src/std/slice.rs" 28 14 28 41
-  let%span sslice52 = "../../../creusot-contracts/src/std/slice.rs" 29 14 29 42
-  let%span sseq53 = "../../../creusot-contracts/src/logic/seq.rs" 184 8 184 97
-=======
-  let%span svec33 = "../../../creusot-contracts/src/std/vec.rs" 90 26 90 51
-  let%span svec34 = "../../../creusot-contracts/src/std/vec.rs" 31 14 31 47
-  let%span svec35 = "../../../creusot-contracts/src/std/vec.rs" 32 4 33 53
-  let%span smodel36 = "../../../creusot-contracts/src/model.rs" 91 8 91 22
   let%span siter37 = "../../../creusot-contracts/src/std/iter.rs" 86 20 86 24
   let%span siter38 = "../../../creusot-contracts/src/std/iter.rs" 92 8 92 19
-  let%span sslice39 = "../../../creusot-contracts/src/std/slice.rs" 418 14 418 45
-  let%span sslice40 = "../../../creusot-contracts/src/std/slice.rs" 416 4 416 10
-  let%span sslice41 = "../../../creusot-contracts/src/std/slice.rs" 425 15 425 32
-  let%span sslice42 = "../../../creusot-contracts/src/std/slice.rs" 426 15 426 32
-  let%span sslice43 = "../../../creusot-contracts/src/std/slice.rs" 427 14 427 42
-  let%span sslice44 = "../../../creusot-contracts/src/std/slice.rs" 423 4 423 10
-  let%span sslice45 = "../../../creusot-contracts/src/std/slice.rs" 100 14 100 41
-  let%span sslice46 = "../../../creusot-contracts/src/std/slice.rs" 101 4 101 82
-  let%span sslice47 = "../../../creusot-contracts/src/std/slice.rs" 403 20 403 61
-  let%span sresolve48 = "../../../creusot-contracts/src/resolve.rs" 41 20 41 34
-  let%span svec49 = "../../../creusot-contracts/src/std/vec.rs" 19 14 19 41
-  let%span smodel50 = "../../../creusot-contracts/src/model.rs" 109 8 109 22
-  let%span sslice51 = "../../../creusot-contracts/src/std/slice.rs" 29 14 29 41
-  let%span sslice52 = "../../../creusot-contracts/src/std/slice.rs" 30 14 30 42
-  let%span sseq53 = "../../../creusot-contracts/src/logic/seq.rs" 402 8 402 97
->>>>>>> dfce2a3a
-  let%span sops54 = "../../../creusot-contracts/src/logic/ops.rs" 42 8 42 31
-  let%span sinvariant55 = "../../../creusot-contracts/src/invariant.rs" 34 20 34 44
-  let%span svec56 = "../../../creusot-contracts/src/std/vec.rs" 66 20 66 41
-  let%span sinvariant57 = "../../../creusot-contracts/src/invariant.rs" 24 8 24 18
-  let%span sboxed58 = "../../../creusot-contracts/src/std/boxed.rs" 28 8 28 18
-  let%span sslice59 = "../../../creusot-contracts/src/std/slice.rs" 18 20 18 30
+  let%span sslice39 = "../../../creusot-contracts/src/std/slice.rs" 413 14 413 45
+  let%span sslice40 = "../../../creusot-contracts/src/std/slice.rs" 420 15 420 32
+  let%span sslice41 = "../../../creusot-contracts/src/std/slice.rs" 421 15 421 32
+  let%span sslice42 = "../../../creusot-contracts/src/std/slice.rs" 422 14 422 42
+  let%span sslice43 = "../../../creusot-contracts/src/std/slice.rs" 96 14 96 41
+  let%span sslice44 = "../../../creusot-contracts/src/std/slice.rs" 97 4 97 82
+  let%span sslice45 = "../../../creusot-contracts/src/std/slice.rs" 398 20 398 61
+  let%span sresolve46 = "../../../creusot-contracts/src/resolve.rs" 41 20 41 34
+  let%span svec47 = "../../../creusot-contracts/src/std/vec.rs" 18 14 18 41
+  let%span smodel48 = "../../../creusot-contracts/src/model.rs" 106 8 106 22
+  let%span sslice49 = "../../../creusot-contracts/src/std/slice.rs" 28 14 28 41
+  let%span sslice50 = "../../../creusot-contracts/src/std/slice.rs" 29 14 29 42
+  let%span sseq51 = "../../../creusot-contracts/src/logic/seq.rs" 388 8 388 97
+  let%span sops52 = "../../../creusot-contracts/src/logic/ops.rs" 42 8 42 31
+  let%span sinvariant53 = "../../../creusot-contracts/src/invariant.rs" 34 20 34 44
+  let%span svec54 = "../../../creusot-contracts/src/std/vec.rs" 66 20 66 41
+  let%span sinvariant55 = "../../../creusot-contracts/src/invariant.rs" 24 8 24 18
+  let%span sboxed56 = "../../../creusot-contracts/src/std/boxed.rs" 28 8 28 18
+  let%span sslice57 = "../../../creusot-contracts/src/std/slice.rs" 18 20 18 30
   
   use seq.Seq
   
@@ -710,7 +587,7 @@
   
   function view'3 (self : t_Vec'0) : Seq.seq t_T'0
   
-  axiom view'3_spec : forall self : t_Vec'0 . [%#svec49] Seq.length (view'3 self) <= UIntSize.to_int (v_MAX'0 : usize)
+  axiom view'3_spec : forall self : t_Vec'0 . [%#svec47] Seq.length (view'3 self) <= UIntSize.to_int (v_MAX'0 : usize)
   
   use seq.Seq
   
@@ -738,8 +615,8 @@
   
   function view'5 (self : slice t_T'0) : Seq.seq t_T'0
   
-  axiom view'5_spec : forall self : slice t_T'0 . ([%#sslice52] view'5 self = Slice.id self)
-  && ([%#sslice51] Seq.length (view'5 self) <= UIntSize.to_int (v_MAX'0 : usize))
+  axiom view'5_spec : forall self : slice t_T'0 . ([%#sslice50] view'5 self = Slice.id self)
+  && ([%#sslice49] Seq.length (view'5 self) <= UIntSize.to_int (v_MAX'0 : usize))
   
   function view'0 (self : slice t_T'0) : Seq.seq t_T'0 =
     [%#smodel36] view'5 self
@@ -760,7 +637,7 @@
   predicate inv'9 (_1 : t_T'0)
   
   predicate invariant'0 (self : Seq.seq t_T'0) =
-    [%#sseq53] forall i : int . 0 <= i /\ i < Seq.length self  -> inv'9 (Seq.get self i)
+    [%#sseq51] forall i : int . 0 <= i /\ i < Seq.length self  -> inv'9 (Seq.get self i)
   
   axiom inv_axiom'0 [@rewrite] : forall x : Seq.seq t_T'0 [inv'0 x] . inv'0 x = invariant'0 x
   
@@ -776,26 +653,26 @@
   predicate inv'4 (_1 : t_Vec'0)
   
   predicate invariant'1 (self : borrowed (t_Vec'0)) =
-    [%#sinvariant55] inv'4 self.current /\ inv'4 self.final
+    [%#sinvariant53] inv'4 self.current /\ inv'4 self.final
   
   axiom inv_axiom'2 [@rewrite] : forall x : borrowed (t_Vec'0) [inv'3 x] . inv'3 x = invariant'1 x
   
   predicate inv'11 (_1 : Seq.seq t_T'0)
   
   predicate invariant'2 (self : t_Vec'0) =
-    [%#svec56] inv'11 (view'3 self)
+    [%#svec54] inv'11 (view'3 self)
   
   axiom inv_axiom'3 [@rewrite] : forall x : t_Vec'0 [inv'4 x] . inv'4 x = invariant'2 x
   
   predicate invariant'3 (self : t_Vec'0) =
-    [%#sinvariant57] inv'4 self
+    [%#sinvariant55] inv'4 self
   
   axiom inv_axiom'4 [@rewrite] : forall x : t_Vec'0 [inv'5 x] . inv'5 x = invariant'3 x
   
   predicate inv'12 (_1 : slice t_T'0)
   
   predicate invariant'4 (self : slice t_T'0) =
-    [%#sinvariant57] inv'12 self
+    [%#sinvariant55] inv'12 self
   
   axiom inv_axiom'5 [@rewrite] : forall x : slice t_T'0 [inv'6 x] . inv'6 x = invariant'4 x
   
@@ -816,19 +693,19 @@
   predicate inv'8 (_1 : t_T'0)
   
   predicate invariant'5 (self : t_T'0) =
-    [%#sinvariant57] inv'10 self
+    [%#sinvariant55] inv'10 self
   
   axiom inv_axiom'7 [@rewrite] : forall x : t_T'0 [inv'8 x] . inv'8 x = invariant'5 x
   
   predicate invariant'6 (self : t_T'0) =
-    [%#sboxed58] inv'10 self
+    [%#sboxed56] inv'10 self
   
   axiom inv_axiom'8 [@rewrite] : forall x : t_T'0 [inv'9 x] . inv'9 x = invariant'6 x
   
   predicate inv'2 (_1 : t_T'0)
   
   predicate invariant'7 (self : t_T'0) =
-    [%#sinvariant57] inv'2 self
+    [%#sinvariant55] inv'2 self
   
   axiom inv_axiom'9 [@rewrite] : forall x : t_T'0 [inv'10 x] . inv'10 x = invariant'7 x
   
@@ -837,17 +714,17 @@
   predicate inv'13 (_1 : t_T'0)
   
   predicate invariant'8 (self : Seq.seq t_T'0) =
-    [%#sseq53] forall i : int . 0 <= i /\ i < Seq.length self  -> inv'13 (Seq.get self i)
+    [%#sseq51] forall i : int . 0 <= i /\ i < Seq.length self  -> inv'13 (Seq.get self i)
   
   axiom inv_axiom'10 [@rewrite] : forall x : Seq.seq t_T'0 [inv'11 x] . inv'11 x = invariant'8 x
   
   predicate invariant'9 (self : slice t_T'0) =
-    [%#sslice59] inv'11 (view'5 self)
+    [%#sslice57] inv'11 (view'5 self)
   
   axiom inv_axiom'11 [@rewrite] : forall x : slice t_T'0 [inv'12 x] . inv'12 x = invariant'9 x
   
   predicate invariant'10 (self : t_T'0) =
-    [%#sboxed58] inv'2 self
+    [%#sboxed56] inv'2 self
   
   axiom inv_axiom'12 [@rewrite] : forall x : t_T'0 [inv'13 x] . inv'13 x = invariant'10 x
   
@@ -884,13 +761,13 @@
   use seq.Seq
   
   function index_logic'2 [@inline:trivial] (self : slice t_T'0) (ix : int) : t_T'0 =
-    [%#sops54] Seq.get (view'5 self) ix
+    [%#sops52] Seq.get (view'5 self) ix
   
   function to_ref_seq'0 (self : slice t_T'0) : Seq.seq t_T'0
   
-  axiom to_ref_seq'0_spec : forall self : slice t_T'0 . ([%#sslice46] forall i : int . 0 <= i
+  axiom to_ref_seq'0_spec : forall self : slice t_T'0 . ([%#sslice44] forall i : int . 0 <= i
   /\ i < Seq.length (to_ref_seq'0 self)  -> Seq.get (to_ref_seq'0 self) i = index_logic'2 self i)
-  && ([%#sslice45] Seq.length (to_ref_seq'0 self) = Seq.length (view'0 self))
+  && ([%#sslice43] Seq.length (to_ref_seq'0 self) = Seq.length (view'0 self))
   
   use seq.Seq
   
@@ -906,15 +783,15 @@
     [%#smodel27] deep_model'1 self
   
   predicate resolve'3 (self : borrowed (t_Iter'0)) =
-    [%#sresolve48] self.final = self.current
+    [%#sresolve46] self.final = self.current
   
   function view'6 (self : borrowed (t_Iter'0)) : slice t_T'0 =
-    [%#smodel50] view'2 self.current
+    [%#smodel48] view'2 self.current
   
   use seq.Seq
   
   predicate completed'0 (self : borrowed (t_Iter'0)) =
-    [%#sslice47] resolve'3 self /\ view'5 (view'6 self) = (Seq.empty  : Seq.seq t_T'0)
+    [%#sslice45] resolve'3 self /\ view'5 (view'6 self) = (Seq.empty  : Seq.seq t_T'0)
   
   use seq.Seq
   
@@ -947,7 +824,7 @@
   predicate resolve'1 (_1 : t_T'0)
   
   predicate resolve'4 (self : borrowed (t_Vec'0)) =
-    [%#sresolve48] self.final = self.current
+    [%#sresolve46] self.final = self.current
   
   predicate resolve'2 (_1 : borrowed (t_Vec'0)) =
     resolve'4 _1
@@ -957,7 +834,7 @@
      -> Seq.get s i = Seq.get s j  -> i = j
   
   function view'4 (self : borrowed (t_Vec'0)) : Seq.seq t_T'0 =
-    [%#smodel50] view'3 self.current
+    [%#smodel48] view'3 self.current
   
   use seq.Seq
   
@@ -973,17 +850,14 @@
   
   use prelude.prelude.Snapshot
   
-  function produces_refl'0 (self : t_Iter'0) : () =
-    [%#sslice40] ()
+  function produces_refl'0 (self : t_Iter'0) : ()
   
   axiom produces_refl'0_spec : forall self : t_Iter'0 . [%#sslice39] produces'0 self (Seq.empty  : Seq.seq t_T'0) self
   
   function produces_trans'0 (a : t_Iter'0) (ab : Seq.seq t_T'0) (b : t_Iter'0) (bc : Seq.seq t_T'0) (c : t_Iter'0) : ()
-   =
-    [%#sslice44] ()
-  
-  axiom produces_trans'0_spec : forall a : t_Iter'0, ab : Seq.seq t_T'0, b : t_Iter'0, bc : Seq.seq t_T'0, c : t_Iter'0 . ([%#sslice41] produces'0 a ab b)
-   -> ([%#sslice42] produces'0 b bc c)  -> ([%#sslice43] produces'0 a (Seq.(++) ab bc) c)
+  
+  axiom produces_trans'0_spec : forall a : t_Iter'0, ab : Seq.seq t_T'0, b : t_Iter'0, bc : Seq.seq t_T'0, c : t_Iter'0 . ([%#sslice40] produces'0 a ab b)
+   -> ([%#sslice41] produces'0 b bc c)  -> ([%#sslice42] produces'0 a (Seq.(++) ab bc) c)
   
   meta "compute_max_steps" 1000000
   
@@ -1124,15 +998,9 @@
   let%span shillel17 = "hillel.rs" 100 10 100 58
   let%span shillel18 = "hillel.rs" 101 10 101 58
   let%span shillel19 = "hillel.rs" 102 50 102 56
-<<<<<<< HEAD
   let%span svec20 = "../../../creusot-contracts/src/std/vec.rs" 75 26 75 44
   let%span sslice21 = "../../../creusot-contracts/src/std/slice.rs" 245 0 354 1
-  let%span siter22 = "../../../creusot-contracts/src/std/iter.rs" 99 0 212 1
-=======
-  let%span svec20 = "../../../creusot-contracts/src/std/vec.rs" 77 26 77 44
-  let%span sslice21 = "../../../creusot-contracts/src/std/slice.rs" 249 0 358 1
   let%span siter22 = "../../../creusot-contracts/src/std/iter.rs" 101 0 214 1
->>>>>>> dfce2a3a
   let%span srange23 = "../../../creusot-contracts/src/std/iter/range.rs" 22 8 28 9
   let%span svec24 = "../../../creusot-contracts/src/std/vec.rs" 29 14 29 47
   let%span svec25 = "../../../creusot-contracts/src/std/vec.rs" 30 4 31 53
@@ -1147,17 +1015,10 @@
   let%span shillel34 = "hillel.rs" 77 10 77 58
   let%span shillel35 = "hillel.rs" 78 10 78 82
   let%span shillel36 = "hillel.rs" 79 10 79 58
-<<<<<<< HEAD
   let%span smodel37 = "../../../creusot-contracts/src/model.rs" 88 8 88 22
   let%span svec38 = "../../../creusot-contracts/src/std/vec.rs" 18 14 18 41
-  let%span siter39 = "../../../creusot-contracts/src/std/iter.rs" 84 20 84 24
-  let%span siter40 = "../../../creusot-contracts/src/std/iter.rs" 90 8 90 19
-=======
-  let%span smodel37 = "../../../creusot-contracts/src/model.rs" 91 8 91 22
-  let%span svec38 = "../../../creusot-contracts/src/std/vec.rs" 19 14 19 41
   let%span siter39 = "../../../creusot-contracts/src/std/iter.rs" 86 20 86 24
   let%span siter40 = "../../../creusot-contracts/src/std/iter.rs" 92 8 92 19
->>>>>>> dfce2a3a
   let%span srange41 = "../../../creusot-contracts/src/std/iter/range.rs" 33 15 33 24
   let%span srange42 = "../../../creusot-contracts/src/std/iter/range.rs" 34 14 34 45
   let%span srange43 = "../../../creusot-contracts/src/std/iter/range.rs" 39 15 39 21
@@ -1180,11 +1041,7 @@
   let%span sops60 = "../../../creusot-contracts/src/logic/ops.rs" 42 8 42 31
   let%span sinvariant61 = "../../../creusot-contracts/src/invariant.rs" 34 20 34 44
   let%span sinvariant62 = "../../../creusot-contracts/src/invariant.rs" 24 8 24 18
-<<<<<<< HEAD
-  let%span sseq63 = "../../../creusot-contracts/src/logic/seq.rs" 184 8 184 97
-=======
-  let%span sseq63 = "../../../creusot-contracts/src/logic/seq.rs" 402 8 402 97
->>>>>>> dfce2a3a
+  let%span sseq63 = "../../../creusot-contracts/src/logic/seq.rs" 388 8 388 97
   let%span sslice64 = "../../../creusot-contracts/src/std/slice.rs" 18 20 18 30
   let%span sboxed65 = "../../../creusot-contracts/src/std/boxed.rs" 28 8 28 18
   
@@ -1712,16 +1569,10 @@
   let%span shillel6 = "hillel.rs" 123 11 123 53
   let%span shillel7 = "hillel.rs" 124 10 124 21
   let%span shillel8 = "hillel.rs" 122 10 122 19
-<<<<<<< HEAD
   let%span shillel9 = "hillel.rs" 148 4 148 41
   let%span shillel10 = "hillel.rs" 121 0 121 8
   let%span shillel11 = "hillel.rs" 138 4 140 5
-  let%span sint12 = "../../../creusot-contracts/src/logic/int.rs" 51 4 51 12
-=======
-  let%span shillel9 = "hillel.rs" 121 0 121 8
-  let%span shillel10 = "hillel.rs" 138 4 140 5
-  let%span sint11 = "../../../creusot-contracts/src/logic/int.rs" 74 4 74 12
->>>>>>> dfce2a3a
+  let%span sint12 = "../../../creusot-contracts/src/logic/int.rs" 69 4 69 12
   
   use prelude.prelude.Int
   
@@ -1797,86 +1648,52 @@
   let%span shillel21 = "hillel.rs" 156 11 156 23
   let%span shillel22 = "hillel.rs" 157 10 157 44
   let%span shillel23 = "hillel.rs" 158 0 158 88
-<<<<<<< HEAD
-  let%span siter24 = "../../../creusot-contracts/src/std/iter.rs" 99 0 212 1
+  let%span siter24 = "../../../creusot-contracts/src/std/iter.rs" 101 0 214 1
   let%span sslice25 = "../../../creusot-contracts/src/std/slice.rs" 405 12 405 66
   let%span smodel26 = "../../../creusot-contracts/src/model.rs" 88 8 88 22
-=======
-  let%span siter24 = "../../../creusot-contracts/src/std/iter.rs" 101 0 214 1
-  let%span sslice25 = "../../../creusot-contracts/src/std/slice.rs" 410 12 410 66
-  let%span smodel26 = "../../../creusot-contracts/src/model.rs" 91 8 91 22
->>>>>>> dfce2a3a
   let%span shillel27 = "hillel.rs" 123 11 123 53
   let%span shillel28 = "hillel.rs" 124 10 124 21
   let%span shillel29 = "hillel.rs" 122 10 122 19
   let%span shillel30 = "hillel.rs" 121 0 121 8
-<<<<<<< HEAD
-  let%span siter31 = "../../../creusot-contracts/src/std/iter.rs" 105 26 108 17
+  let%span siter31 = "../../../creusot-contracts/src/std/iter.rs" 107 26 110 17
   let%span sslice32 = "../../../creusot-contracts/src/std/slice.rs" 245 0 354 1
-=======
-  let%span siter31 = "../../../creusot-contracts/src/std/iter.rs" 107 26 110 17
-  let%span sslice32 = "../../../creusot-contracts/src/std/slice.rs" 249 0 358 1
->>>>>>> dfce2a3a
   let%span srange33 = "../../../creusot-contracts/src/std/iter/range.rs" 22 8 28 9
   let%span shillel34 = "hillel.rs" 144 11 144 35
   let%span shillel35 = "hillel.rs" 145 10 145 64
   let%span shillel36 = "hillel.rs" 146 0 146 79
   let%span shillel37 = "hillel.rs" 148 4 148 41
-<<<<<<< HEAD
   let%span snum38 = "../../../creusot-contracts/src/std/num.rs" 220 26 220 59
   let%span sslice39 = "../../../creusot-contracts/src/std/slice.rs" 360 20 360 24
   let%span sslice40 = "../../../creusot-contracts/src/std/slice.rs" 366 20 366 32
-  let%span sslice41 = "../../../creusot-contracts/src/std/slice.rs" 411 14 411 45
-  let%span sslice42 = "../../../creusot-contracts/src/std/slice.rs" 409 4 409 10
-  let%span sslice43 = "../../../creusot-contracts/src/std/slice.rs" 416 15 416 32
-  let%span sslice44 = "../../../creusot-contracts/src/std/slice.rs" 417 15 417 32
-  let%span sslice45 = "../../../creusot-contracts/src/std/slice.rs" 418 14 418 42
-  let%span sslice46 = "../../../creusot-contracts/src/std/slice.rs" 414 4 414 10
-  let%span sslice47 = "../../../creusot-contracts/src/std/slice.rs" 96 14 96 41
-  let%span sslice48 = "../../../creusot-contracts/src/std/slice.rs" 97 4 97 82
-  let%span sslice49 = "../../../creusot-contracts/src/std/slice.rs" 28 14 28 41
-  let%span sslice50 = "../../../creusot-contracts/src/std/slice.rs" 29 14 29 42
-  let%span sslice51 = "../../../creusot-contracts/src/std/slice.rs" 398 20 398 61
-=======
-  let%span snum38 = "../../../creusot-contracts/src/std/num.rs" 221 26 221 59
-  let%span sslice39 = "../../../creusot-contracts/src/std/slice.rs" 364 20 364 24
-  let%span sslice40 = "../../../creusot-contracts/src/std/slice.rs" 370 20 370 32
-  let%span sslice41 = "../../../creusot-contracts/src/std/slice.rs" 418 14 418 45
-  let%span sslice42 = "../../../creusot-contracts/src/std/slice.rs" 416 4 416 10
-  let%span sslice43 = "../../../creusot-contracts/src/std/slice.rs" 425 15 425 32
-  let%span sslice44 = "../../../creusot-contracts/src/std/slice.rs" 426 15 426 32
-  let%span sslice45 = "../../../creusot-contracts/src/std/slice.rs" 427 14 427 42
-  let%span sslice46 = "../../../creusot-contracts/src/std/slice.rs" 423 4 423 10
-  let%span sslice47 = "../../../creusot-contracts/src/std/slice.rs" 100 14 100 41
-  let%span sslice48 = "../../../creusot-contracts/src/std/slice.rs" 101 4 101 82
-  let%span sslice49 = "../../../creusot-contracts/src/std/slice.rs" 29 14 29 41
-  let%span sslice50 = "../../../creusot-contracts/src/std/slice.rs" 30 14 30 42
-  let%span sslice51 = "../../../creusot-contracts/src/std/slice.rs" 403 20 403 61
->>>>>>> dfce2a3a
-  let%span sresolve52 = "../../../creusot-contracts/src/resolve.rs" 41 20 41 34
-  let%span siter53 = "../../../creusot-contracts/src/std/iter.rs" 86 20 86 24
-  let%span siter54 = "../../../creusot-contracts/src/std/iter.rs" 92 8 92 19
-  let%span srange55 = "../../../creusot-contracts/src/std/iter/range.rs" 33 15 33 24
-  let%span srange56 = "../../../creusot-contracts/src/std/iter/range.rs" 34 14 34 45
-  let%span srange57 = "../../../creusot-contracts/src/std/iter/range.rs" 39 15 39 21
-  let%span srange58 = "../../../creusot-contracts/src/std/iter/range.rs" 40 15 40 21
-  let%span srange59 = "../../../creusot-contracts/src/std/iter/range.rs" 41 15 41 21
-  let%span srange60 = "../../../creusot-contracts/src/std/iter/range.rs" 42 15 42 32
-  let%span srange61 = "../../../creusot-contracts/src/std/iter/range.rs" 43 15 43 32
-  let%span srange62 = "../../../creusot-contracts/src/std/iter/range.rs" 44 14 44 42
-  let%span snum63 = "../../../creusot-contracts/src/std/num.rs" 21 16 21 35
-  let%span shillel64 = "hillel.rs" 135 11 135 63
-  let%span shillel65 = "hillel.rs" 136 10 136 85
-  let%span shillel66 = "hillel.rs" 134 10 134 18
-  let%span shillel67 = "hillel.rs" 138 4 140 5
-<<<<<<< HEAD
-  let%span sint68 = "../../../creusot-contracts/src/logic/int.rs" 51 4 51 12
-=======
-  let%span sint68 = "../../../creusot-contracts/src/logic/int.rs" 74 4 74 12
->>>>>>> dfce2a3a
-  let%span srange69 = "../../../creusot-contracts/src/std/iter/range.rs" 15 12 15 78
-  let%span sops70 = "../../../creusot-contracts/src/logic/ops.rs" 42 8 42 31
-  let%span smodel71 = "../../../creusot-contracts/src/model.rs" 106 8 106 22
+  let%span sslice41 = "../../../creusot-contracts/src/std/slice.rs" 413 14 413 45
+  let%span sslice42 = "../../../creusot-contracts/src/std/slice.rs" 420 15 420 32
+  let%span sslice43 = "../../../creusot-contracts/src/std/slice.rs" 421 15 421 32
+  let%span sslice44 = "../../../creusot-contracts/src/std/slice.rs" 422 14 422 42
+  let%span sslice45 = "../../../creusot-contracts/src/std/slice.rs" 96 14 96 41
+  let%span sslice46 = "../../../creusot-contracts/src/std/slice.rs" 97 4 97 82
+  let%span sslice47 = "../../../creusot-contracts/src/std/slice.rs" 28 14 28 41
+  let%span sslice48 = "../../../creusot-contracts/src/std/slice.rs" 29 14 29 42
+  let%span sslice49 = "../../../creusot-contracts/src/std/slice.rs" 398 20 398 61
+  let%span sresolve50 = "../../../creusot-contracts/src/resolve.rs" 41 20 41 34
+  let%span siter51 = "../../../creusot-contracts/src/std/iter.rs" 86 20 86 24
+  let%span siter52 = "../../../creusot-contracts/src/std/iter.rs" 92 8 92 19
+  let%span srange53 = "../../../creusot-contracts/src/std/iter/range.rs" 33 15 33 24
+  let%span srange54 = "../../../creusot-contracts/src/std/iter/range.rs" 34 14 34 45
+  let%span srange55 = "../../../creusot-contracts/src/std/iter/range.rs" 39 15 39 21
+  let%span srange56 = "../../../creusot-contracts/src/std/iter/range.rs" 40 15 40 21
+  let%span srange57 = "../../../creusot-contracts/src/std/iter/range.rs" 41 15 41 21
+  let%span srange58 = "../../../creusot-contracts/src/std/iter/range.rs" 42 15 42 32
+  let%span srange59 = "../../../creusot-contracts/src/std/iter/range.rs" 43 15 43 32
+  let%span srange60 = "../../../creusot-contracts/src/std/iter/range.rs" 44 14 44 42
+  let%span snum61 = "../../../creusot-contracts/src/std/num.rs" 21 16 21 35
+  let%span shillel62 = "hillel.rs" 135 11 135 63
+  let%span shillel63 = "hillel.rs" 136 10 136 85
+  let%span shillel64 = "hillel.rs" 134 10 134 18
+  let%span shillel65 = "hillel.rs" 138 4 140 5
+  let%span sint66 = "../../../creusot-contracts/src/logic/int.rs" 69 4 69 12
+  let%span srange67 = "../../../creusot-contracts/src/std/iter/range.rs" 15 12 15 78
+  let%span sops68 = "../../../creusot-contracts/src/logic/ops.rs" 42 8 42 31
+  let%span smodel69 = "../../../creusot-contracts/src/model.rs" 106 8 106 22
   
   use prelude.prelude.UInt32
   
@@ -1981,8 +1798,8 @@
   
   function view'2 (self : slice uint32) : Seq.seq uint32
   
-  axiom view'2_spec : forall self : slice uint32 . ([%#sslice50] view'2 self = Slice.id self)
-  && ([%#sslice49] Seq.length (view'2 self) <= UIntSize.to_int (v_MAX'0 : usize))
+  axiom view'2_spec : forall self : slice uint32 . ([%#sslice48] view'2 self = Slice.id self)
+  && ([%#sslice47] Seq.length (view'2 self) <= UIntSize.to_int (v_MAX'0 : usize))
   
   function view'0 (self : slice uint32) : Seq.seq uint32 =
     [%#smodel26] view'2 self
@@ -1992,13 +1809,13 @@
   use seq.Seq
   
   function index_logic'0 [@inline:trivial] (self : slice uint32) (ix : int) : uint32 =
-    [%#sops70] Seq.get (view'2 self) ix
+    [%#sops68] Seq.get (view'2 self) ix
   
   function to_ref_seq'0 (self : slice uint32) : Seq.seq uint32
   
-  axiom to_ref_seq'0_spec : forall self : slice uint32 . ([%#sslice48] forall i : int . 0 <= i
+  axiom to_ref_seq'0_spec : forall self : slice uint32 . ([%#sslice46] forall i : int . 0 <= i
   /\ i < Seq.length (to_ref_seq'0 self)  -> Seq.get (to_ref_seq'0 self) i = index_logic'0 self i)
-  && ([%#sslice47] Seq.length (to_ref_seq'0 self) = Seq.length (view'0 self))
+  && ([%#sslice45] Seq.length (to_ref_seq'0 self) = Seq.length (view'0 self))
   
   use seq.Seq
   
@@ -2016,15 +1833,15 @@
   /\ from <= to' /\ to' <= Seq.length seq)  -> ([%#shillel28] sum_range'0 seq from to' >= 0)
   
   predicate resolve'2 (self : borrowed (t_Iter'0)) =
-    [%#sresolve52] self.final = self.current
+    [%#sresolve50] self.final = self.current
   
   function view'3 (self : borrowed (t_Iter'0)) : slice uint32 =
-    [%#smodel71] view'1 self.current
+    [%#smodel69] view'1 self.current
   
   use seq.Seq
   
   predicate completed'0 (self : borrowed (t_Iter'0)) =
-    [%#sslice51] resolve'2 self /\ view'2 (view'3 self) = (Seq.empty  : Seq.seq uint32)
+    [%#sslice49] resolve'2 self /\ view'2 (view'3 self) = (Seq.empty  : Seq.seq uint32)
   
   use seq.Seq
   
@@ -2051,10 +1868,10 @@
     
   
   predicate into_iter_pre'1 (self : t_Range'0) =
-    [%#siter53] true
+    [%#siter51] true
   
   predicate into_iter_post'1 (self : t_Range'0) (res : t_Range'0) =
-    [%#siter54] self = res
+    [%#siter52] self = res
   
   let rec into_iter'1 (self:t_Range'0) (return'  (ret:t_Range'0))= {[@expl:precondition] inv'3 self}
     {[@expl:precondition] [%#siter24] into_iter_pre'1 self}
@@ -2073,7 +1890,7 @@
   use prelude.prelude.Snapshot
   
   function deep_model'0 (self : usize) : int =
-    [%#snum63] UIntSize.to_int self
+    [%#snum61] UIntSize.to_int self
   
   use seq.Seq
   
@@ -2090,14 +1907,14 @@
   function sum_range_split'0 [#"hillel.rs" 137 0 137 61] (seq : Seq.seq uint32) (from : int) (to' : int) (i : int) : ()
   
   axiom sum_range_split'0_def : forall seq : Seq.seq uint32, from : int, to' : int, i : int . sum_range_split'0 seq from to' i
-  = ([%#shillel67] if i > from then let _ = sum_range_split'0 seq (from + 1) to' i in () else ())
-  
-  axiom sum_range_split'0_spec : forall seq : Seq.seq uint32, from : int, to' : int, i : int . ([%#shillel64] 0 <= from
+  = ([%#shillel65] if i > from then let _ = sum_range_split'0 seq (from + 1) to' i in () else ())
+  
+  axiom sum_range_split'0_spec : forall seq : Seq.seq uint32, from : int, to' : int, i : int . ([%#shillel62] 0 <= from
   /\ from <= i /\ i <= to' /\ to' <= Seq.length seq)
-   -> ([%#shillel65] sum_range'0 seq from to' = sum_range'0 seq from i + sum_range'0 seq i to')
+   -> ([%#shillel63] sum_range'0 seq from to' = sum_range'0 seq from i + sum_range'0 seq i to')
   
   function abs_diff'1 (self : int) (other : int) : int =
-    [%#sint68] if self < other then other - self else self - other
+    [%#sint66] if self < other then other - self else self - other
   
   function score'0 [#"hillel.rs" 147 0 147 38] (seq : Seq.seq uint32) (i : int) : int =
     [%#shillel37] let _ = sum_range_split'0 seq 0 (Seq.length seq) i in abs_diff'1 (sum_range'0 seq 0 i) (sum_range'0 seq i (Seq.length seq))
@@ -2107,10 +1924,10 @@
   && ([%#shillel35] 0 <= score'0 seq i /\ score'0 seq i <= sum_range'0 seq 0 (Seq.length seq))
   
   predicate resolve'3 (self : borrowed (t_Range'0)) =
-    [%#sresolve52] self.final = self.current
+    [%#sresolve50] self.final = self.current
   
   predicate completed'1 (self : borrowed (t_Range'0)) =
-    [%#srange69] resolve'3 self
+    [%#srange67] resolve'3 self
     /\ deep_model'0 (self.current).t_Range__start'0 >= deep_model'0 (self.current).t_Range__end'0
   
   use seq.Seq
@@ -2151,32 +1968,29 @@
   
   use prelude.prelude.Snapshot
   
-  function produces_refl'0 (self : t_Iter'0) : () =
-    [%#sslice42] ()
+  function produces_refl'0 (self : t_Iter'0) : ()
   
   axiom produces_refl'0_spec : forall self : t_Iter'0 . [%#sslice41] produces'0 self (Seq.empty  : Seq.seq uint32) self
   
   function produces_trans'0 (a : t_Iter'0) (ab : Seq.seq uint32) (b : t_Iter'0) (bc : Seq.seq uint32) (c : t_Iter'0) : ()
     
-   =
-    [%#sslice46] ()
-  
-  axiom produces_trans'0_spec : forall a : t_Iter'0, ab : Seq.seq uint32, b : t_Iter'0, bc : Seq.seq uint32, c : t_Iter'0 . ([%#sslice43] produces'0 a ab b)
-   -> ([%#sslice44] produces'0 b bc c)  -> ([%#sslice45] produces'0 a (Seq.(++) ab bc) c)
+  
+  axiom produces_trans'0_spec : forall a : t_Iter'0, ab : Seq.seq uint32, b : t_Iter'0, bc : Seq.seq uint32, c : t_Iter'0 . ([%#sslice42] produces'0 a ab b)
+   -> ([%#sslice43] produces'0 b bc c)  -> ([%#sslice44] produces'0 a (Seq.(++) ab bc) c)
   
   function produces_refl'1 (self : t_Range'0) : ()
   
-  axiom produces_refl'1_spec : forall self : t_Range'0 . ([%#srange55] inv'3 self)
-   -> ([%#srange56] produces'1 self (Seq.empty  : Seq.seq usize) self)
+  axiom produces_refl'1_spec : forall self : t_Range'0 . ([%#srange53] inv'3 self)
+   -> ([%#srange54] produces'1 self (Seq.empty  : Seq.seq usize) self)
   
   function produces_trans'1 (a : t_Range'0) (ab : Seq.seq usize) (b : t_Range'0) (bc : Seq.seq usize) (c : t_Range'0) : ()
     
   
-  axiom produces_trans'1_spec : forall a : t_Range'0, ab : Seq.seq usize, b : t_Range'0, bc : Seq.seq usize, c : t_Range'0 . ([%#srange57] inv'3 a)
-   -> ([%#srange58] inv'3 b)
-   -> ([%#srange59] inv'3 c)
-   -> ([%#srange60] produces'1 a ab b)
-   -> ([%#srange61] produces'1 b bc c)  -> ([%#srange62] produces'1 a (Seq.(++) ab bc) c)
+  axiom produces_trans'1_spec : forall a : t_Range'0, ab : Seq.seq usize, b : t_Range'0, bc : Seq.seq usize, c : t_Range'0 . ([%#srange55] inv'3 a)
+   -> ([%#srange56] inv'3 b)
+   -> ([%#srange57] inv'3 c)
+   -> ([%#srange58] produces'1 a ab b)
+   -> ([%#srange59] produces'1 b bc c)  -> ([%#srange60] produces'1 a (Seq.(++) ab bc) c)
   
   meta "compute_max_steps" 1000000
   
