module M_sum__sum_first_n [#"sum.rs" 6 0 6 33]
  let%span ssum0 = "sum.rs" 7 18 7 19
  let%span ssum1 = "sum.rs" 9 13 9 14
  let%span ssum2 = "sum.rs" 9 4 9 7
  let%span ssum3 = "sum.rs" 9 4 9 7
  let%span ssum4 = "sum.rs" 8 16 8 65
  let%span ssum5 = "sum.rs" 9 4 9 7
  let%span ssum6 = "sum.rs" 9 4 9 7
  let%span ssum7 = "sum.rs" 4 11 4 20
  let%span ssum8 = "sum.rs" 5 10 5 38
  let%span sops9 = "../../../creusot-contracts/src/std/ops.rs" 209 26 209 53
  let%span sops10 = "../../../creusot-contracts/src/std/ops.rs" 210 26 210 49
  let%span sops11 = "../../../creusot-contracts/src/std/ops.rs" 211 26 211 91
  let%span siter12 = "../../../creusot-contracts/src/std/iter.rs" 101 0 214 1
  let%span srange13 = "../../../creusot-contracts/src/std/iter/range.rs" 71 12 75 76
  let%span siter14 = "../../../creusot-contracts/src/std/iter.rs" 107 26 110 17
  let%span snum15 = "../../../creusot-contracts/src/std/num.rs" 21 28 21 33
  let%span sops16 = "../../../creusot-contracts/src/std/ops.rs" 195 14 195 86
  let%span siter17 = "../../../creusot-contracts/src/std/iter.rs" 86 20 86 24
  let%span siter18 = "../../../creusot-contracts/src/std/iter.rs" 92 8 92 19
  let%span srange19 = "../../../creusot-contracts/src/std/iter/range.rs" 81 14 81 45
  let%span srange20 = "../../../creusot-contracts/src/std/iter/range.rs" 79 4 79 10
  let%span srange21 = "../../../creusot-contracts/src/std/iter/range.rs" 86 15 86 32
  let%span srange22 = "../../../creusot-contracts/src/std/iter/range.rs" 87 15 87 32
  let%span srange23 = "../../../creusot-contracts/src/std/iter/range.rs" 88 14 88 42
  let%span srange24 = "../../../creusot-contracts/src/std/iter/range.rs" 84 4 84 10
  let%span srange25 = "../../../creusot-contracts/src/std/iter/range.rs" 50 10 50 43
  let%span srange26 = "../../../creusot-contracts/src/std/iter/range.rs" 52 4 55 5
  let%span srange27 = "../../../creusot-contracts/src/std/iter/range.rs" 63 12 63 57
  let%span sresolve28 = "../../../creusot-contracts/src/resolve.rs" 41 20 41 34
  
  use prelude.prelude.UInt32
  
  predicate inv'2 (_1 : uint32)
  
  type t_RangeInclusive'0  =
    { t_RangeInclusive__start'0: uint32; t_RangeInclusive__end'0: uint32; t_RangeInclusive__exhausted'0: bool }
  
  function start_log'0 (self : t_RangeInclusive'0) : uint32
  
  function end_log'0 (self : t_RangeInclusive'0) : uint32
  
  use prelude.prelude.Int
  
  use prelude.prelude.UInt32
  
  function deep_model'0 (self : uint32) : int =
    [%#snum15] UInt32.to_int self
  
  function is_empty_log'0 (self : t_RangeInclusive'0) : bool
  
  axiom is_empty_log'0_spec : forall self : t_RangeInclusive'0 . [%#sops16] not is_empty_log'0 self
   -> deep_model'0 (start_log'0 self) <= deep_model'0 (end_log'0 self)
  
  predicate inv'1 (_1 : t_RangeInclusive'0)
  
  predicate inv'1 (_1 : Seq.seq uint32)
  
  axiom inv_axiom'1 [@rewrite] : forall x : Seq.seq uint32 [inv'1 x] . inv'1 x = true
  
  predicate inv'0 (_1 : RangeInclusive'0.t_RangeInclusive uint32)
  
  axiom inv_axiom'0 [@rewrite] : forall x : RangeInclusive'0.t_RangeInclusive uint32 [inv'0 x] . inv'0 x = true
  
  use seq.Seq
  
  predicate inv'0 (_1 : Seq.seq uint32)
  
  axiom inv_axiom'0 [@rewrite] : forall x : Seq.seq uint32 [inv'0 x] . inv'0 x = true
  
  axiom inv_axiom'1 [@rewrite] : forall x : t_RangeInclusive'0 [inv'1 x] . inv'1 x = true
  
  axiom inv_axiom'2 [@rewrite] : forall x : uint32 [inv'2 x] . inv'2 x = true
  
  use prelude.prelude.Borrow
  
  predicate inv'3 (_1 : borrowed (t_RangeInclusive'0))
  
  axiom inv_axiom'3 [@rewrite] : forall x : borrowed (t_RangeInclusive'0) [inv'3 x] . inv'3 x = true
  
  type t_Option'0  =
    | C_None'0
    | C_Some'0 uint32
  
  predicate inv'4 (_1 : t_Option'0)
  
  axiom inv_axiom'4 [@rewrite] : forall x : t_Option'0 [inv'4 x] . inv'4 x = true
  
  let rec new'0 (start:uint32) (end':uint32) (return'  (ret:t_RangeInclusive'0))= {[@expl:precondition] inv'2 end'}
    {[@expl:precondition] inv'2 start}
    any
    [ return' (result:t_RangeInclusive'0)-> {inv'1 result}
      {[%#sops11] deep_model'0 start <= deep_model'0 end'  -> not is_empty_log'0 result}
      {[%#sops10] end_log'0 result = end'}
      {[%#sops9] start_log'0 result = start}
      (! return' {result}) ]
    
  
  predicate into_iter_pre'0 (self : t_RangeInclusive'0) =
    [%#siter17] true
  
  predicate into_iter_post'0 (self : t_RangeInclusive'0) (res : t_RangeInclusive'0) =
    [%#siter18] self = res
  
<<<<<<< HEAD
  let rec into_iter'0 (self:t_RangeInclusive'0) (return'  (ret:t_RangeInclusive'0))= {[@expl:precondition] inv'1 self}
    {[@expl:precondition] [%#siter12] into_iter_pre'0 self}
    any
    [ return' (result:t_RangeInclusive'0)-> {inv'1 result}
      {[%#siter12] into_iter_post'0 self result}
      (! return' {result}) ]
    
  
  use prelude.prelude.Snapshot
  
  use seq.Seq
  
  use prelude.prelude.Snapshot
  
=======
>>>>>>> 34cd6190
  use prelude.prelude.Snapshot
  
  use prelude.prelude.Snapshot
  
  use prelude.prelude.Snapshot
  
  use seq.Seq
  
  function range_inclusive_len'0 (r : t_RangeInclusive'0) : int =
    [%#srange26] if is_empty_log'0 r then 0 else deep_model'0 (end_log'0 r) - deep_model'0 (start_log'0 r) + 1
  
  axiom range_inclusive_len'0_spec : forall r : t_RangeInclusive'0 . [%#srange25] is_empty_log'0 r
  = (range_inclusive_len'0 r = 0)
  
  use seq.Seq
  
  predicate produces'0 (self : t_RangeInclusive'0) (visited : Seq.seq uint32) (o : t_RangeInclusive'0) =
    [%#srange13] Seq.length visited = range_inclusive_len'0 self - range_inclusive_len'0 o
    /\ (is_empty_log'0 self  -> is_empty_log'0 o)
    /\ (is_empty_log'0 o \/ end_log'0 self = end_log'0 o)
    /\ (forall i : int . 0 <= i /\ i < Seq.length visited
     -> deep_model'0 (Seq.get visited i) = deep_model'0 (start_log'0 self) + i)
  
  predicate completed'0 (self : borrowed (t_RangeInclusive'0)) =
    [%#srange27] is_empty_log'0 self.current /\ is_empty_log'0 self.final
  
<<<<<<< HEAD
  use seq.Seq
  
  let rec next'0 (self:borrowed (t_RangeInclusive'0)) (return'  (ret:t_Option'0))= {[@expl:precondition] inv'3 self}
=======
  let rec next'0 (self:borrowed (RangeInclusive'0.t_RangeInclusive uint32)) (return'  (ret:Option'0.t_Option uint32))= {[@expl:next 'self' type invariant] inv'3 self}
>>>>>>> 34cd6190
    any
    [ return' (result:t_Option'0)-> {inv'4 result}
      {[%#siter14] match result with
        | C_None'0 -> completed'0 self
        | C_Some'0 v -> produces'0 self.current (Seq.singleton v) self.final
        end}
      (! return' {result}) ]
    
  
  predicate resolve'1 (self : borrowed (t_RangeInclusive'0)) =
    [%#sresolve28] self.final = self.current
  
  predicate resolve'0 (_1 : borrowed (t_RangeInclusive'0)) =
    resolve'1 _1
  
  let rec v_Some'0 (input:t_Option'0) (ret  (field_0:uint32))= any
    [ good (field_0:uint32)-> {C_Some'0 field_0 = input} (! ret {field_0})
    | bad -> {forall field_0 : uint32 [C_Some'0 field_0 : t_Option'0] . C_Some'0 field_0 <> input} (! {false} any) ]
    
  
  use seq.Seq
  
  use prelude.prelude.Intrinsic
  
  use prelude.prelude.Snapshot
  
  use prelude.prelude.Snapshot
  
  function produces_refl'0 (self : t_RangeInclusive'0) : () =
    [%#srange20] ()
  
  axiom produces_refl'0_spec : forall self : t_RangeInclusive'0 . [%#srange19] produces'0 self (Seq.empty  : Seq.seq uint32) self
  
<<<<<<< HEAD
  function produces_trans'0 (a : t_RangeInclusive'0) (ab : Seq.seq uint32) (b : t_RangeInclusive'0) (bc : Seq.seq uint32) (c : t_RangeInclusive'0) : ()
=======
  let rec into_iter'0 (self:RangeInclusive'0.t_RangeInclusive uint32) (return'  (ret:RangeInclusive'0.t_RangeInclusive uint32))= {[@expl:into_iter 'self' type invariant] inv'0 self}
    {[@expl:into_iter requires] [%#siter12] into_iter_pre'0 self}
    any
    [ return' (result:RangeInclusive'0.t_RangeInclusive uint32)-> {inv'0 result}
      {[%#siter12] into_iter_post'0 self result}
      (! return' {result}) ]
>>>>>>> 34cd6190
    
   =
    [%#srange24] ()
  
<<<<<<< HEAD
  axiom produces_trans'0_spec : forall a : t_RangeInclusive'0, ab : Seq.seq uint32, b : t_RangeInclusive'0, bc : Seq.seq uint32, c : t_RangeInclusive'0 . ([%#srange21] produces'0 a ab b)
   -> ([%#srange22] produces'0 b bc c)  -> ([%#srange23] produces'0 a (Seq.(++) ab bc) c)
  
  meta "compute_max_steps" 1000000
  
  let rec sum_first_n'0 (n:uint32) (return'  (ret:uint32))= {[%#ssum7] UInt32.to_int n < 1000}
=======
  let rec new'0 (start:uint32) (end':uint32) (return'  (ret:RangeInclusive'0.t_RangeInclusive uint32))= {[@expl:new 'start' type invariant] inv'2 start}
    {[@expl:new 'end' type invariant] inv'2 end'}
    any
    [ return' (result:RangeInclusive'0.t_RangeInclusive uint32)-> {inv'0 result}
      {[%#sops9] start_log'0 result = start}
      {[%#sops10] end_log'0 result = end'}
      {[%#sops11] deep_model'0 start <= deep_model'0 end'  -> not is_empty_log'0 result}
      (! return' {result}) ]
    
  
  meta "compute_max_steps" 1000000
  
  let rec sum_first_n (n:uint32) (return'  (ret:uint32))= {[@expl:sum_first_n requires] [%#ssum7] UInt32.to_int n
    < 1000}
>>>>>>> 34cd6190
    (! bb0
    [ bb0 = s0
      [ s0 =  [ &sum <- [%#ssum0] (0 : uint32) ] s1
      | s1 = new'0 {[%#ssum1] (1 : uint32)} {n} (fun (_ret':t_RangeInclusive'0) ->  [ &_7 <- _ret' ] s2)
      | s2 = bb1 ]
      
    | bb1 = s0 [ s0 = into_iter'0 {_7} (fun (_ret':t_RangeInclusive'0) ->  [ &iter <- _ret' ] s1) | s1 = bb2 ] 
    | bb2 = s0 [ s0 =  [ &iter_old <- [%#ssum2] Snapshot.new iter ] s1 | s1 = bb3 ] 
    | bb3 = s0 [ s0 =  [ &produced <- [%#ssum3] Snapshot.new (Seq.empty  : Seq.seq uint32) ] s1 | s1 = bb4 ] 
    | bb4 = bb5
    | bb5 = bb5
      [ bb5 = {[@expl:for invariant] [%#ssum5] inv'1 (Snapshot.inner produced)}
        {[@expl:for invariant] [%#ssum5] inv'0 iter}
        {[@expl:for invariant] [%#ssum5] produces'0 (Snapshot.inner iter_old) (Snapshot.inner produced) iter}
        {[@expl:loop invariant] [%#ssum4] UInt32.to_int sum * 2
        = Seq.length (Snapshot.inner produced) * (Seq.length (Snapshot.inner produced) + 1)}
        (! s0) [ s0 = bb6 ] 
        [ bb6 = s0
          [ s0 = Borrow.borrow_mut <t_RangeInclusive'0> {iter}
              (fun (_ret':borrowed (t_RangeInclusive'0)) ->  [ &_20 <- _ret' ]  [ &iter <- _ret'.final ] s1)
          | s1 = Borrow.borrow_final <t_RangeInclusive'0> {_20.current} {Borrow.get_id _20}
              (fun (_ret':borrowed (t_RangeInclusive'0)) ->
                 [ &_19 <- _ret' ] 
                 [ &_20 <- { _20 with current = _ret'.final } ] 
                s2)
          | s2 = next'0 {_19} (fun (_ret':t_Option'0) ->  [ &_18 <- _ret' ] s3)
          | s3 = bb7 ]
          
        | bb7 = s0
          [ s0 = -{resolve'0 _20}- s1
          | s1 = any [ br0 -> {_18 = C_None'0 } (! bb10) | br1 (x0:uint32)-> {_18 = C_Some'0 x0} (! bb9) ]  ]
          
        | bb9 = bb11
        | bb11 = s0
          [ s0 = v_Some'0 {_18} (fun (r0'0:uint32) ->  [ &__creusot_proc_iter_elem <- r0'0 ] s1)
          | s1 = 
            [ &_23 <- [%#ssum6] Snapshot.new (Seq.(++) (Snapshot.inner produced) (Seq.singleton __creusot_proc_iter_elem)) ]
            
            s2
          | s2 = bb12 ]
          
        | bb12 = s0
          [ s0 =  [ &produced <- _23 ] s1
          | s1 =  [ &i <- __creusot_proc_iter_elem ] s2
          | s2 = UInt32.add {sum} {i} (fun (_ret':uint32) ->  [ &sum <- _ret' ] s3)
          | s3 = bb5 ]
           ]
         ]
      
    | bb10 = s0 [ s0 =  [ &_0 <- sum ] s1 | s1 = return' {_0} ]  ]
    )
    [ & _0 : uint32 = any_l ()
    | & n : uint32 = n
    | & sum : uint32 = any_l ()
    | & iter : t_RangeInclusive'0 = any_l ()
    | & _7 : t_RangeInclusive'0 = any_l ()
    | & iter_old : Snapshot.snap_ty (t_RangeInclusive'0) = any_l ()
    | & produced : Snapshot.snap_ty (Seq.seq uint32) = any_l ()
    | & _18 : t_Option'0 = any_l ()
    | & _19 : borrowed (t_RangeInclusive'0) = any_l ()
    | & _20 : borrowed (t_RangeInclusive'0) = any_l ()
    | & __creusot_proc_iter_elem : uint32 = any_l ()
    | & _23 : Snapshot.snap_ty (Seq.seq uint32) = any_l ()
    | & i : uint32 = any_l () ]
    
    [ return' (result:uint32)-> {[@expl:sum_first_n ensures] [%#ssum8] UInt32.to_int result
      = div (UInt32.to_int n * (UInt32.to_int n + 1)) 2}
      (! return' {result}) ]
    
end<|MERGE_RESOLUTION|>--- conflicted
+++ resolved
@@ -36,6 +36,8 @@
   type t_RangeInclusive'0  =
     { t_RangeInclusive__start'0: uint32; t_RangeInclusive__end'0: uint32; t_RangeInclusive__exhausted'0: bool }
   
+  predicate inv'0 (_1 : t_RangeInclusive'0)
+  
   function start_log'0 (self : t_RangeInclusive'0) : uint32
   
   function end_log'0 (self : t_RangeInclusive'0) : uint32
@@ -52,23 +54,13 @@
   axiom is_empty_log'0_spec : forall self : t_RangeInclusive'0 . [%#sops16] not is_empty_log'0 self
    -> deep_model'0 (start_log'0 self) <= deep_model'0 (end_log'0 self)
   
-  predicate inv'1 (_1 : t_RangeInclusive'0)
+  axiom inv_axiom'0 [@rewrite] : forall x : t_RangeInclusive'0 [inv'0 x] . inv'0 x = true
+  
+  use seq.Seq
   
   predicate inv'1 (_1 : Seq.seq uint32)
   
   axiom inv_axiom'1 [@rewrite] : forall x : Seq.seq uint32 [inv'1 x] . inv'1 x = true
-  
-  predicate inv'0 (_1 : RangeInclusive'0.t_RangeInclusive uint32)
-  
-  axiom inv_axiom'0 [@rewrite] : forall x : RangeInclusive'0.t_RangeInclusive uint32 [inv'0 x] . inv'0 x = true
-  
-  use seq.Seq
-  
-  predicate inv'0 (_1 : Seq.seq uint32)
-  
-  axiom inv_axiom'0 [@rewrite] : forall x : Seq.seq uint32 [inv'0 x] . inv'0 x = true
-  
-  axiom inv_axiom'1 [@rewrite] : forall x : t_RangeInclusive'0 [inv'1 x] . inv'1 x = true
   
   axiom inv_axiom'2 [@rewrite] : forall x : uint32 [inv'2 x] . inv'2 x = true
   
@@ -86,13 +78,13 @@
   
   axiom inv_axiom'4 [@rewrite] : forall x : t_Option'0 [inv'4 x] . inv'4 x = true
   
-  let rec new'0 (start:uint32) (end':uint32) (return'  (ret:t_RangeInclusive'0))= {[@expl:precondition] inv'2 end'}
-    {[@expl:precondition] inv'2 start}
+  let rec new'0 (start:uint32) (end':uint32) (return'  (ret:t_RangeInclusive'0))= {[@expl:new 'start' type invariant] inv'2 start}
+    {[@expl:new 'end' type invariant] inv'2 end'}
     any
-    [ return' (result:t_RangeInclusive'0)-> {inv'1 result}
+    [ return' (result:t_RangeInclusive'0)-> {inv'0 result}
+      {[%#sops9] start_log'0 result = start}
+      {[%#sops10] end_log'0 result = end'}
       {[%#sops11] deep_model'0 start <= deep_model'0 end'  -> not is_empty_log'0 result}
-      {[%#sops10] end_log'0 result = end'}
-      {[%#sops9] start_log'0 result = start}
       (! return' {result}) ]
     
   
@@ -102,11 +94,10 @@
   predicate into_iter_post'0 (self : t_RangeInclusive'0) (res : t_RangeInclusive'0) =
     [%#siter18] self = res
   
-<<<<<<< HEAD
-  let rec into_iter'0 (self:t_RangeInclusive'0) (return'  (ret:t_RangeInclusive'0))= {[@expl:precondition] inv'1 self}
-    {[@expl:precondition] [%#siter12] into_iter_pre'0 self}
+  let rec into_iter'0 (self:t_RangeInclusive'0) (return'  (ret:t_RangeInclusive'0))= {[@expl:into_iter 'self' type invariant] inv'0 self}
+    {[@expl:into_iter requires] [%#siter12] into_iter_pre'0 self}
     any
-    [ return' (result:t_RangeInclusive'0)-> {inv'1 result}
+    [ return' (result:t_RangeInclusive'0)-> {inv'0 result}
       {[%#siter12] into_iter_post'0 self result}
       (! return' {result}) ]
     
@@ -117,15 +108,13 @@
   
   use prelude.prelude.Snapshot
   
-=======
->>>>>>> 34cd6190
-  use prelude.prelude.Snapshot
-  
-  use prelude.prelude.Snapshot
-  
-  use prelude.prelude.Snapshot
-  
-  use seq.Seq
+  use prelude.prelude.Snapshot
+  
+  use seq.Seq
+  
+  use prelude.prelude.Snapshot
+  
+  use prelude.prelude.Snapshot
   
   function range_inclusive_len'0 (r : t_RangeInclusive'0) : int =
     [%#srange26] if is_empty_log'0 r then 0 else deep_model'0 (end_log'0 r) - deep_model'0 (start_log'0 r) + 1
@@ -145,13 +134,9 @@
   predicate completed'0 (self : borrowed (t_RangeInclusive'0)) =
     [%#srange27] is_empty_log'0 self.current /\ is_empty_log'0 self.final
   
-<<<<<<< HEAD
-  use seq.Seq
-  
-  let rec next'0 (self:borrowed (t_RangeInclusive'0)) (return'  (ret:t_Option'0))= {[@expl:precondition] inv'3 self}
-=======
-  let rec next'0 (self:borrowed (RangeInclusive'0.t_RangeInclusive uint32)) (return'  (ret:Option'0.t_Option uint32))= {[@expl:next 'self' type invariant] inv'3 self}
->>>>>>> 34cd6190
+  use seq.Seq
+  
+  let rec next'0 (self:borrowed (t_RangeInclusive'0)) (return'  (ret:t_Option'0))= {[@expl:next 'self' type invariant] inv'3 self}
     any
     [ return' (result:t_Option'0)-> {inv'4 result}
       {[%#siter14] match result with
@@ -185,43 +170,18 @@
   
   axiom produces_refl'0_spec : forall self : t_RangeInclusive'0 . [%#srange19] produces'0 self (Seq.empty  : Seq.seq uint32) self
   
-<<<<<<< HEAD
   function produces_trans'0 (a : t_RangeInclusive'0) (ab : Seq.seq uint32) (b : t_RangeInclusive'0) (bc : Seq.seq uint32) (c : t_RangeInclusive'0) : ()
-=======
-  let rec into_iter'0 (self:RangeInclusive'0.t_RangeInclusive uint32) (return'  (ret:RangeInclusive'0.t_RangeInclusive uint32))= {[@expl:into_iter 'self' type invariant] inv'0 self}
-    {[@expl:into_iter requires] [%#siter12] into_iter_pre'0 self}
-    any
-    [ return' (result:RangeInclusive'0.t_RangeInclusive uint32)-> {inv'0 result}
-      {[%#siter12] into_iter_post'0 self result}
-      (! return' {result}) ]
->>>>>>> 34cd6190
     
    =
     [%#srange24] ()
   
-<<<<<<< HEAD
   axiom produces_trans'0_spec : forall a : t_RangeInclusive'0, ab : Seq.seq uint32, b : t_RangeInclusive'0, bc : Seq.seq uint32, c : t_RangeInclusive'0 . ([%#srange21] produces'0 a ab b)
    -> ([%#srange22] produces'0 b bc c)  -> ([%#srange23] produces'0 a (Seq.(++) ab bc) c)
   
   meta "compute_max_steps" 1000000
   
-  let rec sum_first_n'0 (n:uint32) (return'  (ret:uint32))= {[%#ssum7] UInt32.to_int n < 1000}
-=======
-  let rec new'0 (start:uint32) (end':uint32) (return'  (ret:RangeInclusive'0.t_RangeInclusive uint32))= {[@expl:new 'start' type invariant] inv'2 start}
-    {[@expl:new 'end' type invariant] inv'2 end'}
-    any
-    [ return' (result:RangeInclusive'0.t_RangeInclusive uint32)-> {inv'0 result}
-      {[%#sops9] start_log'0 result = start}
-      {[%#sops10] end_log'0 result = end'}
-      {[%#sops11] deep_model'0 start <= deep_model'0 end'  -> not is_empty_log'0 result}
-      (! return' {result}) ]
-    
-  
-  meta "compute_max_steps" 1000000
-  
-  let rec sum_first_n (n:uint32) (return'  (ret:uint32))= {[@expl:sum_first_n requires] [%#ssum7] UInt32.to_int n
+  let rec sum_first_n'0 (n:uint32) (return'  (ret:uint32))= {[@expl:sum_first_n requires] [%#ssum7] UInt32.to_int n
     < 1000}
->>>>>>> 34cd6190
     (! bb0
     [ bb0 = s0
       [ s0 =  [ &sum <- [%#ssum0] (0 : uint32) ] s1
