
module RedBlackTree_Color_Type
  type t_color  =
    | C_Red
    | C_Black
    
end
module RedBlackTree_Impl16_Clone_Interface
  use prelude.Borrow
  use RedBlackTree_Color_Type as RedBlackTree_Color_Type
  val clone' [#"../red_black_tree.rs" 8 9 8 14] (self : RedBlackTree_Color_Type.t_color) : RedBlackTree_Color_Type.t_color
    ensures { [#"../red_black_tree.rs" 8 9 8 14] result = self }
    
end
module RedBlackTree_Impl16_Clone
  use prelude.Borrow
  use prelude.Int
  use prelude.IntSize
  use RedBlackTree_Color_Type as RedBlackTree_Color_Type
  let rec cfg clone' [#"../red_black_tree.rs" 8 9 8 14] [@cfg:stackify] [@cfg:subregion_analysis] (self : RedBlackTree_Color_Type.t_color) : RedBlackTree_Color_Type.t_color
    ensures { [#"../red_black_tree.rs" 8 9 8 14] result = self }
    
   = [@vc:do_not_keep_trace] [@vc:sp]
  var _0 : RedBlackTree_Color_Type.t_color;
  var self_1 : RedBlackTree_Color_Type.t_color;
  var _3 : isize;
  {
    self_1 <- self;
    goto BB0
  }
  BB0 {
    switch (self_1)
      | RedBlackTree_Color_Type.C_Red -> goto BB3
      | RedBlackTree_Color_Type.C_Black -> goto BB1
      end
  }
  BB1 {
    _0 <- RedBlackTree_Color_Type.C_Black;
    goto BB4
  }
  BB2 {
    absurd
  }
  BB3 {
    _0 <- RedBlackTree_Color_Type.C_Red;
    goto BB4
  }
  BB4 {
    return _0
  }
  
end
module Core_Option_Option_Type
  type t_option 't =
    | C_None
    | C_Some 't
    
  let function some_0 (self : t_option 't) : 't = [@vc:do_not_keep_trace] [@vc:sp]
    match (self) with
      | C_None -> any 't
      | C_Some a -> a
      end
end
module Core_Ptr_NonNull_NonNull_Type
  use prelude.Opaque
  type t_nonnull 't =
    | C_NonNull opaque_ptr
    
end
module Core_Marker_PhantomData_Type
  type t_phantomdata 't =
    | C_PhantomData
    
end
module Core_Ptr_Unique_Unique_Type
  use Core_Marker_PhantomData_Type as Core_Marker_PhantomData_Type
  use Core_Ptr_NonNull_NonNull_Type as Core_Ptr_NonNull_NonNull_Type
  type t_unique 't =
    | C_Unique (Core_Ptr_NonNull_NonNull_Type.t_nonnull 't) (Core_Marker_PhantomData_Type.t_phantomdata 't)
    
end
module Alloc_Boxed_Box_Type
  use Core_Ptr_Unique_Unique_Type as Core_Ptr_Unique_Unique_Type
  type t_box 't 'a =
    | C_Box (Core_Ptr_Unique_Unique_Type.t_unique 't) 'a
    
end
module Alloc_Alloc_Global_Type
  type t_global  =
    | C_Global
    
end
module RedBlackTree_Node_Type
  use Alloc_Alloc_Global_Type as Alloc_Alloc_Global_Type
  use Alloc_Boxed_Box_Type as Alloc_Boxed_Box_Type
  use Core_Option_Option_Type as Core_Option_Option_Type
  use RedBlackTree_Color_Type as RedBlackTree_Color_Type
  type t_node 'k 'v =
    | C_Node (t_tree 'k 'v) (RedBlackTree_Color_Type.t_color) 'k 'v (t_tree 'k 'v)
    with t_tree 'k 'v =
    | C_Tree (Core_Option_Option_Type.t_option (t_node 'k 'v))
    
  let function node_left (self : t_node 'k 'v) : t_tree 'k 'v = [@vc:do_not_keep_trace] [@vc:sp]
    match (self) with
      | C_Node a _ _ _ _ -> a
      end
  let function node_key (self : t_node 'k 'v) : 'k = [@vc:do_not_keep_trace] [@vc:sp]
    match (self) with
      | C_Node _ _ a _ _ -> a
      end
  let function node_right (self : t_node 'k 'v) : t_tree 'k 'v = [@vc:do_not_keep_trace] [@vc:sp]
    match (self) with
      | C_Node _ _ _ _ a -> a
      end
  let function node_val (self : t_node 'k 'v) : 'v = [@vc:do_not_keep_trace] [@vc:sp]
    match (self) with
      | C_Node _ _ _ a _ -> a
      end
  let function node_color (self : t_node 'k 'v) : RedBlackTree_Color_Type.t_color = [@vc:do_not_keep_trace] [@vc:sp]
    match (self) with
      | C_Node _ a _ _ _ -> a
      end
  let function tree_node (self : t_tree 'k 'v) : Core_Option_Option_Type.t_option (t_node 'k 'v)
   = [@vc:do_not_keep_trace] [@vc:sp]
    match (self) with
      | C_Tree a -> a
      end
end
module RedBlackTree_Tree_Type
  use export RedBlackTree_Node_Type
end
module CreusotContracts_Model_DeepModel_DeepModelTy_Type
  type self
  type deepModelTy
end
module CreusotContracts_Model_DeepModel_DeepModel_Stub
  type self
  clone CreusotContracts_Model_DeepModel_DeepModelTy_Type as DeepModelTy0 with
    type self = self
  function deep_model (self : self) : DeepModelTy0.deepModelTy
end
module CreusotContracts_Model_DeepModel_DeepModel_Interface
  type self
  clone CreusotContracts_Model_DeepModel_DeepModelTy_Type as DeepModelTy0 with
    type self = self
  function deep_model (self : self) : DeepModelTy0.deepModelTy
end
module CreusotContracts_Model_DeepModel_DeepModel
  type self
  clone CreusotContracts_Model_DeepModel_DeepModelTy_Type as DeepModelTy0 with
    type self = self
  function deep_model (self : self) : DeepModelTy0.deepModelTy
  val deep_model (self : self) : DeepModelTy0.deepModelTy
    ensures { result = deep_model self }
    
end
module RedBlackTree_Impl0_HasMapping_Stub
  type k
  type v
  clone CreusotContracts_Model_DeepModel_DeepModelTy_Type as DeepModelTy0 with
    type self = k
  use RedBlackTree_Tree_Type as RedBlackTree_Tree_Type
  predicate has_mapping [#"../red_black_tree.rs" 31 4 31 57] (self : RedBlackTree_Tree_Type.t_tree k v) (k : DeepModelTy0.deepModelTy) (v : v)
    
end
module RedBlackTree_Impl0_HasMapping_Interface
  type k
  type v
  clone CreusotContracts_Model_DeepModel_DeepModelTy_Type as DeepModelTy0 with
    type self = k
  use RedBlackTree_Tree_Type as RedBlackTree_Tree_Type
  predicate has_mapping [#"../red_black_tree.rs" 31 4 31 57] (self : RedBlackTree_Tree_Type.t_tree k v) (k : DeepModelTy0.deepModelTy) (v : v)
    
end
module RedBlackTree_Impl0_HasMapping
  type k
  type v
  use Alloc_Alloc_Global_Type as Alloc_Alloc_Global_Type
  use RedBlackTree_Node_Type as RedBlackTree_Node_Type
  use Alloc_Boxed_Box_Type as Alloc_Boxed_Box_Type
  clone CreusotContracts_Model_DeepModel_DeepModelTy_Type as DeepModelTy0 with
    type self = k
  clone CreusotContracts_Model_DeepModel_DeepModel_Stub as DeepModel0 with
    type self = k,
    type DeepModelTy0.deepModelTy = DeepModelTy0.deepModelTy
  use Core_Option_Option_Type as Core_Option_Option_Type
  use RedBlackTree_Tree_Type as RedBlackTree_Tree_Type
  predicate has_mapping [#"../red_black_tree.rs" 31 4 31 57] (self : RedBlackTree_Tree_Type.t_tree k v) (k : DeepModelTy0.deepModelTy) (v : v)
    
   =
    [#"../red_black_tree.rs" 33 12 37 13] match (self) with
      | RedBlackTree_Tree_Type.C_Tree (Core_Option_Option_Type.C_None) -> false
      | RedBlackTree_Tree_Type.C_Tree (Core_Option_Option_Type.C_Some (RedBlackTree_Node_Type.C_Node left _ key val' right)) -> has_mapping left k v \/ has_mapping right k v \/ k = DeepModel0.deep_model key /\ v = val'
      end
  val has_mapping [#"../red_black_tree.rs" 31 4 31 57] (self : RedBlackTree_Tree_Type.t_tree k v) (k : DeepModelTy0.deepModelTy) (v : v) : bool
    ensures { result = has_mapping self k v }
    
end
module RedBlackTree_Impl0_SameMappings_Stub
  type k
  type v
  use RedBlackTree_Tree_Type as RedBlackTree_Tree_Type
  predicate same_mappings [#"../red_black_tree.rs" 42 4 42 43] (self : RedBlackTree_Tree_Type.t_tree k v) (o : RedBlackTree_Tree_Type.t_tree k v)
    
end
module RedBlackTree_Impl0_SameMappings_Interface
  type k
  type v
  use RedBlackTree_Tree_Type as RedBlackTree_Tree_Type
  predicate same_mappings [#"../red_black_tree.rs" 42 4 42 43] (self : RedBlackTree_Tree_Type.t_tree k v) (o : RedBlackTree_Tree_Type.t_tree k v)
    
end
module RedBlackTree_Impl0_SameMappings
  type k
  type v
  clone CreusotContracts_Model_DeepModel_DeepModelTy_Type as DeepModelTy0 with
    type self = k
  use RedBlackTree_Tree_Type as RedBlackTree_Tree_Type
  clone RedBlackTree_Impl0_HasMapping_Stub as HasMapping0 with
    type k = k,
    type v = v,
    type DeepModelTy0.deepModelTy = DeepModelTy0.deepModelTy
  predicate same_mappings [#"../red_black_tree.rs" 42 4 42 43] (self : RedBlackTree_Tree_Type.t_tree k v) (o : RedBlackTree_Tree_Type.t_tree k v)
    
   =
    [#"../red_black_tree.rs" 43 8 45 9] forall v : v . forall k : DeepModelTy0.deepModelTy . HasMapping0.has_mapping self k v = HasMapping0.has_mapping o k v
  val same_mappings [#"../red_black_tree.rs" 42 4 42 43] (self : RedBlackTree_Tree_Type.t_tree k v) (o : RedBlackTree_Tree_Type.t_tree k v) : bool
    ensures { result = same_mappings self o }
    
end
module RedBlackTree_Impl0_ModelAcc_Stub
  type k
  type v
  use map.Map
  use Core_Option_Option_Type as Core_Option_Option_Type
  clone CreusotContracts_Model_DeepModel_DeepModelTy_Type as DeepModelTy0 with
    type self = k
  use RedBlackTree_Tree_Type as RedBlackTree_Tree_Type
  function model_acc [#"../red_black_tree.rs" 49 4 52 47] (self : RedBlackTree_Tree_Type.t_tree k v) (accu : Map.map DeepModelTy0.deepModelTy (Core_Option_Option_Type.t_option v)) : Map.map DeepModelTy0.deepModelTy (Core_Option_Option_Type.t_option v)
    
end
module RedBlackTree_Impl0_ModelAcc_Interface
  type k
  type v
  use map.Map
  use Core_Option_Option_Type as Core_Option_Option_Type
  clone CreusotContracts_Model_DeepModel_DeepModelTy_Type as DeepModelTy0 with
    type self = k
  use RedBlackTree_Tree_Type as RedBlackTree_Tree_Type
  function model_acc [#"../red_black_tree.rs" 49 4 52 47] (self : RedBlackTree_Tree_Type.t_tree k v) (accu : Map.map DeepModelTy0.deepModelTy (Core_Option_Option_Type.t_option v)) : Map.map DeepModelTy0.deepModelTy (Core_Option_Option_Type.t_option v)
    
end
module RedBlackTree_Impl0_ModelAcc
  type k
  type v
  use map.Map
  use Alloc_Alloc_Global_Type as Alloc_Alloc_Global_Type
  use RedBlackTree_Node_Type as RedBlackTree_Node_Type
  use Alloc_Boxed_Box_Type as Alloc_Boxed_Box_Type
  clone CreusotContracts_Model_DeepModel_DeepModelTy_Type as DeepModelTy0 with
    type self = k
  clone CreusotContracts_Model_DeepModel_DeepModel_Stub as DeepModel0 with
    type self = k,
    type DeepModelTy0.deepModelTy = DeepModelTy0.deepModelTy
  use Core_Option_Option_Type as Core_Option_Option_Type
  use RedBlackTree_Tree_Type as RedBlackTree_Tree_Type
  function model_acc [#"../red_black_tree.rs" 49 4 52 47] (self : RedBlackTree_Tree_Type.t_tree k v) (accu : Map.map DeepModelTy0.deepModelTy (Core_Option_Option_Type.t_option v)) : Map.map DeepModelTy0.deepModelTy (Core_Option_Option_Type.t_option v)
    
   =
    [#"../red_black_tree.rs" 54 12 61 13] match (self) with
      | RedBlackTree_Tree_Type.C_Tree (Core_Option_Option_Type.C_None) -> accu
      | RedBlackTree_Tree_Type.C_Tree (Core_Option_Option_Type.C_Some (RedBlackTree_Node_Type.C_Node left _ key val' right)) -> let accu1 = model_acc left accu in let accu2 = Map.set accu1 (DeepModel0.deep_model key) (Core_Option_Option_Type.C_Some val') in model_acc right accu2
      end
  val model_acc [#"../red_black_tree.rs" 49 4 52 47] (self : RedBlackTree_Tree_Type.t_tree k v) (accu : Map.map DeepModelTy0.deepModelTy (Core_Option_Option_Type.t_option v)) : Map.map DeepModelTy0.deepModelTy (Core_Option_Option_Type.t_option v)
    ensures { result = model_acc self accu }
    
end
module RedBlackTree_Impl0_ModelAccHasMapping_Stub
  type k
  type v
  use map.Map
  clone CreusotContracts_Model_DeepModel_DeepModelTy_Type as DeepModelTy0 with
    type self = k
  use RedBlackTree_Tree_Type as RedBlackTree_Tree_Type
  clone RedBlackTree_Impl0_HasMapping_Stub as HasMapping0 with
    type k = k,
    type v = v,
    type DeepModelTy0.deepModelTy = DeepModelTy0.deepModelTy
  use Core_Option_Option_Type as Core_Option_Option_Type
  clone RedBlackTree_Impl0_ModelAcc_Stub as ModelAcc0 with
    type k = k,
    type v = v,
    type DeepModelTy0.deepModelTy = DeepModelTy0.deepModelTy
  function model_acc_has_mapping [#"../red_black_tree.rs" 68 4 72 5] (self : RedBlackTree_Tree_Type.t_tree k v) (accu : Map.map DeepModelTy0.deepModelTy (Core_Option_Option_Type.t_option v)) (k : DeepModelTy0.deepModelTy) : ()
    
end
module RedBlackTree_Impl0_ModelAccHasMapping_Interface
  type k
  type v
  use map.Map
  clone CreusotContracts_Model_DeepModel_DeepModelTy_Type as DeepModelTy0 with
    type self = k
  use RedBlackTree_Tree_Type as RedBlackTree_Tree_Type
  clone RedBlackTree_Impl0_HasMapping_Stub as HasMapping0 with
    type k = k,
    type v = v,
    type DeepModelTy0.deepModelTy = DeepModelTy0.deepModelTy
  use Core_Option_Option_Type as Core_Option_Option_Type
  clone RedBlackTree_Impl0_ModelAcc_Stub as ModelAcc0 with
    type k = k,
    type v = v,
    type DeepModelTy0.deepModelTy = DeepModelTy0.deepModelTy
  function model_acc_has_mapping [#"../red_black_tree.rs" 68 4 72 5] (self : RedBlackTree_Tree_Type.t_tree k v) (accu : Map.map DeepModelTy0.deepModelTy (Core_Option_Option_Type.t_option v)) (k : DeepModelTy0.deepModelTy) : ()
    
  axiom model_acc_has_mapping_spec : forall self : RedBlackTree_Tree_Type.t_tree k v, accu : Map.map DeepModelTy0.deepModelTy (Core_Option_Option_Type.t_option v), k : DeepModelTy0.deepModelTy . [#"../red_black_tree.rs" 66 4 67 93] Map.get (ModelAcc0.model_acc self accu) k = Map.get accu k \/ (exists v : v . Map.get (ModelAcc0.model_acc self accu) k = Core_Option_Option_Type.C_Some v /\ HasMapping0.has_mapping self k v)
end
module RedBlackTree_Impl0_ModelAccHasMapping
  type k
  type v
  use map.Map
  use Alloc_Alloc_Global_Type as Alloc_Alloc_Global_Type
  use RedBlackTree_Node_Type as RedBlackTree_Node_Type
  use Alloc_Boxed_Box_Type as Alloc_Boxed_Box_Type
  clone CreusotContracts_Model_DeepModel_DeepModelTy_Type as DeepModelTy0 with
    type self = k
  clone CreusotContracts_Model_DeepModel_DeepModel_Stub as DeepModel0 with
    type self = k,
    type DeepModelTy0.deepModelTy = DeepModelTy0.deepModelTy
  use Core_Option_Option_Type as Core_Option_Option_Type
  use RedBlackTree_Tree_Type as RedBlackTree_Tree_Type
  clone RedBlackTree_Impl0_HasMapping_Stub as HasMapping0 with
    type k = k,
    type v = v,
    type DeepModelTy0.deepModelTy = DeepModelTy0.deepModelTy
  clone RedBlackTree_Impl0_ModelAcc_Stub as ModelAcc0 with
    type k = k,
    type v = v,
    type DeepModelTy0.deepModelTy = DeepModelTy0.deepModelTy
  function model_acc_has_mapping [#"../red_black_tree.rs" 68 4 72 5] (self : RedBlackTree_Tree_Type.t_tree k v) (accu : Map.map DeepModelTy0.deepModelTy (Core_Option_Option_Type.t_option v)) (k : DeepModelTy0.deepModelTy) : ()
    
   =
    [#"../red_black_tree.rs" 74 12 82 13] match (self) with
      | RedBlackTree_Tree_Type.C_Tree (Core_Option_Option_Type.C_None) -> ()
      | RedBlackTree_Tree_Type.C_Tree (Core_Option_Option_Type.C_Some (RedBlackTree_Node_Type.C_Node left _ key val' right)) -> let _ = model_acc_has_mapping left accu k in let accu1 = ModelAcc0.model_acc left accu in let accu2 = Map.set accu1 (DeepModel0.deep_model key) (Core_Option_Option_Type.C_Some val') in model_acc_has_mapping right accu2 k
      end
  val model_acc_has_mapping [#"../red_black_tree.rs" 68 4 72 5] (self : RedBlackTree_Tree_Type.t_tree k v) (accu : Map.map DeepModelTy0.deepModelTy (Core_Option_Option_Type.t_option v)) (k : DeepModelTy0.deepModelTy) : ()
    ensures { result = model_acc_has_mapping self accu k }
    
  axiom model_acc_has_mapping_spec : forall self : RedBlackTree_Tree_Type.t_tree k v, accu : Map.map DeepModelTy0.deepModelTy (Core_Option_Option_Type.t_option v), k : DeepModelTy0.deepModelTy . [#"../red_black_tree.rs" 66 4 67 93] Map.get (ModelAcc0.model_acc self accu) k = Map.get accu k \/ (exists v : v . Map.get (ModelAcc0.model_acc self accu) k = Core_Option_Option_Type.C_Some v /\ HasMapping0.has_mapping self k v)
end
module RedBlackTree_Impl0_ModelAccHasMapping_Impl
  type k
  type v
  use map.Map
  use Alloc_Alloc_Global_Type as Alloc_Alloc_Global_Type
  use RedBlackTree_Node_Type as RedBlackTree_Node_Type
  use Alloc_Boxed_Box_Type as Alloc_Boxed_Box_Type
  clone CreusotContracts_Model_DeepModel_DeepModelTy_Type as DeepModelTy0 with
    type self = k
  clone CreusotContracts_Model_DeepModel_DeepModel_Interface as DeepModel0 with
    type self = k,
    type DeepModelTy0.deepModelTy = DeepModelTy0.deepModelTy
  use Core_Option_Option_Type as Core_Option_Option_Type
  use RedBlackTree_Tree_Type as RedBlackTree_Tree_Type
  clone RedBlackTree_Impl0_HasMapping as HasMapping0 with
    type k = k,
    type v = v,
    type DeepModelTy0.deepModelTy = DeepModelTy0.deepModelTy,
    function DeepModel0.deep_model = DeepModel0.deep_model
  clone RedBlackTree_Impl0_ModelAcc as ModelAcc0 with
    type k = k,
    type v = v,
    type DeepModelTy0.deepModelTy = DeepModelTy0.deepModelTy,
    function DeepModel0.deep_model = DeepModel0.deep_model
  let rec ghost function model_acc_has_mapping [#"../red_black_tree.rs" 68 4 72 5] (self : RedBlackTree_Tree_Type.t_tree k v) (accu : Map.map DeepModelTy0.deepModelTy (Core_Option_Option_Type.t_option v)) (k : DeepModelTy0.deepModelTy) : ()
    ensures { [#"../red_black_tree.rs" 66 4 67 93] Map.get (ModelAcc0.model_acc self accu) k = Map.get accu k \/ (exists v : v . Map.get (ModelAcc0.model_acc self accu) k = Core_Option_Option_Type.C_Some v /\ HasMapping0.has_mapping self k v) }
    
   = [@vc:do_not_keep_trace] [@vc:sp]
    [#"../red_black_tree.rs" 74 12 82 13] match (self) with
      | RedBlackTree_Tree_Type.C_Tree (Core_Option_Option_Type.C_None) -> ()
      | RedBlackTree_Tree_Type.C_Tree (Core_Option_Option_Type.C_Some (RedBlackTree_Node_Type.C_Node left _ key val' right)) -> let _ = model_acc_has_mapping left accu k in let accu1 = ModelAcc0.model_acc left accu in let accu2 = let b' = DeepModel0.deep_model key in Map.set accu1 b' (Core_Option_Option_Type.C_Some val') in model_acc_has_mapping right accu2 k
      end
end
module Core_Cmp_Ordering_Type
  type t_ordering  =
    | C_Less
    | C_Equal
    | C_Greater
    
end
module CreusotContracts_Logic_Ord_OrdLogic_CmpLog_Stub
  type self
  use Core_Cmp_Ordering_Type as Core_Cmp_Ordering_Type
  function cmp_log (self : self) (_2' : self) : Core_Cmp_Ordering_Type.t_ordering
end
module CreusotContracts_Logic_Ord_OrdLogic_CmpLog_Interface
  type self
  use Core_Cmp_Ordering_Type as Core_Cmp_Ordering_Type
  function cmp_log (self : self) (_2' : self) : Core_Cmp_Ordering_Type.t_ordering
end
module CreusotContracts_Logic_Ord_OrdLogic_CmpLog
  type self
  use Core_Cmp_Ordering_Type as Core_Cmp_Ordering_Type
  function cmp_log (self : self) (_2' : self) : Core_Cmp_Ordering_Type.t_ordering
  val cmp_log (self : self) (_2' : self) : Core_Cmp_Ordering_Type.t_ordering
    ensures { result = cmp_log self _2' }
    
end
module CreusotContracts_Logic_Ord_OrdLogic_LtLog_Stub
  type self
  predicate lt_log (self : self) (o : self)
end
module CreusotContracts_Logic_Ord_OrdLogic_LtLog_Interface
  type self
  predicate lt_log (self : self) (o : self)
end
module CreusotContracts_Logic_Ord_OrdLogic_LtLog
  type self
  use Core_Cmp_Ordering_Type as Core_Cmp_Ordering_Type
  clone CreusotContracts_Logic_Ord_OrdLogic_CmpLog_Stub as CmpLog0 with
    type self = self
  predicate lt_log (self : self) (o : self) =
<<<<<<< HEAD
    [#"../red_black_tree.rs" 633 38 633 71] CmpLog0.cmp_log self o = Core_Cmp_Ordering_Type.C_Less
=======
    [#"../red_black_tree.rs" 533 43 534 9] CmpLog0.cmp_log self o = Core_Cmp_Ordering_Type.C_Less
>>>>>>> 5cc6cdd6
  val lt_log (self : self) (o : self) : bool
    ensures { result = lt_log self o }
    
end
module RedBlackTree_Impl4_BstInvariantHere_Stub
  type k
  type v
  use RedBlackTree_Node_Type as RedBlackTree_Node_Type
  predicate bst_invariant_here [#"../red_black_tree.rs" 182 4 182 39] (self : RedBlackTree_Node_Type.t_node k v)
end
module RedBlackTree_Impl4_BstInvariantHere_Interface
  type k
  type v
  use RedBlackTree_Node_Type as RedBlackTree_Node_Type
  predicate bst_invariant_here [#"../red_black_tree.rs" 182 4 182 39] (self : RedBlackTree_Node_Type.t_node k v)
end
module RedBlackTree_Impl4_BstInvariantHere
  type k
  type v
  use RedBlackTree_Tree_Type as RedBlackTree_Tree_Type
  clone CreusotContracts_Model_DeepModel_DeepModelTy_Type as DeepModelTy0 with
    type self = k
  clone CreusotContracts_Logic_Ord_OrdLogic_LtLog_Stub as LtLog0 with
    type self = DeepModelTy0.deepModelTy
  clone CreusotContracts_Model_DeepModel_DeepModel_Stub as DeepModel0 with
    type self = k,
    type DeepModelTy0.deepModelTy = DeepModelTy0.deepModelTy
  clone RedBlackTree_Impl0_HasMapping_Stub as HasMapping0 with
    type k = k,
    type v = v,
    type DeepModelTy0.deepModelTy = DeepModelTy0.deepModelTy
  use RedBlackTree_Node_Type as RedBlackTree_Node_Type
  predicate bst_invariant_here [#"../red_black_tree.rs" 182 4 182 39] (self : RedBlackTree_Node_Type.t_node k v) =
    [#"../red_black_tree.rs" 184 12 185 104] (forall v : v . forall k : DeepModelTy0.deepModelTy . HasMapping0.has_mapping (RedBlackTree_Node_Type.node_left self) k v -> LtLog0.lt_log k (DeepModel0.deep_model (RedBlackTree_Node_Type.node_key self))) /\ (forall v : v . forall k : DeepModelTy0.deepModelTy . HasMapping0.has_mapping (RedBlackTree_Node_Type.node_right self) k v -> LtLog0.lt_log (DeepModel0.deep_model (RedBlackTree_Node_Type.node_key self)) k)
  val bst_invariant_here [#"../red_black_tree.rs" 182 4 182 39] (self : RedBlackTree_Node_Type.t_node k v) : bool
    ensures { result = bst_invariant_here self }
    
end
module RedBlackTree_Impl5_BstInvariant_Stub
  type k
  type v
  use RedBlackTree_Tree_Type as RedBlackTree_Tree_Type
  predicate bst_invariant [#"../red_black_tree.rs" 202 4 202 34] (self : RedBlackTree_Tree_Type.t_tree k v)
end
module RedBlackTree_Impl5_BstInvariant_Interface
  type k
  type v
  use RedBlackTree_Tree_Type as RedBlackTree_Tree_Type
  predicate bst_invariant [#"../red_black_tree.rs" 202 4 202 34] (self : RedBlackTree_Tree_Type.t_tree k v)
end
module RedBlackTree_Impl5_BstInvariant
  type k
  type v
  use Alloc_Alloc_Global_Type as Alloc_Alloc_Global_Type
  use RedBlackTree_Node_Type as RedBlackTree_Node_Type
  use Alloc_Boxed_Box_Type as Alloc_Boxed_Box_Type
  clone RedBlackTree_Impl4_BstInvariantHere_Stub as BstInvariantHere0 with
    type k = k,
    type v = v
  use Core_Option_Option_Type as Core_Option_Option_Type
  use RedBlackTree_Tree_Type as RedBlackTree_Tree_Type
  predicate bst_invariant [#"../red_black_tree.rs" 202 4 202 34] (self : RedBlackTree_Tree_Type.t_tree k v) =
    [#"../red_black_tree.rs" 204 12 210 13] match (self) with
      | RedBlackTree_Tree_Type.C_Tree (Core_Option_Option_Type.C_None) -> true
      | RedBlackTree_Tree_Type.C_Tree (Core_Option_Option_Type.C_Some node) -> let RedBlackTree_Node_Type.C_Node left _ _ _ right = node in BstInvariantHere0.bst_invariant_here node /\ bst_invariant left /\ bst_invariant right
      end
  val bst_invariant [#"../red_black_tree.rs" 202 4 202 34] (self : RedBlackTree_Tree_Type.t_tree k v) : bool
    ensures { result = bst_invariant self }
    
end
module CreusotContracts_Logic_Ord_OrdLogic_LeLog_Stub
  type self
  predicate le_log (self : self) (o : self)
end
module CreusotContracts_Logic_Ord_OrdLogic_LeLog_Interface
  type self
  predicate le_log (self : self) (o : self)
end
module CreusotContracts_Logic_Ord_OrdLogic_LeLog
  type self
  use Core_Cmp_Ordering_Type as Core_Cmp_Ordering_Type
  clone CreusotContracts_Logic_Ord_OrdLogic_CmpLog_Stub as CmpLog0 with
    type self = self
  predicate le_log (self : self) (o : self) =
<<<<<<< HEAD
    [#"../red_black_tree.rs" 629 32 630 3] CmpLog0.cmp_log self o <> Core_Cmp_Ordering_Type.C_Greater
=======
    [#"../red_black_tree.rs" 530 37 531 25] CmpLog0.cmp_log self o <> Core_Cmp_Ordering_Type.C_Greater
>>>>>>> 5cc6cdd6
  val le_log (self : self) (o : self) : bool
    ensures { result = le_log self o }
    
end
module CreusotContracts_Logic_Ord_OrdLogic_CmpLeLog_Stub
  type self
  use Core_Cmp_Ordering_Type as Core_Cmp_Ordering_Type
  clone CreusotContracts_Logic_Ord_OrdLogic_CmpLog_Stub as CmpLog0 with
    type self = self
  clone CreusotContracts_Logic_Ord_OrdLogic_LeLog_Stub as LeLog0 with
    type self = self
  function cmp_le_log (x : self) (y : self) : ()
end
module CreusotContracts_Logic_Ord_OrdLogic_CmpLeLog_Interface
  type self
  use Core_Cmp_Ordering_Type as Core_Cmp_Ordering_Type
  clone CreusotContracts_Logic_Ord_OrdLogic_CmpLog_Stub as CmpLog0 with
    type self = self
  clone CreusotContracts_Logic_Ord_OrdLogic_LeLog_Stub as LeLog0 with
    type self = self
  function cmp_le_log (x : self) (y : self) : ()
<<<<<<< HEAD
  axiom cmp_le_log_spec : forall x : self, y : self . [#"../red_black_tree.rs" 630 38 631 43] LeLog0.le_log x y = (CmpLog0.cmp_log x y <> Core_Cmp_Ordering_Type.C_Greater)
=======
  axiom cmp_le_log_spec : forall x : self, y : self . [#"../red_black_tree.rs" 531 60 532 35] LeLog0.le_log x y = (CmpLog0.cmp_log x y <> Core_Cmp_Ordering_Type.C_Greater)
>>>>>>> 5cc6cdd6
end
module CreusotContracts_Logic_Ord_OrdLogic_CmpLeLog
  type self
  use Core_Cmp_Ordering_Type as Core_Cmp_Ordering_Type
  clone CreusotContracts_Logic_Ord_OrdLogic_CmpLog_Stub as CmpLog0 with
    type self = self
  clone CreusotContracts_Logic_Ord_OrdLogic_LeLog_Stub as LeLog0 with
    type self = self
  function cmp_le_log (x : self) (y : self) : ()
  val cmp_le_log (x : self) (y : self) : ()
    ensures { result = cmp_le_log x y }
    
<<<<<<< HEAD
  axiom cmp_le_log_spec : forall x : self, y : self . [#"../red_black_tree.rs" 630 38 631 43] LeLog0.le_log x y = (CmpLog0.cmp_log x y <> Core_Cmp_Ordering_Type.C_Greater)
=======
  axiom cmp_le_log_spec : forall x : self, y : self . [#"../red_black_tree.rs" 531 60 532 35] LeLog0.le_log x y = (CmpLog0.cmp_log x y <> Core_Cmp_Ordering_Type.C_Greater)
>>>>>>> 5cc6cdd6
end
module CreusotContracts_Logic_Ord_OrdLogic_CmpLtLog_Stub
  type self
  use Core_Cmp_Ordering_Type as Core_Cmp_Ordering_Type
  clone CreusotContracts_Logic_Ord_OrdLogic_CmpLog_Stub as CmpLog0 with
    type self = self
  clone CreusotContracts_Logic_Ord_OrdLogic_LtLog_Stub as LtLog0 with
    type self = self
  function cmp_lt_log (x : self) (y : self) : ()
end
module CreusotContracts_Logic_Ord_OrdLogic_CmpLtLog_Interface
  type self
  use Core_Cmp_Ordering_Type as Core_Cmp_Ordering_Type
  clone CreusotContracts_Logic_Ord_OrdLogic_CmpLog_Stub as CmpLog0 with
    type self = self
  clone CreusotContracts_Logic_Ord_OrdLogic_LtLog_Stub as LtLog0 with
    type self = self
  function cmp_lt_log (x : self) (y : self) : ()
<<<<<<< HEAD
  axiom cmp_lt_log_spec : forall x : self, y : self . [#"../red_black_tree.rs" 634 1 634 48] LtLog0.lt_log x y = (CmpLog0.cmp_log x y = Core_Cmp_Ordering_Type.C_Less)
=======
  axiom cmp_lt_log_spec : forall x : self, y : self . [#"../red_black_tree.rs" 534 44 535 27] LtLog0.lt_log x y = (CmpLog0.cmp_log x y = Core_Cmp_Ordering_Type.C_Less)
>>>>>>> 5cc6cdd6
end
module CreusotContracts_Logic_Ord_OrdLogic_CmpLtLog
  type self
  use Core_Cmp_Ordering_Type as Core_Cmp_Ordering_Type
  clone CreusotContracts_Logic_Ord_OrdLogic_CmpLog_Stub as CmpLog0 with
    type self = self
  clone CreusotContracts_Logic_Ord_OrdLogic_LtLog_Stub as LtLog0 with
    type self = self
  function cmp_lt_log (x : self) (y : self) : ()
  val cmp_lt_log (x : self) (y : self) : ()
    ensures { result = cmp_lt_log x y }
    
<<<<<<< HEAD
  axiom cmp_lt_log_spec : forall x : self, y : self . [#"../red_black_tree.rs" 634 1 634 48] LtLog0.lt_log x y = (CmpLog0.cmp_log x y = Core_Cmp_Ordering_Type.C_Less)
=======
  axiom cmp_lt_log_spec : forall x : self, y : self . [#"../red_black_tree.rs" 534 44 535 27] LtLog0.lt_log x y = (CmpLog0.cmp_log x y = Core_Cmp_Ordering_Type.C_Less)
>>>>>>> 5cc6cdd6
end
module CreusotContracts_Logic_Ord_OrdLogic_GeLog_Stub
  type self
  predicate ge_log (self : self) (o : self)
end
module CreusotContracts_Logic_Ord_OrdLogic_GeLog_Interface
  type self
  predicate ge_log (self : self) (o : self)
end
module CreusotContracts_Logic_Ord_OrdLogic_GeLog
  type self
  use Core_Cmp_Ordering_Type as Core_Cmp_Ordering_Type
  clone CreusotContracts_Logic_Ord_OrdLogic_CmpLog_Stub as CmpLog0 with
    type self = self
  predicate ge_log (self : self) (o : self) =
<<<<<<< HEAD
    [#"../red_black_tree.rs" 636 16 637 7] CmpLog0.cmp_log self o <> Core_Cmp_Ordering_Type.C_Less
=======
    [#"../red_black_tree.rs" 536 35 537 22] CmpLog0.cmp_log self o <> Core_Cmp_Ordering_Type.C_Less
>>>>>>> 5cc6cdd6
  val ge_log (self : self) (o : self) : bool
    ensures { result = ge_log self o }
    
end
module CreusotContracts_Logic_Ord_OrdLogic_CmpGeLog_Stub
  type self
  use Core_Cmp_Ordering_Type as Core_Cmp_Ordering_Type
  clone CreusotContracts_Logic_Ord_OrdLogic_CmpLog_Stub as CmpLog0 with
    type self = self
  clone CreusotContracts_Logic_Ord_OrdLogic_GeLog_Stub as GeLog0 with
    type self = self
  function cmp_ge_log (x : self) (y : self) : ()
end
module CreusotContracts_Logic_Ord_OrdLogic_CmpGeLog_Interface
  type self
  use Core_Cmp_Ordering_Type as Core_Cmp_Ordering_Type
  clone CreusotContracts_Logic_Ord_OrdLogic_CmpLog_Stub as CmpLog0 with
    type self = self
  clone CreusotContracts_Logic_Ord_OrdLogic_GeLog_Stub as GeLog0 with
    type self = self
  function cmp_ge_log (x : self) (y : self) : ()
<<<<<<< HEAD
  axiom cmp_ge_log_spec : forall x : self, y : self . [#"../red_black_tree.rs" 637 42 638 19] GeLog0.ge_log x y = (CmpLog0.cmp_log x y <> Core_Cmp_Ordering_Type.C_Less)
=======
  axiom cmp_ge_log_spec : forall x : self, y : self . [#"../red_black_tree.rs" 538 10 539 29] GeLog0.ge_log x y = (CmpLog0.cmp_log x y <> Core_Cmp_Ordering_Type.C_Less)
>>>>>>> 5cc6cdd6
end
module CreusotContracts_Logic_Ord_OrdLogic_CmpGeLog
  type self
  use Core_Cmp_Ordering_Type as Core_Cmp_Ordering_Type
  clone CreusotContracts_Logic_Ord_OrdLogic_CmpLog_Stub as CmpLog0 with
    type self = self
  clone CreusotContracts_Logic_Ord_OrdLogic_GeLog_Stub as GeLog0 with
    type self = self
  function cmp_ge_log (x : self) (y : self) : ()
  val cmp_ge_log (x : self) (y : self) : ()
    ensures { result = cmp_ge_log x y }
    
<<<<<<< HEAD
  axiom cmp_ge_log_spec : forall x : self, y : self . [#"../red_black_tree.rs" 637 42 638 19] GeLog0.ge_log x y = (CmpLog0.cmp_log x y <> Core_Cmp_Ordering_Type.C_Less)
=======
  axiom cmp_ge_log_spec : forall x : self, y : self . [#"../red_black_tree.rs" 538 10 539 29] GeLog0.ge_log x y = (CmpLog0.cmp_log x y <> Core_Cmp_Ordering_Type.C_Less)
>>>>>>> 5cc6cdd6
end
module CreusotContracts_Logic_Ord_OrdLogic_GtLog_Stub
  type self
  predicate gt_log (self : self) (o : self)
end
module CreusotContracts_Logic_Ord_OrdLogic_GtLog_Interface
  type self
  predicate gt_log (self : self) (o : self)
end
module CreusotContracts_Logic_Ord_OrdLogic_GtLog
  type self
  use Core_Cmp_Ordering_Type as Core_Cmp_Ordering_Type
  clone CreusotContracts_Logic_Ord_OrdLogic_CmpLog_Stub as CmpLog0 with
    type self = self
  predicate gt_log (self : self) (o : self) =
<<<<<<< HEAD
    [#"../red_black_tree.rs" 640 30 642 2] CmpLog0.cmp_log self o = Core_Cmp_Ordering_Type.C_Greater
=======
    [#"../red_black_tree.rs" 541 23 542 27] CmpLog0.cmp_log self o = Core_Cmp_Ordering_Type.C_Greater
>>>>>>> 5cc6cdd6
  val gt_log (self : self) (o : self) : bool
    ensures { result = gt_log self o }
    
end
module CreusotContracts_Logic_Ord_OrdLogic_CmpGtLog_Stub
  type self
  use Core_Cmp_Ordering_Type as Core_Cmp_Ordering_Type
  clone CreusotContracts_Logic_Ord_OrdLogic_CmpLog_Stub as CmpLog0 with
    type self = self
  clone CreusotContracts_Logic_Ord_OrdLogic_GtLog_Stub as GtLog0 with
    type self = self
  function cmp_gt_log (x : self) (y : self) : ()
end
module CreusotContracts_Logic_Ord_OrdLogic_CmpGtLog_Interface
  type self
  use Core_Cmp_Ordering_Type as Core_Cmp_Ordering_Type
  clone CreusotContracts_Logic_Ord_OrdLogic_CmpLog_Stub as CmpLog0 with
    type self = self
  clone CreusotContracts_Logic_Ord_OrdLogic_GtLog_Stub as GtLog0 with
    type self = self
  function cmp_gt_log (x : self) (y : self) : ()
<<<<<<< HEAD
  axiom cmp_gt_log_spec : forall x : self, y : self . [#"../red_black_tree.rs" 643 27 644 37] GtLog0.gt_log x y = (CmpLog0.cmp_log x y = Core_Cmp_Ordering_Type.C_Greater)
=======
  axiom cmp_gt_log_spec : forall x : self, y : self . [#"../red_black_tree.rs" 543 30 545 17] GtLog0.gt_log x y = (CmpLog0.cmp_log x y = Core_Cmp_Ordering_Type.C_Greater)
>>>>>>> 5cc6cdd6
end
module CreusotContracts_Logic_Ord_OrdLogic_CmpGtLog
  type self
  use Core_Cmp_Ordering_Type as Core_Cmp_Ordering_Type
  clone CreusotContracts_Logic_Ord_OrdLogic_CmpLog_Stub as CmpLog0 with
    type self = self
  clone CreusotContracts_Logic_Ord_OrdLogic_GtLog_Stub as GtLog0 with
    type self = self
  function cmp_gt_log (x : self) (y : self) : ()
  val cmp_gt_log (x : self) (y : self) : ()
    ensures { result = cmp_gt_log x y }
    
<<<<<<< HEAD
  axiom cmp_gt_log_spec : forall x : self, y : self . [#"../red_black_tree.rs" 643 27 644 37] GtLog0.gt_log x y = (CmpLog0.cmp_log x y = Core_Cmp_Ordering_Type.C_Greater)
=======
  axiom cmp_gt_log_spec : forall x : self, y : self . [#"../red_black_tree.rs" 543 30 545 17] GtLog0.gt_log x y = (CmpLog0.cmp_log x y = Core_Cmp_Ordering_Type.C_Greater)
>>>>>>> 5cc6cdd6
end
module CreusotContracts_Logic_Ord_OrdLogic_Refl_Stub
  type self
  use Core_Cmp_Ordering_Type as Core_Cmp_Ordering_Type
  clone CreusotContracts_Logic_Ord_OrdLogic_CmpLog_Stub as CmpLog0 with
    type self = self
  function refl (x : self) : ()
end
module CreusotContracts_Logic_Ord_OrdLogic_Refl_Interface
  type self
  use Core_Cmp_Ordering_Type as Core_Cmp_Ordering_Type
  clone CreusotContracts_Logic_Ord_OrdLogic_CmpLog_Stub as CmpLog0 with
    type self = self
  function refl (x : self) : ()
<<<<<<< HEAD
  axiom refl_spec : forall x : self . [#"../red_black_tree.rs" 645 39 647 19] CmpLog0.cmp_log x x = Core_Cmp_Ordering_Type.C_Equal
=======
  axiom refl_spec : forall x : self . [#"../red_black_tree.rs" 549 12 549 43] CmpLog0.cmp_log x x = Core_Cmp_Ordering_Type.C_Equal
>>>>>>> 5cc6cdd6
end
module CreusotContracts_Logic_Ord_OrdLogic_Refl
  type self
  use Core_Cmp_Ordering_Type as Core_Cmp_Ordering_Type
  clone CreusotContracts_Logic_Ord_OrdLogic_CmpLog_Stub as CmpLog0 with
    type self = self
  function refl (x : self) : ()
  val refl (x : self) : ()
    ensures { result = refl x }
    
<<<<<<< HEAD
  axiom refl_spec : forall x : self . [#"../red_black_tree.rs" 645 39 647 19] CmpLog0.cmp_log x x = Core_Cmp_Ordering_Type.C_Equal
=======
  axiom refl_spec : forall x : self . [#"../red_black_tree.rs" 549 12 549 43] CmpLog0.cmp_log x x = Core_Cmp_Ordering_Type.C_Equal
>>>>>>> 5cc6cdd6
end
module CreusotContracts_Logic_Ord_OrdLogic_Trans_Stub
  type self
  use Core_Cmp_Ordering_Type as Core_Cmp_Ordering_Type
  clone CreusotContracts_Logic_Ord_OrdLogic_CmpLog_Stub as CmpLog0 with
    type self = self
  function trans (x : self) (y : self) (z : self) (o : Core_Cmp_Ordering_Type.t_ordering) : ()
end
module CreusotContracts_Logic_Ord_OrdLogic_Trans_Interface
  type self
  use Core_Cmp_Ordering_Type as Core_Cmp_Ordering_Type
  clone CreusotContracts_Logic_Ord_OrdLogic_CmpLog_Stub as CmpLog0 with
    type self = self
  function trans (x : self) (y : self) (z : self) (o : Core_Cmp_Ordering_Type.t_ordering) : ()
<<<<<<< HEAD
  axiom trans_spec : forall x : self, y : self, z : self, o : Core_Cmp_Ordering_Type.t_ordering . ([#"../red_black_tree.rs" 647 71 648 2] CmpLog0.cmp_log x y = o) -> ([#"../red_black_tree.rs" 648 20 648 37] CmpLog0.cmp_log y z = o) -> ([#"../red_black_tree.rs" 650 2 650 19] CmpLog0.cmp_log x z = o)
=======
  axiom trans_spec : forall x : self, y : self, z : self, o : Core_Cmp_Ordering_Type.t_ordering . ([#"../red_black_tree.rs" 550 49 550 66] CmpLog0.cmp_log x y = o) -> ([#"../red_black_tree.rs" 550 84 551 12] CmpLog0.cmp_log y z = o) -> ([#"../red_black_tree.rs" 551 29 551 46] CmpLog0.cmp_log x z = o)
>>>>>>> 5cc6cdd6
end
module CreusotContracts_Logic_Ord_OrdLogic_Trans
  type self
  use Core_Cmp_Ordering_Type as Core_Cmp_Ordering_Type
  clone CreusotContracts_Logic_Ord_OrdLogic_CmpLog_Stub as CmpLog0 with
    type self = self
  function trans (x : self) (y : self) (z : self) (o : Core_Cmp_Ordering_Type.t_ordering) : ()
  val trans (x : self) (y : self) (z : self) (o : Core_Cmp_Ordering_Type.t_ordering) : ()
<<<<<<< HEAD
    requires {[#"../red_black_tree.rs" 647 71 648 2] CmpLog0.cmp_log x y = o}
    requires {[#"../red_black_tree.rs" 648 20 648 37] CmpLog0.cmp_log y z = o}
    ensures { result = trans x y z o }
    
  axiom trans_spec : forall x : self, y : self, z : self, o : Core_Cmp_Ordering_Type.t_ordering . ([#"../red_black_tree.rs" 647 71 648 2] CmpLog0.cmp_log x y = o) -> ([#"../red_black_tree.rs" 648 20 648 37] CmpLog0.cmp_log y z = o) -> ([#"../red_black_tree.rs" 650 2 650 19] CmpLog0.cmp_log x z = o)
=======
    requires {[#"../red_black_tree.rs" 550 49 550 66] CmpLog0.cmp_log x y = o}
    requires {[#"../red_black_tree.rs" 550 84 551 12] CmpLog0.cmp_log y z = o}
    ensures { result = trans x y z o }
    
  axiom trans_spec : forall x : self, y : self, z : self, o : Core_Cmp_Ordering_Type.t_ordering . ([#"../red_black_tree.rs" 550 49 550 66] CmpLog0.cmp_log x y = o) -> ([#"../red_black_tree.rs" 550 84 551 12] CmpLog0.cmp_log y z = o) -> ([#"../red_black_tree.rs" 551 29 551 46] CmpLog0.cmp_log x z = o)
>>>>>>> 5cc6cdd6
end
module CreusotContracts_Logic_Ord_OrdLogic_Antisym1_Stub
  type self
  use Core_Cmp_Ordering_Type as Core_Cmp_Ordering_Type
  clone CreusotContracts_Logic_Ord_OrdLogic_CmpLog_Stub as CmpLog0 with
    type self = self
  function antisym1 (x : self) (y : self) : ()
end
module CreusotContracts_Logic_Ord_OrdLogic_Antisym1_Interface
  type self
  use Core_Cmp_Ordering_Type as Core_Cmp_Ordering_Type
  clone CreusotContracts_Logic_Ord_OrdLogic_CmpLog_Stub as CmpLog0 with
    type self = self
  function antisym1 (x : self) (y : self) : ()
<<<<<<< HEAD
  axiom antisym1_spec : forall x : self, y : self . ([#"../red_black_tree.rs" 655 17 656 10] CmpLog0.cmp_log x y = Core_Cmp_Ordering_Type.C_Less) -> ([#"../red_black_tree.rs" 656 27 657 24] CmpLog0.cmp_log y x = Core_Cmp_Ordering_Type.C_Greater)
=======
  axiom antisym1_spec : forall x : self, y : self . ([#"../red_black_tree.rs" 552 83 553 24] CmpLog0.cmp_log x y = Core_Cmp_Ordering_Type.C_Less) -> ([#"../red_black_tree.rs" 553 41 553 74] CmpLog0.cmp_log y x = Core_Cmp_Ordering_Type.C_Greater)
>>>>>>> 5cc6cdd6
end
module CreusotContracts_Logic_Ord_OrdLogic_Antisym1
  type self
  use Core_Cmp_Ordering_Type as Core_Cmp_Ordering_Type
  clone CreusotContracts_Logic_Ord_OrdLogic_CmpLog_Stub as CmpLog0 with
    type self = self
  function antisym1 (x : self) (y : self) : ()
  val antisym1 (x : self) (y : self) : ()
<<<<<<< HEAD
    requires {[#"../red_black_tree.rs" 655 17 656 10] CmpLog0.cmp_log x y = Core_Cmp_Ordering_Type.C_Less}
    ensures { result = antisym1 x y }
    
  axiom antisym1_spec : forall x : self, y : self . ([#"../red_black_tree.rs" 655 17 656 10] CmpLog0.cmp_log x y = Core_Cmp_Ordering_Type.C_Less) -> ([#"../red_black_tree.rs" 656 27 657 24] CmpLog0.cmp_log y x = Core_Cmp_Ordering_Type.C_Greater)
=======
    requires {[#"../red_black_tree.rs" 552 83 553 24] CmpLog0.cmp_log x y = Core_Cmp_Ordering_Type.C_Less}
    ensures { result = antisym1 x y }
    
  axiom antisym1_spec : forall x : self, y : self . ([#"../red_black_tree.rs" 552 83 553 24] CmpLog0.cmp_log x y = Core_Cmp_Ordering_Type.C_Less) -> ([#"../red_black_tree.rs" 553 41 553 74] CmpLog0.cmp_log y x = Core_Cmp_Ordering_Type.C_Greater)
>>>>>>> 5cc6cdd6
end
module CreusotContracts_Logic_Ord_OrdLogic_Antisym2_Stub
  type self
  use Core_Cmp_Ordering_Type as Core_Cmp_Ordering_Type
  clone CreusotContracts_Logic_Ord_OrdLogic_CmpLog_Stub as CmpLog0 with
    type self = self
  function antisym2 (x : self) (y : self) : ()
end
module CreusotContracts_Logic_Ord_OrdLogic_Antisym2_Interface
  type self
  use Core_Cmp_Ordering_Type as Core_Cmp_Ordering_Type
  clone CreusotContracts_Logic_Ord_OrdLogic_CmpLog_Stub as CmpLog0 with
    type self = self
  function antisym2 (x : self) (y : self) : ()
<<<<<<< HEAD
  axiom antisym2_spec : forall x : self, y : self . ([#"../red_black_tree.rs" 658 60 659 29] CmpLog0.cmp_log x y = Core_Cmp_Ordering_Type.C_Greater) -> ([#"../red_black_tree.rs" 659 46 659 76] CmpLog0.cmp_log y x = Core_Cmp_Ordering_Type.C_Less)
=======
  axiom antisym2_spec : forall x : self, y : self . ([#"../red_black_tree.rs" 554 28 555 12] CmpLog0.cmp_log x y = Core_Cmp_Ordering_Type.C_Greater) -> ([#"../red_black_tree.rs" 555 29 555 59] CmpLog0.cmp_log y x = Core_Cmp_Ordering_Type.C_Less)
>>>>>>> 5cc6cdd6
end
module CreusotContracts_Logic_Ord_OrdLogic_Antisym2
  type self
  use Core_Cmp_Ordering_Type as Core_Cmp_Ordering_Type
  clone CreusotContracts_Logic_Ord_OrdLogic_CmpLog_Stub as CmpLog0 with
    type self = self
  function antisym2 (x : self) (y : self) : ()
  val antisym2 (x : self) (y : self) : ()
<<<<<<< HEAD
    requires {[#"../red_black_tree.rs" 658 60 659 29] CmpLog0.cmp_log x y = Core_Cmp_Ordering_Type.C_Greater}
    ensures { result = antisym2 x y }
    
  axiom antisym2_spec : forall x : self, y : self . ([#"../red_black_tree.rs" 658 60 659 29] CmpLog0.cmp_log x y = Core_Cmp_Ordering_Type.C_Greater) -> ([#"../red_black_tree.rs" 659 46 659 76] CmpLog0.cmp_log y x = Core_Cmp_Ordering_Type.C_Less)
=======
    requires {[#"../red_black_tree.rs" 554 28 555 12] CmpLog0.cmp_log x y = Core_Cmp_Ordering_Type.C_Greater}
    ensures { result = antisym2 x y }
    
  axiom antisym2_spec : forall x : self, y : self . ([#"../red_black_tree.rs" 554 28 555 12] CmpLog0.cmp_log x y = Core_Cmp_Ordering_Type.C_Greater) -> ([#"../red_black_tree.rs" 555 29 555 59] CmpLog0.cmp_log y x = Core_Cmp_Ordering_Type.C_Less)
>>>>>>> 5cc6cdd6
end
module CreusotContracts_Logic_Ord_OrdLogic_EqCmp_Stub
  type self
  use Core_Cmp_Ordering_Type as Core_Cmp_Ordering_Type
  clone CreusotContracts_Logic_Ord_OrdLogic_CmpLog_Stub as CmpLog0 with
    type self = self
  function eq_cmp (x : self) (y : self) : ()
end
module CreusotContracts_Logic_Ord_OrdLogic_EqCmp_Interface
  type self
  use Core_Cmp_Ordering_Type as Core_Cmp_Ordering_Type
  clone CreusotContracts_Logic_Ord_OrdLogic_CmpLog_Stub as CmpLog0 with
    type self = self
  function eq_cmp (x : self) (y : self) : ()
<<<<<<< HEAD
  axiom eq_cmp_spec : forall x : self, y : self . [#"../red_black_tree.rs" 660 50 661 38] (x = y) = (CmpLog0.cmp_log x y = Core_Cmp_Ordering_Type.C_Equal)
=======
  axiom eq_cmp_spec : forall x : self, y : self . [#"../red_black_tree.rs" 556 25 557 25] (x = y) = (CmpLog0.cmp_log x y = Core_Cmp_Ordering_Type.C_Equal)
>>>>>>> 5cc6cdd6
end
module CreusotContracts_Logic_Ord_OrdLogic_EqCmp
  type self
  use Core_Cmp_Ordering_Type as Core_Cmp_Ordering_Type
  clone CreusotContracts_Logic_Ord_OrdLogic_CmpLog_Stub as CmpLog0 with
    type self = self
  function eq_cmp (x : self) (y : self) : ()
  val eq_cmp (x : self) (y : self) : ()
    ensures { result = eq_cmp x y }
    
<<<<<<< HEAD
  axiom eq_cmp_spec : forall x : self, y : self . [#"../red_black_tree.rs" 660 50 661 38] (x = y) = (CmpLog0.cmp_log x y = Core_Cmp_Ordering_Type.C_Equal)
=======
  axiom eq_cmp_spec : forall x : self, y : self . [#"../red_black_tree.rs" 556 25 557 25] (x = y) = (CmpLog0.cmp_log x y = Core_Cmp_Ordering_Type.C_Equal)
>>>>>>> 5cc6cdd6
end
module RedBlackTree_Impl0_HasMappingModelAcc_Stub
  type k
  type v
  use map.Map
  clone CreusotContracts_Model_DeepModel_DeepModelTy_Type as DeepModelTy0 with
    type self = k
  use RedBlackTree_Tree_Type as RedBlackTree_Tree_Type
  use Core_Option_Option_Type as Core_Option_Option_Type
  clone RedBlackTree_Impl0_ModelAcc_Stub as ModelAcc0 with
    type k = k,
    type v = v,
    type DeepModelTy0.deepModelTy = DeepModelTy0.deepModelTy
  clone RedBlackTree_Impl0_HasMapping_Stub as HasMapping0 with
    type k = k,
    type v = v,
    type DeepModelTy0.deepModelTy = DeepModelTy0.deepModelTy
  clone RedBlackTree_Impl5_BstInvariant_Stub as BstInvariant0 with
    type k = k,
    type v = v
  function has_mapping_model_acc [#"../red_black_tree.rs" 89 4 91 33] (self : RedBlackTree_Tree_Type.t_tree k v) (accu : Map.map DeepModelTy0.deepModelTy (Core_Option_Option_Type.t_option v)) (k : DeepModelTy0.deepModelTy) : ()
    
end
module RedBlackTree_Impl0_HasMappingModelAcc_Interface
  type k
  type v
  use map.Map
  clone CreusotContracts_Model_DeepModel_DeepModelTy_Type as DeepModelTy0 with
    type self = k
  use RedBlackTree_Tree_Type as RedBlackTree_Tree_Type
  use Core_Option_Option_Type as Core_Option_Option_Type
  clone RedBlackTree_Impl0_ModelAcc_Stub as ModelAcc0 with
    type k = k,
    type v = v,
    type DeepModelTy0.deepModelTy = DeepModelTy0.deepModelTy
  clone RedBlackTree_Impl0_HasMapping_Stub as HasMapping0 with
    type k = k,
    type v = v,
    type DeepModelTy0.deepModelTy = DeepModelTy0.deepModelTy
  clone RedBlackTree_Impl5_BstInvariant_Stub as BstInvariant0 with
    type k = k,
    type v = v
  function has_mapping_model_acc [#"../red_black_tree.rs" 89 4 91 33] (self : RedBlackTree_Tree_Type.t_tree k v) (accu : Map.map DeepModelTy0.deepModelTy (Core_Option_Option_Type.t_option v)) (k : DeepModelTy0.deepModelTy) : ()
    
  axiom has_mapping_model_acc_spec : forall self : RedBlackTree_Tree_Type.t_tree k v, accu : Map.map DeepModelTy0.deepModelTy (Core_Option_Option_Type.t_option v), k : DeepModelTy0.deepModelTy . ([#"../red_black_tree.rs" 87 15 87 35] BstInvariant0.bst_invariant self) -> ([#"../red_black_tree.rs" 88 4 88 94] forall v : v . HasMapping0.has_mapping self k v -> Map.get (ModelAcc0.model_acc self accu) k = Core_Option_Option_Type.C_Some v)
end
module RedBlackTree_Impl0_HasMappingModelAcc
  type k
  type v
  use map.Map
  use Alloc_Alloc_Global_Type as Alloc_Alloc_Global_Type
  use RedBlackTree_Node_Type as RedBlackTree_Node_Type
  use Alloc_Boxed_Box_Type as Alloc_Boxed_Box_Type
  clone CreusotContracts_Model_DeepModel_DeepModelTy_Type as DeepModelTy0 with
    type self = k
  use RedBlackTree_Tree_Type as RedBlackTree_Tree_Type
  clone RedBlackTree_Impl0_HasMapping_Stub as HasMapping0 with
    type k = k,
    type v = v,
    type DeepModelTy0.deepModelTy = DeepModelTy0.deepModelTy
  use Core_Option_Option_Type as Core_Option_Option_Type
  clone RedBlackTree_Impl0_ModelAcc_Stub as ModelAcc0 with
    type k = k,
    type v = v,
    type DeepModelTy0.deepModelTy = DeepModelTy0.deepModelTy
  clone RedBlackTree_Impl0_ModelAccHasMapping_Stub as ModelAccHasMapping0 with
    type k = k,
    type v = v,
    function ModelAcc0.model_acc = ModelAcc0.model_acc,
    predicate HasMapping0.has_mapping = HasMapping0.has_mapping,
    type DeepModelTy0.deepModelTy = DeepModelTy0.deepModelTy,
    axiom .
  clone CreusotContracts_Model_DeepModel_DeepModel_Stub as DeepModel0 with
    type self = k,
    type DeepModelTy0.deepModelTy = DeepModelTy0.deepModelTy
  clone RedBlackTree_Impl5_BstInvariant_Stub as BstInvariant0 with
    type k = k,
    type v = v
  function has_mapping_model_acc [#"../red_black_tree.rs" 89 4 91 33] (self : RedBlackTree_Tree_Type.t_tree k v) (accu : Map.map DeepModelTy0.deepModelTy (Core_Option_Option_Type.t_option v)) (k : DeepModelTy0.deepModelTy) : ()
    
   =
    [#"../red_black_tree.rs" 94 12 103 13] match (self) with
      | RedBlackTree_Tree_Type.C_Tree (Core_Option_Option_Type.C_None) -> ()
      | RedBlackTree_Tree_Type.C_Tree (Core_Option_Option_Type.C_Some (RedBlackTree_Node_Type.C_Node left _ key val' right)) -> let _ = has_mapping_model_acc left accu k in let accu1 = ModelAcc0.model_acc left accu in let accu2 = Map.set accu1 (DeepModel0.deep_model key) (Core_Option_Option_Type.C_Some val') in let _ = has_mapping_model_acc right accu2 k in ModelAccHasMapping0.model_acc_has_mapping right accu2 k
      end
  val has_mapping_model_acc [#"../red_black_tree.rs" 89 4 91 33] (self : RedBlackTree_Tree_Type.t_tree k v) (accu : Map.map DeepModelTy0.deepModelTy (Core_Option_Option_Type.t_option v)) (k : DeepModelTy0.deepModelTy) : ()
    requires {[#"../red_black_tree.rs" 87 15 87 35] BstInvariant0.bst_invariant self}
    ensures { result = has_mapping_model_acc self accu k }
    
  axiom has_mapping_model_acc_spec : forall self : RedBlackTree_Tree_Type.t_tree k v, accu : Map.map DeepModelTy0.deepModelTy (Core_Option_Option_Type.t_option v), k : DeepModelTy0.deepModelTy . ([#"../red_black_tree.rs" 87 15 87 35] BstInvariant0.bst_invariant self) -> ([#"../red_black_tree.rs" 88 4 88 94] forall v : v . HasMapping0.has_mapping self k v -> Map.get (ModelAcc0.model_acc self accu) k = Core_Option_Option_Type.C_Some v)
end
module RedBlackTree_Impl0_HasMappingModelAcc_Impl
  type k
  type v
  use map.Map
  clone CreusotContracts_Model_DeepModel_DeepModelTy_Type as DeepModelTy0 with
    type self = k
  clone CreusotContracts_Logic_Ord_OrdLogic_GtLog_Interface as GtLog0 with
    type self = DeepModelTy0.deepModelTy
  clone CreusotContracts_Logic_Ord_OrdLogic_GeLog_Interface as GeLog0 with
    type self = DeepModelTy0.deepModelTy
  use Core_Cmp_Ordering_Type as Core_Cmp_Ordering_Type
  clone CreusotContracts_Logic_Ord_OrdLogic_CmpLog_Interface as CmpLog0 with
    type self = DeepModelTy0.deepModelTy
  clone CreusotContracts_Logic_Ord_OrdLogic_LeLog_Interface as LeLog0 with
    type self = DeepModelTy0.deepModelTy
  clone CreusotContracts_Logic_Ord_OrdLogic_EqCmp_Interface as EqCmp0 with
    type self = DeepModelTy0.deepModelTy,
    function CmpLog0.cmp_log = CmpLog0.cmp_log,
    axiom .
  clone CreusotContracts_Logic_Ord_OrdLogic_Antisym2_Interface as Antisym20 with
    type self = DeepModelTy0.deepModelTy,
    function CmpLog0.cmp_log = CmpLog0.cmp_log,
    axiom .
  clone CreusotContracts_Logic_Ord_OrdLogic_Antisym1_Interface as Antisym10 with
    type self = DeepModelTy0.deepModelTy,
    function CmpLog0.cmp_log = CmpLog0.cmp_log,
    axiom .
  clone CreusotContracts_Logic_Ord_OrdLogic_Trans_Interface as Trans0 with
    type self = DeepModelTy0.deepModelTy,
    function CmpLog0.cmp_log = CmpLog0.cmp_log,
    axiom .
  clone CreusotContracts_Logic_Ord_OrdLogic_Refl_Interface as Refl0 with
    type self = DeepModelTy0.deepModelTy,
    function CmpLog0.cmp_log = CmpLog0.cmp_log,
    axiom .
  clone CreusotContracts_Logic_Ord_OrdLogic_CmpGtLog_Interface as CmpGtLog0 with
    type self = DeepModelTy0.deepModelTy,
    predicate GtLog0.gt_log = GtLog0.gt_log,
    function CmpLog0.cmp_log = CmpLog0.cmp_log,
    axiom .
  clone CreusotContracts_Logic_Ord_OrdLogic_CmpGeLog_Interface as CmpGeLog0 with
    type self = DeepModelTy0.deepModelTy,
    predicate GeLog0.ge_log = GeLog0.ge_log,
    function CmpLog0.cmp_log = CmpLog0.cmp_log,
    axiom .
  clone CreusotContracts_Logic_Ord_OrdLogic_LtLog_Interface as LtLog0 with
    type self = DeepModelTy0.deepModelTy
  clone CreusotContracts_Logic_Ord_OrdLogic_CmpLtLog_Interface as CmpLtLog0 with
    type self = DeepModelTy0.deepModelTy,
    predicate LtLog0.lt_log = LtLog0.lt_log,
    function CmpLog0.cmp_log = CmpLog0.cmp_log,
    axiom .
  clone CreusotContracts_Logic_Ord_OrdLogic_CmpLeLog_Interface as CmpLeLog0 with
    type self = DeepModelTy0.deepModelTy,
    predicate LeLog0.le_log = LeLog0.le_log,
    function CmpLog0.cmp_log = CmpLog0.cmp_log,
    axiom .
  use Alloc_Alloc_Global_Type as Alloc_Alloc_Global_Type
  use RedBlackTree_Node_Type as RedBlackTree_Node_Type
  use Alloc_Boxed_Box_Type as Alloc_Boxed_Box_Type
  use RedBlackTree_Tree_Type as RedBlackTree_Tree_Type
  clone CreusotContracts_Model_DeepModel_DeepModel_Interface as DeepModel0 with
    type self = k,
    type DeepModelTy0.deepModelTy = DeepModelTy0.deepModelTy
  use Core_Option_Option_Type as Core_Option_Option_Type
  clone RedBlackTree_Impl0_HasMapping as HasMapping0 with
    type k = k,
    type v = v,
    type DeepModelTy0.deepModelTy = DeepModelTy0.deepModelTy,
    function DeepModel0.deep_model = DeepModel0.deep_model
  clone RedBlackTree_Impl4_BstInvariantHere as BstInvariantHere0 with
    type k = k,
    type v = v,
    type DeepModelTy0.deepModelTy = DeepModelTy0.deepModelTy,
    predicate HasMapping0.has_mapping = HasMapping0.has_mapping,
    function DeepModel0.deep_model = DeepModel0.deep_model,
    predicate LtLog0.lt_log = LtLog0.lt_log
  clone RedBlackTree_Impl0_ModelAcc as ModelAcc0 with
    type k = k,
    type v = v,
    type DeepModelTy0.deepModelTy = DeepModelTy0.deepModelTy,
    function DeepModel0.deep_model = DeepModel0.deep_model
  clone RedBlackTree_Impl0_ModelAccHasMapping as ModelAccHasMapping0 with
    type k = k,
    type v = v,
    function ModelAcc0.model_acc = ModelAcc0.model_acc,
    predicate HasMapping0.has_mapping = HasMapping0.has_mapping,
    type DeepModelTy0.deepModelTy = DeepModelTy0.deepModelTy,
    function DeepModel0.deep_model = DeepModel0.deep_model,
    axiom .
  clone RedBlackTree_Impl5_BstInvariant as BstInvariant0 with
    type k = k,
    type v = v,
    predicate BstInvariantHere0.bst_invariant_here = BstInvariantHere0.bst_invariant_here
  let rec ghost function has_mapping_model_acc [#"../red_black_tree.rs" 89 4 91 33] (self : RedBlackTree_Tree_Type.t_tree k v) (accu : Map.map DeepModelTy0.deepModelTy (Core_Option_Option_Type.t_option v)) (k : DeepModelTy0.deepModelTy) : ()
    requires {[#"../red_black_tree.rs" 87 15 87 35] BstInvariant0.bst_invariant self}
    ensures { [#"../red_black_tree.rs" 88 4 88 94] forall v : v . HasMapping0.has_mapping self k v -> Map.get (ModelAcc0.model_acc self accu) k = Core_Option_Option_Type.C_Some v }
    
   = [@vc:do_not_keep_trace] [@vc:sp]
    [#"../red_black_tree.rs" 94 12 103 13] match (self) with
      | RedBlackTree_Tree_Type.C_Tree (Core_Option_Option_Type.C_None) -> ()
      | RedBlackTree_Tree_Type.C_Tree (Core_Option_Option_Type.C_Some (RedBlackTree_Node_Type.C_Node left _ key val' right)) -> let _ = has_mapping_model_acc left accu k in let accu1 = ModelAcc0.model_acc left accu in let accu2 = let b' = DeepModel0.deep_model key in Map.set accu1 b' (Core_Option_Option_Type.C_Some val') in let _ = has_mapping_model_acc right accu2 k in ModelAccHasMapping0.model_acc_has_mapping right accu2 k
      end
end
module RedBlackTree_Impl3_ShallowModel_Stub
  type k
  type v
  use map.Map
  use Core_Option_Option_Type as Core_Option_Option_Type
  clone CreusotContracts_Model_DeepModel_DeepModelTy_Type as DeepModelTy0 with
    type self = k
  use RedBlackTree_Tree_Type as RedBlackTree_Tree_Type
  function shallow_model [#"../red_black_tree.rs" 170 4 170 50] (self : RedBlackTree_Tree_Type.t_tree k v) : Map.map DeepModelTy0.deepModelTy (Core_Option_Option_Type.t_option v)
    
end
module RedBlackTree_Impl3_ShallowModel_Interface
  type k
  type v
  use map.Map
  use Core_Option_Option_Type as Core_Option_Option_Type
  clone CreusotContracts_Model_DeepModel_DeepModelTy_Type as DeepModelTy0 with
    type self = k
  use RedBlackTree_Tree_Type as RedBlackTree_Tree_Type
  function shallow_model [#"../red_black_tree.rs" 170 4 170 50] (self : RedBlackTree_Tree_Type.t_tree k v) : Map.map DeepModelTy0.deepModelTy (Core_Option_Option_Type.t_option v)
    
end
module RedBlackTree_Impl3_ShallowModel
  type k
  type v
  use map.Map
  use map.Const
  use Core_Option_Option_Type as Core_Option_Option_Type
  clone CreusotContracts_Model_DeepModel_DeepModelTy_Type as DeepModelTy0 with
    type self = k
  use RedBlackTree_Tree_Type as RedBlackTree_Tree_Type
  clone RedBlackTree_Impl0_ModelAcc_Stub as ModelAcc0 with
    type k = k,
    type v = v,
    type DeepModelTy0.deepModelTy = DeepModelTy0.deepModelTy
  function shallow_model [#"../red_black_tree.rs" 170 4 170 50] (self : RedBlackTree_Tree_Type.t_tree k v) : Map.map DeepModelTy0.deepModelTy (Core_Option_Option_Type.t_option v)
    
   =
    [#"../red_black_tree.rs" 171 20 171 54] ModelAcc0.model_acc self (Const.const (Core_Option_Option_Type.C_None))
  val shallow_model [#"../red_black_tree.rs" 170 4 170 50] (self : RedBlackTree_Tree_Type.t_tree k v) : Map.map DeepModelTy0.deepModelTy (Core_Option_Option_Type.t_option v)
    ensures { result = shallow_model self }
    
end
module RedBlackTree_Impl0_HasMappingModel_Stub
  type k
  type v
  use map.Map
  clone CreusotContracts_Model_DeepModel_DeepModelTy_Type as DeepModelTy0 with
    type self = k
  use RedBlackTree_Tree_Type as RedBlackTree_Tree_Type
  use Core_Option_Option_Type as Core_Option_Option_Type
  clone RedBlackTree_Impl3_ShallowModel_Stub as ShallowModel0 with
    type k = k,
    type v = v,
    type DeepModelTy0.deepModelTy = DeepModelTy0.deepModelTy
  clone RedBlackTree_Impl0_HasMapping_Stub as HasMapping0 with
    type k = k,
    type v = v,
    type DeepModelTy0.deepModelTy = DeepModelTy0.deepModelTy
  clone RedBlackTree_Impl5_BstInvariant_Stub as BstInvariant0 with
    type k = k,
    type v = v
  function has_mapping_model [#"../red_black_tree.rs" 110 4 112 33] (self : RedBlackTree_Tree_Type.t_tree k v) (k : DeepModelTy0.deepModelTy) : ()
    
end
module RedBlackTree_Impl0_HasMappingModel_Interface
  type k
  type v
  use map.Map
  clone CreusotContracts_Model_DeepModel_DeepModelTy_Type as DeepModelTy0 with
    type self = k
  use RedBlackTree_Tree_Type as RedBlackTree_Tree_Type
  use Core_Option_Option_Type as Core_Option_Option_Type
  clone RedBlackTree_Impl3_ShallowModel_Stub as ShallowModel0 with
    type k = k,
    type v = v,
    type DeepModelTy0.deepModelTy = DeepModelTy0.deepModelTy
  clone RedBlackTree_Impl0_HasMapping_Stub as HasMapping0 with
    type k = k,
    type v = v,
    type DeepModelTy0.deepModelTy = DeepModelTy0.deepModelTy
  clone RedBlackTree_Impl5_BstInvariant_Stub as BstInvariant0 with
    type k = k,
    type v = v
  function has_mapping_model [#"../red_black_tree.rs" 110 4 112 33] (self : RedBlackTree_Tree_Type.t_tree k v) (k : DeepModelTy0.deepModelTy) : ()
    
  axiom has_mapping_model_spec : forall self : RedBlackTree_Tree_Type.t_tree k v, k : DeepModelTy0.deepModelTy . ([#"../red_black_tree.rs" 108 15 108 35] BstInvariant0.bst_invariant self) -> ([#"../red_black_tree.rs" 109 4 109 80] forall v : v . HasMapping0.has_mapping self k v = (Map.get (ShallowModel0.shallow_model self) k = Core_Option_Option_Type.C_Some v))
end
module RedBlackTree_Impl0_HasMappingModel
  type k
  type v
  use map.Map
  use map.Const
  use Core_Option_Option_Type as Core_Option_Option_Type
  clone CreusotContracts_Model_DeepModel_DeepModelTy_Type as DeepModelTy0 with
    type self = k
  use RedBlackTree_Tree_Type as RedBlackTree_Tree_Type
  clone RedBlackTree_Impl0_ModelAcc_Stub as ModelAcc0 with
    type k = k,
    type v = v,
    type DeepModelTy0.deepModelTy = DeepModelTy0.deepModelTy
  clone RedBlackTree_Impl0_HasMapping_Stub as HasMapping0 with
    type k = k,
    type v = v,
    type DeepModelTy0.deepModelTy = DeepModelTy0.deepModelTy
  clone RedBlackTree_Impl5_BstInvariant_Stub as BstInvariant0 with
    type k = k,
    type v = v
  clone RedBlackTree_Impl0_HasMappingModelAcc_Stub as HasMappingModelAcc0 with
    type k = k,
    type v = v,
    predicate BstInvariant0.bst_invariant = BstInvariant0.bst_invariant,
    predicate HasMapping0.has_mapping = HasMapping0.has_mapping,
    function ModelAcc0.model_acc = ModelAcc0.model_acc,
    type DeepModelTy0.deepModelTy = DeepModelTy0.deepModelTy,
    axiom .
  clone RedBlackTree_Impl0_ModelAccHasMapping_Stub as ModelAccHasMapping0 with
    type k = k,
    type v = v,
    function ModelAcc0.model_acc = ModelAcc0.model_acc,
    predicate HasMapping0.has_mapping = HasMapping0.has_mapping,
    type DeepModelTy0.deepModelTy = DeepModelTy0.deepModelTy,
    axiom .
  clone RedBlackTree_Impl3_ShallowModel_Stub as ShallowModel0 with
    type k = k,
    type v = v,
    type DeepModelTy0.deepModelTy = DeepModelTy0.deepModelTy
  function has_mapping_model [#"../red_black_tree.rs" 110 4 112 33] (self : RedBlackTree_Tree_Type.t_tree k v) (k : DeepModelTy0.deepModelTy) : ()
    
   =
    [#"../red_black_tree.rs" 115 12 115 61] let _ = ModelAccHasMapping0.model_acc_has_mapping self (Const.const (Core_Option_Option_Type.C_None)) k in HasMappingModelAcc0.has_mapping_model_acc self (Const.const (Core_Option_Option_Type.C_None)) k
  val has_mapping_model [#"../red_black_tree.rs" 110 4 112 33] (self : RedBlackTree_Tree_Type.t_tree k v) (k : DeepModelTy0.deepModelTy) : ()
    requires {[#"../red_black_tree.rs" 108 15 108 35] BstInvariant0.bst_invariant self}
    ensures { result = has_mapping_model self k }
    
  axiom has_mapping_model_spec : forall self : RedBlackTree_Tree_Type.t_tree k v, k : DeepModelTy0.deepModelTy . ([#"../red_black_tree.rs" 108 15 108 35] BstInvariant0.bst_invariant self) -> ([#"../red_black_tree.rs" 109 4 109 80] forall v : v . HasMapping0.has_mapping self k v = (Map.get (ShallowModel0.shallow_model self) k = Core_Option_Option_Type.C_Some v))
end
module RedBlackTree_Impl0_HasMappingModel_Impl
  type k
  type v
  use map.Map
  use map.Const
  clone CreusotContracts_Model_DeepModel_DeepModelTy_Type as DeepModelTy0 with
    type self = k
  clone CreusotContracts_Logic_Ord_OrdLogic_GtLog_Interface as GtLog0 with
    type self = DeepModelTy0.deepModelTy
  clone CreusotContracts_Logic_Ord_OrdLogic_GeLog_Interface as GeLog0 with
    type self = DeepModelTy0.deepModelTy
  use Core_Cmp_Ordering_Type as Core_Cmp_Ordering_Type
  clone CreusotContracts_Logic_Ord_OrdLogic_CmpLog_Interface as CmpLog0 with
    type self = DeepModelTy0.deepModelTy
  clone CreusotContracts_Logic_Ord_OrdLogic_LeLog_Interface as LeLog0 with
    type self = DeepModelTy0.deepModelTy
  clone CreusotContracts_Logic_Ord_OrdLogic_EqCmp_Interface as EqCmp0 with
    type self = DeepModelTy0.deepModelTy,
    function CmpLog0.cmp_log = CmpLog0.cmp_log,
    axiom .
  clone CreusotContracts_Logic_Ord_OrdLogic_Antisym2_Interface as Antisym20 with
    type self = DeepModelTy0.deepModelTy,
    function CmpLog0.cmp_log = CmpLog0.cmp_log,
    axiom .
  clone CreusotContracts_Logic_Ord_OrdLogic_Antisym1_Interface as Antisym10 with
    type self = DeepModelTy0.deepModelTy,
    function CmpLog0.cmp_log = CmpLog0.cmp_log,
    axiom .
  clone CreusotContracts_Logic_Ord_OrdLogic_Trans_Interface as Trans0 with
    type self = DeepModelTy0.deepModelTy,
    function CmpLog0.cmp_log = CmpLog0.cmp_log,
    axiom .
  clone CreusotContracts_Logic_Ord_OrdLogic_Refl_Interface as Refl0 with
    type self = DeepModelTy0.deepModelTy,
    function CmpLog0.cmp_log = CmpLog0.cmp_log,
    axiom .
  clone CreusotContracts_Logic_Ord_OrdLogic_CmpGtLog_Interface as CmpGtLog0 with
    type self = DeepModelTy0.deepModelTy,
    predicate GtLog0.gt_log = GtLog0.gt_log,
    function CmpLog0.cmp_log = CmpLog0.cmp_log,
    axiom .
  clone CreusotContracts_Logic_Ord_OrdLogic_CmpGeLog_Interface as CmpGeLog0 with
    type self = DeepModelTy0.deepModelTy,
    predicate GeLog0.ge_log = GeLog0.ge_log,
    function CmpLog0.cmp_log = CmpLog0.cmp_log,
    axiom .
  clone CreusotContracts_Logic_Ord_OrdLogic_LtLog_Interface as LtLog0 with
    type self = DeepModelTy0.deepModelTy
  clone CreusotContracts_Logic_Ord_OrdLogic_CmpLtLog_Interface as CmpLtLog0 with
    type self = DeepModelTy0.deepModelTy,
    predicate LtLog0.lt_log = LtLog0.lt_log,
    function CmpLog0.cmp_log = CmpLog0.cmp_log,
    axiom .
  clone CreusotContracts_Logic_Ord_OrdLogic_CmpLeLog_Interface as CmpLeLog0 with
    type self = DeepModelTy0.deepModelTy,
    predicate LeLog0.le_log = LeLog0.le_log,
    function CmpLog0.cmp_log = CmpLog0.cmp_log,
    axiom .
  use Alloc_Alloc_Global_Type as Alloc_Alloc_Global_Type
  use Alloc_Boxed_Box_Type as Alloc_Boxed_Box_Type
  clone CreusotContracts_Model_DeepModel_DeepModel_Interface as DeepModel0 with
    type self = k,
    type DeepModelTy0.deepModelTy = DeepModelTy0.deepModelTy
  use RedBlackTree_Node_Type as RedBlackTree_Node_Type
  use Core_Option_Option_Type as Core_Option_Option_Type
  use RedBlackTree_Tree_Type as RedBlackTree_Tree_Type
  clone RedBlackTree_Impl0_ModelAcc as ModelAcc0 with
    type k = k,
    type v = v,
    type DeepModelTy0.deepModelTy = DeepModelTy0.deepModelTy,
    function DeepModel0.deep_model = DeepModel0.deep_model
  clone RedBlackTree_Impl0_HasMapping as HasMapping0 with
    type k = k,
    type v = v,
    type DeepModelTy0.deepModelTy = DeepModelTy0.deepModelTy,
    function DeepModel0.deep_model = DeepModel0.deep_model
  clone RedBlackTree_Impl4_BstInvariantHere as BstInvariantHere0 with
    type k = k,
    type v = v,
    type DeepModelTy0.deepModelTy = DeepModelTy0.deepModelTy,
    predicate HasMapping0.has_mapping = HasMapping0.has_mapping,
    function DeepModel0.deep_model = DeepModel0.deep_model,
    predicate LtLog0.lt_log = LtLog0.lt_log
  clone RedBlackTree_Impl0_ModelAccHasMapping as ModelAccHasMapping0 with
    type k = k,
    type v = v,
    function ModelAcc0.model_acc = ModelAcc0.model_acc,
    predicate HasMapping0.has_mapping = HasMapping0.has_mapping,
    type DeepModelTy0.deepModelTy = DeepModelTy0.deepModelTy,
    function DeepModel0.deep_model = DeepModel0.deep_model,
    axiom .
  clone RedBlackTree_Impl5_BstInvariant as BstInvariant0 with
    type k = k,
    type v = v,
    predicate BstInvariantHere0.bst_invariant_here = BstInvariantHere0.bst_invariant_here
  clone RedBlackTree_Impl0_HasMappingModelAcc as HasMappingModelAcc0 with
    type k = k,
    type v = v,
    predicate BstInvariant0.bst_invariant = BstInvariant0.bst_invariant,
    predicate HasMapping0.has_mapping = HasMapping0.has_mapping,
    function ModelAcc0.model_acc = ModelAcc0.model_acc,
    type DeepModelTy0.deepModelTy = DeepModelTy0.deepModelTy,
    function DeepModel0.deep_model = DeepModel0.deep_model,
    function ModelAccHasMapping0.model_acc_has_mapping = ModelAccHasMapping0.model_acc_has_mapping,
    axiom .
  clone RedBlackTree_Impl3_ShallowModel as ShallowModel0 with
    type k = k,
    type v = v,
    type DeepModelTy0.deepModelTy = DeepModelTy0.deepModelTy,
    function ModelAcc0.model_acc = ModelAcc0.model_acc
  let rec ghost function has_mapping_model [#"../red_black_tree.rs" 110 4 112 33] (self : RedBlackTree_Tree_Type.t_tree k v) (k : DeepModelTy0.deepModelTy) : ()
    requires {[#"../red_black_tree.rs" 108 15 108 35] BstInvariant0.bst_invariant self}
    ensures { [#"../red_black_tree.rs" 109 4 109 80] forall v : v . HasMapping0.has_mapping self k v = (Map.get (ShallowModel0.shallow_model self) k = Core_Option_Option_Type.C_Some v) }
    
   = [@vc:do_not_keep_trace] [@vc:sp]
    [#"../red_black_tree.rs" 115 12 115 61] let _ = ModelAccHasMapping0.model_acc_has_mapping self (Const.const (Core_Option_Option_Type.C_None)) k in HasMappingModelAcc0.has_mapping_model_acc self (Const.const (Core_Option_Option_Type.C_None)) k
end
module RedBlackTree_Impl0_HasMappingInj_Stub
  type k
  type v
  clone CreusotContracts_Model_DeepModel_DeepModelTy_Type as DeepModelTy0 with
    type self = k
  use RedBlackTree_Tree_Type as RedBlackTree_Tree_Type
  clone RedBlackTree_Impl0_HasMapping_Stub as HasMapping0 with
    type k = k,
    type v = v,
    type DeepModelTy0.deepModelTy = DeepModelTy0.deepModelTy
  clone RedBlackTree_Impl5_BstInvariant_Stub as BstInvariant0 with
    type k = k,
    type v = v
  function has_mapping_inj [#"../red_black_tree.rs" 125 4 127 33] (self : RedBlackTree_Tree_Type.t_tree k v) (k : DeepModelTy0.deepModelTy) (v1 : v) (v2 : v) : ()
    
end
module RedBlackTree_Impl0_HasMappingInj_Interface
  type k
  type v
  clone CreusotContracts_Model_DeepModel_DeepModelTy_Type as DeepModelTy0 with
    type self = k
  use RedBlackTree_Tree_Type as RedBlackTree_Tree_Type
  clone RedBlackTree_Impl0_HasMapping_Stub as HasMapping0 with
    type k = k,
    type v = v,
    type DeepModelTy0.deepModelTy = DeepModelTy0.deepModelTy
  clone RedBlackTree_Impl5_BstInvariant_Stub as BstInvariant0 with
    type k = k,
    type v = v
  function has_mapping_inj [#"../red_black_tree.rs" 125 4 127 33] (self : RedBlackTree_Tree_Type.t_tree k v) (k : DeepModelTy0.deepModelTy) (v1 : v) (v2 : v) : ()
    
  axiom has_mapping_inj_spec : forall self : RedBlackTree_Tree_Type.t_tree k v, k : DeepModelTy0.deepModelTy, v1 : v, v2 : v . ([#"../red_black_tree.rs" 121 15 121 35] BstInvariant0.bst_invariant self) -> ([#"../red_black_tree.rs" 122 15 122 38] HasMapping0.has_mapping self k v1) -> ([#"../red_black_tree.rs" 123 15 123 38] HasMapping0.has_mapping self k v2) -> ([#"../red_black_tree.rs" 124 14 124 22] v1 = v2)
end
module RedBlackTree_Impl0_HasMappingInj
  type k
  type v
  use map.Map
  use Core_Option_Option_Type as Core_Option_Option_Type
  clone CreusotContracts_Model_DeepModel_DeepModelTy_Type as DeepModelTy0 with
    type self = k
  use RedBlackTree_Tree_Type as RedBlackTree_Tree_Type
  clone RedBlackTree_Impl3_ShallowModel_Stub as ShallowModel0 with
    type k = k,
    type v = v,
    type DeepModelTy0.deepModelTy = DeepModelTy0.deepModelTy
  clone RedBlackTree_Impl0_HasMapping_Stub as HasMapping0 with
    type k = k,
    type v = v,
    type DeepModelTy0.deepModelTy = DeepModelTy0.deepModelTy
  clone RedBlackTree_Impl5_BstInvariant_Stub as BstInvariant0 with
    type k = k,
    type v = v
  clone RedBlackTree_Impl0_HasMappingModel_Stub as HasMappingModel0 with
    type k = k,
    type v = v,
    predicate BstInvariant0.bst_invariant = BstInvariant0.bst_invariant,
    predicate HasMapping0.has_mapping = HasMapping0.has_mapping,
    function ShallowModel0.shallow_model = ShallowModel0.shallow_model,
    type DeepModelTy0.deepModelTy = DeepModelTy0.deepModelTy,
    axiom .
  function has_mapping_inj [#"../red_black_tree.rs" 125 4 127 33] (self : RedBlackTree_Tree_Type.t_tree k v) (k : DeepModelTy0.deepModelTy) (v1 : v) (v2 : v) : ()
    
   =
    [#"../red_black_tree.rs" 130 12 130 37] let _ = HasMappingModel0.has_mapping_model self k in match (Map.get (ShallowModel0.shallow_model self) k) with
      | Core_Option_Option_Type.C_None -> ()
      | Core_Option_Option_Type.C_Some _v -> ()
      end
  val has_mapping_inj [#"../red_black_tree.rs" 125 4 127 33] (self : RedBlackTree_Tree_Type.t_tree k v) (k : DeepModelTy0.deepModelTy) (v1 : v) (v2 : v) : ()
    requires {[#"../red_black_tree.rs" 121 15 121 35] BstInvariant0.bst_invariant self}
    requires {[#"../red_black_tree.rs" 122 15 122 38] HasMapping0.has_mapping self k v1}
    requires {[#"../red_black_tree.rs" 123 15 123 38] HasMapping0.has_mapping self k v2}
    ensures { result = has_mapping_inj self k v1 v2 }
    
  axiom has_mapping_inj_spec : forall self : RedBlackTree_Tree_Type.t_tree k v, k : DeepModelTy0.deepModelTy, v1 : v, v2 : v . ([#"../red_black_tree.rs" 121 15 121 35] BstInvariant0.bst_invariant self) -> ([#"../red_black_tree.rs" 122 15 122 38] HasMapping0.has_mapping self k v1) -> ([#"../red_black_tree.rs" 123 15 123 38] HasMapping0.has_mapping self k v2) -> ([#"../red_black_tree.rs" 124 14 124 22] v1 = v2)
end
module RedBlackTree_Impl0_HasMappingInj_Impl
  type k
  type v
  use map.Map
  clone CreusotContracts_Model_DeepModel_DeepModelTy_Type as DeepModelTy0 with
    type self = k
  clone CreusotContracts_Logic_Ord_OrdLogic_GtLog_Interface as GtLog0 with
    type self = DeepModelTy0.deepModelTy
  clone CreusotContracts_Logic_Ord_OrdLogic_GeLog_Interface as GeLog0 with
    type self = DeepModelTy0.deepModelTy
  use Core_Cmp_Ordering_Type as Core_Cmp_Ordering_Type
  clone CreusotContracts_Logic_Ord_OrdLogic_CmpLog_Interface as CmpLog0 with
    type self = DeepModelTy0.deepModelTy
  clone CreusotContracts_Logic_Ord_OrdLogic_LeLog_Interface as LeLog0 with
    type self = DeepModelTy0.deepModelTy
  clone CreusotContracts_Logic_Ord_OrdLogic_EqCmp_Interface as EqCmp0 with
    type self = DeepModelTy0.deepModelTy,
    function CmpLog0.cmp_log = CmpLog0.cmp_log,
    axiom .
  clone CreusotContracts_Logic_Ord_OrdLogic_Antisym2_Interface as Antisym20 with
    type self = DeepModelTy0.deepModelTy,
    function CmpLog0.cmp_log = CmpLog0.cmp_log,
    axiom .
  clone CreusotContracts_Logic_Ord_OrdLogic_Antisym1_Interface as Antisym10 with
    type self = DeepModelTy0.deepModelTy,
    function CmpLog0.cmp_log = CmpLog0.cmp_log,
    axiom .
  clone CreusotContracts_Logic_Ord_OrdLogic_Trans_Interface as Trans0 with
    type self = DeepModelTy0.deepModelTy,
    function CmpLog0.cmp_log = CmpLog0.cmp_log,
    axiom .
  clone CreusotContracts_Logic_Ord_OrdLogic_Refl_Interface as Refl0 with
    type self = DeepModelTy0.deepModelTy,
    function CmpLog0.cmp_log = CmpLog0.cmp_log,
    axiom .
  clone CreusotContracts_Logic_Ord_OrdLogic_CmpGtLog_Interface as CmpGtLog0 with
    type self = DeepModelTy0.deepModelTy,
    predicate GtLog0.gt_log = GtLog0.gt_log,
    function CmpLog0.cmp_log = CmpLog0.cmp_log,
    axiom .
  clone CreusotContracts_Logic_Ord_OrdLogic_CmpGeLog_Interface as CmpGeLog0 with
    type self = DeepModelTy0.deepModelTy,
    predicate GeLog0.ge_log = GeLog0.ge_log,
    function CmpLog0.cmp_log = CmpLog0.cmp_log,
    axiom .
  clone CreusotContracts_Logic_Ord_OrdLogic_LtLog_Interface as LtLog0 with
    type self = DeepModelTy0.deepModelTy
  clone CreusotContracts_Logic_Ord_OrdLogic_CmpLtLog_Interface as CmpLtLog0 with
    type self = DeepModelTy0.deepModelTy,
    predicate LtLog0.lt_log = LtLog0.lt_log,
    function CmpLog0.cmp_log = CmpLog0.cmp_log,
    axiom .
  clone CreusotContracts_Logic_Ord_OrdLogic_CmpLeLog_Interface as CmpLeLog0 with
    type self = DeepModelTy0.deepModelTy,
    predicate LeLog0.le_log = LeLog0.le_log,
    function CmpLog0.cmp_log = CmpLog0.cmp_log,
    axiom .
  use Alloc_Alloc_Global_Type as Alloc_Alloc_Global_Type
  use Alloc_Boxed_Box_Type as Alloc_Boxed_Box_Type
  clone CreusotContracts_Model_DeepModel_DeepModel_Interface as DeepModel0 with
    type self = k,
    type DeepModelTy0.deepModelTy = DeepModelTy0.deepModelTy
  use RedBlackTree_Node_Type as RedBlackTree_Node_Type
  use Core_Option_Option_Type as Core_Option_Option_Type
  use RedBlackTree_Tree_Type as RedBlackTree_Tree_Type
  clone RedBlackTree_Impl0_ModelAcc as ModelAcc0 with
    type k = k,
    type v = v,
    type DeepModelTy0.deepModelTy = DeepModelTy0.deepModelTy,
    function DeepModel0.deep_model = DeepModel0.deep_model
  clone RedBlackTree_Impl0_HasMapping as HasMapping0 with
    type k = k,
    type v = v,
    type DeepModelTy0.deepModelTy = DeepModelTy0.deepModelTy,
    function DeepModel0.deep_model = DeepModel0.deep_model
  clone RedBlackTree_Impl0_ModelAccHasMapping as ModelAccHasMapping0 with
    type k = k,
    type v = v,
    function ModelAcc0.model_acc = ModelAcc0.model_acc,
    predicate HasMapping0.has_mapping = HasMapping0.has_mapping,
    type DeepModelTy0.deepModelTy = DeepModelTy0.deepModelTy,
    function DeepModel0.deep_model = DeepModel0.deep_model,
    axiom .
  clone RedBlackTree_Impl4_BstInvariantHere as BstInvariantHere0 with
    type k = k,
    type v = v,
    type DeepModelTy0.deepModelTy = DeepModelTy0.deepModelTy,
    predicate HasMapping0.has_mapping = HasMapping0.has_mapping,
    function DeepModel0.deep_model = DeepModel0.deep_model,
    predicate LtLog0.lt_log = LtLog0.lt_log
  clone RedBlackTree_Impl5_BstInvariant as BstInvariant0 with
    type k = k,
    type v = v,
    predicate BstInvariantHere0.bst_invariant_here = BstInvariantHere0.bst_invariant_here
  clone RedBlackTree_Impl0_HasMappingModelAcc as HasMappingModelAcc0 with
    type k = k,
    type v = v,
    predicate BstInvariant0.bst_invariant = BstInvariant0.bst_invariant,
    predicate HasMapping0.has_mapping = HasMapping0.has_mapping,
    function ModelAcc0.model_acc = ModelAcc0.model_acc,
    type DeepModelTy0.deepModelTy = DeepModelTy0.deepModelTy,
    function DeepModel0.deep_model = DeepModel0.deep_model,
    function ModelAccHasMapping0.model_acc_has_mapping = ModelAccHasMapping0.model_acc_has_mapping,
    axiom .
  clone RedBlackTree_Impl3_ShallowModel as ShallowModel0 with
    type k = k,
    type v = v,
    type DeepModelTy0.deepModelTy = DeepModelTy0.deepModelTy,
    function ModelAcc0.model_acc = ModelAcc0.model_acc
  clone RedBlackTree_Impl0_HasMappingModel as HasMappingModel0 with
    type k = k,
    type v = v,
    predicate BstInvariant0.bst_invariant = BstInvariant0.bst_invariant,
    predicate HasMapping0.has_mapping = HasMapping0.has_mapping,
    function ShallowModel0.shallow_model = ShallowModel0.shallow_model,
    type DeepModelTy0.deepModelTy = DeepModelTy0.deepModelTy,
    function ModelAccHasMapping0.model_acc_has_mapping = ModelAccHasMapping0.model_acc_has_mapping,
    function HasMappingModelAcc0.has_mapping_model_acc = HasMappingModelAcc0.has_mapping_model_acc,
    function ModelAcc0.model_acc = ModelAcc0.model_acc,
    axiom .
  let rec ghost function has_mapping_inj [#"../red_black_tree.rs" 125 4 127 33] (self : RedBlackTree_Tree_Type.t_tree k v) (k : DeepModelTy0.deepModelTy) (v1 : v) (v2 : v) : ()
    requires {[#"../red_black_tree.rs" 121 15 121 35] BstInvariant0.bst_invariant self}
    requires {[#"../red_black_tree.rs" 122 15 122 38] HasMapping0.has_mapping self k v1}
    requires {[#"../red_black_tree.rs" 123 15 123 38] HasMapping0.has_mapping self k v2}
    ensures { [#"../red_black_tree.rs" 124 14 124 22] v1 = v2 }
    
   = [@vc:do_not_keep_trace] [@vc:sp]
    [#"../red_black_tree.rs" 130 12 130 37] let _ = HasMappingModel0.has_mapping_model self k in match (let a' = ShallowModel0.shallow_model self in Map.get a' k) with
      | Core_Option_Option_Type.C_None -> ()
      | Core_Option_Option_Type.C_Some _v -> ()
      end
end
module RedBlackTree_Impl1_HasMapping_Stub
  type k
  type v
  use Alloc_Alloc_Global_Type as Alloc_Alloc_Global_Type
  use RedBlackTree_Node_Type as RedBlackTree_Node_Type
  use Alloc_Boxed_Box_Type as Alloc_Boxed_Box_Type
  clone CreusotContracts_Model_DeepModel_DeepModelTy_Type as DeepModelTy0 with
    type self = k
  use RedBlackTree_Tree_Type as RedBlackTree_Tree_Type
  clone RedBlackTree_Impl0_HasMapping_Stub as HasMapping0 with
    type k = k,
    type v = v,
    type DeepModelTy0.deepModelTy = DeepModelTy0.deepModelTy
  use Core_Option_Option_Type as Core_Option_Option_Type
  predicate has_mapping [#"../red_black_tree.rs" 140 4 140 57] (self : RedBlackTree_Node_Type.t_node k v) (k : DeepModelTy0.deepModelTy) (v : v)
    
end
module RedBlackTree_Impl1_HasMapping_Interface
  type k
  type v
  use Alloc_Alloc_Global_Type as Alloc_Alloc_Global_Type
  use RedBlackTree_Node_Type as RedBlackTree_Node_Type
  use Alloc_Boxed_Box_Type as Alloc_Boxed_Box_Type
  clone CreusotContracts_Model_DeepModel_DeepModelTy_Type as DeepModelTy0 with
    type self = k
  use RedBlackTree_Tree_Type as RedBlackTree_Tree_Type
  clone RedBlackTree_Impl0_HasMapping_Stub as HasMapping0 with
    type k = k,
    type v = v,
    type DeepModelTy0.deepModelTy = DeepModelTy0.deepModelTy
  use Core_Option_Option_Type as Core_Option_Option_Type
  predicate has_mapping [#"../red_black_tree.rs" 140 4 140 57] (self : RedBlackTree_Node_Type.t_node k v) (k : DeepModelTy0.deepModelTy) (v : v)
    
  axiom has_mapping_spec : forall self : RedBlackTree_Node_Type.t_node k v, k : DeepModelTy0.deepModelTy, v : v . [#"../red_black_tree.rs" 138 4 139 86] forall node : RedBlackTree_Node_Type.t_node k v . self = node -> has_mapping self k v = HasMapping0.has_mapping (RedBlackTree_Tree_Type.C_Tree (Core_Option_Option_Type.C_Some node)) k v
end
module RedBlackTree_Impl1_HasMapping
  type k
  type v
  use Alloc_Alloc_Global_Type as Alloc_Alloc_Global_Type
  use RedBlackTree_Node_Type as RedBlackTree_Node_Type
  use Alloc_Boxed_Box_Type as Alloc_Boxed_Box_Type
  clone CreusotContracts_Model_DeepModel_DeepModelTy_Type as DeepModelTy0 with
    type self = k
  clone CreusotContracts_Model_DeepModel_DeepModel_Stub as DeepModel0 with
    type self = k,
    type DeepModelTy0.deepModelTy = DeepModelTy0.deepModelTy
  use RedBlackTree_Tree_Type as RedBlackTree_Tree_Type
  clone RedBlackTree_Impl0_HasMapping_Stub as HasMapping0 with
    type k = k,
    type v = v,
    type DeepModelTy0.deepModelTy = DeepModelTy0.deepModelTy
  use Core_Option_Option_Type as Core_Option_Option_Type
  predicate has_mapping [#"../red_black_tree.rs" 140 4 140 57] (self : RedBlackTree_Node_Type.t_node k v) (k : DeepModelTy0.deepModelTy) (v : v)
    
   =
    [#"../red_black_tree.rs" 141 8 144 9] HasMapping0.has_mapping (RedBlackTree_Node_Type.node_left self) k v \/ HasMapping0.has_mapping (RedBlackTree_Node_Type.node_right self) k v \/ k = DeepModel0.deep_model (RedBlackTree_Node_Type.node_key self) /\ v = RedBlackTree_Node_Type.node_val self
  val has_mapping [#"../red_black_tree.rs" 140 4 140 57] (self : RedBlackTree_Node_Type.t_node k v) (k : DeepModelTy0.deepModelTy) (v : v) : bool
    ensures { result = has_mapping self k v }
    
  axiom has_mapping_spec : forall self : RedBlackTree_Node_Type.t_node k v, k : DeepModelTy0.deepModelTy, v : v . [#"../red_black_tree.rs" 138 4 139 86] forall node : RedBlackTree_Node_Type.t_node k v . self = node -> has_mapping self k v = HasMapping0.has_mapping (RedBlackTree_Tree_Type.C_Tree (Core_Option_Option_Type.C_Some node)) k v
end
module RedBlackTree_Impl1_HasMapping_Impl
  type k
  type v
  use Alloc_Alloc_Global_Type as Alloc_Alloc_Global_Type
  use RedBlackTree_Node_Type as RedBlackTree_Node_Type
  use Alloc_Boxed_Box_Type as Alloc_Boxed_Box_Type
  clone CreusotContracts_Model_DeepModel_DeepModelTy_Type as DeepModelTy0 with
    type self = k
  clone CreusotContracts_Model_DeepModel_DeepModel_Interface as DeepModel0 with
    type self = k,
    type DeepModelTy0.deepModelTy = DeepModelTy0.deepModelTy
  use Core_Option_Option_Type as Core_Option_Option_Type
  use RedBlackTree_Tree_Type as RedBlackTree_Tree_Type
  clone RedBlackTree_Impl0_HasMapping as HasMapping0 with
    type k = k,
    type v = v,
    type DeepModelTy0.deepModelTy = DeepModelTy0.deepModelTy,
    function DeepModel0.deep_model = DeepModel0.deep_model
  let rec ghost predicate has_mapping [#"../red_black_tree.rs" 140 4 140 57] (self : RedBlackTree_Node_Type.t_node k v) (k : DeepModelTy0.deepModelTy) (v : v)
    ensures { [#"../red_black_tree.rs" 138 4 139 86] forall node : RedBlackTree_Node_Type.t_node k v . self = node -> result = HasMapping0.has_mapping (RedBlackTree_Tree_Type.C_Tree (Core_Option_Option_Type.C_Some node)) k v }
    
   = [@vc:do_not_keep_trace] [@vc:sp]
    [#"../red_black_tree.rs" 141 8 144 9] HasMapping0.has_mapping (RedBlackTree_Node_Type.node_left self) k v || HasMapping0.has_mapping (RedBlackTree_Node_Type.node_right self) k v || (let b = DeepModel0.deep_model (RedBlackTree_Node_Type.node_key self) in pure {k = b}) && pure {v = RedBlackTree_Node_Type.node_val self}
end
module RedBlackTree_Impl1_SameMappings_Stub
  type k
  type v
  use RedBlackTree_Node_Type as RedBlackTree_Node_Type
  predicate same_mappings [#"../red_black_tree.rs" 148 4 148 43] (self : RedBlackTree_Node_Type.t_node k v) (o : RedBlackTree_Node_Type.t_node k v)
    
end
module RedBlackTree_Impl1_SameMappings_Interface
  type k
  type v
  use RedBlackTree_Node_Type as RedBlackTree_Node_Type
  predicate same_mappings [#"../red_black_tree.rs" 148 4 148 43] (self : RedBlackTree_Node_Type.t_node k v) (o : RedBlackTree_Node_Type.t_node k v)
    
end
module RedBlackTree_Impl1_SameMappings
  type k
  type v
  use Alloc_Alloc_Global_Type as Alloc_Alloc_Global_Type
  use RedBlackTree_Node_Type as RedBlackTree_Node_Type
  use Alloc_Boxed_Box_Type as Alloc_Boxed_Box_Type
  clone CreusotContracts_Model_DeepModel_DeepModelTy_Type as DeepModelTy0 with
    type self = k
  use RedBlackTree_Tree_Type as RedBlackTree_Tree_Type
  clone RedBlackTree_Impl0_HasMapping_Stub as HasMapping1 with
    type k = k,
    type v = v,
    type DeepModelTy0.deepModelTy = DeepModelTy0.deepModelTy
  use Core_Option_Option_Type as Core_Option_Option_Type
  clone RedBlackTree_Impl1_HasMapping_Stub as HasMapping0 with
    type k = k,
    type v = v,
    predicate HasMapping0.has_mapping = HasMapping1.has_mapping,
    type DeepModelTy0.deepModelTy = DeepModelTy0.deepModelTy,
    axiom .
  predicate same_mappings [#"../red_black_tree.rs" 148 4 148 43] (self : RedBlackTree_Node_Type.t_node k v) (o : RedBlackTree_Node_Type.t_node k v)
    
   =
    [#"../red_black_tree.rs" 149 8 151 9] forall v : v . forall k : DeepModelTy0.deepModelTy . HasMapping0.has_mapping self k v = HasMapping0.has_mapping o k v
  val same_mappings [#"../red_black_tree.rs" 148 4 148 43] (self : RedBlackTree_Node_Type.t_node k v) (o : RedBlackTree_Node_Type.t_node k v) : bool
    ensures { result = same_mappings self o }
    
end
module RedBlackTree_Impl2_ShallowModel_Stub
  type k
  type v
  use map.Map
  use Core_Option_Option_Type as Core_Option_Option_Type
  clone CreusotContracts_Model_DeepModel_DeepModelTy_Type as DeepModelTy0 with
    type self = k
  use RedBlackTree_Node_Type as RedBlackTree_Node_Type
  function shallow_model [#"../red_black_tree.rs" 159 4 159 50] (self : RedBlackTree_Node_Type.t_node k v) : Map.map DeepModelTy0.deepModelTy (Core_Option_Option_Type.t_option v)
    
end
module RedBlackTree_Impl2_ShallowModel_Interface
  type k
  type v
  use map.Map
  use Core_Option_Option_Type as Core_Option_Option_Type
  clone CreusotContracts_Model_DeepModel_DeepModelTy_Type as DeepModelTy0 with
    type self = k
  use RedBlackTree_Node_Type as RedBlackTree_Node_Type
  function shallow_model [#"../red_black_tree.rs" 159 4 159 50] (self : RedBlackTree_Node_Type.t_node k v) : Map.map DeepModelTy0.deepModelTy (Core_Option_Option_Type.t_option v)
    
end
module RedBlackTree_Impl2_ShallowModel
  type k
  type v
  use map.Map
  use RedBlackTree_Tree_Type as RedBlackTree_Tree_Type
  use Core_Option_Option_Type as Core_Option_Option_Type
  clone CreusotContracts_Model_DeepModel_DeepModelTy_Type as DeepModelTy0 with
    type self = k
  clone RedBlackTree_Impl0_ModelAcc_Stub as ModelAcc0 with
    type k = k,
    type v = v,
    type DeepModelTy0.deepModelTy = DeepModelTy0.deepModelTy
  clone CreusotContracts_Model_DeepModel_DeepModel_Stub as DeepModel0 with
    type self = k,
    type DeepModelTy0.deepModelTy = DeepModelTy0.deepModelTy
  clone RedBlackTree_Impl3_ShallowModel_Stub as ShallowModel0 with
    type k = k,
    type v = v,
    type DeepModelTy0.deepModelTy = DeepModelTy0.deepModelTy
  use RedBlackTree_Node_Type as RedBlackTree_Node_Type
  function shallow_model [#"../red_black_tree.rs" 159 4 159 50] (self : RedBlackTree_Node_Type.t_node k v) : Map.map DeepModelTy0.deepModelTy (Core_Option_Option_Type.t_option v)
    
   =
    [#"../red_black_tree.rs" 160 8 162 9] ModelAcc0.model_acc (RedBlackTree_Node_Type.node_right self) (Map.set (ShallowModel0.shallow_model (RedBlackTree_Node_Type.node_left self)) (DeepModel0.deep_model (RedBlackTree_Node_Type.node_key self)) (Core_Option_Option_Type.C_Some (RedBlackTree_Node_Type.node_val self)))
  val shallow_model [#"../red_black_tree.rs" 159 4 159 50] (self : RedBlackTree_Node_Type.t_node k v) : Map.map DeepModelTy0.deepModelTy (Core_Option_Option_Type.t_option v)
    ensures { result = shallow_model self }
    
end
module RedBlackTree_Impl4_BstInvariant_Stub
  type k
  type v
  use RedBlackTree_Node_Type as RedBlackTree_Node_Type
  predicate bst_invariant [#"../red_black_tree.rs" 190 4 190 34] (self : RedBlackTree_Node_Type.t_node k v)
end
module RedBlackTree_Impl4_BstInvariant_Interface
  type k
  type v
  use RedBlackTree_Node_Type as RedBlackTree_Node_Type
  predicate bst_invariant [#"../red_black_tree.rs" 190 4 190 34] (self : RedBlackTree_Node_Type.t_node k v)
end
module RedBlackTree_Impl4_BstInvariant
  type k
  type v
  use RedBlackTree_Tree_Type as RedBlackTree_Tree_Type
  clone RedBlackTree_Impl5_BstInvariant_Stub as BstInvariant0 with
    type k = k,
    type v = v
  use RedBlackTree_Node_Type as RedBlackTree_Node_Type
  clone RedBlackTree_Impl4_BstInvariantHere_Stub as BstInvariantHere0 with
    type k = k,
    type v = v
  predicate bst_invariant [#"../red_black_tree.rs" 190 4 190 34] (self : RedBlackTree_Node_Type.t_node k v) =
    [#"../red_black_tree.rs" 191 8 193 9] BstInvariantHere0.bst_invariant_here self /\ BstInvariant0.bst_invariant (RedBlackTree_Node_Type.node_left self) /\ BstInvariant0.bst_invariant (RedBlackTree_Node_Type.node_right self)
  val bst_invariant [#"../red_black_tree.rs" 190 4 190 34] (self : RedBlackTree_Node_Type.t_node k v) : bool
    ensures { result = bst_invariant self }
    
end
module RedBlackTree_Cp_Type
  use RedBlackTree_Color_Type as RedBlackTree_Color_Type
  type t_cp  =
    | C_CPL (RedBlackTree_Color_Type.t_color)
    | C_CPN (RedBlackTree_Color_Type.t_color) (t_cp) (t_cp)
    
end
module RedBlackTree_Cpn_Stub
  use RedBlackTree_Cp_Type as RedBlackTree_Cp_Type
  use RedBlackTree_Color_Type as RedBlackTree_Color_Type
  function cpn [#"../red_black_tree.rs" 224 0 224 36] (c : RedBlackTree_Color_Type.t_color) (l : RedBlackTree_Cp_Type.t_cp) (r : RedBlackTree_Cp_Type.t_cp) : RedBlackTree_Cp_Type.t_cp
    
end
module RedBlackTree_Cpn_Interface
  use RedBlackTree_Cp_Type as RedBlackTree_Cp_Type
  use RedBlackTree_Color_Type as RedBlackTree_Color_Type
  function cpn [#"../red_black_tree.rs" 224 0 224 36] (c : RedBlackTree_Color_Type.t_color) (l : RedBlackTree_Cp_Type.t_cp) (r : RedBlackTree_Cp_Type.t_cp) : RedBlackTree_Cp_Type.t_cp
    
end
module RedBlackTree_Cpn
  use RedBlackTree_Cp_Type as RedBlackTree_Cp_Type
  use RedBlackTree_Color_Type as RedBlackTree_Color_Type
  function cpn [#"../red_black_tree.rs" 224 0 224 36] (c : RedBlackTree_Color_Type.t_color) (l : RedBlackTree_Cp_Type.t_cp) (r : RedBlackTree_Cp_Type.t_cp) : RedBlackTree_Cp_Type.t_cp
    
   =
    [#"../red_black_tree.rs" 225 16 225 48] RedBlackTree_Cp_Type.C_CPN c l r
  val cpn [#"../red_black_tree.rs" 224 0 224 36] (c : RedBlackTree_Color_Type.t_color) (l : RedBlackTree_Cp_Type.t_cp) (r : RedBlackTree_Cp_Type.t_cp) : RedBlackTree_Cp_Type.t_cp
    ensures { result = cpn c l r }
    
end
module RedBlackTree_Impl7_Color_Stub
  type k
  type v
  use RedBlackTree_Color_Type as RedBlackTree_Color_Type
  use RedBlackTree_Tree_Type as RedBlackTree_Tree_Type
  function color [#"../red_black_tree.rs" 254 4 254 27] (self : RedBlackTree_Tree_Type.t_tree k v) : RedBlackTree_Color_Type.t_color
    
end
module RedBlackTree_Impl7_Color_Interface
  type k
  type v
  use RedBlackTree_Color_Type as RedBlackTree_Color_Type
  use RedBlackTree_Tree_Type as RedBlackTree_Tree_Type
  function color [#"../red_black_tree.rs" 254 4 254 27] (self : RedBlackTree_Tree_Type.t_tree k v) : RedBlackTree_Color_Type.t_color
    
end
module RedBlackTree_Impl7_Color
  type k
  type v
  use Alloc_Alloc_Global_Type as Alloc_Alloc_Global_Type
  use RedBlackTree_Node_Type as RedBlackTree_Node_Type
  use Alloc_Boxed_Box_Type as Alloc_Boxed_Box_Type
  use Core_Option_Option_Type as Core_Option_Option_Type
  use RedBlackTree_Color_Type as RedBlackTree_Color_Type
  use RedBlackTree_Tree_Type as RedBlackTree_Tree_Type
  function color [#"../red_black_tree.rs" 254 4 254 27] (self : RedBlackTree_Tree_Type.t_tree k v) : RedBlackTree_Color_Type.t_color
    
   =
    [#"../red_black_tree.rs" 256 12 259 13] match (RedBlackTree_Tree_Type.tree_node self) with
      | Core_Option_Option_Type.C_Some (RedBlackTree_Node_Type.C_Node _ color _ _ _) -> color
      | _ -> RedBlackTree_Color_Type.C_Black
      end
  val color [#"../red_black_tree.rs" 254 4 254 27] (self : RedBlackTree_Tree_Type.t_tree k v) : RedBlackTree_Color_Type.t_color
    ensures { result = color self }
    
end
module RedBlackTree_Impl8_ColorInvariantHere_Stub
  type k
  type v
  use RedBlackTree_Node_Type as RedBlackTree_Node_Type
  predicate color_invariant_here [#"../red_black_tree.rs" 279 4 279 41] (self : RedBlackTree_Node_Type.t_node k v)
end
module RedBlackTree_Impl8_ColorInvariantHere_Interface
  type k
  type v
  use RedBlackTree_Node_Type as RedBlackTree_Node_Type
  predicate color_invariant_here [#"../red_black_tree.rs" 279 4 279 41] (self : RedBlackTree_Node_Type.t_node k v)
end
module RedBlackTree_Impl8_ColorInvariantHere
  type k
  type v
  use RedBlackTree_Tree_Type as RedBlackTree_Tree_Type
  use RedBlackTree_Color_Type as RedBlackTree_Color_Type
  clone RedBlackTree_Impl7_Color_Stub as Color0 with
    type k = k,
    type v = v
  use RedBlackTree_Node_Type as RedBlackTree_Node_Type
  predicate color_invariant_here [#"../red_black_tree.rs" 279 4 279 41] (self : RedBlackTree_Node_Type.t_node k v) =
    [#"../red_black_tree.rs" 280 20 280 102] Color0.color (RedBlackTree_Node_Type.node_right self) = RedBlackTree_Color_Type.C_Black /\ (RedBlackTree_Node_Type.node_color self = RedBlackTree_Color_Type.C_Black \/ Color0.color (RedBlackTree_Node_Type.node_left self) = RedBlackTree_Color_Type.C_Black)
  val color_invariant_here [#"../red_black_tree.rs" 279 4 279 41] (self : RedBlackTree_Node_Type.t_node k v) : bool
    ensures { result = color_invariant_here self }
    
end
module RedBlackTree_Impl7_ColorInvariant_Stub
  type k
  type v
  use RedBlackTree_Tree_Type as RedBlackTree_Tree_Type
  predicate color_invariant [#"../red_black_tree.rs" 264 4 264 36] (self : RedBlackTree_Tree_Type.t_tree k v)
end
module RedBlackTree_Impl7_ColorInvariant_Interface
  type k
  type v
  use RedBlackTree_Tree_Type as RedBlackTree_Tree_Type
  predicate color_invariant [#"../red_black_tree.rs" 264 4 264 36] (self : RedBlackTree_Tree_Type.t_tree k v)
end
module RedBlackTree_Impl7_ColorInvariant
  type k
  type v
  use Alloc_Alloc_Global_Type as Alloc_Alloc_Global_Type
  use RedBlackTree_Node_Type as RedBlackTree_Node_Type
  use Alloc_Boxed_Box_Type as Alloc_Boxed_Box_Type
  clone RedBlackTree_Impl8_ColorInvariantHere_Stub as ColorInvariantHere0 with
    type k = k,
    type v = v
  use Core_Option_Option_Type as Core_Option_Option_Type
  use RedBlackTree_Tree_Type as RedBlackTree_Tree_Type
  predicate color_invariant [#"../red_black_tree.rs" 264 4 264 36] (self : RedBlackTree_Tree_Type.t_tree k v) =
    [#"../red_black_tree.rs" 266 12 272 13] match (self) with
      | RedBlackTree_Tree_Type.C_Tree (Core_Option_Option_Type.C_None) -> true
      | RedBlackTree_Tree_Type.C_Tree (Core_Option_Option_Type.C_Some node) -> let RedBlackTree_Node_Type.C_Node left _ _ _ right = node in ColorInvariantHere0.color_invariant_here node /\ color_invariant left /\ color_invariant right
      end
  val color_invariant [#"../red_black_tree.rs" 264 4 264 36] (self : RedBlackTree_Tree_Type.t_tree k v) : bool
    ensures { result = color_invariant self }
    
end
module RedBlackTree_Impl6_MatchT_Stub
  type k
  type v
  use RedBlackTree_Tree_Type as RedBlackTree_Tree_Type
  use RedBlackTree_Cp_Type as RedBlackTree_Cp_Type
  predicate match_t [#"../red_black_tree.rs" 230 4 230 52] (self : RedBlackTree_Cp_Type.t_cp) (tree : RedBlackTree_Tree_Type.t_tree k v)
    
end
module RedBlackTree_Impl6_MatchT_Interface
  type k
  type v
  use RedBlackTree_Tree_Type as RedBlackTree_Tree_Type
  use RedBlackTree_Cp_Type as RedBlackTree_Cp_Type
  predicate match_t [#"../red_black_tree.rs" 230 4 230 52] (self : RedBlackTree_Cp_Type.t_cp) (tree : RedBlackTree_Tree_Type.t_tree k v)
    
end
module RedBlackTree_Impl6_MatchT
  type k
  type v
  use Alloc_Alloc_Global_Type as Alloc_Alloc_Global_Type
  use RedBlackTree_Node_Type as RedBlackTree_Node_Type
  use Alloc_Boxed_Box_Type as Alloc_Boxed_Box_Type
  use RedBlackTree_Color_Type as RedBlackTree_Color_Type
  use Core_Option_Option_Type as Core_Option_Option_Type
  use RedBlackTree_Tree_Type as RedBlackTree_Tree_Type
  clone RedBlackTree_Impl7_ColorInvariant_Stub as ColorInvariant0 with
    type k = k,
    type v = v
  clone RedBlackTree_Impl7_Color_Stub as Color0 with
    type k = k,
    type v = v
  use RedBlackTree_Cp_Type as RedBlackTree_Cp_Type
  predicate match_t [#"../red_black_tree.rs" 230 4 230 52] (self : RedBlackTree_Cp_Type.t_cp) (tree : RedBlackTree_Tree_Type.t_tree k v)
    
   =
    [#"../red_black_tree.rs" 232 12 237 13] match (self) with
      | RedBlackTree_Cp_Type.C_CPL color -> Color0.color tree = color /\ ColorInvariant0.color_invariant tree
      | RedBlackTree_Cp_Type.C_CPN color l r -> exists node : RedBlackTree_Node_Type.t_node k v . RedBlackTree_Tree_Type.tree_node tree = Core_Option_Option_Type.C_Some node /\ RedBlackTree_Node_Type.node_color node = color /\ match_t l (RedBlackTree_Node_Type.node_left node) /\ match_t r (RedBlackTree_Node_Type.node_right node)
      end
  val match_t [#"../red_black_tree.rs" 230 4 230 52] (self : RedBlackTree_Cp_Type.t_cp) (tree : RedBlackTree_Tree_Type.t_tree k v) : bool
    ensures { result = match_t self tree }
    
end
module RedBlackTree_Impl8_ColorInvariant_Stub
  type k
  type v
  use RedBlackTree_Node_Type as RedBlackTree_Node_Type
  predicate color_invariant [#"../red_black_tree.rs" 284 4 284 36] (self : RedBlackTree_Node_Type.t_node k v)
end
module RedBlackTree_Impl8_ColorInvariant_Interface
  type k
  type v
  use RedBlackTree_Node_Type as RedBlackTree_Node_Type
  predicate color_invariant [#"../red_black_tree.rs" 284 4 284 36] (self : RedBlackTree_Node_Type.t_node k v)
end
module RedBlackTree_Impl8_ColorInvariant
  type k
  type v
  use RedBlackTree_Tree_Type as RedBlackTree_Tree_Type
  clone RedBlackTree_Impl7_ColorInvariant_Stub as ColorInvariant0 with
    type k = k,
    type v = v
  use RedBlackTree_Node_Type as RedBlackTree_Node_Type
  clone RedBlackTree_Impl8_ColorInvariantHere_Stub as ColorInvariantHere0 with
    type k = k,
    type v = v
  predicate color_invariant [#"../red_black_tree.rs" 284 4 284 36] (self : RedBlackTree_Node_Type.t_node k v) =
    [#"../red_black_tree.rs" 285 8 285 112] ColorInvariantHere0.color_invariant_here self /\ ColorInvariant0.color_invariant (RedBlackTree_Node_Type.node_left self) /\ ColorInvariant0.color_invariant (RedBlackTree_Node_Type.node_right self)
  val color_invariant [#"../red_black_tree.rs" 284 4 284 36] (self : RedBlackTree_Node_Type.t_node k v) : bool
    ensures { result = color_invariant self }
    
end
module RedBlackTree_Impl6_MatchN_Stub
  type k
  type v
  use RedBlackTree_Node_Type as RedBlackTree_Node_Type
  use RedBlackTree_Cp_Type as RedBlackTree_Cp_Type
  predicate match_n [#"../red_black_tree.rs" 242 4 242 52] (self : RedBlackTree_Cp_Type.t_cp) (node : RedBlackTree_Node_Type.t_node k v)
    
end
module RedBlackTree_Impl6_MatchN_Interface
  type k
  type v
  use RedBlackTree_Node_Type as RedBlackTree_Node_Type
  use RedBlackTree_Cp_Type as RedBlackTree_Cp_Type
  predicate match_n [#"../red_black_tree.rs" 242 4 242 52] (self : RedBlackTree_Cp_Type.t_cp) (node : RedBlackTree_Node_Type.t_node k v)
    
end
module RedBlackTree_Impl6_MatchN
  type k
  type v
  use RedBlackTree_Tree_Type as RedBlackTree_Tree_Type
  use RedBlackTree_Cp_Type as RedBlackTree_Cp_Type
  clone RedBlackTree_Impl6_MatchT_Stub as MatchT0 with
    type k = k,
    type v = v
  use RedBlackTree_Node_Type as RedBlackTree_Node_Type
  clone RedBlackTree_Impl8_ColorInvariant_Stub as ColorInvariant0 with
    type k = k,
    type v = v
  predicate match_n [#"../red_black_tree.rs" 242 4 242 52] (self : RedBlackTree_Cp_Type.t_cp) (node : RedBlackTree_Node_Type.t_node k v)
    
   =
    [#"../red_black_tree.rs" 244 12 247 13] match (self) with
      | RedBlackTree_Cp_Type.C_CPL color -> RedBlackTree_Node_Type.node_color node = color /\ ColorInvariant0.color_invariant node
      | RedBlackTree_Cp_Type.C_CPN color l r -> RedBlackTree_Node_Type.node_color node = color /\ MatchT0.match_t l (RedBlackTree_Node_Type.node_left node) /\ MatchT0.match_t r (RedBlackTree_Node_Type.node_right node)
      end
  val match_n [#"../red_black_tree.rs" 242 4 242 52] (self : RedBlackTree_Cp_Type.t_cp) (node : RedBlackTree_Node_Type.t_node k v) : bool
    ensures { result = match_n self node }
    
end
module RedBlackTree_Impl9_Height_Stub
  type k
  type v
  use prelude.Int
  use RedBlackTree_Tree_Type as RedBlackTree_Tree_Type
  function height [#"../red_black_tree.rs" 294 4 294 26] (self : RedBlackTree_Tree_Type.t_tree k v) : int
end
module RedBlackTree_Impl9_Height_Interface
  type k
  type v
  use prelude.Int
  use RedBlackTree_Tree_Type as RedBlackTree_Tree_Type
  function height [#"../red_black_tree.rs" 294 4 294 26] (self : RedBlackTree_Tree_Type.t_tree k v) : int
  axiom height_spec : forall self : RedBlackTree_Tree_Type.t_tree k v . [#"../red_black_tree.rs" 293 14 293 25] height self >= 0
end
module RedBlackTree_Impl9_Height
  type k
  type v
  use prelude.Int
  use Alloc_Alloc_Global_Type as Alloc_Alloc_Global_Type
  use RedBlackTree_Node_Type as RedBlackTree_Node_Type
  use Alloc_Boxed_Box_Type as Alloc_Boxed_Box_Type
  use RedBlackTree_Color_Type as RedBlackTree_Color_Type
  use Core_Option_Option_Type as Core_Option_Option_Type
  use RedBlackTree_Tree_Type as RedBlackTree_Tree_Type
  function height [#"../red_black_tree.rs" 294 4 294 26] (self : RedBlackTree_Tree_Type.t_tree k v) : int =
    [#"../red_black_tree.rs" 296 12 304 13] match (self) with
      | RedBlackTree_Tree_Type.C_Tree (Core_Option_Option_Type.C_None) -> 0
      | RedBlackTree_Tree_Type.C_Tree (Core_Option_Option_Type.C_Some (RedBlackTree_Node_Type.C_Node left color _ _ _)) -> match (color) with
        | RedBlackTree_Color_Type.C_Red -> height left
        | RedBlackTree_Color_Type.C_Black -> height left + 1
        end
      end
  val height [#"../red_black_tree.rs" 294 4 294 26] (self : RedBlackTree_Tree_Type.t_tree k v) : int
    ensures { result = height self }
    
  axiom height_spec : forall self : RedBlackTree_Tree_Type.t_tree k v . [#"../red_black_tree.rs" 293 14 293 25] height self >= 0
end
module RedBlackTree_Impl9_Height_Impl
  type k
  type v
  use prelude.Int
  use Alloc_Alloc_Global_Type as Alloc_Alloc_Global_Type
  use RedBlackTree_Node_Type as RedBlackTree_Node_Type
  use Alloc_Boxed_Box_Type as Alloc_Boxed_Box_Type
  use RedBlackTree_Color_Type as RedBlackTree_Color_Type
  use Core_Option_Option_Type as Core_Option_Option_Type
  use RedBlackTree_Tree_Type as RedBlackTree_Tree_Type
  let rec ghost function height [#"../red_black_tree.rs" 294 4 294 26] (self : RedBlackTree_Tree_Type.t_tree k v) : int
    ensures { [#"../red_black_tree.rs" 293 14 293 25] result >= 0 }
    
   = [@vc:do_not_keep_trace] [@vc:sp]
    [#"../red_black_tree.rs" 296 12 304 13] match (self) with
      | RedBlackTree_Tree_Type.C_Tree (Core_Option_Option_Type.C_None) -> 0
      | RedBlackTree_Tree_Type.C_Tree (Core_Option_Option_Type.C_Some (RedBlackTree_Node_Type.C_Node left color _ _ _)) -> match (color) with
        | RedBlackTree_Color_Type.C_Red -> height left
        | RedBlackTree_Color_Type.C_Black -> height left + 1
        end
      end
end
module RedBlackTree_Impl10_HeightInvariantHere_Stub
  type k
  type v
  use RedBlackTree_Node_Type as RedBlackTree_Node_Type
  predicate height_invariant_here [#"../red_black_tree.rs" 336 4 336 42] (self : RedBlackTree_Node_Type.t_node k v)
end
module RedBlackTree_Impl10_HeightInvariantHere_Interface
  type k
  type v
  use RedBlackTree_Node_Type as RedBlackTree_Node_Type
  predicate height_invariant_here [#"../red_black_tree.rs" 336 4 336 42] (self : RedBlackTree_Node_Type.t_node k v)
end
module RedBlackTree_Impl10_HeightInvariantHere
  type k
  type v
  use RedBlackTree_Tree_Type as RedBlackTree_Tree_Type
  clone RedBlackTree_Impl9_Height_Stub as Height0 with
    type k = k,
    type v = v,
    axiom .
  use RedBlackTree_Node_Type as RedBlackTree_Node_Type
  predicate height_invariant_here [#"../red_black_tree.rs" 336 4 336 42] (self : RedBlackTree_Node_Type.t_node k v) =
    [#"../red_black_tree.rs" 337 20 337 61] Height0.height (RedBlackTree_Node_Type.node_left self) = Height0.height (RedBlackTree_Node_Type.node_right self)
  val height_invariant_here [#"../red_black_tree.rs" 336 4 336 42] (self : RedBlackTree_Node_Type.t_node k v) : bool
    ensures { result = height_invariant_here self }
    
end
module RedBlackTree_Impl9_HeightInvariant_Stub
  type k
  type v
  use RedBlackTree_Tree_Type as RedBlackTree_Tree_Type
  predicate height_invariant [#"../red_black_tree.rs" 309 4 309 37] (self : RedBlackTree_Tree_Type.t_tree k v)
end
module RedBlackTree_Impl9_HeightInvariant_Interface
  type k
  type v
  use RedBlackTree_Tree_Type as RedBlackTree_Tree_Type
  predicate height_invariant [#"../red_black_tree.rs" 309 4 309 37] (self : RedBlackTree_Tree_Type.t_tree k v)
end
module RedBlackTree_Impl9_HeightInvariant
  type k
  type v
  use Alloc_Alloc_Global_Type as Alloc_Alloc_Global_Type
  use RedBlackTree_Node_Type as RedBlackTree_Node_Type
  use Alloc_Boxed_Box_Type as Alloc_Boxed_Box_Type
  clone RedBlackTree_Impl10_HeightInvariantHere_Stub as HeightInvariantHere0 with
    type k = k,
    type v = v
  use Core_Option_Option_Type as Core_Option_Option_Type
  use RedBlackTree_Tree_Type as RedBlackTree_Tree_Type
  predicate height_invariant [#"../red_black_tree.rs" 309 4 309 37] (self : RedBlackTree_Tree_Type.t_tree k v) =
    [#"../red_black_tree.rs" 311 12 317 13] match (self) with
      | RedBlackTree_Tree_Type.C_Tree (Core_Option_Option_Type.C_None) -> true
      | RedBlackTree_Tree_Type.C_Tree (Core_Option_Option_Type.C_Some node) -> let RedBlackTree_Node_Type.C_Node left _ _ _ right = node in HeightInvariantHere0.height_invariant_here node /\ height_invariant left /\ height_invariant right
      end
  val height_invariant [#"../red_black_tree.rs" 309 4 309 37] (self : RedBlackTree_Tree_Type.t_tree k v) : bool
    ensures { result = height_invariant self }
    
end
module RedBlackTree_Impl10_Height_Stub
  type k
  type v
  use prelude.Int
  use Alloc_Alloc_Global_Type as Alloc_Alloc_Global_Type
  use RedBlackTree_Node_Type as RedBlackTree_Node_Type
  use Alloc_Boxed_Box_Type as Alloc_Boxed_Box_Type
  use RedBlackTree_Tree_Type as RedBlackTree_Tree_Type
  clone RedBlackTree_Impl9_Height_Stub as Height0 with
    type k = k,
    type v = v,
    axiom .
  use Core_Option_Option_Type as Core_Option_Option_Type
  function height [#"../red_black_tree.rs" 326 4 326 26] (self : RedBlackTree_Node_Type.t_node k v) : int
end
module RedBlackTree_Impl10_Height_Interface
  type k
  type v
  use prelude.Int
  use Alloc_Alloc_Global_Type as Alloc_Alloc_Global_Type
  use RedBlackTree_Node_Type as RedBlackTree_Node_Type
  use Alloc_Boxed_Box_Type as Alloc_Boxed_Box_Type
  use RedBlackTree_Tree_Type as RedBlackTree_Tree_Type
  clone RedBlackTree_Impl9_Height_Stub as Height0 with
    type k = k,
    type v = v,
    axiom .
  use Core_Option_Option_Type as Core_Option_Option_Type
  function height [#"../red_black_tree.rs" 326 4 326 26] (self : RedBlackTree_Node_Type.t_node k v) : int
  axiom height_spec : forall self : RedBlackTree_Node_Type.t_node k v . [#"../red_black_tree.rs" 324 4 325 77] forall node : RedBlackTree_Node_Type.t_node k v . self = node -> height self = Height0.height (RedBlackTree_Tree_Type.C_Tree (Core_Option_Option_Type.C_Some node))
end
module RedBlackTree_Impl10_Height
  type k
  type v
  use prelude.Int
  use Alloc_Alloc_Global_Type as Alloc_Alloc_Global_Type
  use RedBlackTree_Node_Type as RedBlackTree_Node_Type
  use Alloc_Boxed_Box_Type as Alloc_Boxed_Box_Type
  use RedBlackTree_Color_Type as RedBlackTree_Color_Type
  use RedBlackTree_Tree_Type as RedBlackTree_Tree_Type
  clone RedBlackTree_Impl9_Height_Stub as Height0 with
    type k = k,
    type v = v,
    axiom .
  use Core_Option_Option_Type as Core_Option_Option_Type
  function height [#"../red_black_tree.rs" 326 4 326 26] (self : RedBlackTree_Node_Type.t_node k v) : int =
    [#"../red_black_tree.rs" 328 12 331 13] match (RedBlackTree_Node_Type.node_color self) with
      | RedBlackTree_Color_Type.C_Red -> Height0.height (RedBlackTree_Node_Type.node_left self)
      | RedBlackTree_Color_Type.C_Black -> Height0.height (RedBlackTree_Node_Type.node_left self) + 1
      end
  val height [#"../red_black_tree.rs" 326 4 326 26] (self : RedBlackTree_Node_Type.t_node k v) : int
    ensures { result = height self }
    
  axiom height_spec : forall self : RedBlackTree_Node_Type.t_node k v . [#"../red_black_tree.rs" 324 4 325 77] forall node : RedBlackTree_Node_Type.t_node k v . self = node -> height self = Height0.height (RedBlackTree_Tree_Type.C_Tree (Core_Option_Option_Type.C_Some node))
end
module RedBlackTree_Impl10_Height_Impl
  type k
  type v
  use prelude.Int
  use Alloc_Alloc_Global_Type as Alloc_Alloc_Global_Type
  use RedBlackTree_Node_Type as RedBlackTree_Node_Type
  use Alloc_Boxed_Box_Type as Alloc_Boxed_Box_Type
  use RedBlackTree_Color_Type as RedBlackTree_Color_Type
  use Core_Option_Option_Type as Core_Option_Option_Type
  use RedBlackTree_Tree_Type as RedBlackTree_Tree_Type
  clone RedBlackTree_Impl9_Height as Height0 with
    type k = k,
    type v = v,
    axiom .
  let rec ghost function height [#"../red_black_tree.rs" 326 4 326 26] (self : RedBlackTree_Node_Type.t_node k v) : int
    ensures { [#"../red_black_tree.rs" 324 4 325 77] forall node : RedBlackTree_Node_Type.t_node k v . self = node -> result = Height0.height (RedBlackTree_Tree_Type.C_Tree (Core_Option_Option_Type.C_Some node)) }
    
   = [@vc:do_not_keep_trace] [@vc:sp]
    [#"../red_black_tree.rs" 328 12 331 13] match (RedBlackTree_Node_Type.node_color self) with
      | RedBlackTree_Color_Type.C_Red -> Height0.height (RedBlackTree_Node_Type.node_left self)
      | RedBlackTree_Color_Type.C_Black -> Height0.height (RedBlackTree_Node_Type.node_left self) + 1
      end
end
module RedBlackTree_Impl10_HeightInvariant_Stub
  type k
  type v
  use RedBlackTree_Node_Type as RedBlackTree_Node_Type
  predicate height_invariant [#"../red_black_tree.rs" 341 4 341 37] (self : RedBlackTree_Node_Type.t_node k v)
end
module RedBlackTree_Impl10_HeightInvariant_Interface
  type k
  type v
  use RedBlackTree_Node_Type as RedBlackTree_Node_Type
  predicate height_invariant [#"../red_black_tree.rs" 341 4 341 37] (self : RedBlackTree_Node_Type.t_node k v)
end
module RedBlackTree_Impl10_HeightInvariant
  type k
  type v
  use RedBlackTree_Tree_Type as RedBlackTree_Tree_Type
  clone RedBlackTree_Impl9_HeightInvariant_Stub as HeightInvariant0 with
    type k = k,
    type v = v
  use RedBlackTree_Node_Type as RedBlackTree_Node_Type
  clone RedBlackTree_Impl10_HeightInvariantHere_Stub as HeightInvariantHere0 with
    type k = k,
    type v = v
  predicate height_invariant [#"../red_black_tree.rs" 341 4 341 37] (self : RedBlackTree_Node_Type.t_node k v) =
    [#"../red_black_tree.rs" 342 8 342 115] HeightInvariantHere0.height_invariant_here self /\ HeightInvariant0.height_invariant (RedBlackTree_Node_Type.node_left self) /\ HeightInvariant0.height_invariant (RedBlackTree_Node_Type.node_right self)
  val height_invariant [#"../red_black_tree.rs" 341 4 341 37] (self : RedBlackTree_Node_Type.t_node k v) : bool
    ensures { result = height_invariant self }
    
end
module RedBlackTree_Impl11_InternalInvariant_Stub
  type k
  type v
  use RedBlackTree_Tree_Type as RedBlackTree_Tree_Type
  predicate internal_invariant [#"../red_black_tree.rs" 353 4 353 43] (self : RedBlackTree_Tree_Type.t_tree k v)
end
module RedBlackTree_Impl11_InternalInvariant_Interface
  type k
  type v
  use RedBlackTree_Tree_Type as RedBlackTree_Tree_Type
  predicate internal_invariant [#"../red_black_tree.rs" 353 4 353 43] (self : RedBlackTree_Tree_Type.t_tree k v)
end
module RedBlackTree_Impl11_InternalInvariant
  type k
  type v
  use RedBlackTree_Tree_Type as RedBlackTree_Tree_Type
  clone RedBlackTree_Impl9_HeightInvariant_Stub as HeightInvariant0 with
    type k = k,
    type v = v
  clone RedBlackTree_Impl5_BstInvariant_Stub as BstInvariant0 with
    type k = k,
    type v = v
  predicate internal_invariant [#"../red_black_tree.rs" 353 4 353 43] (self : RedBlackTree_Tree_Type.t_tree k v) =
    [#"../red_black_tree.rs" 355 12 355 59] BstInvariant0.bst_invariant self /\ HeightInvariant0.height_invariant self
  val internal_invariant [#"../red_black_tree.rs" 353 4 353 43] (self : RedBlackTree_Tree_Type.t_tree k v) : bool
    ensures { result = internal_invariant self }
    
end
module RedBlackTree_Impl11_Invariant_Stub
  type k
  type v
  use RedBlackTree_Tree_Type as RedBlackTree_Tree_Type
  predicate invariant' [#"../red_black_tree.rs" 360 4 360 34] (self : RedBlackTree_Tree_Type.t_tree k v)
end
module RedBlackTree_Impl11_Invariant_Interface
  type k
  type v
  use RedBlackTree_Tree_Type as RedBlackTree_Tree_Type
  predicate invariant' [#"../red_black_tree.rs" 360 4 360 34] (self : RedBlackTree_Tree_Type.t_tree k v)
end
module RedBlackTree_Impl11_Invariant
  type k
  type v
  use RedBlackTree_Color_Type as RedBlackTree_Color_Type
  use RedBlackTree_Tree_Type as RedBlackTree_Tree_Type
  clone RedBlackTree_Impl7_Color_Stub as Color0 with
    type k = k,
    type v = v
  clone RedBlackTree_Impl7_ColorInvariant_Stub as ColorInvariant0 with
    type k = k,
    type v = v
  clone RedBlackTree_Impl11_InternalInvariant_Stub as InternalInvariant0 with
    type k = k,
    type v = v
  predicate invariant' [#"../red_black_tree.rs" 360 4 360 34] (self : RedBlackTree_Tree_Type.t_tree k v) =
    [#"../red_black_tree.rs" 362 12 362 88] InternalInvariant0.internal_invariant self /\ ColorInvariant0.color_invariant self /\ Color0.color self = RedBlackTree_Color_Type.C_Black
  val invariant' [#"../red_black_tree.rs" 360 4 360 34] (self : RedBlackTree_Tree_Type.t_tree k v) : bool
    ensures { result = invariant' self }
    
end
module RedBlackTree_Impl12_InternalInvariant_Stub
  type k
  type v
  use RedBlackTree_Node_Type as RedBlackTree_Node_Type
  predicate internal_invariant [#"../red_black_tree.rs" 372 4 372 43] (self : RedBlackTree_Node_Type.t_node k v)
end
module RedBlackTree_Impl12_InternalInvariant_Interface
  type k
  type v
  use RedBlackTree_Node_Type as RedBlackTree_Node_Type
  predicate internal_invariant [#"../red_black_tree.rs" 372 4 372 43] (self : RedBlackTree_Node_Type.t_node k v)
end
module RedBlackTree_Impl12_InternalInvariant
  type k
  type v
  use RedBlackTree_Node_Type as RedBlackTree_Node_Type
  clone RedBlackTree_Impl10_HeightInvariant_Stub as HeightInvariant0 with
    type k = k,
    type v = v
  clone RedBlackTree_Impl4_BstInvariant_Stub as BstInvariant0 with
    type k = k,
    type v = v
  predicate internal_invariant [#"../red_black_tree.rs" 372 4 372 43] (self : RedBlackTree_Node_Type.t_node k v) =
    [#"../red_black_tree.rs" 374 12 374 59] BstInvariant0.bst_invariant self /\ HeightInvariant0.height_invariant self
  val internal_invariant [#"../red_black_tree.rs" 372 4 372 43] (self : RedBlackTree_Node_Type.t_node k v) : bool
    ensures { result = internal_invariant self }
    
end
module CreusotContracts_Resolve_Resolve_Resolve_Stub
  type self
  predicate resolve (self : self)
end
module CreusotContracts_Resolve_Resolve_Resolve_Interface
  type self
  predicate resolve (self : self)
end
module CreusotContracts_Resolve_Resolve_Resolve
  type self
  predicate resolve (self : self)
  val resolve (self : self) : bool
    ensures { result = resolve self }
    
end
module RedBlackTree_Impl13_IsRed_Interface
  type k
  type v
  use prelude.Borrow
  use RedBlackTree_Tree_Type as RedBlackTree_Tree_Type
  use RedBlackTree_Color_Type as RedBlackTree_Color_Type
  clone RedBlackTree_Impl7_Color_Stub as Color0 with
    type k = k,
    type v = v
  val is_red [#"../red_black_tree.rs" 383 4 383 28] (self : RedBlackTree_Tree_Type.t_tree k v) : bool
    ensures { [#"../red_black_tree.rs" 382 14 382 45] result = (Color0.color self = RedBlackTree_Color_Type.C_Red) }
    
end
module RedBlackTree_Impl13_IsRed
  type k
  type v
  use prelude.Borrow
  use prelude.Int
  use prelude.IntSize
  use Alloc_Alloc_Global_Type as Alloc_Alloc_Global_Type
  use RedBlackTree_Node_Type as RedBlackTree_Node_Type
  use Alloc_Boxed_Box_Type as Alloc_Boxed_Box_Type
  use RedBlackTree_Tree_Type as RedBlackTree_Tree_Type
  clone CreusotContracts_Resolve_Resolve_Resolve_Interface as Resolve0 with
    type self = RedBlackTree_Tree_Type.t_tree k v
  use Core_Option_Option_Type as Core_Option_Option_Type
  use RedBlackTree_Color_Type as RedBlackTree_Color_Type
  clone RedBlackTree_Impl7_Color as Color0 with
    type k = k,
    type v = v
  let rec cfg is_red [#"../red_black_tree.rs" 383 4 383 28] [@cfg:stackify] [@cfg:subregion_analysis] (self : RedBlackTree_Tree_Type.t_tree k v) : bool
    ensures { [#"../red_black_tree.rs" 382 14 382 45] result = (Color0.color self = RedBlackTree_Color_Type.C_Red) }
    
   = [@vc:do_not_keep_trace] [@vc:sp]
  var _0 : bool;
  var self_1 : RedBlackTree_Tree_Type.t_tree k v;
  var _3 : isize;
  var _4 : isize;
  {
    self_1 <- self;
    goto BB0
  }
  BB0 {
    switch (RedBlackTree_Tree_Type.tree_node self_1)
      | Core_Option_Option_Type.C_Some _ -> goto BB2
      | _ -> goto BB5
      end
  }
  BB1 {
    _0 <- ([#"../red_black_tree.rs" 386 17 386 22] false);
    goto BB4
  }
  BB2 {
    assume { Resolve0.resolve self_1 };
    switch (RedBlackTree_Node_Type.node_color (Core_Option_Option_Type.some_0 (RedBlackTree_Tree_Type.tree_node self_1)))
      | RedBlackTree_Color_Type.C_Red -> goto BB3
      | _ -> goto BB1
      end
  }
  BB3 {
    _0 <- ([#"../red_black_tree.rs" 385 49 385 53] true);
    goto BB4
  }
  BB4 {
    return _0
  }
  BB5 {
    assume { Resolve0.resolve self_1 };
    goto BB1
  }
  
end
module CreusotContracts_Resolve_Impl1_Resolve_Stub
  type t
  use prelude.Borrow
  predicate resolve (self : borrowed t)
end
module CreusotContracts_Resolve_Impl1_Resolve_Interface
  type t
  use prelude.Borrow
  predicate resolve (self : borrowed t)
end
module CreusotContracts_Resolve_Impl1_Resolve
  type t
  use prelude.Borrow
  predicate resolve (self : borrowed t) =
     ^ self =  * self
  val resolve (self : borrowed t) : bool
    ensures { result = resolve self }
    
end
module CreusotContracts_Std1_Default_Default_IsDefault_Stub
  type self
  predicate is_default (self : self)
end
module CreusotContracts_Std1_Default_Default_IsDefault_Interface
  type self
  predicate is_default (self : self)
end
module CreusotContracts_Std1_Default_Default_IsDefault
  type self
  predicate is_default (self : self)
  val is_default (self : self) : bool
    ensures { result = is_default self }
    
end
module Core_Mem_Take_Interface
  type t
  use prelude.Borrow
  clone CreusotContracts_Std1_Default_Default_IsDefault_Stub as IsDefault0 with
    type self = t
  val take (dest : borrowed t) : t
    ensures { result =  * dest }
    ensures { IsDefault0.is_default ( ^ dest) }
    
end
module Core_Option_Impl0_Unwrap_Interface
  type t
  use Core_Option_Option_Type as Core_Option_Option_Type
  val unwrap (self : Core_Option_Option_Type.t_option t) : t
    requires {self <> Core_Option_Option_Type.C_None}
    ensures { Core_Option_Option_Type.C_Some result = self }
    
end
module Core_Mem_Swap_Interface
  type t
  use prelude.Borrow
  val swap (x : borrowed t) (y : borrowed t) : ()
    ensures {  ^ x =  * y }
    ensures {  ^ y =  * x }
    
end
module CreusotContracts_Std1_Option_Impl1_IsDefault_Stub
  type t
  use Core_Option_Option_Type as Core_Option_Option_Type
  predicate is_default (self : Core_Option_Option_Type.t_option t)
end
module CreusotContracts_Std1_Option_Impl1_IsDefault_Interface
  type t
  use Core_Option_Option_Type as Core_Option_Option_Type
  predicate is_default (self : Core_Option_Option_Type.t_option t)
end
module CreusotContracts_Std1_Option_Impl1_IsDefault
  type t
  use Core_Option_Option_Type as Core_Option_Option_Type
  predicate is_default (self : Core_Option_Option_Type.t_option t) =
    self = Core_Option_Option_Type.C_None
  val is_default (self : Core_Option_Option_Type.t_option t) : bool
    ensures { result = is_default self }
    
end
module RedBlackTree_Impl14_RotateRight_Interface
  type k
  type v
  use prelude.Borrow
  use Alloc_Alloc_Global_Type as Alloc_Alloc_Global_Type
  use RedBlackTree_Node_Type as RedBlackTree_Node_Type
  use Alloc_Boxed_Box_Type as Alloc_Boxed_Box_Type
  clone CreusotContracts_Model_DeepModel_DeepModelTy_Type as DeepModelTy0 with
    type self = k
  use RedBlackTree_Tree_Type as RedBlackTree_Tree_Type
  clone RedBlackTree_Impl9_Height_Stub as Height1 with
    type k = k,
    type v = v,
    axiom .
  use Core_Option_Option_Type as Core_Option_Option_Type
  clone CreusotContracts_Logic_Ord_OrdLogic_LtLog_Stub as LtLog0 with
    type self = DeepModelTy0.deepModelTy
  clone CreusotContracts_Model_DeepModel_DeepModel_Stub as DeepModel0 with
    type self = k,
    type DeepModelTy0.deepModelTy = DeepModelTy0.deepModelTy
  clone RedBlackTree_Impl10_Height_Stub as Height0 with
    type k = k,
    type v = v,
    function Height0.height = Height1.height,
    axiom .
  clone RedBlackTree_Impl1_SameMappings_Stub as SameMappings0 with
    type k = k,
    type v = v
  use RedBlackTree_Color_Type as RedBlackTree_Color_Type
  clone RedBlackTree_Impl7_Color_Stub as Color0 with
    type k = k,
    type v = v
  clone RedBlackTree_Impl12_InternalInvariant_Stub as InternalInvariant0 with
    type k = k,
    type v = v
  val rotate_right [#"../red_black_tree.rs" 407 4 407 30] (self : borrowed (RedBlackTree_Node_Type.t_node k v)) : ()
    requires {[#"../red_black_tree.rs" 395 15 395 43] InternalInvariant0.internal_invariant ( * self)}
    requires {[#"../red_black_tree.rs" 396 15 396 42] Color0.color (RedBlackTree_Node_Type.node_left ( * self)) = RedBlackTree_Color_Type.C_Red}
    ensures { [#"../red_black_tree.rs" 397 14 397 42] SameMappings0.same_mappings ( * self) ( ^ self) }
    ensures { [#"../red_black_tree.rs" 398 14 398 42] InternalInvariant0.internal_invariant ( ^ self) }
    ensures { [#"../red_black_tree.rs" 399 14 399 50] Height0.height ( * self) = Height0.height ( ^ self) }
    ensures { [#"../red_black_tree.rs" 400 14 400 65] LtLog0.lt_log (DeepModel0.deep_model (RedBlackTree_Node_Type.node_key ( ^ self))) (DeepModel0.deep_model (RedBlackTree_Node_Type.node_key ( * self))) }
    ensures { [#"../red_black_tree.rs" 401 14 401 42] Color0.color (RedBlackTree_Node_Type.node_right ( ^ self)) = RedBlackTree_Color_Type.C_Red }
    ensures { [#"../red_black_tree.rs" 402 14 402 44] RedBlackTree_Node_Type.node_color ( ^ self) = RedBlackTree_Node_Type.node_color ( * self) }
    ensures { [#"../red_black_tree.rs" 403 4 406 36] exists r : RedBlackTree_Node_Type.t_node k v . exists l : RedBlackTree_Node_Type.t_node k v . RedBlackTree_Tree_Type.tree_node (RedBlackTree_Node_Type.node_left ( * self)) = Core_Option_Option_Type.C_Some l /\ RedBlackTree_Tree_Type.tree_node (RedBlackTree_Node_Type.node_right ( ^ self)) = Core_Option_Option_Type.C_Some r /\ (RedBlackTree_Node_Type.node_left ( ^ self), RedBlackTree_Node_Type.node_left r, RedBlackTree_Node_Type.node_right r) = (RedBlackTree_Node_Type.node_left l, RedBlackTree_Node_Type.node_right l, RedBlackTree_Node_Type.node_right ( * self)) /\ RedBlackTree_Node_Type.node_key r = RedBlackTree_Node_Type.node_key ( * self) }
    
end
module RedBlackTree_Impl14_RotateRight
  type k
  type v
  use prelude.Borrow
  use prelude.Ghost
  clone CreusotContracts_Model_DeepModel_DeepModelTy_Type as DeepModelTy0 with
    type self = k
  clone CreusotContracts_Logic_Ord_OrdLogic_GtLog_Interface as GtLog0 with
    type self = DeepModelTy0.deepModelTy
  clone CreusotContracts_Logic_Ord_OrdLogic_GeLog_Interface as GeLog0 with
    type self = DeepModelTy0.deepModelTy
  use Core_Cmp_Ordering_Type as Core_Cmp_Ordering_Type
  clone CreusotContracts_Logic_Ord_OrdLogic_CmpLog_Interface as CmpLog0 with
    type self = DeepModelTy0.deepModelTy
  clone CreusotContracts_Logic_Ord_OrdLogic_LeLog_Interface as LeLog0 with
    type self = DeepModelTy0.deepModelTy
  use Alloc_Alloc_Global_Type as Alloc_Alloc_Global_Type
  use Alloc_Boxed_Box_Type as Alloc_Boxed_Box_Type
  use RedBlackTree_Tree_Type as RedBlackTree_Tree_Type
  use RedBlackTree_Color_Type as RedBlackTree_Color_Type
  use RedBlackTree_Node_Type as RedBlackTree_Node_Type
  use Core_Option_Option_Type as Core_Option_Option_Type
  clone RedBlackTree_Impl9_Height as Height1 with
    type k = k,
    type v = v,
    axiom .
  clone RedBlackTree_Impl10_HeightInvariantHere as HeightInvariantHere0 with
    type k = k,
    type v = v,
    function Height0.height = Height1.height
  clone RedBlackTree_Impl9_HeightInvariant as HeightInvariant1 with
    type k = k,
    type v = v,
    predicate HeightInvariantHere0.height_invariant_here = HeightInvariantHere0.height_invariant_here
  clone CreusotContracts_Logic_Ord_OrdLogic_LtLog_Interface as LtLog0 with
    type self = DeepModelTy0.deepModelTy
  clone CreusotContracts_Model_DeepModel_DeepModel_Interface as DeepModel0 with
    type self = k,
    type DeepModelTy0.deepModelTy = DeepModelTy0.deepModelTy
  clone RedBlackTree_Impl0_HasMapping as HasMapping0 with
    type k = k,
    type v = v,
    type DeepModelTy0.deepModelTy = DeepModelTy0.deepModelTy,
    function DeepModel0.deep_model = DeepModel0.deep_model
  clone RedBlackTree_Impl4_BstInvariantHere as BstInvariantHere0 with
    type k = k,
    type v = v,
    type DeepModelTy0.deepModelTy = DeepModelTy0.deepModelTy,
    predicate HasMapping0.has_mapping = HasMapping0.has_mapping,
    function DeepModel0.deep_model = DeepModel0.deep_model,
    predicate LtLog0.lt_log = LtLog0.lt_log
  clone RedBlackTree_Impl5_BstInvariant as BstInvariant1 with
    type k = k,
    type v = v,
    predicate BstInvariantHere0.bst_invariant_here = BstInvariantHere0.bst_invariant_here
  clone CreusotContracts_Std1_Option_Impl1_IsDefault as IsDefault0 with
    type t = RedBlackTree_Node_Type.t_node k v
  clone CreusotContracts_Logic_Ord_OrdLogic_EqCmp_Interface as EqCmp0 with
    type self = DeepModelTy0.deepModelTy,
    function CmpLog0.cmp_log = CmpLog0.cmp_log,
    axiom .
  clone CreusotContracts_Logic_Ord_OrdLogic_Antisym2_Interface as Antisym20 with
    type self = DeepModelTy0.deepModelTy,
    function CmpLog0.cmp_log = CmpLog0.cmp_log,
    axiom .
  clone CreusotContracts_Logic_Ord_OrdLogic_Antisym1_Interface as Antisym10 with
    type self = DeepModelTy0.deepModelTy,
    function CmpLog0.cmp_log = CmpLog0.cmp_log,
    axiom .
  clone CreusotContracts_Logic_Ord_OrdLogic_Trans_Interface as Trans0 with
    type self = DeepModelTy0.deepModelTy,
    function CmpLog0.cmp_log = CmpLog0.cmp_log,
    axiom .
  clone CreusotContracts_Logic_Ord_OrdLogic_Refl_Interface as Refl0 with
    type self = DeepModelTy0.deepModelTy,
    function CmpLog0.cmp_log = CmpLog0.cmp_log,
    axiom .
  clone CreusotContracts_Logic_Ord_OrdLogic_CmpGtLog_Interface as CmpGtLog0 with
    type self = DeepModelTy0.deepModelTy,
    predicate GtLog0.gt_log = GtLog0.gt_log,
    function CmpLog0.cmp_log = CmpLog0.cmp_log,
    axiom .
  clone CreusotContracts_Logic_Ord_OrdLogic_CmpGeLog_Interface as CmpGeLog0 with
    type self = DeepModelTy0.deepModelTy,
    predicate GeLog0.ge_log = GeLog0.ge_log,
    function CmpLog0.cmp_log = CmpLog0.cmp_log,
    axiom .
  clone CreusotContracts_Logic_Ord_OrdLogic_CmpLtLog_Interface as CmpLtLog0 with
    type self = DeepModelTy0.deepModelTy,
    predicate LtLog0.lt_log = LtLog0.lt_log,
    function CmpLog0.cmp_log = CmpLog0.cmp_log,
    axiom .
  clone CreusotContracts_Logic_Ord_OrdLogic_CmpLeLog_Interface as CmpLeLog0 with
    type self = DeepModelTy0.deepModelTy,
    predicate LeLog0.le_log = LeLog0.le_log,
    function CmpLog0.cmp_log = CmpLog0.cmp_log,
    axiom .
  clone RedBlackTree_Impl1_HasMapping as HasMapping1 with
    type k = k,
    type v = v,
    predicate HasMapping0.has_mapping = HasMapping0.has_mapping,
    type DeepModelTy0.deepModelTy = DeepModelTy0.deepModelTy,
    function DeepModel0.deep_model = DeepModel0.deep_model,
    axiom .
  clone RedBlackTree_Impl10_HeightInvariant as HeightInvariant0 with
    type k = k,
    type v = v,
    predicate HeightInvariantHere0.height_invariant_here = HeightInvariantHere0.height_invariant_here,
    predicate HeightInvariant0.height_invariant = HeightInvariant1.height_invariant
  clone RedBlackTree_Impl4_BstInvariant as BstInvariant0 with
    type k = k,
    type v = v,
    predicate BstInvariantHere0.bst_invariant_here = BstInvariantHere0.bst_invariant_here,
    predicate BstInvariant0.bst_invariant = BstInvariant1.bst_invariant
  clone CreusotContracts_Resolve_Impl1_Resolve as Resolve6 with
    type t = RedBlackTree_Node_Type.t_node k v
  clone CreusotContracts_Resolve_Resolve_Resolve_Interface as Resolve5 with
    type self = RedBlackTree_Tree_Type.t_tree k v
  clone CreusotContracts_Resolve_Resolve_Resolve_Interface as Resolve4 with
    type self = RedBlackTree_Node_Type.t_node k v
  clone Core_Mem_Swap_Interface as Swap2 with
    type t = RedBlackTree_Color_Type.t_color
  clone CreusotContracts_Resolve_Impl1_Resolve as Resolve3 with
    type t = RedBlackTree_Color_Type.t_color
  clone Core_Mem_Swap_Interface as Swap1 with
    type t = RedBlackTree_Node_Type.t_node k v
  clone CreusotContracts_Resolve_Impl1_Resolve as Resolve2 with
    type t = RedBlackTree_Node_Type.t_node k v
  clone Core_Mem_Swap_Interface as Swap0 with
    type t = RedBlackTree_Tree_Type.t_tree k v
  clone CreusotContracts_Resolve_Impl1_Resolve as Resolve1 with
    type t = RedBlackTree_Tree_Type.t_tree k v
  clone Core_Option_Impl0_Unwrap_Interface as Unwrap0 with
    type t = RedBlackTree_Node_Type.t_node k v
  clone Core_Mem_Take_Interface as Take0 with
    type t = Core_Option_Option_Type.t_option (RedBlackTree_Node_Type.t_node k v),
    predicate IsDefault0.is_default = IsDefault0.is_default
  clone CreusotContracts_Resolve_Impl1_Resolve as Resolve0 with
    type t = Core_Option_Option_Type.t_option (RedBlackTree_Node_Type.t_node k v)
  clone RedBlackTree_Impl10_Height as Height0 with
    type k = k,
    type v = v,
    function Height0.height = Height1.height,
    axiom .
  clone RedBlackTree_Impl1_SameMappings as SameMappings0 with
    type k = k,
    type v = v,
    type DeepModelTy0.deepModelTy = DeepModelTy0.deepModelTy,
    predicate HasMapping0.has_mapping = HasMapping1.has_mapping,
    predicate HasMapping1.has_mapping = HasMapping0.has_mapping
  clone RedBlackTree_Impl7_Color as Color1 with
    type k = k,
    type v = v
  clone RedBlackTree_Impl12_InternalInvariant as InternalInvariant0 with
    type k = k,
    type v = v,
    predicate BstInvariant0.bst_invariant = BstInvariant0.bst_invariant,
    predicate HeightInvariant0.height_invariant = HeightInvariant0.height_invariant
  let rec cfg rotate_right [#"../red_black_tree.rs" 407 4 407 30] [@cfg:stackify] [@cfg:subregion_analysis] (self : borrowed (RedBlackTree_Node_Type.t_node k v)) : ()
    requires {[#"../red_black_tree.rs" 395 15 395 43] InternalInvariant0.internal_invariant ( * self)}
    requires {[#"../red_black_tree.rs" 396 15 396 42] Color1.color (RedBlackTree_Node_Type.node_left ( * self)) = RedBlackTree_Color_Type.C_Red}
    ensures { [#"../red_black_tree.rs" 397 14 397 42] SameMappings0.same_mappings ( * self) ( ^ self) }
    ensures { [#"../red_black_tree.rs" 398 14 398 42] InternalInvariant0.internal_invariant ( ^ self) }
    ensures { [#"../red_black_tree.rs" 399 14 399 50] Height0.height ( * self) = Height0.height ( ^ self) }
    ensures { [#"../red_black_tree.rs" 400 14 400 65] LtLog0.lt_log (DeepModel0.deep_model (RedBlackTree_Node_Type.node_key ( ^ self))) (DeepModel0.deep_model (RedBlackTree_Node_Type.node_key ( * self))) }
    ensures { [#"../red_black_tree.rs" 401 14 401 42] Color1.color (RedBlackTree_Node_Type.node_right ( ^ self)) = RedBlackTree_Color_Type.C_Red }
    ensures { [#"../red_black_tree.rs" 402 14 402 44] RedBlackTree_Node_Type.node_color ( ^ self) = RedBlackTree_Node_Type.node_color ( * self) }
    ensures { [#"../red_black_tree.rs" 403 4 406 36] exists r : RedBlackTree_Node_Type.t_node k v . exists l : RedBlackTree_Node_Type.t_node k v . RedBlackTree_Tree_Type.tree_node (RedBlackTree_Node_Type.node_left ( * self)) = Core_Option_Option_Type.C_Some l /\ RedBlackTree_Tree_Type.tree_node (RedBlackTree_Node_Type.node_right ( ^ self)) = Core_Option_Option_Type.C_Some r /\ (RedBlackTree_Node_Type.node_left ( ^ self), RedBlackTree_Node_Type.node_left r, RedBlackTree_Node_Type.node_right r) = (RedBlackTree_Node_Type.node_left l, RedBlackTree_Node_Type.node_right l, RedBlackTree_Node_Type.node_right ( * self)) /\ RedBlackTree_Node_Type.node_key r = RedBlackTree_Node_Type.node_key ( * self) }
    
   = [@vc:do_not_keep_trace] [@vc:sp]
  var _0 : ();
  var self_1 : borrowed (RedBlackTree_Node_Type.t_node k v);
  var old_self_11 : Ghost.ghost_ty (borrowed (RedBlackTree_Node_Type.t_node k v));
  var _13 : ();
  var x_14 : RedBlackTree_Node_Type.t_node k v;
  var _15 : Core_Option_Option_Type.t_option (RedBlackTree_Node_Type.t_node k v);
  var _16 : borrowed (Core_Option_Option_Type.t_option (RedBlackTree_Node_Type.t_node k v));
  var _17 : borrowed (Core_Option_Option_Type.t_option (RedBlackTree_Node_Type.t_node k v));
  var _18 : ();
  var _19 : borrowed (RedBlackTree_Tree_Type.t_tree k v);
  var _20 : borrowed (RedBlackTree_Tree_Type.t_tree k v);
  var _21 : borrowed (RedBlackTree_Tree_Type.t_tree k v);
  var _22 : borrowed (RedBlackTree_Tree_Type.t_tree k v);
  var _23 : ();
  var _24 : borrowed (RedBlackTree_Node_Type.t_node k v);
  var _25 : borrowed (RedBlackTree_Node_Type.t_node k v);
  var _26 : borrowed (RedBlackTree_Node_Type.t_node k v);
  var _27 : ();
  var _28 : borrowed (RedBlackTree_Color_Type.t_color);
  var _29 : borrowed (RedBlackTree_Color_Type.t_color);
  var _30 : borrowed (RedBlackTree_Color_Type.t_color);
  var _31 : borrowed (RedBlackTree_Color_Type.t_color);
  var _32 : ();
  var _34 : RedBlackTree_Tree_Type.t_tree k v;
  var _35 : Core_Option_Option_Type.t_option (RedBlackTree_Node_Type.t_node k v);
  var _36 : RedBlackTree_Node_Type.t_node k v;
  {
    self_1 <- self;
    goto BB0
  }
  BB0 {
    _13 <- ();
    old_self_11 <- ([#"../red_black_tree.rs" 408 23 408 38] Ghost.new self_1);
    goto BB1
  }
  BB1 {
    _17 <- borrow_mut (RedBlackTree_Tree_Type.tree_node (RedBlackTree_Node_Type.node_left ( * self_1)));
    self_1 <- { self_1 with current = (let RedBlackTree_Node_Type.C_Node a b c d e =  * self_1 in RedBlackTree_Node_Type.C_Node (let RedBlackTree_Tree_Type.C_Tree a = RedBlackTree_Node_Type.node_left ( * self_1) in RedBlackTree_Tree_Type.C_Tree ( ^ _17)) b c d e) };
    _16 <- borrow_mut ( * _17);
    _17 <- { _17 with current = ( ^ _16) };
    assume { Resolve0.resolve _17 };
    _15 <- ([#"../red_black_tree.rs" 416 20 416 55] Take0.take _16);
    goto BB2
  }
  BB2 {
    x_14 <- ([#"../red_black_tree.rs" 416 20 416 64] Unwrap0.unwrap _15);
    goto BB3
  }
  BB3 {
    _20 <- borrow_mut (RedBlackTree_Node_Type.node_left ( * self_1));
    self_1 <- { self_1 with current = (let RedBlackTree_Node_Type.C_Node a b c d e =  * self_1 in RedBlackTree_Node_Type.C_Node ( ^ _20) b c d e) };
    _19 <- borrow_mut ( * _20);
    _20 <- { _20 with current = ( ^ _19) };
    assume { Resolve1.resolve _20 };
    _22 <- borrow_mut (RedBlackTree_Node_Type.node_right x_14);
    x_14 <- (let RedBlackTree_Node_Type.C_Node a b c d e = x_14 in RedBlackTree_Node_Type.C_Node a b c d ( ^ _22));
    _21 <- borrow_mut ( * _22);
    _22 <- { _22 with current = ( ^ _21) };
    assume { Resolve1.resolve _22 };
    _18 <- ([#"../red_black_tree.rs" 423 8 423 52] Swap0.swap _19 _21);
    goto BB4
  }
  BB4 {
    _24 <- borrow_mut ( * self_1);
    self_1 <- { self_1 with current = ( ^ _24) };
    _26 <- borrow_mut x_14;
    x_14 <-  ^ _26;
    _25 <- borrow_mut ( * _26);
    _26 <- { _26 with current = ( ^ _25) };
    assume { Resolve2.resolve _26 };
    _23 <- ([#"../red_black_tree.rs" 429 8 429 36] Swap1.swap _24 _25);
    goto BB5
  }
  BB5 {
    _29 <- borrow_mut (RedBlackTree_Node_Type.node_color ( * self_1));
    self_1 <- { self_1 with current = (let RedBlackTree_Node_Type.C_Node a b c d e =  * self_1 in RedBlackTree_Node_Type.C_Node a ( ^ _29) c d e) };
    _28 <- borrow_mut ( * _29);
    _29 <- { _29 with current = ( ^ _28) };
    assume { Resolve3.resolve _29 };
    _31 <- borrow_mut (RedBlackTree_Node_Type.node_color x_14);
    x_14 <- (let RedBlackTree_Node_Type.C_Node a b c d e = x_14 in RedBlackTree_Node_Type.C_Node a ( ^ _31) c d e);
    _30 <- borrow_mut ( * _31);
    _31 <- { _31 with current = ( ^ _30) };
    assume { Resolve3.resolve _31 };
    _27 <- ([#"../red_black_tree.rs" 430 8 430 53] Swap2.swap _28 _30);
    goto BB6
  }
  BB6 {
    assert { [#"../red_black_tree.rs" 436 8 436 90] HasMapping0.has_mapping (RedBlackTree_Node_Type.node_left ( * Ghost.inner old_self_11)) (DeepModel0.deep_model (RedBlackTree_Node_Type.node_key ( * self_1))) (RedBlackTree_Node_Type.node_val ( * self_1)) };
    _32 <- ();
    assume { Resolve4.resolve _36 };
    _36 <- x_14;
    x_14 <- any RedBlackTree_Node_Type.t_node k v;
    _35 <- Core_Option_Option_Type.C_Some _36;
    goto BB7
  }
  BB7 {
    _34 <- RedBlackTree_Tree_Type.C_Tree _35;
    goto BB8
  }
  BB8 {
    goto BB9
  }
  BB9 {
    assume { Resolve5.resolve (RedBlackTree_Node_Type.node_right ( * self_1)) };
    self_1 <- { self_1 with current = (let RedBlackTree_Node_Type.C_Node a b c d e =  * self_1 in RedBlackTree_Node_Type.C_Node a b c d _34) };
    _34 <- any RedBlackTree_Tree_Type.t_tree k v;
    assume { Resolve6.resolve self_1 };
    goto BB11
  }
  BB11 {
    _0 <- ();
    goto BB12
  }
  BB12 {
    return _0
  }
  
end
module RedBlackTree_Impl14_RotateLeft_Interface
  type k
  type v
  use prelude.Borrow
  use Alloc_Alloc_Global_Type as Alloc_Alloc_Global_Type
  use RedBlackTree_Node_Type as RedBlackTree_Node_Type
  use Alloc_Boxed_Box_Type as Alloc_Boxed_Box_Type
  clone CreusotContracts_Model_DeepModel_DeepModelTy_Type as DeepModelTy0 with
    type self = k
  use RedBlackTree_Tree_Type as RedBlackTree_Tree_Type
  clone RedBlackTree_Impl9_Height_Stub as Height1 with
    type k = k,
    type v = v,
    axiom .
  use Core_Option_Option_Type as Core_Option_Option_Type
  clone CreusotContracts_Logic_Ord_OrdLogic_LtLog_Stub as LtLog0 with
    type self = DeepModelTy0.deepModelTy
  clone CreusotContracts_Model_DeepModel_DeepModel_Stub as DeepModel0 with
    type self = k,
    type DeepModelTy0.deepModelTy = DeepModelTy0.deepModelTy
  clone RedBlackTree_Impl10_Height_Stub as Height0 with
    type k = k,
    type v = v,
    function Height0.height = Height1.height,
    axiom .
  clone RedBlackTree_Impl1_SameMappings_Stub as SameMappings0 with
    type k = k,
    type v = v
  use RedBlackTree_Color_Type as RedBlackTree_Color_Type
  clone RedBlackTree_Impl7_Color_Stub as Color0 with
    type k = k,
    type v = v
  clone RedBlackTree_Impl12_InternalInvariant_Stub as InternalInvariant0 with
    type k = k,
    type v = v
  val rotate_left [#"../red_black_tree.rs" 457 4 457 29] (self : borrowed (RedBlackTree_Node_Type.t_node k v)) : ()
    requires {[#"../red_black_tree.rs" 445 15 445 43] InternalInvariant0.internal_invariant ( * self)}
    requires {[#"../red_black_tree.rs" 446 15 446 43] Color0.color (RedBlackTree_Node_Type.node_right ( * self)) = RedBlackTree_Color_Type.C_Red}
    ensures { [#"../red_black_tree.rs" 447 14 447 42] SameMappings0.same_mappings ( * self) ( ^ self) }
    ensures { [#"../red_black_tree.rs" 448 14 448 42] InternalInvariant0.internal_invariant ( ^ self) }
    ensures { [#"../red_black_tree.rs" 449 14 449 50] Height0.height ( * self) = Height0.height ( ^ self) }
    ensures { [#"../red_black_tree.rs" 450 14 450 65] LtLog0.lt_log (DeepModel0.deep_model (RedBlackTree_Node_Type.node_key ( * self))) (DeepModel0.deep_model (RedBlackTree_Node_Type.node_key ( ^ self))) }
    ensures { [#"../red_black_tree.rs" 451 14 451 41] Color0.color (RedBlackTree_Node_Type.node_left ( ^ self)) = RedBlackTree_Color_Type.C_Red }
    ensures { [#"../red_black_tree.rs" 452 14 452 44] RedBlackTree_Node_Type.node_color ( ^ self) = RedBlackTree_Node_Type.node_color ( * self) }
    ensures { [#"../red_black_tree.rs" 453 4 456 36] exists r : RedBlackTree_Node_Type.t_node k v . exists l : RedBlackTree_Node_Type.t_node k v . RedBlackTree_Tree_Type.tree_node (RedBlackTree_Node_Type.node_right ( * self)) = Core_Option_Option_Type.C_Some r /\ RedBlackTree_Tree_Type.tree_node (RedBlackTree_Node_Type.node_left ( ^ self)) = Core_Option_Option_Type.C_Some l /\ (RedBlackTree_Node_Type.node_left l, RedBlackTree_Node_Type.node_right l, RedBlackTree_Node_Type.node_right ( ^ self)) = (RedBlackTree_Node_Type.node_left ( * self), RedBlackTree_Node_Type.node_left r, RedBlackTree_Node_Type.node_right r) /\ RedBlackTree_Node_Type.node_key l = RedBlackTree_Node_Type.node_key ( * self) }
    
end
module RedBlackTree_Impl14_RotateLeft
  type k
  type v
  use prelude.Borrow
  use prelude.Ghost
  clone CreusotContracts_Model_DeepModel_DeepModelTy_Type as DeepModelTy0 with
    type self = k
  clone CreusotContracts_Logic_Ord_OrdLogic_GtLog_Interface as GtLog0 with
    type self = DeepModelTy0.deepModelTy
  clone CreusotContracts_Logic_Ord_OrdLogic_GeLog_Interface as GeLog0 with
    type self = DeepModelTy0.deepModelTy
  use Core_Cmp_Ordering_Type as Core_Cmp_Ordering_Type
  clone CreusotContracts_Logic_Ord_OrdLogic_CmpLog_Interface as CmpLog0 with
    type self = DeepModelTy0.deepModelTy
  clone CreusotContracts_Logic_Ord_OrdLogic_LeLog_Interface as LeLog0 with
    type self = DeepModelTy0.deepModelTy
  use Alloc_Alloc_Global_Type as Alloc_Alloc_Global_Type
  use Alloc_Boxed_Box_Type as Alloc_Boxed_Box_Type
  use RedBlackTree_Tree_Type as RedBlackTree_Tree_Type
  use RedBlackTree_Color_Type as RedBlackTree_Color_Type
  use RedBlackTree_Node_Type as RedBlackTree_Node_Type
  use Core_Option_Option_Type as Core_Option_Option_Type
  clone RedBlackTree_Impl9_Height as Height1 with
    type k = k,
    type v = v,
    axiom .
  clone RedBlackTree_Impl10_HeightInvariantHere as HeightInvariantHere0 with
    type k = k,
    type v = v,
    function Height0.height = Height1.height
  clone RedBlackTree_Impl9_HeightInvariant as HeightInvariant1 with
    type k = k,
    type v = v,
    predicate HeightInvariantHere0.height_invariant_here = HeightInvariantHere0.height_invariant_here
  clone CreusotContracts_Logic_Ord_OrdLogic_LtLog_Interface as LtLog0 with
    type self = DeepModelTy0.deepModelTy
  clone CreusotContracts_Model_DeepModel_DeepModel_Interface as DeepModel0 with
    type self = k,
    type DeepModelTy0.deepModelTy = DeepModelTy0.deepModelTy
  clone RedBlackTree_Impl0_HasMapping as HasMapping0 with
    type k = k,
    type v = v,
    type DeepModelTy0.deepModelTy = DeepModelTy0.deepModelTy,
    function DeepModel0.deep_model = DeepModel0.deep_model
  clone RedBlackTree_Impl4_BstInvariantHere as BstInvariantHere0 with
    type k = k,
    type v = v,
    type DeepModelTy0.deepModelTy = DeepModelTy0.deepModelTy,
    predicate HasMapping0.has_mapping = HasMapping0.has_mapping,
    function DeepModel0.deep_model = DeepModel0.deep_model,
    predicate LtLog0.lt_log = LtLog0.lt_log
  clone RedBlackTree_Impl5_BstInvariant as BstInvariant1 with
    type k = k,
    type v = v,
    predicate BstInvariantHere0.bst_invariant_here = BstInvariantHere0.bst_invariant_here
  clone CreusotContracts_Std1_Option_Impl1_IsDefault as IsDefault0 with
    type t = RedBlackTree_Node_Type.t_node k v
  clone CreusotContracts_Logic_Ord_OrdLogic_EqCmp_Interface as EqCmp0 with
    type self = DeepModelTy0.deepModelTy,
    function CmpLog0.cmp_log = CmpLog0.cmp_log,
    axiom .
  clone CreusotContracts_Logic_Ord_OrdLogic_Antisym2_Interface as Antisym20 with
    type self = DeepModelTy0.deepModelTy,
    function CmpLog0.cmp_log = CmpLog0.cmp_log,
    axiom .
  clone CreusotContracts_Logic_Ord_OrdLogic_Antisym1_Interface as Antisym10 with
    type self = DeepModelTy0.deepModelTy,
    function CmpLog0.cmp_log = CmpLog0.cmp_log,
    axiom .
  clone CreusotContracts_Logic_Ord_OrdLogic_Trans_Interface as Trans0 with
    type self = DeepModelTy0.deepModelTy,
    function CmpLog0.cmp_log = CmpLog0.cmp_log,
    axiom .
  clone CreusotContracts_Logic_Ord_OrdLogic_Refl_Interface as Refl0 with
    type self = DeepModelTy0.deepModelTy,
    function CmpLog0.cmp_log = CmpLog0.cmp_log,
    axiom .
  clone CreusotContracts_Logic_Ord_OrdLogic_CmpGtLog_Interface as CmpGtLog0 with
    type self = DeepModelTy0.deepModelTy,
    predicate GtLog0.gt_log = GtLog0.gt_log,
    function CmpLog0.cmp_log = CmpLog0.cmp_log,
    axiom .
  clone CreusotContracts_Logic_Ord_OrdLogic_CmpGeLog_Interface as CmpGeLog0 with
    type self = DeepModelTy0.deepModelTy,
    predicate GeLog0.ge_log = GeLog0.ge_log,
    function CmpLog0.cmp_log = CmpLog0.cmp_log,
    axiom .
  clone CreusotContracts_Logic_Ord_OrdLogic_CmpLtLog_Interface as CmpLtLog0 with
    type self = DeepModelTy0.deepModelTy,
    predicate LtLog0.lt_log = LtLog0.lt_log,
    function CmpLog0.cmp_log = CmpLog0.cmp_log,
    axiom .
  clone CreusotContracts_Logic_Ord_OrdLogic_CmpLeLog_Interface as CmpLeLog0 with
    type self = DeepModelTy0.deepModelTy,
    predicate LeLog0.le_log = LeLog0.le_log,
    function CmpLog0.cmp_log = CmpLog0.cmp_log,
    axiom .
  clone RedBlackTree_Impl1_HasMapping as HasMapping1 with
    type k = k,
    type v = v,
    predicate HasMapping0.has_mapping = HasMapping0.has_mapping,
    type DeepModelTy0.deepModelTy = DeepModelTy0.deepModelTy,
    function DeepModel0.deep_model = DeepModel0.deep_model,
    axiom .
  clone RedBlackTree_Impl10_HeightInvariant as HeightInvariant0 with
    type k = k,
    type v = v,
    predicate HeightInvariantHere0.height_invariant_here = HeightInvariantHere0.height_invariant_here,
    predicate HeightInvariant0.height_invariant = HeightInvariant1.height_invariant
  clone RedBlackTree_Impl4_BstInvariant as BstInvariant0 with
    type k = k,
    type v = v,
    predicate BstInvariantHere0.bst_invariant_here = BstInvariantHere0.bst_invariant_here,
    predicate BstInvariant0.bst_invariant = BstInvariant1.bst_invariant
  clone CreusotContracts_Resolve_Impl1_Resolve as Resolve6 with
    type t = RedBlackTree_Node_Type.t_node k v
  clone CreusotContracts_Resolve_Resolve_Resolve_Interface as Resolve5 with
    type self = RedBlackTree_Tree_Type.t_tree k v
  clone CreusotContracts_Resolve_Resolve_Resolve_Interface as Resolve4 with
    type self = RedBlackTree_Node_Type.t_node k v
  clone Core_Mem_Swap_Interface as Swap2 with
    type t = RedBlackTree_Color_Type.t_color
  clone CreusotContracts_Resolve_Impl1_Resolve as Resolve3 with
    type t = RedBlackTree_Color_Type.t_color
  clone Core_Mem_Swap_Interface as Swap1 with
    type t = RedBlackTree_Node_Type.t_node k v
  clone CreusotContracts_Resolve_Impl1_Resolve as Resolve2 with
    type t = RedBlackTree_Node_Type.t_node k v
  clone Core_Mem_Swap_Interface as Swap0 with
    type t = RedBlackTree_Tree_Type.t_tree k v
  clone CreusotContracts_Resolve_Impl1_Resolve as Resolve1 with
    type t = RedBlackTree_Tree_Type.t_tree k v
  clone Core_Option_Impl0_Unwrap_Interface as Unwrap0 with
    type t = RedBlackTree_Node_Type.t_node k v
  clone Core_Mem_Take_Interface as Take0 with
    type t = Core_Option_Option_Type.t_option (RedBlackTree_Node_Type.t_node k v),
    predicate IsDefault0.is_default = IsDefault0.is_default
  clone CreusotContracts_Resolve_Impl1_Resolve as Resolve0 with
    type t = Core_Option_Option_Type.t_option (RedBlackTree_Node_Type.t_node k v)
  clone RedBlackTree_Impl10_Height as Height0 with
    type k = k,
    type v = v,
    function Height0.height = Height1.height,
    axiom .
  clone RedBlackTree_Impl1_SameMappings as SameMappings0 with
    type k = k,
    type v = v,
    type DeepModelTy0.deepModelTy = DeepModelTy0.deepModelTy,
    predicate HasMapping0.has_mapping = HasMapping1.has_mapping,
    predicate HasMapping1.has_mapping = HasMapping0.has_mapping
  clone RedBlackTree_Impl7_Color as Color1 with
    type k = k,
    type v = v
  clone RedBlackTree_Impl12_InternalInvariant as InternalInvariant0 with
    type k = k,
    type v = v,
    predicate BstInvariant0.bst_invariant = BstInvariant0.bst_invariant,
    predicate HeightInvariant0.height_invariant = HeightInvariant0.height_invariant
  let rec cfg rotate_left [#"../red_black_tree.rs" 457 4 457 29] [@cfg:stackify] [@cfg:subregion_analysis] (self : borrowed (RedBlackTree_Node_Type.t_node k v)) : ()
    requires {[#"../red_black_tree.rs" 445 15 445 43] InternalInvariant0.internal_invariant ( * self)}
    requires {[#"../red_black_tree.rs" 446 15 446 43] Color1.color (RedBlackTree_Node_Type.node_right ( * self)) = RedBlackTree_Color_Type.C_Red}
    ensures { [#"../red_black_tree.rs" 447 14 447 42] SameMappings0.same_mappings ( * self) ( ^ self) }
    ensures { [#"../red_black_tree.rs" 448 14 448 42] InternalInvariant0.internal_invariant ( ^ self) }
    ensures { [#"../red_black_tree.rs" 449 14 449 50] Height0.height ( * self) = Height0.height ( ^ self) }
    ensures { [#"../red_black_tree.rs" 450 14 450 65] LtLog0.lt_log (DeepModel0.deep_model (RedBlackTree_Node_Type.node_key ( * self))) (DeepModel0.deep_model (RedBlackTree_Node_Type.node_key ( ^ self))) }
    ensures { [#"../red_black_tree.rs" 451 14 451 41] Color1.color (RedBlackTree_Node_Type.node_left ( ^ self)) = RedBlackTree_Color_Type.C_Red }
    ensures { [#"../red_black_tree.rs" 452 14 452 44] RedBlackTree_Node_Type.node_color ( ^ self) = RedBlackTree_Node_Type.node_color ( * self) }
    ensures { [#"../red_black_tree.rs" 453 4 456 36] exists r : RedBlackTree_Node_Type.t_node k v . exists l : RedBlackTree_Node_Type.t_node k v . RedBlackTree_Tree_Type.tree_node (RedBlackTree_Node_Type.node_right ( * self)) = Core_Option_Option_Type.C_Some r /\ RedBlackTree_Tree_Type.tree_node (RedBlackTree_Node_Type.node_left ( ^ self)) = Core_Option_Option_Type.C_Some l /\ (RedBlackTree_Node_Type.node_left l, RedBlackTree_Node_Type.node_right l, RedBlackTree_Node_Type.node_right ( ^ self)) = (RedBlackTree_Node_Type.node_left ( * self), RedBlackTree_Node_Type.node_left r, RedBlackTree_Node_Type.node_right r) /\ RedBlackTree_Node_Type.node_key l = RedBlackTree_Node_Type.node_key ( * self) }
    
   = [@vc:do_not_keep_trace] [@vc:sp]
  var _0 : ();
  var self_1 : borrowed (RedBlackTree_Node_Type.t_node k v);
  var old_self_11 : Ghost.ghost_ty (borrowed (RedBlackTree_Node_Type.t_node k v));
  var _13 : ();
  var x_14 : RedBlackTree_Node_Type.t_node k v;
  var _15 : Core_Option_Option_Type.t_option (RedBlackTree_Node_Type.t_node k v);
  var _16 : borrowed (Core_Option_Option_Type.t_option (RedBlackTree_Node_Type.t_node k v));
  var _17 : borrowed (Core_Option_Option_Type.t_option (RedBlackTree_Node_Type.t_node k v));
  var _18 : ();
  var _19 : borrowed (RedBlackTree_Tree_Type.t_tree k v);
  var _20 : borrowed (RedBlackTree_Tree_Type.t_tree k v);
  var _21 : borrowed (RedBlackTree_Tree_Type.t_tree k v);
  var _22 : borrowed (RedBlackTree_Tree_Type.t_tree k v);
  var _23 : ();
  var _24 : borrowed (RedBlackTree_Node_Type.t_node k v);
  var _25 : borrowed (RedBlackTree_Node_Type.t_node k v);
  var _26 : borrowed (RedBlackTree_Node_Type.t_node k v);
  var _27 : ();
  var _28 : borrowed (RedBlackTree_Color_Type.t_color);
  var _29 : borrowed (RedBlackTree_Color_Type.t_color);
  var _30 : borrowed (RedBlackTree_Color_Type.t_color);
  var _31 : borrowed (RedBlackTree_Color_Type.t_color);
  var _32 : ();
  var _34 : RedBlackTree_Tree_Type.t_tree k v;
  var _35 : Core_Option_Option_Type.t_option (RedBlackTree_Node_Type.t_node k v);
  var _36 : RedBlackTree_Node_Type.t_node k v;
  {
    self_1 <- self;
    goto BB0
  }
  BB0 {
    _13 <- ();
    old_self_11 <- ([#"../red_black_tree.rs" 458 23 458 38] Ghost.new self_1);
    goto BB1
  }
  BB1 {
    _17 <- borrow_mut (RedBlackTree_Tree_Type.tree_node (RedBlackTree_Node_Type.node_right ( * self_1)));
    self_1 <- { self_1 with current = (let RedBlackTree_Node_Type.C_Node a b c d e =  * self_1 in RedBlackTree_Node_Type.C_Node a b c d (let RedBlackTree_Tree_Type.C_Tree a = RedBlackTree_Node_Type.node_right ( * self_1) in RedBlackTree_Tree_Type.C_Tree ( ^ _17))) };
    _16 <- borrow_mut ( * _17);
    _17 <- { _17 with current = ( ^ _16) };
    assume { Resolve0.resolve _17 };
    _15 <- ([#"../red_black_tree.rs" 459 20 459 56] Take0.take _16);
    goto BB2
  }
  BB2 {
    x_14 <- ([#"../red_black_tree.rs" 459 20 459 65] Unwrap0.unwrap _15);
    goto BB3
  }
  BB3 {
    _20 <- borrow_mut (RedBlackTree_Node_Type.node_right ( * self_1));
    self_1 <- { self_1 with current = (let RedBlackTree_Node_Type.C_Node a b c d e =  * self_1 in RedBlackTree_Node_Type.C_Node a b c d ( ^ _20)) };
    _19 <- borrow_mut ( * _20);
    _20 <- { _20 with current = ( ^ _19) };
    assume { Resolve1.resolve _20 };
    _22 <- borrow_mut (RedBlackTree_Node_Type.node_left x_14);
    x_14 <- (let RedBlackTree_Node_Type.C_Node a b c d e = x_14 in RedBlackTree_Node_Type.C_Node ( ^ _22) b c d e);
    _21 <- borrow_mut ( * _22);
    _22 <- { _22 with current = ( ^ _21) };
    assume { Resolve1.resolve _22 };
    _18 <- ([#"../red_black_tree.rs" 460 8 460 52] Swap0.swap _19 _21);
    goto BB4
  }
  BB4 {
    _24 <- borrow_mut ( * self_1);
    self_1 <- { self_1 with current = ( ^ _24) };
    _26 <- borrow_mut x_14;
    x_14 <-  ^ _26;
    _25 <- borrow_mut ( * _26);
    _26 <- { _26 with current = ( ^ _25) };
    assume { Resolve2.resolve _26 };
    _23 <- ([#"../red_black_tree.rs" 461 8 461 36] Swap1.swap _24 _25);
    goto BB5
  }
  BB5 {
    _29 <- borrow_mut (RedBlackTree_Node_Type.node_color ( * self_1));
    self_1 <- { self_1 with current = (let RedBlackTree_Node_Type.C_Node a b c d e =  * self_1 in RedBlackTree_Node_Type.C_Node a ( ^ _29) c d e) };
    _28 <- borrow_mut ( * _29);
    _29 <- { _29 with current = ( ^ _28) };
    assume { Resolve3.resolve _29 };
    _31 <- borrow_mut (RedBlackTree_Node_Type.node_color x_14);
    x_14 <- (let RedBlackTree_Node_Type.C_Node a b c d e = x_14 in RedBlackTree_Node_Type.C_Node a ( ^ _31) c d e);
    _30 <- borrow_mut ( * _31);
    _31 <- { _31 with current = ( ^ _30) };
    assume { Resolve3.resolve _31 };
    _27 <- ([#"../red_black_tree.rs" 462 8 462 53] Swap2.swap _28 _30);
    goto BB6
  }
  BB6 {
    assert { [#"../red_black_tree.rs" 463 8 463 91] HasMapping0.has_mapping (RedBlackTree_Node_Type.node_right ( * Ghost.inner old_self_11)) (DeepModel0.deep_model (RedBlackTree_Node_Type.node_key ( * self_1))) (RedBlackTree_Node_Type.node_val ( * self_1)) };
    _32 <- ();
    assume { Resolve4.resolve _36 };
    _36 <- x_14;
    x_14 <- any RedBlackTree_Node_Type.t_node k v;
    _35 <- Core_Option_Option_Type.C_Some _36;
    goto BB7
  }
  BB7 {
    _34 <- RedBlackTree_Tree_Type.C_Tree _35;
    goto BB8
  }
  BB8 {
    goto BB9
  }
  BB9 {
    assume { Resolve5.resolve (RedBlackTree_Node_Type.node_left ( * self_1)) };
    self_1 <- { self_1 with current = (let RedBlackTree_Node_Type.C_Node a b c d e =  * self_1 in RedBlackTree_Node_Type.C_Node _34 b c d e) };
    _34 <- any RedBlackTree_Tree_Type.t_tree k v;
    assume { Resolve6.resolve self_1 };
    goto BB11
  }
  BB11 {
    _0 <- ();
    goto BB12
  }
  BB12 {
    return _0
  }
  
end
module Core_Option_Impl0_AsMut_Interface
  type t
  use prelude.Borrow
  use Core_Option_Option_Type as Core_Option_Option_Type
  val as_mut (self : borrowed (Core_Option_Option_Type.t_option t)) : Core_Option_Option_Type.t_option (borrowed t)
    ensures {  * self = Core_Option_Option_Type.C_None -> result = Core_Option_Option_Type.C_None /\  ^ self = Core_Option_Option_Type.C_None }
    ensures {  * self = Core_Option_Option_Type.C_None \/ (exists r : borrowed t . result = Core_Option_Option_Type.C_Some r /\  * self = Core_Option_Option_Type.C_Some ( * r) /\  ^ self = Core_Option_Option_Type.C_Some ( ^ r)) }
    
end
module RedBlackTree_Impl14_FlipColors_Interface
  type k
  type v
  use prelude.Borrow
  use RedBlackTree_Tree_Type as RedBlackTree_Tree_Type
  clone RedBlackTree_Impl9_Height_Stub as Height1 with
    type k = k,
    type v = v,
    axiom .
  use RedBlackTree_Color_Type as RedBlackTree_Color_Type
  use Alloc_Alloc_Global_Type as Alloc_Alloc_Global_Type
  use RedBlackTree_Node_Type as RedBlackTree_Node_Type
  use Alloc_Boxed_Box_Type as Alloc_Boxed_Box_Type
  clone RedBlackTree_Impl1_SameMappings_Stub as SameMappings0 with
    type k = k,
    type v = v
  use Core_Option_Option_Type as Core_Option_Option_Type
  clone RedBlackTree_Impl10_Height_Stub as Height0 with
    type k = k,
    type v = v,
    function Height0.height = Height1.height,
    axiom .
  clone RedBlackTree_Impl7_Color_Stub as Color0 with
    type k = k,
    type v = v
  clone RedBlackTree_Impl12_InternalInvariant_Stub as InternalInvariant0 with
    type k = k,
    type v = v
  val flip_colors [#"../red_black_tree.rs" 481 4 481 29] (self : borrowed (RedBlackTree_Node_Type.t_node k v)) : ()
    requires {[#"../red_black_tree.rs" 467 15 467 43] InternalInvariant0.internal_invariant ( * self)}
    requires {[#"../red_black_tree.rs" 468 15 468 40] RedBlackTree_Tree_Type.tree_node (RedBlackTree_Node_Type.node_left ( * self)) <> Core_Option_Option_Type.C_None}
    requires {[#"../red_black_tree.rs" 469 15 469 41] RedBlackTree_Tree_Type.tree_node (RedBlackTree_Node_Type.node_right ( * self)) <> Core_Option_Option_Type.C_None}
    requires {[#"../red_black_tree.rs" 470 15 470 60] Color0.color (RedBlackTree_Node_Type.node_left ( * self)) = Color0.color (RedBlackTree_Node_Type.node_right ( * self))}
    ensures { [#"../red_black_tree.rs" 471 14 471 42] InternalInvariant0.internal_invariant ( ^ self) }
    ensures { [#"../red_black_tree.rs" 472 14 472 50] Height0.height ( * self) = Height0.height ( ^ self) }
    ensures { [#"../red_black_tree.rs" 473 14 473 42] SameMappings0.same_mappings ( * self) ( ^ self) }
    ensures { [#"../red_black_tree.rs" 474 14 474 40] RedBlackTree_Node_Type.node_key ( * self) = RedBlackTree_Node_Type.node_key ( ^ self) }
    ensures { [#"../red_black_tree.rs" 475 4 477 70] exists l2 : RedBlackTree_Node_Type.t_node k v . exists l1 : RedBlackTree_Node_Type.t_node k v . RedBlackTree_Tree_Type.tree_node (RedBlackTree_Node_Type.node_left ( * self)) = Core_Option_Option_Type.C_Some l1 /\ RedBlackTree_Tree_Type.tree_node (RedBlackTree_Node_Type.node_left ( ^ self)) = Core_Option_Option_Type.C_Some l2 /\ RedBlackTree_Node_Type.node_left l1 = RedBlackTree_Node_Type.node_left l2 /\ RedBlackTree_Node_Type.node_right l1 = RedBlackTree_Node_Type.node_right l2 /\ RedBlackTree_Node_Type.node_key l1 = RedBlackTree_Node_Type.node_key l2 /\ RedBlackTree_Node_Type.node_color ( * self) = RedBlackTree_Node_Type.node_color l2 /\ RedBlackTree_Node_Type.node_color ( ^ self) = RedBlackTree_Node_Type.node_color l1 }
    ensures { [#"../red_black_tree.rs" 478 4 480 90] exists r2 : RedBlackTree_Node_Type.t_node k v . exists r1 : RedBlackTree_Node_Type.t_node k v . RedBlackTree_Tree_Type.tree_node (RedBlackTree_Node_Type.node_right ( * self)) = Core_Option_Option_Type.C_Some r1 /\ RedBlackTree_Tree_Type.tree_node (RedBlackTree_Node_Type.node_right ( ^ self)) = Core_Option_Option_Type.C_Some r2 /\ RedBlackTree_Node_Type.node_left r1 = RedBlackTree_Node_Type.node_left r2 /\ RedBlackTree_Node_Type.node_right r1 = RedBlackTree_Node_Type.node_right r2 /\ RedBlackTree_Node_Type.node_key r1 = RedBlackTree_Node_Type.node_key r2 /\ RedBlackTree_Node_Type.node_color ( * self) = RedBlackTree_Node_Type.node_color r2 /\ RedBlackTree_Node_Type.node_color ( ^ self) = RedBlackTree_Node_Type.node_color r1 /\ RedBlackTree_Node_Type.node_key r1 = RedBlackTree_Node_Type.node_key r2 }
    
end
module RedBlackTree_Impl14_FlipColors
  type k
  type v
  use prelude.Borrow
  clone CreusotContracts_Model_DeepModel_DeepModelTy_Type as DeepModelTy0 with
    type self = k
  clone CreusotContracts_Logic_Ord_OrdLogic_GtLog_Interface as GtLog0 with
    type self = DeepModelTy0.deepModelTy
  clone CreusotContracts_Logic_Ord_OrdLogic_GeLog_Interface as GeLog0 with
    type self = DeepModelTy0.deepModelTy
  use Core_Cmp_Ordering_Type as Core_Cmp_Ordering_Type
  clone CreusotContracts_Logic_Ord_OrdLogic_CmpLog_Interface as CmpLog0 with
    type self = DeepModelTy0.deepModelTy
  clone CreusotContracts_Logic_Ord_OrdLogic_LeLog_Interface as LeLog0 with
    type self = DeepModelTy0.deepModelTy
  clone CreusotContracts_Logic_Ord_OrdLogic_EqCmp_Interface as EqCmp0 with
    type self = DeepModelTy0.deepModelTy,
    function CmpLog0.cmp_log = CmpLog0.cmp_log,
    axiom .
  clone CreusotContracts_Logic_Ord_OrdLogic_Antisym2_Interface as Antisym20 with
    type self = DeepModelTy0.deepModelTy,
    function CmpLog0.cmp_log = CmpLog0.cmp_log,
    axiom .
  clone CreusotContracts_Logic_Ord_OrdLogic_Antisym1_Interface as Antisym10 with
    type self = DeepModelTy0.deepModelTy,
    function CmpLog0.cmp_log = CmpLog0.cmp_log,
    axiom .
  clone CreusotContracts_Logic_Ord_OrdLogic_Trans_Interface as Trans0 with
    type self = DeepModelTy0.deepModelTy,
    function CmpLog0.cmp_log = CmpLog0.cmp_log,
    axiom .
  clone CreusotContracts_Logic_Ord_OrdLogic_Refl_Interface as Refl0 with
    type self = DeepModelTy0.deepModelTy,
    function CmpLog0.cmp_log = CmpLog0.cmp_log,
    axiom .
  clone CreusotContracts_Logic_Ord_OrdLogic_CmpGtLog_Interface as CmpGtLog0 with
    type self = DeepModelTy0.deepModelTy,
    predicate GtLog0.gt_log = GtLog0.gt_log,
    function CmpLog0.cmp_log = CmpLog0.cmp_log,
    axiom .
  clone CreusotContracts_Logic_Ord_OrdLogic_CmpGeLog_Interface as CmpGeLog0 with
    type self = DeepModelTy0.deepModelTy,
    predicate GeLog0.ge_log = GeLog0.ge_log,
    function CmpLog0.cmp_log = CmpLog0.cmp_log,
    axiom .
  clone CreusotContracts_Logic_Ord_OrdLogic_LtLog_Interface as LtLog0 with
    type self = DeepModelTy0.deepModelTy
  clone CreusotContracts_Logic_Ord_OrdLogic_CmpLtLog_Interface as CmpLtLog0 with
    type self = DeepModelTy0.deepModelTy,
    predicate LtLog0.lt_log = LtLog0.lt_log,
    function CmpLog0.cmp_log = CmpLog0.cmp_log,
    axiom .
  clone CreusotContracts_Logic_Ord_OrdLogic_CmpLeLog_Interface as CmpLeLog0 with
    type self = DeepModelTy0.deepModelTy,
    predicate LeLog0.le_log = LeLog0.le_log,
    function CmpLog0.cmp_log = CmpLog0.cmp_log,
    axiom .
  clone CreusotContracts_Model_DeepModel_DeepModel_Interface as DeepModel0 with
    type self = k,
    type DeepModelTy0.deepModelTy = DeepModelTy0.deepModelTy
  use Alloc_Alloc_Global_Type as Alloc_Alloc_Global_Type
  use Alloc_Boxed_Box_Type as Alloc_Boxed_Box_Type
  use RedBlackTree_Tree_Type as RedBlackTree_Tree_Type
  use RedBlackTree_Color_Type as RedBlackTree_Color_Type
  use RedBlackTree_Node_Type as RedBlackTree_Node_Type
  use Core_Option_Option_Type as Core_Option_Option_Type
  clone RedBlackTree_Impl9_Height as Height1 with
    type k = k,
    type v = v,
    axiom .
  clone RedBlackTree_Impl10_HeightInvariantHere as HeightInvariantHere0 with
    type k = k,
    type v = v,
    function Height0.height = Height1.height
  clone RedBlackTree_Impl9_HeightInvariant as HeightInvariant1 with
    type k = k,
    type v = v,
    predicate HeightInvariantHere0.height_invariant_here = HeightInvariantHere0.height_invariant_here
  clone RedBlackTree_Impl0_HasMapping as HasMapping1 with
    type k = k,
    type v = v,
    type DeepModelTy0.deepModelTy = DeepModelTy0.deepModelTy,
    function DeepModel0.deep_model = DeepModel0.deep_model
  clone RedBlackTree_Impl4_BstInvariantHere as BstInvariantHere0 with
    type k = k,
    type v = v,
    type DeepModelTy0.deepModelTy = DeepModelTy0.deepModelTy,
    predicate HasMapping0.has_mapping = HasMapping1.has_mapping,
    function DeepModel0.deep_model = DeepModel0.deep_model,
    predicate LtLog0.lt_log = LtLog0.lt_log
  clone RedBlackTree_Impl5_BstInvariant as BstInvariant1 with
    type k = k,
    type v = v,
    predicate BstInvariantHere0.bst_invariant_here = BstInvariantHere0.bst_invariant_here
  clone RedBlackTree_Impl1_HasMapping as HasMapping0 with
    type k = k,
    type v = v,
    predicate HasMapping0.has_mapping = HasMapping1.has_mapping,
    type DeepModelTy0.deepModelTy = DeepModelTy0.deepModelTy,
    function DeepModel0.deep_model = DeepModel0.deep_model,
    axiom .
  clone RedBlackTree_Impl10_HeightInvariant as HeightInvariant0 with
    type k = k,
    type v = v,
    predicate HeightInvariantHere0.height_invariant_here = HeightInvariantHere0.height_invariant_here,
    predicate HeightInvariant0.height_invariant = HeightInvariant1.height_invariant
  clone RedBlackTree_Impl4_BstInvariant as BstInvariant0 with
    type k = k,
    type v = v,
    predicate BstInvariantHere0.bst_invariant_here = BstInvariantHere0.bst_invariant_here,
    predicate BstInvariant0.bst_invariant = BstInvariant1.bst_invariant
  clone Core_Mem_Swap_Interface as Swap0 with
    type t = RedBlackTree_Color_Type.t_color
  clone CreusotContracts_Resolve_Impl1_Resolve as Resolve2 with
    type t = RedBlackTree_Node_Type.t_node k v
  clone CreusotContracts_Resolve_Impl1_Resolve as Resolve1 with
    type t = RedBlackTree_Color_Type.t_color
  clone CreusotContracts_Resolve_Impl1_Resolve as Resolve0 with
    type t = RedBlackTree_Node_Type.t_node k v
  clone Core_Option_Impl0_Unwrap_Interface as Unwrap0 with
    type t = borrowed (RedBlackTree_Node_Type.t_node k v)
  clone Core_Option_Impl0_AsMut_Interface as AsMut0 with
    type t = RedBlackTree_Node_Type.t_node k v
  clone RedBlackTree_Impl1_SameMappings as SameMappings0 with
    type k = k,
    type v = v,
    type DeepModelTy0.deepModelTy = DeepModelTy0.deepModelTy,
    predicate HasMapping0.has_mapping = HasMapping0.has_mapping,
    predicate HasMapping1.has_mapping = HasMapping1.has_mapping
  clone RedBlackTree_Impl10_Height as Height0 with
    type k = k,
    type v = v,
    function Height0.height = Height1.height,
    axiom .
  clone RedBlackTree_Impl7_Color as Color1 with
    type k = k,
    type v = v
  clone RedBlackTree_Impl12_InternalInvariant as InternalInvariant0 with
    type k = k,
    type v = v,
    predicate BstInvariant0.bst_invariant = BstInvariant0.bst_invariant,
    predicate HeightInvariant0.height_invariant = HeightInvariant0.height_invariant
  let rec cfg flip_colors [#"../red_black_tree.rs" 481 4 481 29] [@cfg:stackify] [@cfg:subregion_analysis] (self : borrowed (RedBlackTree_Node_Type.t_node k v)) : ()
    requires {[#"../red_black_tree.rs" 467 15 467 43] InternalInvariant0.internal_invariant ( * self)}
    requires {[#"../red_black_tree.rs" 468 15 468 40] RedBlackTree_Tree_Type.tree_node (RedBlackTree_Node_Type.node_left ( * self)) <> Core_Option_Option_Type.C_None}
    requires {[#"../red_black_tree.rs" 469 15 469 41] RedBlackTree_Tree_Type.tree_node (RedBlackTree_Node_Type.node_right ( * self)) <> Core_Option_Option_Type.C_None}
    requires {[#"../red_black_tree.rs" 470 15 470 60] Color1.color (RedBlackTree_Node_Type.node_left ( * self)) = Color1.color (RedBlackTree_Node_Type.node_right ( * self))}
    ensures { [#"../red_black_tree.rs" 471 14 471 42] InternalInvariant0.internal_invariant ( ^ self) }
    ensures { [#"../red_black_tree.rs" 472 14 472 50] Height0.height ( * self) = Height0.height ( ^ self) }
    ensures { [#"../red_black_tree.rs" 473 14 473 42] SameMappings0.same_mappings ( * self) ( ^ self) }
    ensures { [#"../red_black_tree.rs" 474 14 474 40] RedBlackTree_Node_Type.node_key ( * self) = RedBlackTree_Node_Type.node_key ( ^ self) }
    ensures { [#"../red_black_tree.rs" 475 4 477 70] exists l2 : RedBlackTree_Node_Type.t_node k v . exists l1 : RedBlackTree_Node_Type.t_node k v . RedBlackTree_Tree_Type.tree_node (RedBlackTree_Node_Type.node_left ( * self)) = Core_Option_Option_Type.C_Some l1 /\ RedBlackTree_Tree_Type.tree_node (RedBlackTree_Node_Type.node_left ( ^ self)) = Core_Option_Option_Type.C_Some l2 /\ RedBlackTree_Node_Type.node_left l1 = RedBlackTree_Node_Type.node_left l2 /\ RedBlackTree_Node_Type.node_right l1 = RedBlackTree_Node_Type.node_right l2 /\ RedBlackTree_Node_Type.node_key l1 = RedBlackTree_Node_Type.node_key l2 /\ RedBlackTree_Node_Type.node_color ( * self) = RedBlackTree_Node_Type.node_color l2 /\ RedBlackTree_Node_Type.node_color ( ^ self) = RedBlackTree_Node_Type.node_color l1 }
    ensures { [#"../red_black_tree.rs" 478 4 480 90] exists r2 : RedBlackTree_Node_Type.t_node k v . exists r1 : RedBlackTree_Node_Type.t_node k v . RedBlackTree_Tree_Type.tree_node (RedBlackTree_Node_Type.node_right ( * self)) = Core_Option_Option_Type.C_Some r1 /\ RedBlackTree_Tree_Type.tree_node (RedBlackTree_Node_Type.node_right ( ^ self)) = Core_Option_Option_Type.C_Some r2 /\ RedBlackTree_Node_Type.node_left r1 = RedBlackTree_Node_Type.node_left r2 /\ RedBlackTree_Node_Type.node_right r1 = RedBlackTree_Node_Type.node_right r2 /\ RedBlackTree_Node_Type.node_key r1 = RedBlackTree_Node_Type.node_key r2 /\ RedBlackTree_Node_Type.node_color ( * self) = RedBlackTree_Node_Type.node_color r2 /\ RedBlackTree_Node_Type.node_color ( ^ self) = RedBlackTree_Node_Type.node_color r1 /\ RedBlackTree_Node_Type.node_key r1 = RedBlackTree_Node_Type.node_key r2 }
    
   = [@vc:do_not_keep_trace] [@vc:sp]
  var _0 : ();
  var self_1 : borrowed (RedBlackTree_Node_Type.t_node k v);
  var _12 : RedBlackTree_Color_Type.t_color;
  var _13 : borrowed (RedBlackTree_Node_Type.t_node k v);
  var _14 : Core_Option_Option_Type.t_option (borrowed (RedBlackTree_Node_Type.t_node k v));
  var _15 : borrowed (Core_Option_Option_Type.t_option (RedBlackTree_Node_Type.t_node k v));
  var _16 : ();
  var _17 : borrowed (RedBlackTree_Color_Type.t_color);
  var _18 : borrowed (RedBlackTree_Color_Type.t_color);
  var _19 : borrowed (RedBlackTree_Color_Type.t_color);
  var _20 : borrowed (RedBlackTree_Color_Type.t_color);
  var _21 : borrowed (RedBlackTree_Node_Type.t_node k v);
  var _22 : Core_Option_Option_Type.t_option (borrowed (RedBlackTree_Node_Type.t_node k v));
  var _23 : borrowed (Core_Option_Option_Type.t_option (RedBlackTree_Node_Type.t_node k v));
  {
    self_1 <- self;
    goto BB0
  }
  BB0 {
    _12 <- RedBlackTree_Node_Type.node_color ( * self_1);
    _15 <- borrow_mut (RedBlackTree_Tree_Type.tree_node (RedBlackTree_Node_Type.node_left ( * self_1)));
    self_1 <- { self_1 with current = (let RedBlackTree_Node_Type.C_Node a b c d e =  * self_1 in RedBlackTree_Node_Type.C_Node (let RedBlackTree_Tree_Type.C_Tree a = RedBlackTree_Node_Type.node_left ( * self_1) in RedBlackTree_Tree_Type.C_Tree ( ^ _15)) b c d e) };
    _14 <- ([#"../red_black_tree.rs" 482 8 482 31] AsMut0.as_mut _15);
    goto BB1
  }
  BB1 {
    _13 <- ([#"../red_black_tree.rs" 482 8 482 40] Unwrap0.unwrap _14);
    goto BB2
  }
  BB2 {
    _13 <- { _13 with current = (let RedBlackTree_Node_Type.C_Node a b c d e =  * _13 in RedBlackTree_Node_Type.C_Node a _12 c d e) };
    _12 <- any RedBlackTree_Color_Type.t_color;
    assume { Resolve0.resolve _13 };
    _18 <- borrow_mut (RedBlackTree_Node_Type.node_color ( * self_1));
    self_1 <- { self_1 with current = (let RedBlackTree_Node_Type.C_Node a b c d e =  * self_1 in RedBlackTree_Node_Type.C_Node a ( ^ _18) c d e) };
    _17 <- borrow_mut ( * _18);
    _18 <- { _18 with current = ( ^ _17) };
    assume { Resolve1.resolve _18 };
    _23 <- borrow_mut (RedBlackTree_Tree_Type.tree_node (RedBlackTree_Node_Type.node_right ( * self_1)));
    self_1 <- { self_1 with current = (let RedBlackTree_Node_Type.C_Node a b c d e =  * self_1 in RedBlackTree_Node_Type.C_Node a b c d (let RedBlackTree_Tree_Type.C_Tree a = RedBlackTree_Node_Type.node_right ( * self_1) in RedBlackTree_Tree_Type.C_Tree ( ^ _23))) };
    assume { Resolve2.resolve self_1 };
    _22 <- ([#"../red_black_tree.rs" 483 45 483 69] AsMut0.as_mut _23);
    goto BB3
  }
  BB3 {
    _21 <- ([#"../red_black_tree.rs" 483 45 483 78] Unwrap0.unwrap _22);
    goto BB4
  }
  BB4 {
    _20 <- borrow_mut (RedBlackTree_Node_Type.node_color ( * _21));
    _21 <- { _21 with current = (let RedBlackTree_Node_Type.C_Node a b c d e =  * _21 in RedBlackTree_Node_Type.C_Node a ( ^ _20) c d e) };
    assume { Resolve0.resolve _21 };
    _19 <- borrow_mut ( * _20);
    _20 <- { _20 with current = ( ^ _19) };
    assume { Resolve1.resolve _20 };
    _16 <- ([#"../red_black_tree.rs" 483 8 483 85] Swap0.swap _17 _19);
    goto BB5
  }
  BB5 {
    _0 <- ();
    return _0
  }
  
end
module Core_Option_Impl0_AsRef_Interface
  type t
  use prelude.Borrow
  use Core_Option_Option_Type as Core_Option_Option_Type
  val as_ref (self : Core_Option_Option_Type.t_option t) : Core_Option_Option_Type.t_option t
    ensures { self = Core_Option_Option_Type.C_None -> result = Core_Option_Option_Type.C_None }
    ensures { self = Core_Option_Option_Type.C_None \/ (exists r : t . result = Core_Option_Option_Type.C_Some r /\ self = Core_Option_Option_Type.C_Some r) }
    
end
module RedBlackTree_Impl14_Balance_Interface
  type k
  type v
  use prelude.Borrow
  use Alloc_Alloc_Global_Type as Alloc_Alloc_Global_Type
  use RedBlackTree_Node_Type as RedBlackTree_Node_Type
  use Alloc_Boxed_Box_Type as Alloc_Boxed_Box_Type
  use RedBlackTree_Tree_Type as RedBlackTree_Tree_Type
  clone RedBlackTree_Impl9_Height_Stub as Height1 with
    type k = k,
    type v = v,
    axiom .
  use Core_Option_Option_Type as Core_Option_Option_Type
  use RedBlackTree_Cp_Type as RedBlackTree_Cp_Type
  clone RedBlackTree_Impl6_MatchN_Stub as MatchN0 with
    type k = k,
    type v = v
  use RedBlackTree_Color_Type as RedBlackTree_Color_Type
  clone RedBlackTree_Cpn_Stub as Cpn0
  clone RedBlackTree_Impl10_Height_Stub as Height0 with
    type k = k,
    type v = v,
    function Height0.height = Height1.height,
    axiom .
  clone RedBlackTree_Impl1_SameMappings_Stub as SameMappings0 with
    type k = k,
    type v = v
  clone RedBlackTree_Impl7_ColorInvariant_Stub as ColorInvariant0 with
    type k = k,
    type v = v
  clone RedBlackTree_Impl7_Color_Stub as Color1 with
    type k = k,
    type v = v
  clone RedBlackTree_Impl12_InternalInvariant_Stub as InternalInvariant0 with
    type k = k,
    type v = v
  val balance [#"../red_black_tree.rs" 505 4 505 25] (self : borrowed (RedBlackTree_Node_Type.t_node k v)) : ()
    requires {[#"../red_black_tree.rs" 486 15 486 43] InternalInvariant0.internal_invariant ( * self)}
    requires {[#"../red_black_tree.rs" 487 4 488 47] RedBlackTree_Node_Type.node_color ( * self) = RedBlackTree_Color_Type.C_Red /\ Color1.color (RedBlackTree_Node_Type.node_left ( * self)) = RedBlackTree_Color_Type.C_Red -> ColorInvariant0.color_invariant (RedBlackTree_Node_Type.node_left ( * self))}
    requires {[#"../red_black_tree.rs" 489 4 490 48] RedBlackTree_Node_Type.node_color ( * self) = RedBlackTree_Color_Type.C_Red /\ Color1.color (RedBlackTree_Node_Type.node_right ( * self)) = RedBlackTree_Color_Type.C_Red -> ColorInvariant0.color_invariant (RedBlackTree_Node_Type.node_right ( * self))}
    requires {[#"../red_black_tree.rs" 491 4 491 110] RedBlackTree_Node_Type.node_color ( * self) = RedBlackTree_Color_Type.C_Red /\ Color1.color (RedBlackTree_Node_Type.node_right ( * self)) = RedBlackTree_Color_Type.C_Red /\ Color1.color (RedBlackTree_Node_Type.node_left ( * self)) = RedBlackTree_Color_Type.C_Red -> false}
    ensures { [#"../red_black_tree.rs" 492 14 492 42] SameMappings0.same_mappings ( * self) ( ^ self) }
    ensures { [#"../red_black_tree.rs" 493 14 493 42] InternalInvariant0.internal_invariant ( ^ self) }
    ensures { [#"../red_black_tree.rs" 494 14 494 50] Height0.height ( * self) = Height0.height ( ^ self) }
    ensures { [#"../red_black_tree.rs" 495 4 496 34] ColorInvariant0.color_invariant (RedBlackTree_Node_Type.node_left ( * self)) /\ Color1.color (RedBlackTree_Node_Type.node_right ( * self)) = RedBlackTree_Color_Type.C_Black ->  * self =  ^ self }
    ensures { [#"../red_black_tree.rs" 497 4 498 39] MatchN0.match_n (Cpn0.cpn (RedBlackTree_Color_Type.C_Black) (Cpn0.cpn (RedBlackTree_Color_Type.C_Red) (RedBlackTree_Cp_Type.C_CPL (RedBlackTree_Color_Type.C_Red)) (RedBlackTree_Cp_Type.C_CPL (RedBlackTree_Color_Type.C_Black))) (RedBlackTree_Cp_Type.C_CPL (RedBlackTree_Color_Type.C_Black))) ( * self) -> MatchN0.match_n (RedBlackTree_Cp_Type.C_CPL (RedBlackTree_Color_Type.C_Red)) ( ^ self) }
    ensures { [#"../red_black_tree.rs" 499 4 500 63] MatchN0.match_n (Cpn0.cpn (RedBlackTree_Color_Type.C_Black) (RedBlackTree_Cp_Type.C_CPL (RedBlackTree_Color_Type.C_Black)) (RedBlackTree_Cp_Type.C_CPL (RedBlackTree_Color_Type.C_Red))) ( * self) -> MatchN0.match_n (Cpn0.cpn (RedBlackTree_Color_Type.C_Black) (RedBlackTree_Cp_Type.C_CPL (RedBlackTree_Color_Type.C_Red)) (RedBlackTree_Cp_Type.C_CPL (RedBlackTree_Color_Type.C_Black))) ( ^ self) }
    ensures { [#"../red_black_tree.rs" 501 4 502 61] MatchN0.match_n (Cpn0.cpn (RedBlackTree_Color_Type.C_Red) (RedBlackTree_Cp_Type.C_CPL (RedBlackTree_Color_Type.C_Black)) (RedBlackTree_Cp_Type.C_CPL (RedBlackTree_Color_Type.C_Red))) ( * self) -> MatchN0.match_n (Cpn0.cpn (RedBlackTree_Color_Type.C_Red) (RedBlackTree_Cp_Type.C_CPL (RedBlackTree_Color_Type.C_Red)) (RedBlackTree_Cp_Type.C_CPL (RedBlackTree_Color_Type.C_Black))) ( ^ self) }
    ensures { [#"../red_black_tree.rs" 503 4 504 39] MatchN0.match_n (Cpn0.cpn (RedBlackTree_Color_Type.C_Black) (RedBlackTree_Cp_Type.C_CPL (RedBlackTree_Color_Type.C_Red)) (RedBlackTree_Cp_Type.C_CPL (RedBlackTree_Color_Type.C_Red))) ( * self) -> MatchN0.match_n (RedBlackTree_Cp_Type.C_CPL (RedBlackTree_Color_Type.C_Red)) ( ^ self) }
    
end
module RedBlackTree_Impl14_Balance
  type k
  type v
  use prelude.Borrow
  clone CreusotContracts_Model_DeepModel_DeepModelTy_Type as DeepModelTy0 with
    type self = k
  clone CreusotContracts_Logic_Ord_OrdLogic_GtLog_Interface as GtLog0 with
    type self = DeepModelTy0.deepModelTy
  clone CreusotContracts_Logic_Ord_OrdLogic_GeLog_Interface as GeLog0 with
    type self = DeepModelTy0.deepModelTy
  use Core_Cmp_Ordering_Type as Core_Cmp_Ordering_Type
  clone CreusotContracts_Logic_Ord_OrdLogic_CmpLog_Interface as CmpLog0 with
    type self = DeepModelTy0.deepModelTy
  clone CreusotContracts_Logic_Ord_OrdLogic_LeLog_Interface as LeLog0 with
    type self = DeepModelTy0.deepModelTy
  clone CreusotContracts_Logic_Ord_OrdLogic_EqCmp_Interface as EqCmp0 with
    type self = DeepModelTy0.deepModelTy,
    function CmpLog0.cmp_log = CmpLog0.cmp_log,
    axiom .
  clone CreusotContracts_Logic_Ord_OrdLogic_Antisym2_Interface as Antisym20 with
    type self = DeepModelTy0.deepModelTy,
    function CmpLog0.cmp_log = CmpLog0.cmp_log,
    axiom .
  clone CreusotContracts_Logic_Ord_OrdLogic_Antisym1_Interface as Antisym10 with
    type self = DeepModelTy0.deepModelTy,
    function CmpLog0.cmp_log = CmpLog0.cmp_log,
    axiom .
  clone CreusotContracts_Logic_Ord_OrdLogic_Trans_Interface as Trans0 with
    type self = DeepModelTy0.deepModelTy,
    function CmpLog0.cmp_log = CmpLog0.cmp_log,
    axiom .
  clone CreusotContracts_Logic_Ord_OrdLogic_Refl_Interface as Refl0 with
    type self = DeepModelTy0.deepModelTy,
    function CmpLog0.cmp_log = CmpLog0.cmp_log,
    axiom .
  clone CreusotContracts_Logic_Ord_OrdLogic_CmpGtLog_Interface as CmpGtLog0 with
    type self = DeepModelTy0.deepModelTy,
    predicate GtLog0.gt_log = GtLog0.gt_log,
    function CmpLog0.cmp_log = CmpLog0.cmp_log,
    axiom .
  clone CreusotContracts_Logic_Ord_OrdLogic_CmpGeLog_Interface as CmpGeLog0 with
    type self = DeepModelTy0.deepModelTy,
    predicate GeLog0.ge_log = GeLog0.ge_log,
    function CmpLog0.cmp_log = CmpLog0.cmp_log,
    axiom .
  clone CreusotContracts_Logic_Ord_OrdLogic_LtLog_Interface as LtLog0 with
    type self = DeepModelTy0.deepModelTy
  clone CreusotContracts_Logic_Ord_OrdLogic_CmpLtLog_Interface as CmpLtLog0 with
    type self = DeepModelTy0.deepModelTy,
    predicate LtLog0.lt_log = LtLog0.lt_log,
    function CmpLog0.cmp_log = CmpLog0.cmp_log,
    axiom .
  clone CreusotContracts_Logic_Ord_OrdLogic_CmpLeLog_Interface as CmpLeLog0 with
    type self = DeepModelTy0.deepModelTy,
    predicate LeLog0.le_log = LeLog0.le_log,
    function CmpLog0.cmp_log = CmpLog0.cmp_log,
    axiom .
  use Alloc_Alloc_Global_Type as Alloc_Alloc_Global_Type
  use Alloc_Boxed_Box_Type as Alloc_Boxed_Box_Type
  use RedBlackTree_Tree_Type as RedBlackTree_Tree_Type
  use RedBlackTree_Color_Type as RedBlackTree_Color_Type
  use RedBlackTree_Node_Type as RedBlackTree_Node_Type
  use Core_Option_Option_Type as Core_Option_Option_Type
  clone RedBlackTree_Impl9_Height as Height1 with
    type k = k,
    type v = v,
    axiom .
  clone RedBlackTree_Impl10_HeightInvariantHere as HeightInvariantHere0 with
    type k = k,
    type v = v,
    function Height0.height = Height1.height
  clone RedBlackTree_Impl9_HeightInvariant as HeightInvariant1 with
    type k = k,
    type v = v,
    predicate HeightInvariantHere0.height_invariant_here = HeightInvariantHere0.height_invariant_here
  clone CreusotContracts_Model_DeepModel_DeepModel_Interface as DeepModel0 with
    type self = k,
    type DeepModelTy0.deepModelTy = DeepModelTy0.deepModelTy
  clone RedBlackTree_Impl0_HasMapping as HasMapping1 with
    type k = k,
    type v = v,
    type DeepModelTy0.deepModelTy = DeepModelTy0.deepModelTy,
    function DeepModel0.deep_model = DeepModel0.deep_model
  clone RedBlackTree_Impl4_BstInvariantHere as BstInvariantHere0 with
    type k = k,
    type v = v,
    type DeepModelTy0.deepModelTy = DeepModelTy0.deepModelTy,
    predicate HasMapping0.has_mapping = HasMapping1.has_mapping,
    function DeepModel0.deep_model = DeepModel0.deep_model,
    predicate LtLog0.lt_log = LtLog0.lt_log
  clone RedBlackTree_Impl5_BstInvariant as BstInvariant1 with
    type k = k,
    type v = v,
    predicate BstInvariantHere0.bst_invariant_here = BstInvariantHere0.bst_invariant_here
  clone RedBlackTree_Impl7_Color as Color1 with
    type k = k,
    type v = v
  clone RedBlackTree_Impl8_ColorInvariantHere as ColorInvariantHere0 with
    type k = k,
    type v = v,
    function Color0.color = Color1.color
  clone RedBlackTree_Impl7_ColorInvariant as ColorInvariant0 with
    type k = k,
    type v = v,
    predicate ColorInvariantHere0.color_invariant_here = ColorInvariantHere0.color_invariant_here
  use RedBlackTree_Cp_Type as RedBlackTree_Cp_Type
  clone RedBlackTree_Impl6_MatchT as MatchT0 with
    type k = k,
    type v = v,
    function Color0.color = Color1.color,
    predicate ColorInvariant0.color_invariant = ColorInvariant0.color_invariant
  clone RedBlackTree_Impl8_ColorInvariant as ColorInvariant1 with
    type k = k,
    type v = v,
    predicate ColorInvariantHere0.color_invariant_here = ColorInvariantHere0.color_invariant_here,
    predicate ColorInvariant0.color_invariant = ColorInvariant0.color_invariant
  clone RedBlackTree_Impl1_HasMapping as HasMapping0 with
    type k = k,
    type v = v,
    predicate HasMapping0.has_mapping = HasMapping1.has_mapping,
    type DeepModelTy0.deepModelTy = DeepModelTy0.deepModelTy,
    function DeepModel0.deep_model = DeepModel0.deep_model,
    axiom .
  clone RedBlackTree_Impl10_HeightInvariant as HeightInvariant0 with
    type k = k,
    type v = v,
    predicate HeightInvariantHere0.height_invariant_here = HeightInvariantHere0.height_invariant_here,
    predicate HeightInvariant0.height_invariant = HeightInvariant1.height_invariant
  clone RedBlackTree_Impl4_BstInvariant as BstInvariant0 with
    type k = k,
    type v = v,
    predicate BstInvariantHere0.bst_invariant_here = BstInvariantHere0.bst_invariant_here,
    predicate BstInvariant0.bst_invariant = BstInvariant1.bst_invariant
  clone RedBlackTree_Impl1_SameMappings as SameMappings0 with
    type k = k,
    type v = v,
    type DeepModelTy0.deepModelTy = DeepModelTy0.deepModelTy,
    predicate HasMapping0.has_mapping = HasMapping0.has_mapping,
    predicate HasMapping1.has_mapping = HasMapping1.has_mapping
  clone RedBlackTree_Impl10_Height as Height0 with
    type k = k,
    type v = v,
    function Height0.height = Height1.height,
    axiom .
  clone RedBlackTree_Impl12_InternalInvariant as InternalInvariant0 with
    type k = k,
    type v = v,
    predicate BstInvariant0.bst_invariant = BstInvariant0.bst_invariant,
    predicate HeightInvariant0.height_invariant = HeightInvariant0.height_invariant
  clone RedBlackTree_Impl14_FlipColors_Interface as FlipColors0 with
    type k = k,
    type v = v,
    predicate InternalInvariant0.internal_invariant = InternalInvariant0.internal_invariant,
    function Color0.color = Color1.color,
    function Height0.height = Height0.height,
    predicate SameMappings0.same_mappings = SameMappings0.same_mappings,
    function Height1.height = Height1.height
  clone CreusotContracts_Resolve_Impl1_Resolve as Resolve1 with
    type t = RedBlackTree_Node_Type.t_node k v
  clone RedBlackTree_Impl14_RotateRight_Interface as RotateRight0 with
    type k = k,
    type v = v,
    predicate InternalInvariant0.internal_invariant = InternalInvariant0.internal_invariant,
    function Color0.color = Color1.color,
    predicate SameMappings0.same_mappings = SameMappings0.same_mappings,
    function Height0.height = Height0.height,
    function DeepModel0.deep_model = DeepModel0.deep_model,
    predicate LtLog0.lt_log = LtLog0.lt_log,
    function Height1.height = Height1.height,
    type DeepModelTy0.deepModelTy = DeepModelTy0.deepModelTy
  clone CreusotContracts_Resolve_Resolve_Resolve_Interface as Resolve0 with
    type self = RedBlackTree_Node_Type.t_node k v
  clone Core_Option_Impl0_Unwrap_Interface as Unwrap0 with
    type t = RedBlackTree_Node_Type.t_node k v
  clone Core_Option_Impl0_AsRef_Interface as AsRef0 with
    type t = RedBlackTree_Node_Type.t_node k v
  clone RedBlackTree_Impl14_RotateLeft_Interface as RotateLeft0 with
    type k = k,
    type v = v,
    predicate InternalInvariant0.internal_invariant = InternalInvariant0.internal_invariant,
    function Color0.color = Color1.color,
    predicate SameMappings0.same_mappings = SameMappings0.same_mappings,
    function Height0.height = Height0.height,
    function DeepModel0.deep_model = DeepModel0.deep_model,
    predicate LtLog0.lt_log = LtLog0.lt_log,
    function Height1.height = Height1.height,
    type DeepModelTy0.deepModelTy = DeepModelTy0.deepModelTy
  clone RedBlackTree_Impl13_IsRed_Interface as IsRed0 with
    type k = k,
    type v = v,
    function Color0.color = Color1.color
  clone RedBlackTree_Impl6_MatchN as MatchN0 with
    type k = k,
    type v = v,
    predicate ColorInvariant0.color_invariant = ColorInvariant1.color_invariant,
    predicate MatchT0.match_t = MatchT0.match_t
  clone RedBlackTree_Cpn as Cpn0
  let rec cfg balance [#"../red_black_tree.rs" 505 4 505 25] [@cfg:stackify] [@cfg:subregion_analysis] (self : borrowed (RedBlackTree_Node_Type.t_node k v)) : ()
    requires {[#"../red_black_tree.rs" 486 15 486 43] InternalInvariant0.internal_invariant ( * self)}
    requires {[#"../red_black_tree.rs" 487 4 488 47] RedBlackTree_Node_Type.node_color ( * self) = RedBlackTree_Color_Type.C_Red /\ Color1.color (RedBlackTree_Node_Type.node_left ( * self)) = RedBlackTree_Color_Type.C_Red -> ColorInvariant0.color_invariant (RedBlackTree_Node_Type.node_left ( * self))}
    requires {[#"../red_black_tree.rs" 489 4 490 48] RedBlackTree_Node_Type.node_color ( * self) = RedBlackTree_Color_Type.C_Red /\ Color1.color (RedBlackTree_Node_Type.node_right ( * self)) = RedBlackTree_Color_Type.C_Red -> ColorInvariant0.color_invariant (RedBlackTree_Node_Type.node_right ( * self))}
    requires {[#"../red_black_tree.rs" 491 4 491 110] RedBlackTree_Node_Type.node_color ( * self) = RedBlackTree_Color_Type.C_Red /\ Color1.color (RedBlackTree_Node_Type.node_right ( * self)) = RedBlackTree_Color_Type.C_Red /\ Color1.color (RedBlackTree_Node_Type.node_left ( * self)) = RedBlackTree_Color_Type.C_Red -> false}
    ensures { [#"../red_black_tree.rs" 492 14 492 42] SameMappings0.same_mappings ( * self) ( ^ self) }
    ensures { [#"../red_black_tree.rs" 493 14 493 42] InternalInvariant0.internal_invariant ( ^ self) }
    ensures { [#"../red_black_tree.rs" 494 14 494 50] Height0.height ( * self) = Height0.height ( ^ self) }
    ensures { [#"../red_black_tree.rs" 495 4 496 34] ColorInvariant0.color_invariant (RedBlackTree_Node_Type.node_left ( * self)) /\ Color1.color (RedBlackTree_Node_Type.node_right ( * self)) = RedBlackTree_Color_Type.C_Black ->  * self =  ^ self }
    ensures { [#"../red_black_tree.rs" 497 4 498 39] MatchN0.match_n (Cpn0.cpn (RedBlackTree_Color_Type.C_Black) (Cpn0.cpn (RedBlackTree_Color_Type.C_Red) (RedBlackTree_Cp_Type.C_CPL (RedBlackTree_Color_Type.C_Red)) (RedBlackTree_Cp_Type.C_CPL (RedBlackTree_Color_Type.C_Black))) (RedBlackTree_Cp_Type.C_CPL (RedBlackTree_Color_Type.C_Black))) ( * self) -> MatchN0.match_n (RedBlackTree_Cp_Type.C_CPL (RedBlackTree_Color_Type.C_Red)) ( ^ self) }
    ensures { [#"../red_black_tree.rs" 499 4 500 63] MatchN0.match_n (Cpn0.cpn (RedBlackTree_Color_Type.C_Black) (RedBlackTree_Cp_Type.C_CPL (RedBlackTree_Color_Type.C_Black)) (RedBlackTree_Cp_Type.C_CPL (RedBlackTree_Color_Type.C_Red))) ( * self) -> MatchN0.match_n (Cpn0.cpn (RedBlackTree_Color_Type.C_Black) (RedBlackTree_Cp_Type.C_CPL (RedBlackTree_Color_Type.C_Red)) (RedBlackTree_Cp_Type.C_CPL (RedBlackTree_Color_Type.C_Black))) ( ^ self) }
    ensures { [#"../red_black_tree.rs" 501 4 502 61] MatchN0.match_n (Cpn0.cpn (RedBlackTree_Color_Type.C_Red) (RedBlackTree_Cp_Type.C_CPL (RedBlackTree_Color_Type.C_Black)) (RedBlackTree_Cp_Type.C_CPL (RedBlackTree_Color_Type.C_Red))) ( * self) -> MatchN0.match_n (Cpn0.cpn (RedBlackTree_Color_Type.C_Red) (RedBlackTree_Cp_Type.C_CPL (RedBlackTree_Color_Type.C_Red)) (RedBlackTree_Cp_Type.C_CPL (RedBlackTree_Color_Type.C_Black))) ( ^ self) }
    ensures { [#"../red_black_tree.rs" 503 4 504 39] MatchN0.match_n (Cpn0.cpn (RedBlackTree_Color_Type.C_Black) (RedBlackTree_Cp_Type.C_CPL (RedBlackTree_Color_Type.C_Red)) (RedBlackTree_Cp_Type.C_CPL (RedBlackTree_Color_Type.C_Red))) ( * self) -> MatchN0.match_n (RedBlackTree_Cp_Type.C_CPL (RedBlackTree_Color_Type.C_Red)) ( ^ self) }
    
   = [@vc:do_not_keep_trace] [@vc:sp]
  var _0 : ();
  var self_1 : borrowed (RedBlackTree_Node_Type.t_node k v);
  var _14 : ();
  var _15 : bool;
  var _16 : bool;
  var _17 : RedBlackTree_Tree_Type.t_tree k v;
  var _18 : bool;
  var _19 : bool;
  var _20 : RedBlackTree_Tree_Type.t_tree k v;
  var _21 : ();
  var _22 : borrowed (RedBlackTree_Node_Type.t_node k v);
  var _23 : ();
  var _24 : bool;
  var _25 : bool;
  var _26 : RedBlackTree_Tree_Type.t_tree k v;
  var _27 : bool;
  var _28 : RedBlackTree_Tree_Type.t_tree k v;
  var _29 : RedBlackTree_Node_Type.t_node k v;
  var _30 : Core_Option_Option_Type.t_option (RedBlackTree_Node_Type.t_node k v);
  var _31 : Core_Option_Option_Type.t_option (RedBlackTree_Node_Type.t_node k v);
  var _32 : ();
  var _33 : borrowed (RedBlackTree_Node_Type.t_node k v);
  var _34 : bool;
  var _35 : bool;
  var _36 : RedBlackTree_Tree_Type.t_tree k v;
  var _37 : bool;
  var _38 : RedBlackTree_Tree_Type.t_tree k v;
  var _39 : ();
  var _40 : borrowed (RedBlackTree_Node_Type.t_node k v);
  {
    self_1 <- self;
    goto BB0
  }
  BB0 {
    _17 <- RedBlackTree_Node_Type.node_right ( * self_1);
    _16 <- ([#"../red_black_tree.rs" 506 11 506 30] IsRed0.is_red _17);
    goto BB4
  }
  BB1 {
    _15 <- ([#"../red_black_tree.rs" 506 11 506 53] false);
    goto BB3
  }
  BB2 {
    _20 <- RedBlackTree_Node_Type.node_left ( * self_1);
    _19 <- ([#"../red_black_tree.rs" 506 35 506 53] IsRed0.is_red _20);
    goto BB5
  }
  BB3 {
    switch (_15)
      | False -> goto BB8
      | True -> goto BB6
      end
  }
  BB4 {
    switch (_16)
      | False -> goto BB1
      | True -> goto BB2
      end
  }
  BB5 {
    _18 <- not _19;
    _15 <- _18;
    _18 <- any bool;
    goto BB3
  }
  BB6 {
    _22 <- borrow_mut ( * self_1);
    self_1 <- { self_1 with current = ( ^ _22) };
    _21 <- ([#"../red_black_tree.rs" 507 12 507 30] RotateLeft0.rotate_left _22);
    goto BB7
  }
  BB7 {
    _14 <- ();
    goto BB9
  }
  BB8 {
    _14 <- ();
    goto BB9
  }
  BB9 {
    _26 <- RedBlackTree_Node_Type.node_left ( * self_1);
    _25 <- ([#"../red_black_tree.rs" 510 11 510 29] IsRed0.is_red _26);
    goto BB13
  }
  BB10 {
    _24 <- ([#"../red_black_tree.rs" 510 11 510 79] false);
    goto BB12
  }
  BB11 {
    _31 <- RedBlackTree_Tree_Type.tree_node (RedBlackTree_Node_Type.node_left ( * self_1));
    _30 <- ([#"../red_black_tree.rs" 510 33 510 56] AsRef0.as_ref _31);
    goto BB14
  }
  BB12 {
    switch (_24)
      | False -> goto BB19
      | True -> goto BB17
      end
  }
  BB13 {
    switch (_25)
      | False -> goto BB10
      | True -> goto BB11
      end
  }
  BB14 {
    _29 <- ([#"../red_black_tree.rs" 510 33 510 65] Unwrap0.unwrap _30);
    goto BB15
  }
  BB15 {
    _28 <- RedBlackTree_Node_Type.node_left _29;
    assume { Resolve0.resolve _29 };
    _27 <- ([#"../red_black_tree.rs" 510 33 510 79] IsRed0.is_red _28);
    goto BB16
  }
  BB16 {
    _24 <- _27;
    _27 <- any bool;
    goto BB12
  }
  BB17 {
    _33 <- borrow_mut ( * self_1);
    self_1 <- { self_1 with current = ( ^ _33) };
    _32 <- ([#"../red_black_tree.rs" 511 12 511 31] RotateRight0.rotate_right _33);
    goto BB18
  }
  BB18 {
    _23 <- ();
    goto BB20
  }
  BB19 {
    _23 <- ();
    goto BB20
  }
  BB20 {
    _36 <- RedBlackTree_Node_Type.node_left ( * self_1);
    _35 <- ([#"../red_black_tree.rs" 514 11 514 29] IsRed0.is_red _36);
    goto BB24
  }
  BB21 {
    _34 <- ([#"../red_black_tree.rs" 514 11 514 52] false);
    goto BB23
  }
  BB22 {
    _38 <- RedBlackTree_Node_Type.node_right ( * self_1);
    _37 <- ([#"../red_black_tree.rs" 514 33 514 52] IsRed0.is_red _38);
    goto BB25
  }
  BB23 {
    switch (_34)
      | False -> goto BB28
      | True -> goto BB26
      end
  }
  BB24 {
    switch (_35)
      | False -> goto BB21
      | True -> goto BB22
      end
  }
  BB25 {
    _34 <- _37;
    _37 <- any bool;
    goto BB23
  }
  BB26 {
    _40 <- borrow_mut ( * self_1);
    self_1 <- { self_1 with current = ( ^ _40) };
    assume { Resolve1.resolve self_1 };
    _39 <- ([#"../red_black_tree.rs" 515 12 515 30] FlipColors0.flip_colors _40);
    goto BB27
  }
  BB27 {
    _0 <- ();
    goto BB29
  }
  BB28 {
    assume { Resolve1.resolve self_1 };
    _0 <- ();
    goto BB29
  }
  BB29 {
    return _0
  }
  
end
module RedBlackTree_Impl14_MoveRedLeft_Interface
  type k
  type v
  use prelude.Borrow
  clone CreusotContracts_Model_DeepModel_DeepModelTy_Type as DeepModelTy0 with
    type self = k
  use RedBlackTree_Tree_Type as RedBlackTree_Tree_Type
  clone RedBlackTree_Impl0_HasMapping_Stub as HasMapping1 with
    type k = k,
    type v = v,
    type DeepModelTy0.deepModelTy = DeepModelTy0.deepModelTy
  clone RedBlackTree_Impl9_Height_Stub as Height1 with
    type k = k,
    type v = v,
    axiom .
  use Alloc_Alloc_Global_Type as Alloc_Alloc_Global_Type
  use RedBlackTree_Node_Type as RedBlackTree_Node_Type
  use Alloc_Boxed_Box_Type as Alloc_Boxed_Box_Type
  use RedBlackTree_Color_Type as RedBlackTree_Color_Type
  clone RedBlackTree_Impl7_Color_Stub as Color1 with
    type k = k,
    type v = v
  clone RedBlackTree_Impl8_ColorInvariant_Stub as ColorInvariant0 with
    type k = k,
    type v = v
  clone CreusotContracts_Logic_Ord_OrdLogic_LeLog_Stub as LeLog0 with
    type self = DeepModelTy0.deepModelTy
  clone CreusotContracts_Model_DeepModel_DeepModel_Stub as DeepModel0 with
    type self = k,
    type DeepModelTy0.deepModelTy = DeepModelTy0.deepModelTy
  use Core_Option_Option_Type as Core_Option_Option_Type
  clone RedBlackTree_Impl1_HasMapping_Stub as HasMapping0 with
    type k = k,
    type v = v,
    predicate HasMapping0.has_mapping = HasMapping1.has_mapping,
    type DeepModelTy0.deepModelTy = DeepModelTy0.deepModelTy,
    axiom .
  clone RedBlackTree_Impl10_Height_Stub as Height0 with
    type k = k,
    type v = v,
    function Height0.height = Height1.height,
    axiom .
  use RedBlackTree_Cp_Type as RedBlackTree_Cp_Type
  clone RedBlackTree_Impl6_MatchN_Stub as MatchN0 with
    type k = k,
    type v = v
  clone RedBlackTree_Cpn_Stub as Cpn0
  clone RedBlackTree_Impl12_InternalInvariant_Stub as InternalInvariant0 with
    type k = k,
    type v = v
  val move_red_left [#"../red_black_tree.rs" 537 4 537 44] (self : borrowed (RedBlackTree_Node_Type.t_node k v)) : borrowed (RedBlackTree_Node_Type.t_node k v)
    requires {[#"../red_black_tree.rs" 519 15 519 41] RedBlackTree_Tree_Type.tree_node (RedBlackTree_Node_Type.node_right ( * self)) <> Core_Option_Option_Type.C_None}
    requires {[#"../red_black_tree.rs" 520 15 520 43] InternalInvariant0.internal_invariant ( * self)}
    requires {[#"../red_black_tree.rs" 521 15 521 86] MatchN0.match_n (Cpn0.cpn (RedBlackTree_Color_Type.C_Red) (Cpn0.cpn (RedBlackTree_Color_Type.C_Black) (RedBlackTree_Cp_Type.C_CPL (RedBlackTree_Color_Type.C_Black)) (RedBlackTree_Cp_Type.C_CPL (RedBlackTree_Color_Type.C_Black))) (RedBlackTree_Cp_Type.C_CPL (RedBlackTree_Color_Type.C_Black))) ( * self)}
    ensures { [#"../red_black_tree.rs" 522 14 522 44] InternalInvariant0.internal_invariant ( * result) }
    ensures { [#"../red_black_tree.rs" 523 4 525 48] InternalInvariant0.internal_invariant ( ^ result) /\ Height0.height ( * result) = Height0.height ( ^ result) /\ (forall v : v . forall k : DeepModelTy0.deepModelTy . HasMapping0.has_mapping ( ^ result) k v -> HasMapping0.has_mapping ( * result) k v) -> InternalInvariant0.internal_invariant ( ^ self) }
    ensures { [#"../red_black_tree.rs" 526 4 526 97] Height0.height ( * result) = Height0.height ( ^ result) -> Height0.height ( * self) = Height0.height ( ^ self) }
    ensures { [#"../red_black_tree.rs" 527 14 527 42] RedBlackTree_Node_Type.node_key ( * self) = RedBlackTree_Node_Type.node_key ( * result) }
    ensures { [#"../red_black_tree.rs" 528 4 528 105] forall v : v . forall k : DeepModelTy0.deepModelTy . HasMapping0.has_mapping ( * result) k v -> HasMapping0.has_mapping ( * self) k v }
    ensures { [#"../red_black_tree.rs" 529 4 530 47] forall v : v . forall k : DeepModelTy0.deepModelTy . HasMapping0.has_mapping ( * self) k v /\ LeLog0.le_log k (DeepModel0.deep_model (RedBlackTree_Node_Type.node_key ( * self))) -> HasMapping0.has_mapping ( * result) k v }
    ensures { [#"../red_black_tree.rs" 531 4 532 108] forall v : v . forall k : DeepModelTy0.deepModelTy . HasMapping0.has_mapping ( ^ self) k v = (HasMapping0.has_mapping ( ^ result) k v \/ HasMapping0.has_mapping ( * self) k v /\ not HasMapping0.has_mapping ( * result) k v) }
    ensures { [#"../red_black_tree.rs" 533 14 534 61] MatchN0.match_n (Cpn0.cpn (RedBlackTree_Color_Type.C_Black) (RedBlackTree_Cp_Type.C_CPL (RedBlackTree_Color_Type.C_Red)) (RedBlackTree_Cp_Type.C_CPL (RedBlackTree_Color_Type.C_Black))) ( * result) \/ MatchN0.match_n (Cpn0.cpn (RedBlackTree_Color_Type.C_Black) (RedBlackTree_Cp_Type.C_CPL (RedBlackTree_Color_Type.C_Red)) (RedBlackTree_Cp_Type.C_CPL (RedBlackTree_Color_Type.C_Red))) ( * result) }
    ensures { [#"../red_black_tree.rs" 535 4 536 45] ColorInvariant0.color_invariant ( ^ result) /\ (Color1.color (RedBlackTree_Node_Type.node_right ( * result)) = RedBlackTree_Color_Type.C_Black -> RedBlackTree_Node_Type.node_color ( ^ result) = RedBlackTree_Color_Type.C_Black) -> ColorInvariant0.color_invariant ( ^ self) }
    
end
module RedBlackTree_Impl14_MoveRedLeft
  type k
  type v
  use prelude.Borrow
  clone CreusotContracts_Model_DeepModel_DeepModelTy_Type as DeepModelTy0 with
    type self = k
  clone CreusotContracts_Logic_Ord_OrdLogic_GtLog_Interface as GtLog0 with
    type self = DeepModelTy0.deepModelTy
  clone CreusotContracts_Logic_Ord_OrdLogic_GeLog_Interface as GeLog0 with
    type self = DeepModelTy0.deepModelTy
  use Core_Cmp_Ordering_Type as Core_Cmp_Ordering_Type
  clone CreusotContracts_Logic_Ord_OrdLogic_CmpLog_Interface as CmpLog0 with
    type self = DeepModelTy0.deepModelTy
  use Alloc_Alloc_Global_Type as Alloc_Alloc_Global_Type
  use Alloc_Boxed_Box_Type as Alloc_Boxed_Box_Type
  use RedBlackTree_Tree_Type as RedBlackTree_Tree_Type
  use RedBlackTree_Color_Type as RedBlackTree_Color_Type
  use RedBlackTree_Node_Type as RedBlackTree_Node_Type
  use Core_Option_Option_Type as Core_Option_Option_Type
  clone RedBlackTree_Impl9_Height as Height1 with
    type k = k,
    type v = v,
    axiom .
  clone RedBlackTree_Impl10_HeightInvariantHere as HeightInvariantHere0 with
    type k = k,
    type v = v,
    function Height0.height = Height1.height
  clone RedBlackTree_Impl9_HeightInvariant as HeightInvariant1 with
    type k = k,
    type v = v,
    predicate HeightInvariantHere0.height_invariant_here = HeightInvariantHere0.height_invariant_here
  clone CreusotContracts_Logic_Ord_OrdLogic_LtLog_Interface as LtLog0 with
    type self = DeepModelTy0.deepModelTy
  clone CreusotContracts_Model_DeepModel_DeepModel_Interface as DeepModel0 with
    type self = k,
    type DeepModelTy0.deepModelTy = DeepModelTy0.deepModelTy
  clone RedBlackTree_Impl0_HasMapping as HasMapping1 with
    type k = k,
    type v = v,
    type DeepModelTy0.deepModelTy = DeepModelTy0.deepModelTy,
    function DeepModel0.deep_model = DeepModel0.deep_model
  clone RedBlackTree_Impl4_BstInvariantHere as BstInvariantHere0 with
    type k = k,
    type v = v,
    type DeepModelTy0.deepModelTy = DeepModelTy0.deepModelTy,
    predicate HasMapping0.has_mapping = HasMapping1.has_mapping,
    function DeepModel0.deep_model = DeepModel0.deep_model,
    predicate LtLog0.lt_log = LtLog0.lt_log
  clone RedBlackTree_Impl5_BstInvariant as BstInvariant1 with
    type k = k,
    type v = v,
    predicate BstInvariantHere0.bst_invariant_here = BstInvariantHere0.bst_invariant_here
  clone RedBlackTree_Impl1_HasMapping as HasMapping0 with
    type k = k,
    type v = v,
    predicate HasMapping0.has_mapping = HasMapping1.has_mapping,
    type DeepModelTy0.deepModelTy = DeepModelTy0.deepModelTy,
    function DeepModel0.deep_model = DeepModel0.deep_model,
    axiom .
  clone RedBlackTree_Impl1_SameMappings as SameMappings0 with
    type k = k,
    type v = v,
    type DeepModelTy0.deepModelTy = DeepModelTy0.deepModelTy,
    predicate HasMapping0.has_mapping = HasMapping0.has_mapping,
    predicate HasMapping1.has_mapping = HasMapping1.has_mapping
  clone RedBlackTree_Impl7_Color as Color1 with
    type k = k,
    type v = v
  clone RedBlackTree_Impl8_ColorInvariantHere as ColorInvariantHere0 with
    type k = k,
    type v = v,
    function Color0.color = Color1.color
  clone RedBlackTree_Impl7_ColorInvariant as ColorInvariant1 with
    type k = k,
    type v = v,
    predicate ColorInvariantHere0.color_invariant_here = ColorInvariantHere0.color_invariant_here
  clone CreusotContracts_Logic_Ord_OrdLogic_EqCmp_Interface as EqCmp0 with
    type self = DeepModelTy0.deepModelTy,
    function CmpLog0.cmp_log = CmpLog0.cmp_log,
    axiom .
  clone CreusotContracts_Logic_Ord_OrdLogic_Antisym2_Interface as Antisym20 with
    type self = DeepModelTy0.deepModelTy,
    function CmpLog0.cmp_log = CmpLog0.cmp_log,
    axiom .
  clone CreusotContracts_Logic_Ord_OrdLogic_Antisym1_Interface as Antisym10 with
    type self = DeepModelTy0.deepModelTy,
    function CmpLog0.cmp_log = CmpLog0.cmp_log,
    axiom .
  clone CreusotContracts_Logic_Ord_OrdLogic_Trans_Interface as Trans0 with
    type self = DeepModelTy0.deepModelTy,
    function CmpLog0.cmp_log = CmpLog0.cmp_log,
    axiom .
  clone CreusotContracts_Logic_Ord_OrdLogic_Refl_Interface as Refl0 with
    type self = DeepModelTy0.deepModelTy,
    function CmpLog0.cmp_log = CmpLog0.cmp_log,
    axiom .
  clone CreusotContracts_Logic_Ord_OrdLogic_CmpGtLog_Interface as CmpGtLog0 with
    type self = DeepModelTy0.deepModelTy,
    predicate GtLog0.gt_log = GtLog0.gt_log,
    function CmpLog0.cmp_log = CmpLog0.cmp_log,
    axiom .
  clone CreusotContracts_Logic_Ord_OrdLogic_CmpGeLog_Interface as CmpGeLog0 with
    type self = DeepModelTy0.deepModelTy,
    predicate GeLog0.ge_log = GeLog0.ge_log,
    function CmpLog0.cmp_log = CmpLog0.cmp_log,
    axiom .
  clone CreusotContracts_Logic_Ord_OrdLogic_CmpLtLog_Interface as CmpLtLog0 with
    type self = DeepModelTy0.deepModelTy,
    predicate LtLog0.lt_log = LtLog0.lt_log,
    function CmpLog0.cmp_log = CmpLog0.cmp_log,
    axiom .
  clone CreusotContracts_Logic_Ord_OrdLogic_LeLog_Interface as LeLog0 with
    type self = DeepModelTy0.deepModelTy
  clone CreusotContracts_Logic_Ord_OrdLogic_CmpLeLog_Interface as CmpLeLog0 with
    type self = DeepModelTy0.deepModelTy,
    predicate LeLog0.le_log = LeLog0.le_log,
    function CmpLog0.cmp_log = CmpLog0.cmp_log,
    axiom .
  use RedBlackTree_Cp_Type as RedBlackTree_Cp_Type
  clone RedBlackTree_Impl6_MatchT as MatchT0 with
    type k = k,
    type v = v,
    function Color0.color = Color1.color,
    predicate ColorInvariant0.color_invariant = ColorInvariant1.color_invariant
  clone RedBlackTree_Impl10_HeightInvariant as HeightInvariant0 with
    type k = k,
    type v = v,
    predicate HeightInvariantHere0.height_invariant_here = HeightInvariantHere0.height_invariant_here,
    predicate HeightInvariant0.height_invariant = HeightInvariant1.height_invariant
  clone RedBlackTree_Impl4_BstInvariant as BstInvariant0 with
    type k = k,
    type v = v,
    predicate BstInvariantHere0.bst_invariant_here = BstInvariantHere0.bst_invariant_here,
    predicate BstInvariant0.bst_invariant = BstInvariant1.bst_invariant
  clone CreusotContracts_Resolve_Impl1_Resolve as Resolve1 with
    type t = RedBlackTree_Node_Type.t_node k v
  clone RedBlackTree_Impl10_Height as Height0 with
    type k = k,
    type v = v,
    function Height0.height = Height1.height,
    axiom .
  clone RedBlackTree_Impl12_InternalInvariant as InternalInvariant0 with
    type k = k,
    type v = v,
    predicate BstInvariant0.bst_invariant = BstInvariant0.bst_invariant,
    predicate HeightInvariant0.height_invariant = HeightInvariant0.height_invariant
  clone RedBlackTree_Impl14_RotateLeft_Interface as RotateLeft0 with
    type k = k,
    type v = v,
    predicate InternalInvariant0.internal_invariant = InternalInvariant0.internal_invariant,
    function Color0.color = Color1.color,
    predicate SameMappings0.same_mappings = SameMappings0.same_mappings,
    function Height0.height = Height0.height,
    function DeepModel0.deep_model = DeepModel0.deep_model,
    predicate LtLog0.lt_log = LtLog0.lt_log,
    function Height1.height = Height1.height,
    type DeepModelTy0.deepModelTy = DeepModelTy0.deepModelTy
  clone RedBlackTree_Impl14_RotateRight_Interface as RotateRight0 with
    type k = k,
    type v = v,
    predicate InternalInvariant0.internal_invariant = InternalInvariant0.internal_invariant,
    function Color0.color = Color1.color,
    predicate SameMappings0.same_mappings = SameMappings0.same_mappings,
    function Height0.height = Height0.height,
    function DeepModel0.deep_model = DeepModel0.deep_model,
    predicate LtLog0.lt_log = LtLog0.lt_log,
    function Height1.height = Height1.height,
    type DeepModelTy0.deepModelTy = DeepModelTy0.deepModelTy
  clone RedBlackTree_Impl13_IsRed_Interface as IsRed0 with
    type k = k,
    type v = v,
    function Color0.color = Color1.color
  clone CreusotContracts_Resolve_Impl1_Resolve as Resolve0 with
    type t = RedBlackTree_Node_Type.t_node k v
  clone Core_Option_Impl0_Unwrap_Interface as Unwrap0 with
    type t = borrowed (RedBlackTree_Node_Type.t_node k v)
  clone Core_Option_Impl0_AsMut_Interface as AsMut0 with
    type t = RedBlackTree_Node_Type.t_node k v
  clone RedBlackTree_Impl14_FlipColors_Interface as FlipColors0 with
    type k = k,
    type v = v,
    predicate InternalInvariant0.internal_invariant = InternalInvariant0.internal_invariant,
    function Color0.color = Color1.color,
    function Height0.height = Height0.height,
    predicate SameMappings0.same_mappings = SameMappings0.same_mappings,
    function Height1.height = Height1.height
  clone RedBlackTree_Impl8_ColorInvariant as ColorInvariant0 with
    type k = k,
    type v = v,
    predicate ColorInvariantHere0.color_invariant_here = ColorInvariantHere0.color_invariant_here,
    predicate ColorInvariant0.color_invariant = ColorInvariant1.color_invariant
  clone RedBlackTree_Impl6_MatchN as MatchN0 with
    type k = k,
    type v = v,
    predicate ColorInvariant0.color_invariant = ColorInvariant0.color_invariant,
    predicate MatchT0.match_t = MatchT0.match_t
  clone RedBlackTree_Cpn as Cpn0
  let rec cfg move_red_left [#"../red_black_tree.rs" 537 4 537 44] [@cfg:stackify] [@cfg:subregion_analysis] (self : borrowed (RedBlackTree_Node_Type.t_node k v)) : borrowed (RedBlackTree_Node_Type.t_node k v)
    requires {[#"../red_black_tree.rs" 519 15 519 41] RedBlackTree_Tree_Type.tree_node (RedBlackTree_Node_Type.node_right ( * self)) <> Core_Option_Option_Type.C_None}
    requires {[#"../red_black_tree.rs" 520 15 520 43] InternalInvariant0.internal_invariant ( * self)}
    requires {[#"../red_black_tree.rs" 521 15 521 86] MatchN0.match_n (Cpn0.cpn (RedBlackTree_Color_Type.C_Red) (Cpn0.cpn (RedBlackTree_Color_Type.C_Black) (RedBlackTree_Cp_Type.C_CPL (RedBlackTree_Color_Type.C_Black)) (RedBlackTree_Cp_Type.C_CPL (RedBlackTree_Color_Type.C_Black))) (RedBlackTree_Cp_Type.C_CPL (RedBlackTree_Color_Type.C_Black))) ( * self)}
    ensures { [#"../red_black_tree.rs" 522 14 522 44] InternalInvariant0.internal_invariant ( * result) }
    ensures { [#"../red_black_tree.rs" 523 4 525 48] InternalInvariant0.internal_invariant ( ^ result) /\ Height0.height ( * result) = Height0.height ( ^ result) /\ (forall v : v . forall k : DeepModelTy0.deepModelTy . HasMapping0.has_mapping ( ^ result) k v -> HasMapping0.has_mapping ( * result) k v) -> InternalInvariant0.internal_invariant ( ^ self) }
    ensures { [#"../red_black_tree.rs" 526 4 526 97] Height0.height ( * result) = Height0.height ( ^ result) -> Height0.height ( * self) = Height0.height ( ^ self) }
    ensures { [#"../red_black_tree.rs" 527 14 527 42] RedBlackTree_Node_Type.node_key ( * self) = RedBlackTree_Node_Type.node_key ( * result) }
    ensures { [#"../red_black_tree.rs" 528 4 528 105] forall v : v . forall k : DeepModelTy0.deepModelTy . HasMapping0.has_mapping ( * result) k v -> HasMapping0.has_mapping ( * self) k v }
    ensures { [#"../red_black_tree.rs" 529 4 530 47] forall v : v . forall k : DeepModelTy0.deepModelTy . HasMapping0.has_mapping ( * self) k v /\ LeLog0.le_log k (DeepModel0.deep_model (RedBlackTree_Node_Type.node_key ( * self))) -> HasMapping0.has_mapping ( * result) k v }
    ensures { [#"../red_black_tree.rs" 531 4 532 108] forall v : v . forall k : DeepModelTy0.deepModelTy . HasMapping0.has_mapping ( ^ self) k v = (HasMapping0.has_mapping ( ^ result) k v \/ HasMapping0.has_mapping ( * self) k v /\ not HasMapping0.has_mapping ( * result) k v) }
    ensures { [#"../red_black_tree.rs" 533 14 534 61] MatchN0.match_n (Cpn0.cpn (RedBlackTree_Color_Type.C_Black) (RedBlackTree_Cp_Type.C_CPL (RedBlackTree_Color_Type.C_Red)) (RedBlackTree_Cp_Type.C_CPL (RedBlackTree_Color_Type.C_Black))) ( * result) \/ MatchN0.match_n (Cpn0.cpn (RedBlackTree_Color_Type.C_Black) (RedBlackTree_Cp_Type.C_CPL (RedBlackTree_Color_Type.C_Red)) (RedBlackTree_Cp_Type.C_CPL (RedBlackTree_Color_Type.C_Red))) ( * result) }
    ensures { [#"../red_black_tree.rs" 535 4 536 45] ColorInvariant0.color_invariant ( ^ result) /\ (Color1.color (RedBlackTree_Node_Type.node_right ( * result)) = RedBlackTree_Color_Type.C_Black -> RedBlackTree_Node_Type.node_color ( ^ result) = RedBlackTree_Color_Type.C_Black) -> ColorInvariant0.color_invariant ( ^ self) }
    
   = [@vc:do_not_keep_trace] [@vc:sp]
  var _0 : borrowed (RedBlackTree_Node_Type.t_node k v);
  var self_1 : borrowed (RedBlackTree_Node_Type.t_node k v);
  var _2 : ();
  var _15 : ();
  var _16 : borrowed (RedBlackTree_Node_Type.t_node k v);
  var _17 : ();
  var _18 : bool;
  var _19 : RedBlackTree_Tree_Type.t_tree k v;
  var _20 : borrowed (RedBlackTree_Node_Type.t_node k v);
  var _21 : Core_Option_Option_Type.t_option (borrowed (RedBlackTree_Node_Type.t_node k v));
  var _22 : borrowed (Core_Option_Option_Type.t_option (RedBlackTree_Node_Type.t_node k v));
  var _23 : ();
  var _24 : ();
  var _25 : borrowed (RedBlackTree_Node_Type.t_node k v);
  var _26 : borrowed (RedBlackTree_Node_Type.t_node k v);
  var _27 : Core_Option_Option_Type.t_option (borrowed (RedBlackTree_Node_Type.t_node k v));
  var _28 : borrowed (Core_Option_Option_Type.t_option (RedBlackTree_Node_Type.t_node k v));
  var _29 : ();
  var _30 : borrowed (RedBlackTree_Node_Type.t_node k v);
  var _31 : ();
  var _32 : borrowed (RedBlackTree_Node_Type.t_node k v);
  var _33 : borrowed (RedBlackTree_Node_Type.t_node k v);
  var _34 : Core_Option_Option_Type.t_option (borrowed (RedBlackTree_Node_Type.t_node k v));
  var _35 : borrowed (Core_Option_Option_Type.t_option (RedBlackTree_Node_Type.t_node k v));
  {
    self_1 <- self;
    goto BB0
  }
  BB0 {
    _16 <- borrow_mut ( * self_1);
    self_1 <- { self_1 with current = ( ^ _16) };
    _15 <- ([#"../red_black_tree.rs" 538 8 538 26] FlipColors0.flip_colors _16);
    goto BB1
  }
  BB1 {
    _22 <- borrow_mut (RedBlackTree_Tree_Type.tree_node (RedBlackTree_Node_Type.node_right ( * self_1)));
    self_1 <- { self_1 with current = (let RedBlackTree_Node_Type.C_Node a b c d e =  * self_1 in RedBlackTree_Node_Type.C_Node a b c d (let RedBlackTree_Tree_Type.C_Tree a = RedBlackTree_Node_Type.node_right ( * self_1) in RedBlackTree_Tree_Type.C_Tree ( ^ _22))) };
    _21 <- ([#"../red_black_tree.rs" 539 11 539 35] AsMut0.as_mut _22);
    goto BB2
  }
  BB2 {
    _20 <- ([#"../red_black_tree.rs" 539 11 539 44] Unwrap0.unwrap _21);
    goto BB3
  }
  BB3 {
    _19 <- RedBlackTree_Node_Type.node_left ( * _20);
    assume { Resolve0.resolve _20 };
    _18 <- ([#"../red_black_tree.rs" 539 11 539 58] IsRed0.is_red _19);
    goto BB4
  }
  BB4 {
    switch (_18)
      | False -> goto BB13
      | True -> goto BB5
      end
  }
  BB5 {
    _28 <- borrow_mut (RedBlackTree_Tree_Type.tree_node (RedBlackTree_Node_Type.node_right ( * self_1)));
    self_1 <- { self_1 with current = (let RedBlackTree_Node_Type.C_Node a b c d e =  * self_1 in RedBlackTree_Node_Type.C_Node a b c d (let RedBlackTree_Tree_Type.C_Tree a = RedBlackTree_Node_Type.node_right ( * self_1) in RedBlackTree_Tree_Type.C_Tree ( ^ _28))) };
    _27 <- ([#"../red_black_tree.rs" 540 12 540 36] AsMut0.as_mut _28);
    goto BB6
  }
  BB6 {
    _26 <- ([#"../red_black_tree.rs" 540 12 540 45] Unwrap0.unwrap _27);
    goto BB7
  }
  BB7 {
    _25 <- borrow_mut ( * _26);
    _26 <- { _26 with current = ( ^ _25) };
    assume { Resolve0.resolve _26 };
    _24 <- ([#"../red_black_tree.rs" 540 12 540 60] RotateRight0.rotate_right _25);
    goto BB8
  }
  BB8 {
    _30 <- borrow_mut ( * self_1);
    self_1 <- { self_1 with current = ( ^ _30) };
    _29 <- ([#"../red_black_tree.rs" 541 12 541 30] RotateLeft0.rotate_left _30);
    goto BB9
  }
  BB9 {
    _32 <- borrow_mut ( * self_1);
    self_1 <- { self_1 with current = ( ^ _32) };
    _31 <- ([#"../red_black_tree.rs" 542 12 542 30] FlipColors0.flip_colors _32);
    goto BB10
  }
  BB10 {
    _35 <- borrow_mut (RedBlackTree_Tree_Type.tree_node (RedBlackTree_Node_Type.node_left ( * self_1)));
    self_1 <- { self_1 with current = (let RedBlackTree_Node_Type.C_Node a b c d e =  * self_1 in RedBlackTree_Node_Type.C_Node (let RedBlackTree_Tree_Type.C_Tree a = RedBlackTree_Node_Type.node_left ( * self_1) in RedBlackTree_Tree_Type.C_Tree ( ^ _35)) b c d e) };
    assume { Resolve1.resolve self_1 };
    _34 <- ([#"../red_black_tree.rs" 543 19 543 42] AsMut0.as_mut _35);
    goto BB11
  }
  BB11 {
    _33 <- ([#"../red_black_tree.rs" 543 19 543 51] Unwrap0.unwrap _34);
    goto BB12
  }
  BB12 {
    _0 <- borrow_mut ( * _33);
    _33 <- { _33 with current = ( ^ _0) };
    assume { Resolve0.resolve _33 };
    goto BB14
  }
  BB13 {
    _17 <- ();
    assume { Resolve1.resolve _0 };
    _0 <- self_1;
    self_1 <- any borrowed (RedBlackTree_Node_Type.t_node k v);
    goto BB14
  }
  BB14 {
    return _0
  }
  
end
module RedBlackTree_Impl14_MoveRedRight_Interface
  type k
  type v
  use prelude.Borrow
  clone CreusotContracts_Model_DeepModel_DeepModelTy_Type as DeepModelTy0 with
    type self = k
  use RedBlackTree_Tree_Type as RedBlackTree_Tree_Type
  clone RedBlackTree_Impl0_HasMapping_Stub as HasMapping1 with
    type k = k,
    type v = v,
    type DeepModelTy0.deepModelTy = DeepModelTy0.deepModelTy
  clone RedBlackTree_Impl9_Height_Stub as Height1 with
    type k = k,
    type v = v,
    axiom .
  use Alloc_Alloc_Global_Type as Alloc_Alloc_Global_Type
  use RedBlackTree_Node_Type as RedBlackTree_Node_Type
  use Alloc_Boxed_Box_Type as Alloc_Boxed_Box_Type
  use RedBlackTree_Color_Type as RedBlackTree_Color_Type
  clone RedBlackTree_Impl7_Color_Stub as Color1 with
    type k = k,
    type v = v
  clone RedBlackTree_Impl8_ColorInvariant_Stub as ColorInvariant0 with
    type k = k,
    type v = v
  clone CreusotContracts_Logic_Ord_OrdLogic_LeLog_Stub as LeLog0 with
    type self = DeepModelTy0.deepModelTy
  clone CreusotContracts_Model_DeepModel_DeepModel_Stub as DeepModel0 with
    type self = k,
    type DeepModelTy0.deepModelTy = DeepModelTy0.deepModelTy
  use Core_Option_Option_Type as Core_Option_Option_Type
  clone RedBlackTree_Impl1_HasMapping_Stub as HasMapping0 with
    type k = k,
    type v = v,
    predicate HasMapping0.has_mapping = HasMapping1.has_mapping,
    type DeepModelTy0.deepModelTy = DeepModelTy0.deepModelTy,
    axiom .
  clone RedBlackTree_Impl10_Height_Stub as Height0 with
    type k = k,
    type v = v,
    function Height0.height = Height1.height,
    axiom .
  use RedBlackTree_Cp_Type as RedBlackTree_Cp_Type
  clone RedBlackTree_Impl6_MatchN_Stub as MatchN0 with
    type k = k,
    type v = v
  clone RedBlackTree_Cpn_Stub as Cpn0
  clone RedBlackTree_Impl12_InternalInvariant_Stub as InternalInvariant0 with
    type k = k,
    type v = v
  val move_red_right [#"../red_black_tree.rs" 566 4 566 45] (self : borrowed (RedBlackTree_Node_Type.t_node k v)) : borrowed (RedBlackTree_Node_Type.t_node k v)
    requires {[#"../red_black_tree.rs" 548 15 548 40] RedBlackTree_Tree_Type.tree_node (RedBlackTree_Node_Type.node_left ( * self)) <> Core_Option_Option_Type.C_None}
    requires {[#"../red_black_tree.rs" 549 15 549 43] InternalInvariant0.internal_invariant ( * self)}
    requires {[#"../red_black_tree.rs" 550 15 550 86] MatchN0.match_n (Cpn0.cpn (RedBlackTree_Color_Type.C_Red) (RedBlackTree_Cp_Type.C_CPL (RedBlackTree_Color_Type.C_Black)) (Cpn0.cpn (RedBlackTree_Color_Type.C_Black) (RedBlackTree_Cp_Type.C_CPL (RedBlackTree_Color_Type.C_Black)) (RedBlackTree_Cp_Type.C_CPL (RedBlackTree_Color_Type.C_Black)))) ( * self)}
    ensures { [#"../red_black_tree.rs" 551 14 551 44] InternalInvariant0.internal_invariant ( * result) }
    ensures { [#"../red_black_tree.rs" 552 4 554 48] InternalInvariant0.internal_invariant ( ^ result) /\ Height0.height ( * result) = Height0.height ( ^ result) /\ (forall v : v . forall k : DeepModelTy0.deepModelTy . HasMapping0.has_mapping ( ^ result) k v -> HasMapping0.has_mapping ( * result) k v) -> InternalInvariant0.internal_invariant ( ^ self) }
    ensures { [#"../red_black_tree.rs" 555 4 555 97] Height0.height ( * result) = Height0.height ( ^ result) -> Height0.height ( * self) = Height0.height ( ^ self) }
    ensures { [#"../red_black_tree.rs" 556 14 556 42] RedBlackTree_Node_Type.node_key ( * result) = RedBlackTree_Node_Type.node_key ( * self) }
    ensures { [#"../red_black_tree.rs" 557 4 557 105] forall v : v . forall k : DeepModelTy0.deepModelTy . HasMapping0.has_mapping ( * result) k v -> HasMapping0.has_mapping ( * self) k v }
    ensures { [#"../red_black_tree.rs" 558 4 559 47] forall v : v . forall k : DeepModelTy0.deepModelTy . HasMapping0.has_mapping ( * self) k v /\ LeLog0.le_log (DeepModel0.deep_model (RedBlackTree_Node_Type.node_key ( * self))) k -> HasMapping0.has_mapping ( * result) k v }
    ensures { [#"../red_black_tree.rs" 560 4 561 108] forall v : v . forall k : DeepModelTy0.deepModelTy . HasMapping0.has_mapping ( ^ self) k v = (HasMapping0.has_mapping ( ^ result) k v \/ HasMapping0.has_mapping ( * self) k v /\ not HasMapping0.has_mapping ( * result) k v) }
    ensures { [#"../red_black_tree.rs" 562 14 563 61] MatchN0.match_n (Cpn0.cpn (RedBlackTree_Color_Type.C_Black) (RedBlackTree_Cp_Type.C_CPL (RedBlackTree_Color_Type.C_Black)) (RedBlackTree_Cp_Type.C_CPL (RedBlackTree_Color_Type.C_Red))) ( * result) \/ MatchN0.match_n (Cpn0.cpn (RedBlackTree_Color_Type.C_Black) (RedBlackTree_Cp_Type.C_CPL (RedBlackTree_Color_Type.C_Red)) (RedBlackTree_Cp_Type.C_CPL (RedBlackTree_Color_Type.C_Red))) ( * result) }
    ensures { [#"../red_black_tree.rs" 564 4 565 45] ColorInvariant0.color_invariant ( ^ result) /\ (Color1.color (RedBlackTree_Node_Type.node_left ( * result)) = RedBlackTree_Color_Type.C_Black -> RedBlackTree_Node_Type.node_color ( ^ result) = RedBlackTree_Color_Type.C_Black) -> ColorInvariant0.color_invariant ( ^ self) }
    
end
module RedBlackTree_Impl14_MoveRedRight
  type k
  type v
  use prelude.Borrow
  clone CreusotContracts_Model_DeepModel_DeepModelTy_Type as DeepModelTy0 with
    type self = k
  clone CreusotContracts_Logic_Ord_OrdLogic_GtLog_Interface as GtLog0 with
    type self = DeepModelTy0.deepModelTy
  clone CreusotContracts_Logic_Ord_OrdLogic_GeLog_Interface as GeLog0 with
    type self = DeepModelTy0.deepModelTy
  use Core_Cmp_Ordering_Type as Core_Cmp_Ordering_Type
  clone CreusotContracts_Logic_Ord_OrdLogic_CmpLog_Interface as CmpLog0 with
    type self = DeepModelTy0.deepModelTy
  use Alloc_Alloc_Global_Type as Alloc_Alloc_Global_Type
  use Alloc_Boxed_Box_Type as Alloc_Boxed_Box_Type
  use RedBlackTree_Tree_Type as RedBlackTree_Tree_Type
  use RedBlackTree_Color_Type as RedBlackTree_Color_Type
  use RedBlackTree_Node_Type as RedBlackTree_Node_Type
  use Core_Option_Option_Type as Core_Option_Option_Type
  clone RedBlackTree_Impl9_Height as Height1 with
    type k = k,
    type v = v,
    axiom .
  clone RedBlackTree_Impl10_HeightInvariantHere as HeightInvariantHere0 with
    type k = k,
    type v = v,
    function Height0.height = Height1.height
  clone RedBlackTree_Impl9_HeightInvariant as HeightInvariant1 with
    type k = k,
    type v = v,
    predicate HeightInvariantHere0.height_invariant_here = HeightInvariantHere0.height_invariant_here
  clone CreusotContracts_Logic_Ord_OrdLogic_LtLog_Interface as LtLog0 with
    type self = DeepModelTy0.deepModelTy
  clone CreusotContracts_Model_DeepModel_DeepModel_Interface as DeepModel0 with
    type self = k,
    type DeepModelTy0.deepModelTy = DeepModelTy0.deepModelTy
  clone RedBlackTree_Impl0_HasMapping as HasMapping1 with
    type k = k,
    type v = v,
    type DeepModelTy0.deepModelTy = DeepModelTy0.deepModelTy,
    function DeepModel0.deep_model = DeepModel0.deep_model
  clone RedBlackTree_Impl4_BstInvariantHere as BstInvariantHere0 with
    type k = k,
    type v = v,
    type DeepModelTy0.deepModelTy = DeepModelTy0.deepModelTy,
    predicate HasMapping0.has_mapping = HasMapping1.has_mapping,
    function DeepModel0.deep_model = DeepModel0.deep_model,
    predicate LtLog0.lt_log = LtLog0.lt_log
  clone RedBlackTree_Impl5_BstInvariant as BstInvariant1 with
    type k = k,
    type v = v,
    predicate BstInvariantHere0.bst_invariant_here = BstInvariantHere0.bst_invariant_here
  clone RedBlackTree_Impl1_HasMapping as HasMapping0 with
    type k = k,
    type v = v,
    predicate HasMapping0.has_mapping = HasMapping1.has_mapping,
    type DeepModelTy0.deepModelTy = DeepModelTy0.deepModelTy,
    function DeepModel0.deep_model = DeepModel0.deep_model,
    axiom .
  clone RedBlackTree_Impl1_SameMappings as SameMappings0 with
    type k = k,
    type v = v,
    type DeepModelTy0.deepModelTy = DeepModelTy0.deepModelTy,
    predicate HasMapping0.has_mapping = HasMapping0.has_mapping,
    predicate HasMapping1.has_mapping = HasMapping1.has_mapping
  clone RedBlackTree_Impl7_Color as Color1 with
    type k = k,
    type v = v
  clone RedBlackTree_Impl8_ColorInvariantHere as ColorInvariantHere0 with
    type k = k,
    type v = v,
    function Color0.color = Color1.color
  clone RedBlackTree_Impl7_ColorInvariant as ColorInvariant1 with
    type k = k,
    type v = v,
    predicate ColorInvariantHere0.color_invariant_here = ColorInvariantHere0.color_invariant_here
  clone CreusotContracts_Logic_Ord_OrdLogic_EqCmp_Interface as EqCmp0 with
    type self = DeepModelTy0.deepModelTy,
    function CmpLog0.cmp_log = CmpLog0.cmp_log,
    axiom .
  clone CreusotContracts_Logic_Ord_OrdLogic_Antisym2_Interface as Antisym20 with
    type self = DeepModelTy0.deepModelTy,
    function CmpLog0.cmp_log = CmpLog0.cmp_log,
    axiom .
  clone CreusotContracts_Logic_Ord_OrdLogic_Antisym1_Interface as Antisym10 with
    type self = DeepModelTy0.deepModelTy,
    function CmpLog0.cmp_log = CmpLog0.cmp_log,
    axiom .
  clone CreusotContracts_Logic_Ord_OrdLogic_Trans_Interface as Trans0 with
    type self = DeepModelTy0.deepModelTy,
    function CmpLog0.cmp_log = CmpLog0.cmp_log,
    axiom .
  clone CreusotContracts_Logic_Ord_OrdLogic_Refl_Interface as Refl0 with
    type self = DeepModelTy0.deepModelTy,
    function CmpLog0.cmp_log = CmpLog0.cmp_log,
    axiom .
  clone CreusotContracts_Logic_Ord_OrdLogic_CmpGtLog_Interface as CmpGtLog0 with
    type self = DeepModelTy0.deepModelTy,
    predicate GtLog0.gt_log = GtLog0.gt_log,
    function CmpLog0.cmp_log = CmpLog0.cmp_log,
    axiom .
  clone CreusotContracts_Logic_Ord_OrdLogic_CmpGeLog_Interface as CmpGeLog0 with
    type self = DeepModelTy0.deepModelTy,
    predicate GeLog0.ge_log = GeLog0.ge_log,
    function CmpLog0.cmp_log = CmpLog0.cmp_log,
    axiom .
  clone CreusotContracts_Logic_Ord_OrdLogic_CmpLtLog_Interface as CmpLtLog0 with
    type self = DeepModelTy0.deepModelTy,
    predicate LtLog0.lt_log = LtLog0.lt_log,
    function CmpLog0.cmp_log = CmpLog0.cmp_log,
    axiom .
  clone CreusotContracts_Logic_Ord_OrdLogic_LeLog_Interface as LeLog0 with
    type self = DeepModelTy0.deepModelTy
  clone CreusotContracts_Logic_Ord_OrdLogic_CmpLeLog_Interface as CmpLeLog0 with
    type self = DeepModelTy0.deepModelTy,
    predicate LeLog0.le_log = LeLog0.le_log,
    function CmpLog0.cmp_log = CmpLog0.cmp_log,
    axiom .
  use RedBlackTree_Cp_Type as RedBlackTree_Cp_Type
  clone RedBlackTree_Impl6_MatchT as MatchT0 with
    type k = k,
    type v = v,
    function Color0.color = Color1.color,
    predicate ColorInvariant0.color_invariant = ColorInvariant1.color_invariant
  clone RedBlackTree_Impl10_HeightInvariant as HeightInvariant0 with
    type k = k,
    type v = v,
    predicate HeightInvariantHere0.height_invariant_here = HeightInvariantHere0.height_invariant_here,
    predicate HeightInvariant0.height_invariant = HeightInvariant1.height_invariant
  clone RedBlackTree_Impl4_BstInvariant as BstInvariant0 with
    type k = k,
    type v = v,
    predicate BstInvariantHere0.bst_invariant_here = BstInvariantHere0.bst_invariant_here,
    predicate BstInvariant0.bst_invariant = BstInvariant1.bst_invariant
  clone CreusotContracts_Resolve_Impl1_Resolve as Resolve1 with
    type t = RedBlackTree_Node_Type.t_node k v
  clone RedBlackTree_Impl10_Height as Height0 with
    type k = k,
    type v = v,
    function Height0.height = Height1.height,
    axiom .
  clone RedBlackTree_Impl12_InternalInvariant as InternalInvariant0 with
    type k = k,
    type v = v,
    predicate BstInvariant0.bst_invariant = BstInvariant0.bst_invariant,
    predicate HeightInvariant0.height_invariant = HeightInvariant0.height_invariant
  clone RedBlackTree_Impl14_RotateRight_Interface as RotateRight0 with
    type k = k,
    type v = v,
    predicate InternalInvariant0.internal_invariant = InternalInvariant0.internal_invariant,
    function Color0.color = Color1.color,
    predicate SameMappings0.same_mappings = SameMappings0.same_mappings,
    function Height0.height = Height0.height,
    function DeepModel0.deep_model = DeepModel0.deep_model,
    predicate LtLog0.lt_log = LtLog0.lt_log,
    function Height1.height = Height1.height,
    type DeepModelTy0.deepModelTy = DeepModelTy0.deepModelTy
  clone RedBlackTree_Impl13_IsRed_Interface as IsRed0 with
    type k = k,
    type v = v,
    function Color0.color = Color1.color
  clone CreusotContracts_Resolve_Impl1_Resolve as Resolve0 with
    type t = RedBlackTree_Node_Type.t_node k v
  clone Core_Option_Impl0_Unwrap_Interface as Unwrap0 with
    type t = borrowed (RedBlackTree_Node_Type.t_node k v)
  clone Core_Option_Impl0_AsMut_Interface as AsMut0 with
    type t = RedBlackTree_Node_Type.t_node k v
  clone RedBlackTree_Impl14_FlipColors_Interface as FlipColors0 with
    type k = k,
    type v = v,
    predicate InternalInvariant0.internal_invariant = InternalInvariant0.internal_invariant,
    function Color0.color = Color1.color,
    function Height0.height = Height0.height,
    predicate SameMappings0.same_mappings = SameMappings0.same_mappings,
    function Height1.height = Height1.height
  clone RedBlackTree_Impl8_ColorInvariant as ColorInvariant0 with
    type k = k,
    type v = v,
    predicate ColorInvariantHere0.color_invariant_here = ColorInvariantHere0.color_invariant_here,
    predicate ColorInvariant0.color_invariant = ColorInvariant1.color_invariant
  clone RedBlackTree_Impl6_MatchN as MatchN0 with
    type k = k,
    type v = v,
    predicate ColorInvariant0.color_invariant = ColorInvariant0.color_invariant,
    predicate MatchT0.match_t = MatchT0.match_t
  clone RedBlackTree_Cpn as Cpn0
  let rec cfg move_red_right [#"../red_black_tree.rs" 566 4 566 45] [@cfg:stackify] [@cfg:subregion_analysis] (self : borrowed (RedBlackTree_Node_Type.t_node k v)) : borrowed (RedBlackTree_Node_Type.t_node k v)
    requires {[#"../red_black_tree.rs" 548 15 548 40] RedBlackTree_Tree_Type.tree_node (RedBlackTree_Node_Type.node_left ( * self)) <> Core_Option_Option_Type.C_None}
    requires {[#"../red_black_tree.rs" 549 15 549 43] InternalInvariant0.internal_invariant ( * self)}
    requires {[#"../red_black_tree.rs" 550 15 550 86] MatchN0.match_n (Cpn0.cpn (RedBlackTree_Color_Type.C_Red) (RedBlackTree_Cp_Type.C_CPL (RedBlackTree_Color_Type.C_Black)) (Cpn0.cpn (RedBlackTree_Color_Type.C_Black) (RedBlackTree_Cp_Type.C_CPL (RedBlackTree_Color_Type.C_Black)) (RedBlackTree_Cp_Type.C_CPL (RedBlackTree_Color_Type.C_Black)))) ( * self)}
    ensures { [#"../red_black_tree.rs" 551 14 551 44] InternalInvariant0.internal_invariant ( * result) }
    ensures { [#"../red_black_tree.rs" 552 4 554 48] InternalInvariant0.internal_invariant ( ^ result) /\ Height0.height ( * result) = Height0.height ( ^ result) /\ (forall v : v . forall k : DeepModelTy0.deepModelTy . HasMapping0.has_mapping ( ^ result) k v -> HasMapping0.has_mapping ( * result) k v) -> InternalInvariant0.internal_invariant ( ^ self) }
    ensures { [#"../red_black_tree.rs" 555 4 555 97] Height0.height ( * result) = Height0.height ( ^ result) -> Height0.height ( * self) = Height0.height ( ^ self) }
    ensures { [#"../red_black_tree.rs" 556 14 556 42] RedBlackTree_Node_Type.node_key ( * result) = RedBlackTree_Node_Type.node_key ( * self) }
    ensures { [#"../red_black_tree.rs" 557 4 557 105] forall v : v . forall k : DeepModelTy0.deepModelTy . HasMapping0.has_mapping ( * result) k v -> HasMapping0.has_mapping ( * self) k v }
    ensures { [#"../red_black_tree.rs" 558 4 559 47] forall v : v . forall k : DeepModelTy0.deepModelTy . HasMapping0.has_mapping ( * self) k v /\ LeLog0.le_log (DeepModel0.deep_model (RedBlackTree_Node_Type.node_key ( * self))) k -> HasMapping0.has_mapping ( * result) k v }
    ensures { [#"../red_black_tree.rs" 560 4 561 108] forall v : v . forall k : DeepModelTy0.deepModelTy . HasMapping0.has_mapping ( ^ self) k v = (HasMapping0.has_mapping ( ^ result) k v \/ HasMapping0.has_mapping ( * self) k v /\ not HasMapping0.has_mapping ( * result) k v) }
    ensures { [#"../red_black_tree.rs" 562 14 563 61] MatchN0.match_n (Cpn0.cpn (RedBlackTree_Color_Type.C_Black) (RedBlackTree_Cp_Type.C_CPL (RedBlackTree_Color_Type.C_Black)) (RedBlackTree_Cp_Type.C_CPL (RedBlackTree_Color_Type.C_Red))) ( * result) \/ MatchN0.match_n (Cpn0.cpn (RedBlackTree_Color_Type.C_Black) (RedBlackTree_Cp_Type.C_CPL (RedBlackTree_Color_Type.C_Red)) (RedBlackTree_Cp_Type.C_CPL (RedBlackTree_Color_Type.C_Red))) ( * result) }
    ensures { [#"../red_black_tree.rs" 564 4 565 45] ColorInvariant0.color_invariant ( ^ result) /\ (Color1.color (RedBlackTree_Node_Type.node_left ( * result)) = RedBlackTree_Color_Type.C_Black -> RedBlackTree_Node_Type.node_color ( ^ result) = RedBlackTree_Color_Type.C_Black) -> ColorInvariant0.color_invariant ( ^ self) }
    
   = [@vc:do_not_keep_trace] [@vc:sp]
  var _0 : borrowed (RedBlackTree_Node_Type.t_node k v);
  var self_1 : borrowed (RedBlackTree_Node_Type.t_node k v);
  var _2 : ();
  var _15 : ();
  var _16 : borrowed (RedBlackTree_Node_Type.t_node k v);
  var _17 : ();
  var _18 : bool;
  var _19 : RedBlackTree_Tree_Type.t_tree k v;
  var _20 : borrowed (RedBlackTree_Node_Type.t_node k v);
  var _21 : Core_Option_Option_Type.t_option (borrowed (RedBlackTree_Node_Type.t_node k v));
  var _22 : borrowed (Core_Option_Option_Type.t_option (RedBlackTree_Node_Type.t_node k v));
  var _23 : ();
  var _24 : ();
  var _25 : borrowed (RedBlackTree_Node_Type.t_node k v);
  var _26 : ();
  var _27 : borrowed (RedBlackTree_Node_Type.t_node k v);
  var _28 : borrowed (RedBlackTree_Node_Type.t_node k v);
  var _29 : Core_Option_Option_Type.t_option (borrowed (RedBlackTree_Node_Type.t_node k v));
  var _30 : borrowed (Core_Option_Option_Type.t_option (RedBlackTree_Node_Type.t_node k v));
  {
    self_1 <- self;
    goto BB0
  }
  BB0 {
    _16 <- borrow_mut ( * self_1);
    self_1 <- { self_1 with current = ( ^ _16) };
    _15 <- ([#"../red_black_tree.rs" 567 8 567 26] FlipColors0.flip_colors _16);
    goto BB1
  }
  BB1 {
    _22 <- borrow_mut (RedBlackTree_Tree_Type.tree_node (RedBlackTree_Node_Type.node_left ( * self_1)));
    self_1 <- { self_1 with current = (let RedBlackTree_Node_Type.C_Node a b c d e =  * self_1 in RedBlackTree_Node_Type.C_Node (let RedBlackTree_Tree_Type.C_Tree a = RedBlackTree_Node_Type.node_left ( * self_1) in RedBlackTree_Tree_Type.C_Tree ( ^ _22)) b c d e) };
    _21 <- ([#"../red_black_tree.rs" 568 11 568 34] AsMut0.as_mut _22);
    goto BB2
  }
  BB2 {
    _20 <- ([#"../red_black_tree.rs" 568 11 568 43] Unwrap0.unwrap _21);
    goto BB3
  }
  BB3 {
    _19 <- RedBlackTree_Node_Type.node_left ( * _20);
    assume { Resolve0.resolve _20 };
    _18 <- ([#"../red_black_tree.rs" 568 11 568 57] IsRed0.is_red _19);
    goto BB4
  }
  BB4 {
    switch (_18)
      | False -> goto BB10
      | True -> goto BB5
      end
  }
  BB5 {
    _25 <- borrow_mut ( * self_1);
    self_1 <- { self_1 with current = ( ^ _25) };
    _24 <- ([#"../red_black_tree.rs" 569 12 569 31] RotateRight0.rotate_right _25);
    goto BB6
  }
  BB6 {
    _27 <- borrow_mut ( * self_1);
    self_1 <- { self_1 with current = ( ^ _27) };
    _26 <- ([#"../red_black_tree.rs" 570 12 570 30] FlipColors0.flip_colors _27);
    goto BB7
  }
  BB7 {
    _30 <- borrow_mut (RedBlackTree_Tree_Type.tree_node (RedBlackTree_Node_Type.node_right ( * self_1)));
    self_1 <- { self_1 with current = (let RedBlackTree_Node_Type.C_Node a b c d e =  * self_1 in RedBlackTree_Node_Type.C_Node a b c d (let RedBlackTree_Tree_Type.C_Tree a = RedBlackTree_Node_Type.node_right ( * self_1) in RedBlackTree_Tree_Type.C_Tree ( ^ _30))) };
    assume { Resolve1.resolve self_1 };
    _29 <- ([#"../red_black_tree.rs" 571 19 571 43] AsMut0.as_mut _30);
    goto BB8
  }
  BB8 {
    _28 <- ([#"../red_black_tree.rs" 571 19 571 52] Unwrap0.unwrap _29);
    goto BB9
  }
  BB9 {
    _0 <- borrow_mut ( * _28);
    _28 <- { _28 with current = ( ^ _0) };
    assume { Resolve0.resolve _28 };
    goto BB11
  }
  BB10 {
    _17 <- ();
    assume { Resolve1.resolve _0 };
    _0 <- self_1;
    self_1 <- any borrowed (RedBlackTree_Node_Type.t_node k v);
    goto BB11
  }
  BB11 {
    return _0
  }
  
end
module RedBlackTree_Impl15_New_Interface
  type k
  type v
  use map.Const
  clone CreusotContracts_Model_DeepModel_DeepModelTy_Type as DeepModelTy0 with
    type self = k
  use RedBlackTree_Tree_Type as RedBlackTree_Tree_Type
  clone RedBlackTree_Impl11_Invariant_Stub as Invariant0 with
    type k = k,
    type v = v
  use Core_Option_Option_Type as Core_Option_Option_Type
  clone RedBlackTree_Impl3_ShallowModel_Stub as ShallowModel0 with
    type k = k,
    type v = v,
    type DeepModelTy0.deepModelTy = DeepModelTy0.deepModelTy
  val new [#"../red_black_tree.rs" 583 4 583 30] (_1' : ()) : RedBlackTree_Tree_Type.t_tree k v
    ensures { [#"../red_black_tree.rs" 581 14 581 43] ShallowModel0.shallow_model result = Const.const (Core_Option_Option_Type.C_None) }
    ensures { [#"../red_black_tree.rs" 582 14 582 32] Invariant0.invariant' result }
    
end
module RedBlackTree_Impl15_New
  type k
  type v
  use map.Const
  clone CreusotContracts_Model_DeepModel_DeepModelTy_Type as DeepModelTy0 with
    type self = k
  clone CreusotContracts_Logic_Ord_OrdLogic_GtLog_Interface as GtLog0 with
    type self = DeepModelTy0.deepModelTy
  clone CreusotContracts_Logic_Ord_OrdLogic_GeLog_Interface as GeLog0 with
    type self = DeepModelTy0.deepModelTy
  use Core_Cmp_Ordering_Type as Core_Cmp_Ordering_Type
  clone CreusotContracts_Logic_Ord_OrdLogic_CmpLog_Interface as CmpLog0 with
    type self = DeepModelTy0.deepModelTy
  clone CreusotContracts_Logic_Ord_OrdLogic_LeLog_Interface as LeLog0 with
    type self = DeepModelTy0.deepModelTy
  clone CreusotContracts_Logic_Ord_OrdLogic_EqCmp_Interface as EqCmp0 with
    type self = DeepModelTy0.deepModelTy,
    function CmpLog0.cmp_log = CmpLog0.cmp_log,
    axiom .
  clone CreusotContracts_Logic_Ord_OrdLogic_Antisym2_Interface as Antisym20 with
    type self = DeepModelTy0.deepModelTy,
    function CmpLog0.cmp_log = CmpLog0.cmp_log,
    axiom .
  clone CreusotContracts_Logic_Ord_OrdLogic_Antisym1_Interface as Antisym10 with
    type self = DeepModelTy0.deepModelTy,
    function CmpLog0.cmp_log = CmpLog0.cmp_log,
    axiom .
  clone CreusotContracts_Logic_Ord_OrdLogic_Trans_Interface as Trans0 with
    type self = DeepModelTy0.deepModelTy,
    function CmpLog0.cmp_log = CmpLog0.cmp_log,
    axiom .
  clone CreusotContracts_Logic_Ord_OrdLogic_Refl_Interface as Refl0 with
    type self = DeepModelTy0.deepModelTy,
    function CmpLog0.cmp_log = CmpLog0.cmp_log,
    axiom .
  clone CreusotContracts_Logic_Ord_OrdLogic_CmpGtLog_Interface as CmpGtLog0 with
    type self = DeepModelTy0.deepModelTy,
    predicate GtLog0.gt_log = GtLog0.gt_log,
    function CmpLog0.cmp_log = CmpLog0.cmp_log,
    axiom .
  clone CreusotContracts_Logic_Ord_OrdLogic_CmpGeLog_Interface as CmpGeLog0 with
    type self = DeepModelTy0.deepModelTy,
    predicate GeLog0.ge_log = GeLog0.ge_log,
    function CmpLog0.cmp_log = CmpLog0.cmp_log,
    axiom .
  clone CreusotContracts_Logic_Ord_OrdLogic_LtLog_Interface as LtLog0 with
    type self = DeepModelTy0.deepModelTy
  clone CreusotContracts_Logic_Ord_OrdLogic_CmpLtLog_Interface as CmpLtLog0 with
    type self = DeepModelTy0.deepModelTy,
    predicate LtLog0.lt_log = LtLog0.lt_log,
    function CmpLog0.cmp_log = CmpLog0.cmp_log,
    axiom .
  clone CreusotContracts_Logic_Ord_OrdLogic_CmpLeLog_Interface as CmpLeLog0 with
    type self = DeepModelTy0.deepModelTy,
    predicate LeLog0.le_log = LeLog0.le_log,
    function CmpLog0.cmp_log = CmpLog0.cmp_log,
    axiom .
  use Alloc_Alloc_Global_Type as Alloc_Alloc_Global_Type
  use Alloc_Boxed_Box_Type as Alloc_Boxed_Box_Type
  use RedBlackTree_Color_Type as RedBlackTree_Color_Type
  use RedBlackTree_Node_Type as RedBlackTree_Node_Type
  use Core_Option_Option_Type as Core_Option_Option_Type
  use RedBlackTree_Tree_Type as RedBlackTree_Tree_Type
  clone RedBlackTree_Impl9_Height as Height0 with
    type k = k,
    type v = v,
    axiom .
  clone CreusotContracts_Model_DeepModel_DeepModel_Interface as DeepModel0 with
    type self = k,
    type DeepModelTy0.deepModelTy = DeepModelTy0.deepModelTy
  clone RedBlackTree_Impl0_HasMapping as HasMapping0 with
    type k = k,
    type v = v,
    type DeepModelTy0.deepModelTy = DeepModelTy0.deepModelTy,
    function DeepModel0.deep_model = DeepModel0.deep_model
  clone RedBlackTree_Impl10_HeightInvariantHere as HeightInvariantHere0 with
    type k = k,
    type v = v,
    function Height0.height = Height0.height
  clone RedBlackTree_Impl4_BstInvariantHere as BstInvariantHere0 with
    type k = k,
    type v = v,
    type DeepModelTy0.deepModelTy = DeepModelTy0.deepModelTy,
    predicate HasMapping0.has_mapping = HasMapping0.has_mapping,
    function DeepModel0.deep_model = DeepModel0.deep_model,
    predicate LtLog0.lt_log = LtLog0.lt_log
  clone RedBlackTree_Impl7_Color as Color0 with
    type k = k,
    type v = v
  clone RedBlackTree_Impl8_ColorInvariantHere as ColorInvariantHere0 with
    type k = k,
    type v = v,
    function Color0.color = Color0.color
  clone RedBlackTree_Impl9_HeightInvariant as HeightInvariant0 with
    type k = k,
    type v = v,
    predicate HeightInvariantHere0.height_invariant_here = HeightInvariantHere0.height_invariant_here
  clone RedBlackTree_Impl5_BstInvariant as BstInvariant0 with
    type k = k,
    type v = v,
    predicate BstInvariantHere0.bst_invariant_here = BstInvariantHere0.bst_invariant_here
  clone RedBlackTree_Impl7_ColorInvariant as ColorInvariant0 with
    type k = k,
    type v = v,
    predicate ColorInvariantHere0.color_invariant_here = ColorInvariantHere0.color_invariant_here
  clone RedBlackTree_Impl11_InternalInvariant as InternalInvariant0 with
    type k = k,
    type v = v,
    predicate BstInvariant0.bst_invariant = BstInvariant0.bst_invariant,
    predicate HeightInvariant0.height_invariant = HeightInvariant0.height_invariant
  clone RedBlackTree_Impl0_ModelAcc as ModelAcc0 with
    type k = k,
    type v = v,
    type DeepModelTy0.deepModelTy = DeepModelTy0.deepModelTy,
    function DeepModel0.deep_model = DeepModel0.deep_model
  clone RedBlackTree_Impl11_Invariant as Invariant0 with
    type k = k,
    type v = v,
    predicate InternalInvariant0.internal_invariant = InternalInvariant0.internal_invariant,
    predicate ColorInvariant0.color_invariant = ColorInvariant0.color_invariant,
    function Color0.color = Color0.color
  clone RedBlackTree_Impl3_ShallowModel as ShallowModel0 with
    type k = k,
    type v = v,
    type DeepModelTy0.deepModelTy = DeepModelTy0.deepModelTy,
    function ModelAcc0.model_acc = ModelAcc0.model_acc
  let rec cfg new [#"../red_black_tree.rs" 583 4 583 30] [@cfg:stackify] [@cfg:subregion_analysis] (_1' : ()) : RedBlackTree_Tree_Type.t_tree k v
    ensures { [#"../red_black_tree.rs" 581 14 581 43] ShallowModel0.shallow_model result = Const.const (Core_Option_Option_Type.C_None) }
    ensures { [#"../red_black_tree.rs" 582 14 582 32] Invariant0.invariant' result }
    
   = [@vc:do_not_keep_trace] [@vc:sp]
  var _0 : RedBlackTree_Tree_Type.t_tree k v;
  var _3 : Core_Option_Option_Type.t_option (RedBlackTree_Node_Type.t_node k v);
  {
    goto BB0
  }
  BB0 {
    _3 <- Core_Option_Option_Type.C_None;
    _0 <- RedBlackTree_Tree_Type.C_Tree _3;
    goto BB1
  }
  BB1 {
    return _0
  }
  
end
module Core_Cmp_Ord_Cmp_Interface
  type self
  use prelude.Borrow
  clone CreusotContracts_Model_DeepModel_DeepModelTy_Type as DeepModelTy0 with
    type self = self
  use Core_Cmp_Ordering_Type as Core_Cmp_Ordering_Type
  clone CreusotContracts_Logic_Ord_OrdLogic_CmpLog_Stub as CmpLog0 with
    type self = DeepModelTy0.deepModelTy
  clone CreusotContracts_Model_DeepModel_DeepModel_Stub as DeepModel0 with
    type self = self,
    type DeepModelTy0.deepModelTy = DeepModelTy0.deepModelTy
  val cmp (self : self) (other : self) : Core_Cmp_Ordering_Type.t_ordering
    ensures { result = CmpLog0.cmp_log (DeepModel0.deep_model self) (DeepModel0.deep_model other) }
    
end
module RedBlackTree_Impl15_InsertRec_Interface
  type k
  type v
  use prelude.Borrow
  use RedBlackTree_Tree_Type as RedBlackTree_Tree_Type
  clone CreusotContracts_Model_DeepModel_DeepModelTy_Type as DeepModelTy0 with
    type self = k
  clone RedBlackTree_Impl0_HasMapping_Stub as HasMapping0 with
    type k = k,
    type v = v,
    type DeepModelTy0.deepModelTy = DeepModelTy0.deepModelTy
  clone CreusotContracts_Model_DeepModel_DeepModel_Stub as DeepModel0 with
    type self = k,
    type DeepModelTy0.deepModelTy = DeepModelTy0.deepModelTy
  use RedBlackTree_Color_Type as RedBlackTree_Color_Type
  clone RedBlackTree_Impl7_Color_Stub as Color1 with
    type k = k,
    type v = v
  use RedBlackTree_Cp_Type as RedBlackTree_Cp_Type
  clone RedBlackTree_Impl6_MatchT_Stub as MatchT0 with
    type k = k,
    type v = v
  clone RedBlackTree_Cpn_Stub as Cpn0
  clone RedBlackTree_Impl9_Height_Stub as Height0 with
    type k = k,
    type v = v,
    axiom .
  clone RedBlackTree_Impl7_ColorInvariant_Stub as ColorInvariant0 with
    type k = k,
    type v = v
  clone RedBlackTree_Impl11_InternalInvariant_Stub as InternalInvariant0 with
    type k = k,
    type v = v
  val insert_rec [#"../red_black_tree.rs" 595 4 595 44] (self : borrowed (RedBlackTree_Tree_Type.t_tree k v)) (key : k) (val' : v) : ()
    requires {[#"../red_black_tree.rs" 587 15 587 43] InternalInvariant0.internal_invariant ( * self)}
    requires {[#"../red_black_tree.rs" 588 15 588 40] ColorInvariant0.color_invariant ( * self)}
    ensures { [#"../red_black_tree.rs" 589 14 589 42] InternalInvariant0.internal_invariant ( ^ self) }
    ensures { [#"../red_black_tree.rs" 590 14 590 50] Height0.height ( * self) = Height0.height ( ^ self) }
    ensures { [#"../red_black_tree.rs" 591 14 592 39] MatchT0.match_t (Cpn0.cpn (RedBlackTree_Color_Type.C_Red) (RedBlackTree_Cp_Type.C_CPL (RedBlackTree_Color_Type.C_Red)) (RedBlackTree_Cp_Type.C_CPL (RedBlackTree_Color_Type.C_Black))) ( ^ self) /\ Color1.color ( * self) = RedBlackTree_Color_Type.C_Red \/ ColorInvariant0.color_invariant ( ^ self) }
    ensures { [#"../red_black_tree.rs" 593 14 593 56] HasMapping0.has_mapping ( ^ self) (DeepModel0.deep_model key) val' }
    ensures { [#"../red_black_tree.rs" 594 4 594 127] forall v : v . forall k : DeepModelTy0.deepModelTy . k = DeepModel0.deep_model key \/ HasMapping0.has_mapping ( * self) k v = HasMapping0.has_mapping ( ^ self) k v }
    
end
module RedBlackTree_Impl15_InsertRec
  type k
  type v
  use prelude.Borrow
  use prelude.Int
  use prelude.IntSize
  use prelude.Int8
  clone CreusotContracts_Model_DeepModel_DeepModelTy_Type as DeepModelTy0 with
    type self = k
  clone CreusotContracts_Logic_Ord_OrdLogic_GtLog_Interface as GtLog0 with
    type self = DeepModelTy0.deepModelTy
  clone CreusotContracts_Logic_Ord_OrdLogic_GeLog_Interface as GeLog0 with
    type self = DeepModelTy0.deepModelTy
  clone CreusotContracts_Logic_Ord_OrdLogic_LeLog_Interface as LeLog0 with
    type self = DeepModelTy0.deepModelTy
  clone CreusotContracts_Logic_Ord_OrdLogic_LtLog_Interface as LtLog0 with
    type self = DeepModelTy0.deepModelTy
  use RedBlackTree_Tree_Type as RedBlackTree_Tree_Type
  use Alloc_Alloc_Global_Type as Alloc_Alloc_Global_Type
  use Alloc_Boxed_Box_Type as Alloc_Boxed_Box_Type
  use RedBlackTree_Color_Type as RedBlackTree_Color_Type
  use RedBlackTree_Node_Type as RedBlackTree_Node_Type
  use Core_Option_Option_Type as Core_Option_Option_Type
  clone RedBlackTree_Impl7_Color as Color1 with
    type k = k,
    type v = v
  clone RedBlackTree_Impl8_ColorInvariantHere as ColorInvariantHere0 with
    type k = k,
    type v = v,
    function Color0.color = Color1.color
  clone RedBlackTree_Impl7_ColorInvariant as ColorInvariant0 with
    type k = k,
    type v = v,
    predicate ColorInvariantHere0.color_invariant_here = ColorInvariantHere0.color_invariant_here
  clone RedBlackTree_Impl8_ColorInvariant as ColorInvariant1 with
    type k = k,
    type v = v,
    predicate ColorInvariantHere0.color_invariant_here = ColorInvariantHere0.color_invariant_here,
    predicate ColorInvariant0.color_invariant = ColorInvariant0.color_invariant
  clone CreusotContracts_Model_DeepModel_DeepModel_Interface as DeepModel0 with
    type self = k,
    type DeepModelTy0.deepModelTy = DeepModelTy0.deepModelTy
  clone RedBlackTree_Impl0_HasMapping as HasMapping0 with
    type k = k,
    type v = v,
    type DeepModelTy0.deepModelTy = DeepModelTy0.deepModelTy,
    function DeepModel0.deep_model = DeepModel0.deep_model
  clone RedBlackTree_Impl1_HasMapping as HasMapping1 with
    type k = k,
    type v = v,
    predicate HasMapping0.has_mapping = HasMapping0.has_mapping,
    type DeepModelTy0.deepModelTy = DeepModelTy0.deepModelTy,
    function DeepModel0.deep_model = DeepModel0.deep_model,
    axiom .
  clone RedBlackTree_Impl9_Height as Height0 with
    type k = k,
    type v = v,
    axiom .
  clone RedBlackTree_Impl10_HeightInvariantHere as HeightInvariantHere0 with
    type k = k,
    type v = v,
    function Height0.height = Height0.height
  clone RedBlackTree_Impl9_HeightInvariant as HeightInvariant0 with
    type k = k,
    type v = v,
    predicate HeightInvariantHere0.height_invariant_here = HeightInvariantHere0.height_invariant_here
  clone RedBlackTree_Impl10_HeightInvariant as HeightInvariant1 with
    type k = k,
    type v = v,
    predicate HeightInvariantHere0.height_invariant_here = HeightInvariantHere0.height_invariant_here,
    predicate HeightInvariant0.height_invariant = HeightInvariant0.height_invariant
  clone RedBlackTree_Impl4_BstInvariantHere as BstInvariantHere0 with
    type k = k,
    type v = v,
    type DeepModelTy0.deepModelTy = DeepModelTy0.deepModelTy,
    predicate HasMapping0.has_mapping = HasMapping0.has_mapping,
    function DeepModel0.deep_model = DeepModel0.deep_model,
    predicate LtLog0.lt_log = LtLog0.lt_log
  clone RedBlackTree_Impl5_BstInvariant as BstInvariant0 with
    type k = k,
    type v = v,
    predicate BstInvariantHere0.bst_invariant_here = BstInvariantHere0.bst_invariant_here
  clone RedBlackTree_Impl4_BstInvariant as BstInvariant1 with
    type k = k,
    type v = v,
    predicate BstInvariantHere0.bst_invariant_here = BstInvariantHere0.bst_invariant_here,
    predicate BstInvariant0.bst_invariant = BstInvariant0.bst_invariant
  use Core_Cmp_Ordering_Type as Core_Cmp_Ordering_Type
  clone CreusotContracts_Logic_Ord_OrdLogic_CmpLog_Interface as CmpLog0 with
    type self = DeepModelTy0.deepModelTy
  clone CreusotContracts_Logic_Ord_OrdLogic_EqCmp_Interface as EqCmp0 with
    type self = DeepModelTy0.deepModelTy,
    function CmpLog0.cmp_log = CmpLog0.cmp_log,
    axiom .
  clone CreusotContracts_Logic_Ord_OrdLogic_Antisym2_Interface as Antisym20 with
    type self = DeepModelTy0.deepModelTy,
    function CmpLog0.cmp_log = CmpLog0.cmp_log,
    axiom .
  clone CreusotContracts_Logic_Ord_OrdLogic_Antisym1_Interface as Antisym10 with
    type self = DeepModelTy0.deepModelTy,
    function CmpLog0.cmp_log = CmpLog0.cmp_log,
    axiom .
  clone CreusotContracts_Logic_Ord_OrdLogic_Trans_Interface as Trans0 with
    type self = DeepModelTy0.deepModelTy,
    function CmpLog0.cmp_log = CmpLog0.cmp_log,
    axiom .
  clone CreusotContracts_Logic_Ord_OrdLogic_Refl_Interface as Refl0 with
    type self = DeepModelTy0.deepModelTy,
    function CmpLog0.cmp_log = CmpLog0.cmp_log,
    axiom .
  clone CreusotContracts_Logic_Ord_OrdLogic_CmpGtLog_Interface as CmpGtLog0 with
    type self = DeepModelTy0.deepModelTy,
    predicate GtLog0.gt_log = GtLog0.gt_log,
    function CmpLog0.cmp_log = CmpLog0.cmp_log,
    axiom .
  clone CreusotContracts_Logic_Ord_OrdLogic_CmpGeLog_Interface as CmpGeLog0 with
    type self = DeepModelTy0.deepModelTy,
    predicate GeLog0.ge_log = GeLog0.ge_log,
    function CmpLog0.cmp_log = CmpLog0.cmp_log,
    axiom .
  clone CreusotContracts_Logic_Ord_OrdLogic_CmpLtLog_Interface as CmpLtLog0 with
    type self = DeepModelTy0.deepModelTy,
    predicate LtLog0.lt_log = LtLog0.lt_log,
    function CmpLog0.cmp_log = CmpLog0.cmp_log,
    axiom .
  clone CreusotContracts_Logic_Ord_OrdLogic_CmpLeLog_Interface as CmpLeLog0 with
    type self = DeepModelTy0.deepModelTy,
    predicate LeLog0.le_log = LeLog0.le_log,
    function CmpLog0.cmp_log = CmpLog0.cmp_log,
    axiom .
  use RedBlackTree_Cp_Type as RedBlackTree_Cp_Type
  clone RedBlackTree_Impl6_MatchT as MatchT0 with
    type k = k,
    type v = v,
    function Color0.color = Color1.color,
    predicate ColorInvariant0.color_invariant = ColorInvariant0.color_invariant
  clone RedBlackTree_Impl6_MatchN as MatchN0 with
    type k = k,
    type v = v,
    predicate ColorInvariant0.color_invariant = ColorInvariant1.color_invariant,
    predicate MatchT0.match_t = MatchT0.match_t
  clone RedBlackTree_Impl10_Height as Height1 with
    type k = k,
    type v = v,
    function Height0.height = Height0.height,
    axiom .
  clone RedBlackTree_Impl1_SameMappings as SameMappings0 with
    type k = k,
    type v = v,
    type DeepModelTy0.deepModelTy = DeepModelTy0.deepModelTy,
    predicate HasMapping0.has_mapping = HasMapping1.has_mapping,
    predicate HasMapping1.has_mapping = HasMapping0.has_mapping
  clone RedBlackTree_Impl12_InternalInvariant as InternalInvariant1 with
    type k = k,
    type v = v,
    predicate BstInvariant0.bst_invariant = BstInvariant1.bst_invariant,
    predicate HeightInvariant0.height_invariant = HeightInvariant1.height_invariant
  clone RedBlackTree_Cpn as Cpn0
  clone RedBlackTree_Impl14_Balance_Interface as Balance0 with
    type k = k,
    type v = v,
    predicate InternalInvariant0.internal_invariant = InternalInvariant1.internal_invariant,
    function Color1.color = Color1.color,
    predicate ColorInvariant0.color_invariant = ColorInvariant0.color_invariant,
    predicate SameMappings0.same_mappings = SameMappings0.same_mappings,
    function Height0.height = Height1.height,
    function Cpn0.cpn = Cpn0.cpn,
    predicate MatchN0.match_n = MatchN0.match_n,
    function Height1.height = Height0.height
  clone CreusotContracts_Resolve_Impl1_Resolve as Resolve6 with
    type t = RedBlackTree_Node_Type.t_node k v
  clone Core_Cmp_Ord_Cmp_Interface as Cmp0 with
    type self = k,
    function DeepModel0.deep_model = DeepModel0.deep_model,
    function CmpLog0.cmp_log = CmpLog0.cmp_log,
    type DeepModelTy0.deepModelTy = DeepModelTy0.deepModelTy
  clone CreusotContracts_Resolve_Resolve_Resolve_Interface as Resolve5 with
    type self = k
  clone CreusotContracts_Resolve_Impl1_Resolve as Resolve4 with
    type t = RedBlackTree_Tree_Type.t_tree k v
  clone CreusotContracts_Resolve_Resolve_Resolve_Interface as Resolve3 with
    type self = Core_Option_Option_Type.t_option (RedBlackTree_Node_Type.t_node k v)
  clone CreusotContracts_Resolve_Resolve_Resolve_Interface as Resolve2 with
    type self = v
  clone CreusotContracts_Resolve_Resolve_Resolve_Interface as Resolve1 with
    type self = k
  clone CreusotContracts_Resolve_Impl1_Resolve as Resolve0 with
    type t = Core_Option_Option_Type.t_option (RedBlackTree_Node_Type.t_node k v)
  clone RedBlackTree_Impl11_InternalInvariant as InternalInvariant0 with
    type k = k,
    type v = v,
    predicate BstInvariant0.bst_invariant = BstInvariant0.bst_invariant,
    predicate HeightInvariant0.height_invariant = HeightInvariant0.height_invariant
  let rec cfg insert_rec [#"../red_black_tree.rs" 595 4 595 44] [@cfg:stackify] [@cfg:subregion_analysis] (self : borrowed (RedBlackTree_Tree_Type.t_tree k v)) (key : k) (val' : v) : ()
    requires {[#"../red_black_tree.rs" 587 15 587 43] InternalInvariant0.internal_invariant ( * self)}
    requires {[#"../red_black_tree.rs" 588 15 588 40] ColorInvariant0.color_invariant ( * self)}
    ensures { [#"../red_black_tree.rs" 589 14 589 42] InternalInvariant0.internal_invariant ( ^ self) }
    ensures { [#"../red_black_tree.rs" 590 14 590 50] Height0.height ( * self) = Height0.height ( ^ self) }
    ensures { [#"../red_black_tree.rs" 591 14 592 39] MatchT0.match_t (Cpn0.cpn (RedBlackTree_Color_Type.C_Red) (RedBlackTree_Cp_Type.C_CPL (RedBlackTree_Color_Type.C_Red)) (RedBlackTree_Cp_Type.C_CPL (RedBlackTree_Color_Type.C_Black))) ( ^ self) /\ Color1.color ( * self) = RedBlackTree_Color_Type.C_Red \/ ColorInvariant0.color_invariant ( ^ self) }
    ensures { [#"../red_black_tree.rs" 593 14 593 56] HasMapping0.has_mapping ( ^ self) (DeepModel0.deep_model key) val' }
    ensures { [#"../red_black_tree.rs" 594 4 594 127] forall v : v . forall k : DeepModelTy0.deepModelTy . k = DeepModel0.deep_model key \/ HasMapping0.has_mapping ( * self) k v = HasMapping0.has_mapping ( ^ self) k v }
    
   = [@vc:do_not_keep_trace] [@vc:sp]
  var _0 : ();
  var self_1 : borrowed (RedBlackTree_Tree_Type.t_tree k v);
  var key_2 : k;
  var val'_3 : v;
  var _11 : borrowed (Core_Option_Option_Type.t_option (RedBlackTree_Node_Type.t_node k v));
  var _12 : isize;
  var node_13 : borrowed (RedBlackTree_Node_Type.t_node k v);
  var _14 : ();
  var _15 : Core_Cmp_Ordering_Type.t_ordering;
  var _16 : k;
  var _17 : k;
  var _18 : k;
  var _19 : int8;
  var _20 : borrowed (RedBlackTree_Tree_Type.t_tree k v);
  var _21 : k;
  var _22 : v;
  var _23 : ();
  var _24 : v;
  var _25 : borrowed (RedBlackTree_Tree_Type.t_tree k v);
  var _26 : k;
  var _27 : v;
  var _28 : ();
  var _29 : borrowed (RedBlackTree_Node_Type.t_node k v);
  var _30 : ();
  var _31 : Core_Option_Option_Type.t_option (RedBlackTree_Node_Type.t_node k v);
  var _32 : RedBlackTree_Node_Type.t_node k v;
  var _33 : RedBlackTree_Node_Type.t_node k v;
  var _34 : RedBlackTree_Tree_Type.t_tree k v;
  var _35 : Core_Option_Option_Type.t_option (RedBlackTree_Node_Type.t_node k v);
  var _36 : RedBlackTree_Color_Type.t_color;
  var _37 : k;
  var _38 : v;
  var _39 : RedBlackTree_Tree_Type.t_tree k v;
  var _40 : Core_Option_Option_Type.t_option (RedBlackTree_Node_Type.t_node k v);
  {
    self_1 <- self;
    key_2 <- key;
    val'_3 <- val';
    goto BB0
  }
  BB0 {
    goto BB1
  }
  BB1 {
    goto BB2
  }
  BB2 {
    _11 <- borrow_mut (RedBlackTree_Tree_Type.tree_node ( * self_1));
    self_1 <- { self_1 with current = (let RedBlackTree_Tree_Type.C_Tree a =  * self_1 in RedBlackTree_Tree_Type.C_Tree ( ^ _11)) };
    switch ( * _11)
      | Core_Option_Option_Type.C_Some _ -> goto BB3
      | _ -> goto BB16
      end
  }
  BB3 {
    assume { Resolve4.resolve self_1 };
    node_13 <- borrow_mut (Core_Option_Option_Type.some_0 ( * _11));
    _11 <- { _11 with current = (let Core_Option_Option_Type.C_Some a =  * _11 in Core_Option_Option_Type.C_Some ( ^ node_13)) };
    assume { Resolve0.resolve _11 };
    _16 <- key_2;
    _18 <- RedBlackTree_Node_Type.node_key ( * node_13);
    _17 <- _18;
    assume { Resolve5.resolve _18 };
    _15 <- ([#"../red_black_tree.rs" 597 18 597 36] Cmp0.cmp _16 _17);
    goto BB4
  }
  BB4 {
    switch (_15)
      | Core_Cmp_Ordering_Type.C_Less -> goto BB7
      | Core_Cmp_Ordering_Type.C_Equal -> goto BB9
      | Core_Cmp_Ordering_Type.C_Greater -> goto BB5
      end
  }
  BB5 {
    _25 <- borrow_mut (RedBlackTree_Node_Type.node_right ( * node_13));
    node_13 <- { node_13 with current = (let RedBlackTree_Node_Type.C_Node a b c d e =  * node_13 in RedBlackTree_Node_Type.C_Node a b c d ( ^ _25)) };
    assume { Resolve1.resolve _26 };
    _26 <- key_2;
    key_2 <- any k;
    assume { Resolve2.resolve _27 };
    _27 <- val'_3;
    val'_3 <- any v;
    _14 <- ([#"../red_black_tree.rs" 603 27 603 58] insert_rec _25 _26 _27);
    goto BB13
  }
  BB6 {
    assume { Resolve1.resolve key_2 };
    assume { Resolve2.resolve val'_3 };
    assume { Resolve6.resolve node_13 };
    absurd
  }
  BB7 {
    _20 <- borrow_mut (RedBlackTree_Node_Type.node_left ( * node_13));
    node_13 <- { node_13 with current = (let RedBlackTree_Node_Type.C_Node a b c d e =  * node_13 in RedBlackTree_Node_Type.C_Node ( ^ _20) b c d e) };
    assume { Resolve1.resolve _21 };
    _21 <- key_2;
    key_2 <- any k;
    assume { Resolve2.resolve _22 };
    _22 <- val'_3;
    val'_3 <- any v;
    _14 <- ([#"../red_black_tree.rs" 598 24 598 54] insert_rec _20 _21 _22);
    goto BB8
  }
  BB8 {
    goto BB14
  }
  BB9 {
    assume { Resolve1.resolve key_2 };
    assume { Resolve2.resolve _24 };
    _24 <- val'_3;
    val'_3 <- any v;
    goto BB10
  }
  BB10 {
    assume { Resolve2.resolve (RedBlackTree_Node_Type.node_val ( * node_13)) };
    node_13 <- { node_13 with current = (let RedBlackTree_Node_Type.C_Node a b c d e =  * node_13 in RedBlackTree_Node_Type.C_Node a b c _24 e) };
    _24 <- any v;
    assume { Resolve6.resolve node_13 };
    goto BB12
  }
  BB12 {
    _0 <- ();
    goto BB29
  }
  BB13 {
    goto BB14
  }
  BB14 {
    _29 <- borrow_mut ( * node_13);
    node_13 <- { node_13 with current = ( ^ _29) };
    assume { Resolve6.resolve node_13 };
    _28 <- ([#"../red_black_tree.rs" 605 12 605 26] Balance0.balance _29);
    goto BB15
  }
  BB15 {
    _0 <- ();
    goto BB28
  }
  BB16 {
    assume { Resolve0.resolve _11 };
    _35 <- Core_Option_Option_Type.C_None;
    _34 <- RedBlackTree_Tree_Type.C_Tree _35;
    goto BB17
  }
  BB17 {
    _36 <- RedBlackTree_Color_Type.C_Red;
    assume { Resolve1.resolve _37 };
    _37 <- key_2;
    key_2 <- any k;
    assume { Resolve2.resolve _38 };
    _38 <- val'_3;
    val'_3 <- any v;
    _40 <- Core_Option_Option_Type.C_None;
    _39 <- RedBlackTree_Tree_Type.C_Tree _40;
    goto BB18
  }
  BB18 {
    _33 <- RedBlackTree_Node_Type.C_Node _34 _36 _37 _38 _39;
    goto BB19
  }
  BB19 {
    goto BB20
  }
  BB20 {
    goto BB21
  }
  BB21 {
    goto BB22
  }
  BB22 {
    _32 <- _33;
    goto BB23
  }
  BB23 {
    _31 <- Core_Option_Option_Type.C_Some _32;
    goto BB24
  }
  BB24 {
    goto BB25
  }
  BB25 {
    assume { Resolve3.resolve (RedBlackTree_Tree_Type.tree_node ( * self_1)) };
    self_1 <- { self_1 with current = (let RedBlackTree_Tree_Type.C_Tree a =  * self_1 in RedBlackTree_Tree_Type.C_Tree _31) };
    _31 <- any Core_Option_Option_Type.t_option (RedBlackTree_Node_Type.t_node k v);
    assume { Resolve4.resolve self_1 };
    goto BB27
  }
  BB27 {
    _0 <- ();
    goto BB29
  }
  BB28 {
    goto BB31
  }
  BB29 {
    goto BB30
  }
  BB30 {
    goto BB31
  }
  BB31 {
    return _0
  }
  
end
module CreusotContracts_Model_ShallowModel_ShallowModelTy_Type
  type self
  type shallowModelTy
end
module CreusotContracts_Model_ShallowModel_ShallowModel_Stub
  type self
  clone CreusotContracts_Model_ShallowModel_ShallowModelTy_Type as ShallowModelTy0 with
    type self = self
  function shallow_model (self : self) : ShallowModelTy0.shallowModelTy
end
module CreusotContracts_Model_ShallowModel_ShallowModel_Interface
  type self
  clone CreusotContracts_Model_ShallowModel_ShallowModelTy_Type as ShallowModelTy0 with
    type self = self
  function shallow_model (self : self) : ShallowModelTy0.shallowModelTy
end
module CreusotContracts_Model_ShallowModel_ShallowModel
  type self
  clone CreusotContracts_Model_ShallowModel_ShallowModelTy_Type as ShallowModelTy0 with
    type self = self
  function shallow_model (self : self) : ShallowModelTy0.shallowModelTy
  val shallow_model (self : self) : ShallowModelTy0.shallowModelTy
    ensures { result = shallow_model self }
    
end
module CreusotContracts_Model_Impl3_ShallowModel_Stub
  type t
  use prelude.Borrow
  clone CreusotContracts_Model_ShallowModel_ShallowModelTy_Type as ShallowModelTy0 with
    type self = t
  function shallow_model (self : borrowed t) : ShallowModelTy0.shallowModelTy
end
module CreusotContracts_Model_Impl3_ShallowModel_Interface
  type t
  use prelude.Borrow
  clone CreusotContracts_Model_ShallowModel_ShallowModelTy_Type as ShallowModelTy0 with
    type self = t
  function shallow_model (self : borrowed t) : ShallowModelTy0.shallowModelTy
end
module CreusotContracts_Model_Impl3_ShallowModel
  type t
  use prelude.Borrow
  clone CreusotContracts_Model_ShallowModel_ShallowModelTy_Type as ShallowModelTy0 with
    type self = t
  clone CreusotContracts_Model_ShallowModel_ShallowModel_Stub as ShallowModel0 with
    type self = t,
    type ShallowModelTy0.shallowModelTy = ShallowModelTy0.shallowModelTy
  function shallow_model (self : borrowed t) : ShallowModelTy0.shallowModelTy =
    ShallowModel0.shallow_model ( * self)
  val shallow_model (self : borrowed t) : ShallowModelTy0.shallowModelTy
    ensures { result = shallow_model self }
    
end
module RedBlackTree_Impl15_Insert_Interface
  type k
  type v
  use prelude.Borrow
  use map.Map
  clone CreusotContracts_Model_DeepModel_DeepModelTy_Type as DeepModelTy0 with
    type self = k
  use Core_Option_Option_Type as Core_Option_Option_Type
  use map.Map
  use RedBlackTree_Tree_Type as RedBlackTree_Tree_Type
  clone CreusotContracts_Model_DeepModel_DeepModel_Stub as DeepModel0 with
    type self = k,
    type DeepModelTy0.deepModelTy = DeepModelTy0.deepModelTy
  clone CreusotContracts_Model_Impl3_ShallowModel_Stub as ShallowModel1 with
    type t = RedBlackTree_Tree_Type.t_tree k v,
    type ShallowModelTy0.shallowModelTy = Map.map DeepModelTy0.deepModelTy (Core_Option_Option_Type.t_option v)
  clone RedBlackTree_Impl3_ShallowModel_Stub as ShallowModel0 with
    type k = k,
    type v = v,
    type DeepModelTy0.deepModelTy = DeepModelTy0.deepModelTy
  clone RedBlackTree_Impl11_Invariant_Stub as Invariant0 with
    type k = k,
    type v = v
  val insert [#"../red_black_tree.rs" 621 4 621 44] (self : borrowed (RedBlackTree_Tree_Type.t_tree k v)) (key : k) (val' : v) : ()
    requires {[#"../red_black_tree.rs" 618 15 618 34] Invariant0.invariant' ( * self)}
    ensures { [#"../red_black_tree.rs" 619 14 619 33] Invariant0.invariant' ( ^ self) }
    ensures { [#"../red_black_tree.rs" 620 14 620 64] ShallowModel0.shallow_model ( ^ self) = Map.set (ShallowModel1.shallow_model self) (DeepModel0.deep_model key) (Core_Option_Option_Type.C_Some val') }
    
end
module RedBlackTree_Impl15_Insert
  type k
  type v
  use prelude.Borrow
  use prelude.Ghost
  use map.Map
  clone CreusotContracts_Model_DeepModel_DeepModelTy_Type as DeepModelTy0 with
    type self = k
  clone CreusotContracts_Logic_Ord_OrdLogic_GtLog_Interface as GtLog0 with
    type self = DeepModelTy0.deepModelTy
  clone CreusotContracts_Logic_Ord_OrdLogic_GeLog_Interface as GeLog0 with
    type self = DeepModelTy0.deepModelTy
  use Core_Cmp_Ordering_Type as Core_Cmp_Ordering_Type
  clone CreusotContracts_Logic_Ord_OrdLogic_CmpLog_Interface as CmpLog0 with
    type self = DeepModelTy0.deepModelTy
  clone CreusotContracts_Logic_Ord_OrdLogic_LeLog_Interface as LeLog0 with
    type self = DeepModelTy0.deepModelTy
  clone CreusotContracts_Logic_Ord_OrdLogic_EqCmp_Interface as EqCmp0 with
    type self = DeepModelTy0.deepModelTy,
    function CmpLog0.cmp_log = CmpLog0.cmp_log,
    axiom .
  clone CreusotContracts_Logic_Ord_OrdLogic_Antisym2_Interface as Antisym20 with
    type self = DeepModelTy0.deepModelTy,
    function CmpLog0.cmp_log = CmpLog0.cmp_log,
    axiom .
  clone CreusotContracts_Logic_Ord_OrdLogic_Antisym1_Interface as Antisym10 with
    type self = DeepModelTy0.deepModelTy,
    function CmpLog0.cmp_log = CmpLog0.cmp_log,
    axiom .
  clone CreusotContracts_Logic_Ord_OrdLogic_Trans_Interface as Trans0 with
    type self = DeepModelTy0.deepModelTy,
    function CmpLog0.cmp_log = CmpLog0.cmp_log,
    axiom .
  clone CreusotContracts_Logic_Ord_OrdLogic_Refl_Interface as Refl0 with
    type self = DeepModelTy0.deepModelTy,
    function CmpLog0.cmp_log = CmpLog0.cmp_log,
    axiom .
  clone CreusotContracts_Logic_Ord_OrdLogic_CmpGtLog_Interface as CmpGtLog0 with
    type self = DeepModelTy0.deepModelTy,
    predicate GtLog0.gt_log = GtLog0.gt_log,
    function CmpLog0.cmp_log = CmpLog0.cmp_log,
    axiom .
  clone CreusotContracts_Logic_Ord_OrdLogic_CmpGeLog_Interface as CmpGeLog0 with
    type self = DeepModelTy0.deepModelTy,
    predicate GeLog0.ge_log = GeLog0.ge_log,
    function CmpLog0.cmp_log = CmpLog0.cmp_log,
    axiom .
  clone CreusotContracts_Logic_Ord_OrdLogic_LtLog_Interface as LtLog0 with
    type self = DeepModelTy0.deepModelTy
  clone CreusotContracts_Logic_Ord_OrdLogic_CmpLtLog_Interface as CmpLtLog0 with
    type self = DeepModelTy0.deepModelTy,
    predicate LtLog0.lt_log = LtLog0.lt_log,
    function CmpLog0.cmp_log = CmpLog0.cmp_log,
    axiom .
  clone CreusotContracts_Logic_Ord_OrdLogic_CmpLeLog_Interface as CmpLeLog0 with
    type self = DeepModelTy0.deepModelTy,
    predicate LeLog0.le_log = LeLog0.le_log,
    function CmpLog0.cmp_log = CmpLog0.cmp_log,
    axiom .
  use RedBlackTree_Tree_Type as RedBlackTree_Tree_Type
  use Alloc_Alloc_Global_Type as Alloc_Alloc_Global_Type
  use Alloc_Boxed_Box_Type as Alloc_Boxed_Box_Type
  use RedBlackTree_Color_Type as RedBlackTree_Color_Type
  use RedBlackTree_Node_Type as RedBlackTree_Node_Type
  use Core_Option_Option_Type as Core_Option_Option_Type
  clone RedBlackTree_Impl9_Height as Height0 with
    type k = k,
    type v = v,
    axiom .
  clone RedBlackTree_Impl10_HeightInvariantHere as HeightInvariantHere0 with
    type k = k,
    type v = v,
    function Height0.height = Height0.height
  clone CreusotContracts_Model_DeepModel_DeepModel_Interface as DeepModel0 with
    type self = k,
    type DeepModelTy0.deepModelTy = DeepModelTy0.deepModelTy
  clone RedBlackTree_Impl0_HasMapping as HasMapping0 with
    type k = k,
    type v = v,
    type DeepModelTy0.deepModelTy = DeepModelTy0.deepModelTy,
    function DeepModel0.deep_model = DeepModel0.deep_model
  clone RedBlackTree_Impl4_BstInvariantHere as BstInvariantHere0 with
    type k = k,
    type v = v,
    type DeepModelTy0.deepModelTy = DeepModelTy0.deepModelTy,
    predicate HasMapping0.has_mapping = HasMapping0.has_mapping,
    function DeepModel0.deep_model = DeepModel0.deep_model,
    predicate LtLog0.lt_log = LtLog0.lt_log
  clone RedBlackTree_Impl7_Color as Color1 with
    type k = k,
    type v = v
  clone RedBlackTree_Impl8_ColorInvariantHere as ColorInvariantHere0 with
    type k = k,
    type v = v,
    function Color0.color = Color1.color
  clone RedBlackTree_Impl9_HeightInvariant as HeightInvariant0 with
    type k = k,
    type v = v,
    predicate HeightInvariantHere0.height_invariant_here = HeightInvariantHere0.height_invariant_here
  clone RedBlackTree_Impl0_ModelAcc as ModelAcc0 with
    type k = k,
    type v = v,
    type DeepModelTy0.deepModelTy = DeepModelTy0.deepModelTy,
    function DeepModel0.deep_model = DeepModel0.deep_model
  clone RedBlackTree_Impl0_ModelAccHasMapping as ModelAccHasMapping0 with
    type k = k,
    type v = v,
    function ModelAcc0.model_acc = ModelAcc0.model_acc,
    predicate HasMapping0.has_mapping = HasMapping0.has_mapping,
    type DeepModelTy0.deepModelTy = DeepModelTy0.deepModelTy,
    function DeepModel0.deep_model = DeepModel0.deep_model,
    axiom .
  clone RedBlackTree_Impl5_BstInvariant as BstInvariant0 with
    type k = k,
    type v = v,
    predicate BstInvariantHere0.bst_invariant_here = BstInvariantHere0.bst_invariant_here
  clone RedBlackTree_Impl0_HasMappingModelAcc as HasMappingModelAcc0 with
    type k = k,
    type v = v,
    predicate BstInvariant0.bst_invariant = BstInvariant0.bst_invariant,
    predicate HasMapping0.has_mapping = HasMapping0.has_mapping,
    function ModelAcc0.model_acc = ModelAcc0.model_acc,
    type DeepModelTy0.deepModelTy = DeepModelTy0.deepModelTy,
    function DeepModel0.deep_model = DeepModel0.deep_model,
    function ModelAccHasMapping0.model_acc_has_mapping = ModelAccHasMapping0.model_acc_has_mapping,
    axiom .
  clone RedBlackTree_Impl7_ColorInvariant as ColorInvariant0 with
    type k = k,
    type v = v,
    predicate ColorInvariantHere0.color_invariant_here = ColorInvariantHere0.color_invariant_here
  use RedBlackTree_Cp_Type as RedBlackTree_Cp_Type
  clone RedBlackTree_Impl6_MatchT as MatchT0 with
    type k = k,
    type v = v,
    function Color0.color = Color1.color,
    predicate ColorInvariant0.color_invariant = ColorInvariant0.color_invariant
  clone RedBlackTree_Cpn as Cpn0
  use map.Map
  clone RedBlackTree_Impl11_InternalInvariant as InternalInvariant0 with
    type k = k,
    type v = v,
    predicate BstInvariant0.bst_invariant = BstInvariant0.bst_invariant,
    predicate HeightInvariant0.height_invariant = HeightInvariant0.height_invariant
  clone RedBlackTree_Impl3_ShallowModel as ShallowModel0 with
    type k = k,
    type v = v,
    type DeepModelTy0.deepModelTy = DeepModelTy0.deepModelTy,
    function ModelAcc0.model_acc = ModelAcc0.model_acc
  clone RedBlackTree_Impl0_HasMappingModel as HasMappingModel0 with
    type k = k,
    type v = v,
    predicate BstInvariant0.bst_invariant = BstInvariant0.bst_invariant,
    predicate HasMapping0.has_mapping = HasMapping0.has_mapping,
    function ShallowModel0.shallow_model = ShallowModel0.shallow_model,
    type DeepModelTy0.deepModelTy = DeepModelTy0.deepModelTy,
    function ModelAccHasMapping0.model_acc_has_mapping = ModelAccHasMapping0.model_acc_has_mapping,
    function HasMappingModelAcc0.has_mapping_model_acc = HasMappingModelAcc0.has_mapping_model_acc,
    function ModelAcc0.model_acc = ModelAcc0.model_acc,
    axiom .
  clone CreusotContracts_Resolve_Impl1_Resolve as Resolve3 with
    type t = RedBlackTree_Node_Type.t_node k v
  clone Core_Option_Impl0_Unwrap_Interface as Unwrap0 with
    type t = borrowed (RedBlackTree_Node_Type.t_node k v)
  clone Core_Option_Impl0_AsMut_Interface as AsMut0 with
    type t = RedBlackTree_Node_Type.t_node k v
  clone CreusotContracts_Resolve_Impl1_Resolve as Resolve2 with
    type t = RedBlackTree_Tree_Type.t_tree k v
  clone RedBlackTree_Impl15_InsertRec_Interface as InsertRec0 with
    type k = k,
    type v = v,
    predicate InternalInvariant0.internal_invariant = InternalInvariant0.internal_invariant,
    predicate ColorInvariant0.color_invariant = ColorInvariant0.color_invariant,
    function Height0.height = Height0.height,
    function Cpn0.cpn = Cpn0.cpn,
    predicate MatchT0.match_t = MatchT0.match_t,
    function Color1.color = Color1.color,
    function DeepModel0.deep_model = DeepModel0.deep_model,
    predicate HasMapping0.has_mapping = HasMapping0.has_mapping,
    type DeepModelTy0.deepModelTy = DeepModelTy0.deepModelTy
  clone CreusotContracts_Resolve_Resolve_Resolve_Interface as Resolve1 with
    type self = v
  clone CreusotContracts_Resolve_Resolve_Resolve_Interface as Resolve0 with
    type self = k
  clone CreusotContracts_Model_Impl3_ShallowModel as ShallowModel1 with
    type t = RedBlackTree_Tree_Type.t_tree k v,
    type ShallowModelTy0.shallowModelTy = Map.map DeepModelTy0.deepModelTy (Core_Option_Option_Type.t_option v),
    function ShallowModel0.shallow_model = ShallowModel0.shallow_model
  clone RedBlackTree_Impl11_Invariant as Invariant0 with
    type k = k,
    type v = v,
    predicate InternalInvariant0.internal_invariant = InternalInvariant0.internal_invariant,
    predicate ColorInvariant0.color_invariant = ColorInvariant0.color_invariant,
    function Color0.color = Color1.color
  let rec cfg insert [#"../red_black_tree.rs" 621 4 621 44] [@cfg:stackify] [@cfg:subregion_analysis] (self : borrowed (RedBlackTree_Tree_Type.t_tree k v)) (key : k) (val' : v) : ()
    requires {[#"../red_black_tree.rs" 618 15 618 34] Invariant0.invariant' ( * self)}
    ensures { [#"../red_black_tree.rs" 619 14 619 33] Invariant0.invariant' ( ^ self) }
    ensures { [#"../red_black_tree.rs" 620 14 620 64] ShallowModel0.shallow_model ( ^ self) = Map.set (ShallowModel1.shallow_model self) (DeepModel0.deep_model key) (Core_Option_Option_Type.C_Some val') }
    
   = [@vc:do_not_keep_trace] [@vc:sp]
  var _0 : ();
  var self_1 : borrowed (RedBlackTree_Tree_Type.t_tree k v);
  var key_2 : k;
  var val'_3 : v;
  var _7 : ();
  var _8 : borrowed (RedBlackTree_Tree_Type.t_tree k v);
  var _9 : k;
  var _10 : v;
  var _11 : RedBlackTree_Color_Type.t_color;
  var _12 : borrowed (RedBlackTree_Node_Type.t_node k v);
  var _13 : Core_Option_Option_Type.t_option (borrowed (RedBlackTree_Node_Type.t_node k v));
  var _14 : borrowed (Core_Option_Option_Type.t_option (RedBlackTree_Node_Type.t_node k v));
  var _15 : Ghost.ghost_ty ();
  var _18 : ();
  {
    self_1 <- self;
    key_2 <- key;
    val'_3 <- val';
    goto BB0
  }
  BB0 {
    goto BB1
  }
  BB1 {
    _8 <- borrow_mut ( * self_1);
    self_1 <- { self_1 with current = ( ^ _8) };
    assume { Resolve0.resolve _9 };
    _9 <- key_2;
    key_2 <- any k;
    assume { Resolve1.resolve _10 };
    _10 <- val'_3;
    val'_3 <- any v;
    _7 <- ([#"../red_black_tree.rs" 622 8 622 33] InsertRec0.insert_rec _8 _9 _10);
    goto BB2
  }
  BB2 {
    _11 <- RedBlackTree_Color_Type.C_Black;
    _14 <- borrow_mut (RedBlackTree_Tree_Type.tree_node ( * self_1));
    self_1 <- { self_1 with current = (let RedBlackTree_Tree_Type.C_Tree a =  * self_1 in RedBlackTree_Tree_Type.C_Tree ( ^ _14)) };
    assume { Resolve2.resolve self_1 };
    _13 <- ([#"../red_black_tree.rs" 623 8 623 26] AsMut0.as_mut _14);
    goto BB3
  }
  BB3 {
    _12 <- ([#"../red_black_tree.rs" 623 8 623 35] Unwrap0.unwrap _13);
    goto BB4
  }
  BB4 {
    _12 <- { _12 with current = (let RedBlackTree_Node_Type.C_Node a b c d e =  * _12 in RedBlackTree_Node_Type.C_Node a _11 c d e) };
    _11 <- any RedBlackTree_Color_Type.t_color;
    assume { Resolve3.resolve _12 };
    _18 <- ();
    _15 <- ([#"../red_black_tree.rs" 624 8 624 42] Ghost.new ());
    goto BB5
  }
  BB5 {
    _0 <- ();
    goto BB6
  }
  BB6 {
    goto BB7
  }
  BB7 {
    return _0
  }
  
end
module CreusotContracts_Resolve_Impl0_Resolve_Stub
  type t1
  type t2
  predicate resolve (self : (t1, t2))
end
module CreusotContracts_Resolve_Impl0_Resolve_Interface
  type t1
  type t2
  predicate resolve (self : (t1, t2))
end
module CreusotContracts_Resolve_Impl0_Resolve
  type t1
  type t2
  clone CreusotContracts_Resolve_Resolve_Resolve_Stub as Resolve1 with
    type self = t2
  clone CreusotContracts_Resolve_Resolve_Resolve_Stub as Resolve0 with
    type self = t1
  predicate resolve (self : (t1, t2)) =
    Resolve0.resolve (let (a, _) = self in a) /\ Resolve1.resolve (let (_, a) = self in a)
  val resolve (self : (t1, t2)) : bool
    ensures { result = resolve self }
    
end
module Alloc_Boxed_Impl55_AsMut_Interface
  type t
  type a
  use prelude.Borrow
  val as_mut (self : borrowed t) : borrowed t
<<<<<<< HEAD
    ensures {  * self =  * result }
    ensures {  ^ self =  ^ result }
=======
    ensures { [#"../red_black_tree.rs" 840 19 840 36]  * self =  * result }
    ensures { [#"../red_black_tree.rs" 842 20 842 37]  ^ self =  ^ result }
>>>>>>> 5cc6cdd6
    
end
module RedBlackTree_Impl15_DeleteMaxRec_Interface
  type k
  type v
  use prelude.Borrow
  use RedBlackTree_Tree_Type as RedBlackTree_Tree_Type
  use RedBlackTree_Color_Type as RedBlackTree_Color_Type
  clone RedBlackTree_Impl7_Color_Stub as Color1 with
    type k = k,
    type v = v
  clone RedBlackTree_Impl7_ColorInvariant_Stub as ColorInvariant0 with
    type k = k,
    type v = v
  clone CreusotContracts_Model_DeepModel_DeepModelTy_Type as DeepModelTy0 with
    type self = k
  clone CreusotContracts_Logic_Ord_OrdLogic_LeLog_Stub as LeLog0 with
    type self = DeepModelTy0.deepModelTy
  clone RedBlackTree_Impl0_HasMapping_Stub as HasMapping0 with
    type k = k,
    type v = v,
    type DeepModelTy0.deepModelTy = DeepModelTy0.deepModelTy
  clone CreusotContracts_Model_DeepModel_DeepModel_Stub as DeepModel0 with
    type self = k,
    type DeepModelTy0.deepModelTy = DeepModelTy0.deepModelTy
  clone RedBlackTree_Impl9_Height_Stub as Height0 with
    type k = k,
    type v = v,
    axiom .
  use RedBlackTree_Cp_Type as RedBlackTree_Cp_Type
  clone RedBlackTree_Cpn_Stub as Cpn0
  clone RedBlackTree_Impl6_MatchT_Stub as MatchT0 with
    type k = k,
    type v = v
  clone RedBlackTree_Impl11_InternalInvariant_Stub as InternalInvariant0 with
    type k = k,
    type v = v
  val delete_max_rec [#"../red_black_tree.rs" 638 4 638 42] (self : borrowed (RedBlackTree_Tree_Type.t_tree k v)) : (k, v)
    requires {[#"../red_black_tree.rs" 627 15 627 43] InternalInvariant0.internal_invariant ( * self)}
    requires {[#"../red_black_tree.rs" 628 15 629 62] MatchT0.match_t (RedBlackTree_Cp_Type.C_CPL (RedBlackTree_Color_Type.C_Red)) ( * self) \/ MatchT0.match_t (Cpn0.cpn (RedBlackTree_Color_Type.C_Black) (RedBlackTree_Cp_Type.C_CPL (RedBlackTree_Color_Type.C_Red)) (RedBlackTree_Cp_Type.C_CPL (RedBlackTree_Color_Type.C_Black))) ( * self)}
    ensures { [#"../red_black_tree.rs" 630 14 630 42] InternalInvariant0.internal_invariant ( ^ self) }
    ensures { [#"../red_black_tree.rs" 631 14 631 50] Height0.height ( * self) = Height0.height ( ^ self) }
    ensures { [#"../red_black_tree.rs" 632 14 632 66] HasMapping0.has_mapping ( * self) (DeepModel0.deep_model (let (a, _) = result in a)) (let (_, a) = result in a) }
    ensures { [#"../red_black_tree.rs" 633 4 633 104] forall v : v . forall k : DeepModelTy0.deepModelTy . HasMapping0.has_mapping ( * self) k v -> LeLog0.le_log k (DeepModel0.deep_model (let (a, _) = result in a)) }
    ensures { [#"../red_black_tree.rs" 634 4 635 73] forall v : v . forall k : DeepModelTy0.deepModelTy . HasMapping0.has_mapping ( ^ self) k v = (DeepModel0.deep_model (let (a, _) = result in a) <> k /\ HasMapping0.has_mapping ( * self) k v) }
    ensures { [#"../red_black_tree.rs" 636 14 636 39] ColorInvariant0.color_invariant ( ^ self) }
    ensures { [#"../red_black_tree.rs" 637 4 637 69] Color1.color ( * self) = RedBlackTree_Color_Type.C_Black -> Color1.color ( ^ self) = RedBlackTree_Color_Type.C_Black }
    
end
module RedBlackTree_Impl15_DeleteMaxRec
  type k
  type v
  use prelude.Borrow
  use prelude.Int
  use prelude.IntSize
  use RedBlackTree_Tree_Type as RedBlackTree_Tree_Type
  use Alloc_Alloc_Global_Type as Alloc_Alloc_Global_Type
  use Alloc_Boxed_Box_Type as Alloc_Boxed_Box_Type
  use RedBlackTree_Color_Type as RedBlackTree_Color_Type
  use RedBlackTree_Node_Type as RedBlackTree_Node_Type
  use Core_Option_Option_Type as Core_Option_Option_Type
  clone RedBlackTree_Impl9_Height as Height0 with
    type k = k,
    type v = v,
    axiom .
  clone RedBlackTree_Impl10_HeightInvariantHere as HeightInvariantHere0 with
    type k = k,
    type v = v,
    function Height0.height = Height0.height
  clone RedBlackTree_Impl9_HeightInvariant as HeightInvariant0 with
    type k = k,
    type v = v,
    predicate HeightInvariantHere0.height_invariant_here = HeightInvariantHere0.height_invariant_here
  clone RedBlackTree_Impl10_HeightInvariant as HeightInvariant1 with
    type k = k,
    type v = v,
    predicate HeightInvariantHere0.height_invariant_here = HeightInvariantHere0.height_invariant_here,
    predicate HeightInvariant0.height_invariant = HeightInvariant0.height_invariant
  clone CreusotContracts_Model_DeepModel_DeepModelTy_Type as DeepModelTy0 with
    type self = k
  clone CreusotContracts_Logic_Ord_OrdLogic_LtLog_Interface as LtLog0 with
    type self = DeepModelTy0.deepModelTy
  clone CreusotContracts_Model_DeepModel_DeepModel_Interface as DeepModel0 with
    type self = k,
    type DeepModelTy0.deepModelTy = DeepModelTy0.deepModelTy
  clone RedBlackTree_Impl0_HasMapping as HasMapping0 with
    type k = k,
    type v = v,
    type DeepModelTy0.deepModelTy = DeepModelTy0.deepModelTy,
    function DeepModel0.deep_model = DeepModel0.deep_model
  clone RedBlackTree_Impl4_BstInvariantHere as BstInvariantHere0 with
    type k = k,
    type v = v,
    type DeepModelTy0.deepModelTy = DeepModelTy0.deepModelTy,
    predicate HasMapping0.has_mapping = HasMapping0.has_mapping,
    function DeepModel0.deep_model = DeepModel0.deep_model,
    predicate LtLog0.lt_log = LtLog0.lt_log
  clone RedBlackTree_Impl5_BstInvariant as BstInvariant0 with
    type k = k,
    type v = v,
    predicate BstInvariantHere0.bst_invariant_here = BstInvariantHere0.bst_invariant_here
  clone RedBlackTree_Impl4_BstInvariant as BstInvariant1 with
    type k = k,
    type v = v,
    predicate BstInvariantHere0.bst_invariant_here = BstInvariantHere0.bst_invariant_here,
    predicate BstInvariant0.bst_invariant = BstInvariant0.bst_invariant
  clone CreusotContracts_Logic_Ord_OrdLogic_GtLog_Interface as GtLog0 with
    type self = DeepModelTy0.deepModelTy
  clone CreusotContracts_Logic_Ord_OrdLogic_GeLog_Interface as GeLog0 with
    type self = DeepModelTy0.deepModelTy
  use Core_Cmp_Ordering_Type as Core_Cmp_Ordering_Type
  clone CreusotContracts_Logic_Ord_OrdLogic_CmpLog_Interface as CmpLog0 with
    type self = DeepModelTy0.deepModelTy
  clone CreusotContracts_Std1_Option_Impl1_IsDefault as IsDefault0 with
    type t = RedBlackTree_Node_Type.t_node k v
  clone RedBlackTree_Impl7_Color as Color1 with
    type k = k,
    type v = v
  clone RedBlackTree_Impl8_ColorInvariantHere as ColorInvariantHere0 with
    type k = k,
    type v = v,
    function Color0.color = Color1.color
  clone RedBlackTree_Impl7_ColorInvariant as ColorInvariant0 with
    type k = k,
    type v = v,
    predicate ColorInvariantHere0.color_invariant_here = ColorInvariantHere0.color_invariant_here
  clone RedBlackTree_Impl8_ColorInvariant as ColorInvariant1 with
    type k = k,
    type v = v,
    predicate ColorInvariantHere0.color_invariant_here = ColorInvariantHere0.color_invariant_here,
    predicate ColorInvariant0.color_invariant = ColorInvariant0.color_invariant
  clone RedBlackTree_Impl1_HasMapping as HasMapping1 with
    type k = k,
    type v = v,
    predicate HasMapping0.has_mapping = HasMapping0.has_mapping,
    type DeepModelTy0.deepModelTy = DeepModelTy0.deepModelTy,
    function DeepModel0.deep_model = DeepModel0.deep_model,
    axiom .
  use RedBlackTree_Cp_Type as RedBlackTree_Cp_Type
  clone RedBlackTree_Impl6_MatchT as MatchT0 with
    type k = k,
    type v = v,
    function Color0.color = Color1.color,
    predicate ColorInvariant0.color_invariant = ColorInvariant0.color_invariant
  clone RedBlackTree_Impl6_MatchN as MatchN0 with
    type k = k,
    type v = v,
    predicate ColorInvariant0.color_invariant = ColorInvariant1.color_invariant,
    predicate MatchT0.match_t = MatchT0.match_t
  clone RedBlackTree_Impl10_Height as Height1 with
    type k = k,
    type v = v,
    function Height0.height = Height0.height,
    axiom .
  clone RedBlackTree_Impl1_SameMappings as SameMappings0 with
    type k = k,
    type v = v,
    type DeepModelTy0.deepModelTy = DeepModelTy0.deepModelTy,
    predicate HasMapping0.has_mapping = HasMapping1.has_mapping,
    predicate HasMapping1.has_mapping = HasMapping0.has_mapping
  clone RedBlackTree_Impl12_InternalInvariant as InternalInvariant1 with
    type k = k,
    type v = v,
    predicate BstInvariant0.bst_invariant = BstInvariant1.bst_invariant,
    predicate HeightInvariant0.height_invariant = HeightInvariant1.height_invariant
  clone CreusotContracts_Logic_Ord_OrdLogic_EqCmp_Interface as EqCmp0 with
    type self = DeepModelTy0.deepModelTy,
    function CmpLog0.cmp_log = CmpLog0.cmp_log,
    axiom .
  clone CreusotContracts_Logic_Ord_OrdLogic_Antisym2_Interface as Antisym20 with
    type self = DeepModelTy0.deepModelTy,
    function CmpLog0.cmp_log = CmpLog0.cmp_log,
    axiom .
  clone CreusotContracts_Logic_Ord_OrdLogic_Antisym1_Interface as Antisym10 with
    type self = DeepModelTy0.deepModelTy,
    function CmpLog0.cmp_log = CmpLog0.cmp_log,
    axiom .
  clone CreusotContracts_Logic_Ord_OrdLogic_Trans_Interface as Trans0 with
    type self = DeepModelTy0.deepModelTy,
    function CmpLog0.cmp_log = CmpLog0.cmp_log,
    axiom .
  clone CreusotContracts_Logic_Ord_OrdLogic_Refl_Interface as Refl0 with
    type self = DeepModelTy0.deepModelTy,
    function CmpLog0.cmp_log = CmpLog0.cmp_log,
    axiom .
  clone CreusotContracts_Logic_Ord_OrdLogic_CmpGtLog_Interface as CmpGtLog0 with
    type self = DeepModelTy0.deepModelTy,
    predicate GtLog0.gt_log = GtLog0.gt_log,
    function CmpLog0.cmp_log = CmpLog0.cmp_log,
    axiom .
  clone CreusotContracts_Logic_Ord_OrdLogic_CmpGeLog_Interface as CmpGeLog0 with
    type self = DeepModelTy0.deepModelTy,
    predicate GeLog0.ge_log = GeLog0.ge_log,
    function CmpLog0.cmp_log = CmpLog0.cmp_log,
    axiom .
  clone CreusotContracts_Logic_Ord_OrdLogic_CmpLtLog_Interface as CmpLtLog0 with
    type self = DeepModelTy0.deepModelTy,
    predicate LtLog0.lt_log = LtLog0.lt_log,
    function CmpLog0.cmp_log = CmpLog0.cmp_log,
    axiom .
  clone CreusotContracts_Logic_Ord_OrdLogic_LeLog_Interface as LeLog0 with
    type self = DeepModelTy0.deepModelTy
  clone CreusotContracts_Logic_Ord_OrdLogic_CmpLeLog_Interface as CmpLeLog0 with
    type self = DeepModelTy0.deepModelTy,
    predicate LeLog0.le_log = LeLog0.le_log,
    function CmpLog0.cmp_log = CmpLog0.cmp_log,
    axiom .
  clone CreusotContracts_Resolve_Resolve_Resolve_Interface as Resolve8 with
    type self = RedBlackTree_Node_Type.t_node k v
  clone CreusotContracts_Resolve_Resolve_Resolve_Interface as Resolve7 with
    type self = v
  clone CreusotContracts_Resolve_Resolve_Resolve_Interface as Resolve6 with
    type self = k
  clone Core_Option_Impl0_Unwrap_Interface as Unwrap2 with
    type t = RedBlackTree_Node_Type.t_node k v
  clone Core_Mem_Take_Interface as Take0 with
    type t = Core_Option_Option_Type.t_option (RedBlackTree_Node_Type.t_node k v),
    predicate IsDefault0.is_default = IsDefault0.is_default
  clone CreusotContracts_Resolve_Impl1_Resolve as Resolve5 with
    type t = Core_Option_Option_Type.t_option (RedBlackTree_Node_Type.t_node k v)
  clone CreusotContracts_Resolve_Impl0_Resolve as Resolve4 with
    type t1 = k,
    type t2 = v,
    predicate Resolve0.resolve = Resolve6.resolve,
    predicate Resolve1.resolve = Resolve7.resolve
  clone RedBlackTree_Cpn as Cpn0
  clone RedBlackTree_Impl14_Balance_Interface as Balance0 with
    type k = k,
    type v = v,
    predicate InternalInvariant0.internal_invariant = InternalInvariant1.internal_invariant,
    function Color1.color = Color1.color,
    predicate ColorInvariant0.color_invariant = ColorInvariant0.color_invariant,
    predicate SameMappings0.same_mappings = SameMappings0.same_mappings,
    function Height0.height = Height1.height,
    function Cpn0.cpn = Cpn0.cpn,
    predicate MatchN0.match_n = MatchN0.match_n,
    function Height1.height = Height0.height
  clone RedBlackTree_Impl14_MoveRedRight_Interface as MoveRedRight0 with
    type k = k,
    type v = v,
    predicate InternalInvariant0.internal_invariant = InternalInvariant1.internal_invariant,
    function Cpn0.cpn = Cpn0.cpn,
    predicate MatchN0.match_n = MatchN0.match_n,
    function Height0.height = Height1.height,
    type DeepModelTy0.deepModelTy = DeepModelTy0.deepModelTy,
    predicate HasMapping0.has_mapping = HasMapping1.has_mapping,
    function DeepModel0.deep_model = DeepModel0.deep_model,
    predicate LeLog0.le_log = LeLog0.le_log,
    predicate ColorInvariant0.color_invariant = ColorInvariant1.color_invariant,
    function Color1.color = Color1.color,
    function Height1.height = Height0.height,
    predicate HasMapping1.has_mapping = HasMapping0.has_mapping
  clone CreusotContracts_Resolve_Impl1_Resolve as Resolve3 with
    type t = RedBlackTree_Node_Type.t_node k v
  clone CreusotContracts_Resolve_Resolve_Resolve_Interface as Resolve2 with
    type self = RedBlackTree_Node_Type.t_node k v
  clone Core_Option_Impl0_Unwrap_Interface as Unwrap1 with
    type t = RedBlackTree_Node_Type.t_node k v
  clone Core_Option_Impl0_AsRef_Interface as AsRef0 with
    type t = RedBlackTree_Node_Type.t_node k v
  clone CreusotContracts_Resolve_Impl1_Resolve as Resolve1 with
    type t = RedBlackTree_Tree_Type.t_tree k v
  clone RedBlackTree_Impl14_RotateRight_Interface as RotateRight0 with
    type k = k,
    type v = v,
    predicate InternalInvariant0.internal_invariant = InternalInvariant1.internal_invariant,
    function Color0.color = Color1.color,
    predicate SameMappings0.same_mappings = SameMappings0.same_mappings,
    function Height0.height = Height1.height,
    function DeepModel0.deep_model = DeepModel0.deep_model,
    predicate LtLog0.lt_log = LtLog0.lt_log,
    function Height1.height = Height0.height,
    type DeepModelTy0.deepModelTy = DeepModelTy0.deepModelTy
  clone RedBlackTree_Impl13_IsRed_Interface as IsRed0 with
    type k = k,
    type v = v,
    function Color0.color = Color1.color
  clone Alloc_Boxed_Impl55_AsMut_Interface as AsMut1 with
    type t = RedBlackTree_Node_Type.t_node k v,
    type a = Alloc_Alloc_Global_Type.t_global
  clone CreusotContracts_Resolve_Impl1_Resolve as Resolve0 with
    type t = RedBlackTree_Node_Type.t_node k v
  clone Core_Option_Impl0_Unwrap_Interface as Unwrap0 with
    type t = borrowed (RedBlackTree_Node_Type.t_node k v)
  clone Core_Option_Impl0_AsMut_Interface as AsMut0 with
    type t = RedBlackTree_Node_Type.t_node k v
  clone RedBlackTree_Impl11_InternalInvariant as InternalInvariant0 with
    type k = k,
    type v = v,
    predicate BstInvariant0.bst_invariant = BstInvariant0.bst_invariant,
    predicate HeightInvariant0.height_invariant = HeightInvariant0.height_invariant
  let rec cfg delete_max_rec [#"../red_black_tree.rs" 638 4 638 42] [@cfg:stackify] [@cfg:subregion_analysis] (self : borrowed (RedBlackTree_Tree_Type.t_tree k v)) : (k, v)
    requires {[#"../red_black_tree.rs" 627 15 627 43] InternalInvariant0.internal_invariant ( * self)}
    requires {[#"../red_black_tree.rs" 628 15 629 62] MatchT0.match_t (RedBlackTree_Cp_Type.C_CPL (RedBlackTree_Color_Type.C_Red)) ( * self) \/ MatchT0.match_t (Cpn0.cpn (RedBlackTree_Color_Type.C_Black) (RedBlackTree_Cp_Type.C_CPL (RedBlackTree_Color_Type.C_Red)) (RedBlackTree_Cp_Type.C_CPL (RedBlackTree_Color_Type.C_Black))) ( * self)}
    ensures { [#"../red_black_tree.rs" 630 14 630 42] InternalInvariant0.internal_invariant ( ^ self) }
    ensures { [#"../red_black_tree.rs" 631 14 631 50] Height0.height ( * self) = Height0.height ( ^ self) }
    ensures { [#"../red_black_tree.rs" 632 14 632 66] HasMapping0.has_mapping ( * self) (DeepModel0.deep_model (let (a, _) = result in a)) (let (_, a) = result in a) }
    ensures { [#"../red_black_tree.rs" 633 4 633 104] forall v : v . forall k : DeepModelTy0.deepModelTy . HasMapping0.has_mapping ( * self) k v -> LeLog0.le_log k (DeepModel0.deep_model (let (a, _) = result in a)) }
    ensures { [#"../red_black_tree.rs" 634 4 635 73] forall v : v . forall k : DeepModelTy0.deepModelTy . HasMapping0.has_mapping ( ^ self) k v = (DeepModel0.deep_model (let (a, _) = result in a) <> k /\ HasMapping0.has_mapping ( * self) k v) }
    ensures { [#"../red_black_tree.rs" 636 14 636 39] ColorInvariant0.color_invariant ( ^ self) }
    ensures { [#"../red_black_tree.rs" 637 4 637 69] Color1.color ( * self) = RedBlackTree_Color_Type.C_Black -> Color1.color ( ^ self) = RedBlackTree_Color_Type.C_Black }
    
   = [@vc:do_not_keep_trace] [@vc:sp]
  var _0 : (k, v);
  var self_1 : borrowed (RedBlackTree_Tree_Type.t_tree k v);
  var node_11 : borrowed (RedBlackTree_Node_Type.t_node k v);
  var _12 : borrowed (RedBlackTree_Node_Type.t_node k v);
  var _13 : borrowed (RedBlackTree_Node_Type.t_node k v);
  var _14 : Core_Option_Option_Type.t_option (borrowed (RedBlackTree_Node_Type.t_node k v));
  var _15 : borrowed (Core_Option_Option_Type.t_option (RedBlackTree_Node_Type.t_node k v));
  var _16 : ();
  var _17 : bool;
  var _18 : RedBlackTree_Tree_Type.t_tree k v;
  var _19 : borrowed (RedBlackTree_Node_Type.t_node k v);
  var _20 : ();
  var _21 : isize;
  var _22 : ();
  var node_23 : RedBlackTree_Node_Type.t_node k v;
  var _24 : Core_Option_Option_Type.t_option (RedBlackTree_Node_Type.t_node k v);
  var _25 : borrowed (Core_Option_Option_Type.t_option (RedBlackTree_Node_Type.t_node k v));
  var _26 : borrowed (Core_Option_Option_Type.t_option (RedBlackTree_Node_Type.t_node k v));
  var _27 : k;
  var _28 : v;
  var _29 : ();
  var _30 : bool;
  var _31 : bool;
  var _32 : bool;
  var _33 : RedBlackTree_Tree_Type.t_tree k v;
  var _34 : bool;
  var _35 : bool;
  var _36 : RedBlackTree_Tree_Type.t_tree k v;
  var _37 : RedBlackTree_Node_Type.t_node k v;
  var _38 : Core_Option_Option_Type.t_option (RedBlackTree_Node_Type.t_node k v);
  var _39 : Core_Option_Option_Type.t_option (RedBlackTree_Node_Type.t_node k v);
  var _40 : borrowed (RedBlackTree_Node_Type.t_node k v);
  var _41 : borrowed (RedBlackTree_Node_Type.t_node k v);
  var _42 : borrowed (RedBlackTree_Node_Type.t_node k v);
  var r_43 : (k, v);
  var _44 : borrowed (RedBlackTree_Tree_Type.t_tree k v);
  var _45 : ();
  var _46 : borrowed (RedBlackTree_Node_Type.t_node k v);
  {
    self_1 <- self;
    goto BB0
  }
  BB0 {
    _15 <- borrow_mut (RedBlackTree_Tree_Type.tree_node ( * self_1));
    self_1 <- { self_1 with current = (let RedBlackTree_Tree_Type.C_Tree a =  * self_1 in RedBlackTree_Tree_Type.C_Tree ( ^ _15)) };
    _14 <- ([#"../red_black_tree.rs" 639 23 639 41] AsMut0.as_mut _15);
    goto BB1
  }
  BB1 {
    _13 <- ([#"../red_black_tree.rs" 639 23 639 50] Unwrap0.unwrap _14);
    goto BB2
  }
  BB2 {
    _12 <- borrow_mut ( * _13);
    _13 <- { _13 with current = ( ^ _12) };
    assume { Resolve0.resolve _13 };
    node_11 <- ([#"../red_black_tree.rs" 639 23 639 59] AsMut1.as_mut _12);
    goto BB3
  }
  BB3 {
    _18 <- RedBlackTree_Node_Type.node_left ( * node_11);
    _17 <- ([#"../red_black_tree.rs" 640 11 640 29] IsRed0.is_red _18);
    goto BB4
  }
  BB4 {
    switch (_17)
      | False -> goto BB7
      | True -> goto BB5
      end
  }
  BB5 {
    _19 <- borrow_mut ( * node_11);
    node_11 <- { node_11 with current = ( ^ _19) };
    _16 <- ([#"../red_black_tree.rs" 641 12 641 31] RotateRight0.rotate_right _19);
    goto BB6
  }
  BB6 {
    goto BB8
  }
  BB7 {
    _16 <- ();
    goto BB8
  }
  BB8 {
    switch (RedBlackTree_Tree_Type.tree_node (RedBlackTree_Node_Type.node_right ( * node_11)))
      | Core_Option_Option_Type.C_None -> goto BB9
      | _ -> goto BB14
      end
  }
  BB9 {
    assume { Resolve3.resolve node_11 };
    _26 <- borrow_mut (RedBlackTree_Tree_Type.tree_node ( * self_1));
    self_1 <- { self_1 with current = (let RedBlackTree_Tree_Type.C_Tree a =  * self_1 in RedBlackTree_Tree_Type.C_Tree ( ^ _26)) };
    assume { Resolve1.resolve self_1 };
    _25 <- borrow_mut ( * _26);
    _26 <- { _26 with current = ( ^ _25) };
    assume { Resolve5.resolve _26 };
    _24 <- ([#"../red_black_tree.rs" 644 23 644 53] Take0.take _25);
    goto BB10
  }
  BB10 {
    node_23 <- ([#"../red_black_tree.rs" 644 23 644 62] Unwrap2.unwrap _24);
    goto BB11
  }
  BB11 {
    assume { Resolve6.resolve _27 };
    _27 <- RedBlackTree_Node_Type.node_key node_23;
    node_23 <- (let RedBlackTree_Node_Type.C_Node a b c d e = node_23 in RedBlackTree_Node_Type.C_Node a b (any k) d e);
    assume { Resolve7.resolve _28 };
    _28 <- RedBlackTree_Node_Type.node_val node_23;
    node_23 <- (let RedBlackTree_Node_Type.C_Node a b c d e = node_23 in RedBlackTree_Node_Type.C_Node a b c (any v) e);
    assume { Resolve8.resolve node_23 };
    _0 <- (_27, _28);
    goto BB12
  }
  BB12 {
    goto BB13
  }
  BB13 {
    goto BB29
  }
  BB14 {
    assume { Resolve1.resolve self_1 };
    _20 <- ();
    _33 <- RedBlackTree_Node_Type.node_right ( * node_11);
    _32 <- ([#"../red_black_tree.rs" 647 12 647 31] IsRed0.is_red _33);
    goto BB18
  }
  BB15 {
    _30 <- ([#"../red_black_tree.rs" 647 11 647 83] false);
    goto BB17
  }
  BB16 {
    _39 <- RedBlackTree_Tree_Type.tree_node (RedBlackTree_Node_Type.node_right ( * node_11));
    _38 <- ([#"../red_black_tree.rs" 647 36 647 60] AsRef0.as_ref _39);
    goto BB19
  }
  BB17 {
    switch (_30)
      | False -> goto BB24
      | True -> goto BB22
      end
  }
  BB18 {
    _31 <- not _32;
    switch (_31)
      | False -> goto BB15
      | True -> goto BB16
      end
  }
  BB19 {
    _37 <- ([#"../red_black_tree.rs" 647 36 647 69] Unwrap1.unwrap _38);
    goto BB20
  }
  BB20 {
    _36 <- RedBlackTree_Node_Type.node_left _37;
    assume { Resolve2.resolve _37 };
    _35 <- ([#"../red_black_tree.rs" 647 36 647 83] IsRed0.is_red _36);
    goto BB21
  }
  BB21 {
    _34 <- not _35;
    _30 <- _34;
    _34 <- any bool;
    goto BB17
  }
  BB22 {
    _42 <- borrow_mut ( * node_11);
    node_11 <- { node_11 with current = ( ^ _42) };
    assume { Resolve3.resolve node_11 };
    _41 <- ([#"../red_black_tree.rs" 648 19 648 40] MoveRedRight0.move_red_right _42);
    goto BB23
  }
  BB23 {
    _40 <- borrow_mut ( * _41);
    _41 <- { _41 with current = ( ^ _40) };
    assume { Resolve3.resolve _41 };
    assume { Resolve3.resolve node_11 };
    node_11 <- _40;
    _40 <- any borrowed (RedBlackTree_Node_Type.t_node k v);
    _29 <- ();
    goto BB25
  }
  BB24 {
    _29 <- ();
    goto BB25
  }
  BB25 {
    _44 <- borrow_mut (RedBlackTree_Node_Type.node_right ( * node_11));
    node_11 <- { node_11 with current = (let RedBlackTree_Node_Type.C_Node a b c d e =  * node_11 in RedBlackTree_Node_Type.C_Node a b c d ( ^ _44)) };
    r_43 <- ([#"../red_black_tree.rs" 650 16 650 43] delete_max_rec _44);
    goto BB26
  }
  BB26 {
    _46 <- borrow_mut ( * node_11);
    node_11 <- { node_11 with current = ( ^ _46) };
    assume { Resolve3.resolve node_11 };
    _45 <- ([#"../red_black_tree.rs" 651 8 651 22] Balance0.balance _46);
    goto BB27
  }
  BB27 {
    assume { Resolve4.resolve _0 };
    _0 <- r_43;
    r_43 <- any (k, v);
    goto BB28
  }
  BB28 {
    goto BB30
  }
  BB29 {
    goto BB30
  }
  BB30 {
    return _0
  }
  
end
module RedBlackTree_Impl15_DeleteMax_Interface
  type k
  type v
  use prelude.Borrow
  use map.Map
  use map.Const
  clone CreusotContracts_Model_DeepModel_DeepModelTy_Type as DeepModelTy0 with
    type self = k
  use Core_Option_Option_Type as Core_Option_Option_Type
  use map.Map
  use RedBlackTree_Tree_Type as RedBlackTree_Tree_Type
  clone RedBlackTree_Impl3_ShallowModel_Stub as ShallowModel1 with
    type k = k,
    type v = v,
    type DeepModelTy0.deepModelTy = DeepModelTy0.deepModelTy
  clone CreusotContracts_Logic_Ord_OrdLogic_LeLog_Stub as LeLog0 with
    type self = DeepModelTy0.deepModelTy
  clone CreusotContracts_Model_DeepModel_DeepModel_Stub as DeepModel0 with
    type self = k,
    type DeepModelTy0.deepModelTy = DeepModelTy0.deepModelTy
  clone CreusotContracts_Model_Impl3_ShallowModel_Stub as ShallowModel0 with
    type t = RedBlackTree_Tree_Type.t_tree k v,
    type ShallowModelTy0.shallowModelTy = Map.map DeepModelTy0.deepModelTy (Core_Option_Option_Type.t_option v)
  clone RedBlackTree_Impl11_Invariant_Stub as Invariant0 with
    type k = k,
    type v = v
  val delete_max [#"../red_black_tree.rs" 662 4 662 50] (self : borrowed (RedBlackTree_Tree_Type.t_tree k v)) : Core_Option_Option_Type.t_option (k, v)
    requires {[#"../red_black_tree.rs" 655 15 655 34] Invariant0.invariant' ( * self)}
    ensures { [#"../red_black_tree.rs" 656 14 656 33] Invariant0.invariant' ( ^ self) }
    ensures { [#"../red_black_tree.rs" 657 14 661 65] match (result) with
      | Core_Option_Option_Type.C_Some (k, v) -> Map.get (ShallowModel0.shallow_model self) (DeepModel0.deep_model k) = Core_Option_Option_Type.C_Some v /\ (forall k2 : DeepModelTy0.deepModelTy . Map.get (ShallowModel0.shallow_model self) k2 = Core_Option_Option_Type.C_None \/ LeLog0.le_log k2 (DeepModel0.deep_model k)) /\ ShallowModel1.shallow_model ( ^ self) = Map.set (ShallowModel0.shallow_model self) (DeepModel0.deep_model k) (Core_Option_Option_Type.C_None)
      | Core_Option_Option_Type.C_None -> ShallowModel1.shallow_model ( ^ self) = ShallowModel0.shallow_model self /\ ShallowModel0.shallow_model self = Const.const (Core_Option_Option_Type.C_None)
      end }
    
end
module RedBlackTree_Impl15_DeleteMax
  type k
  type v
  use prelude.Borrow
  use prelude.Ghost
  use prelude.Int
  use prelude.IntSize
  use map.Map
  use map.Const
  use RedBlackTree_Tree_Type as RedBlackTree_Tree_Type
  use Alloc_Alloc_Global_Type as Alloc_Alloc_Global_Type
  use Alloc_Boxed_Box_Type as Alloc_Boxed_Box_Type
  use RedBlackTree_Color_Type as RedBlackTree_Color_Type
  use RedBlackTree_Node_Type as RedBlackTree_Node_Type
  use Core_Option_Option_Type as Core_Option_Option_Type
  clone RedBlackTree_Impl9_Height as Height0 with
    type k = k,
    type v = v,
    axiom .
  clone RedBlackTree_Impl10_HeightInvariantHere as HeightInvariantHere0 with
    type k = k,
    type v = v,
    function Height0.height = Height0.height
  clone CreusotContracts_Model_DeepModel_DeepModelTy_Type as DeepModelTy0 with
    type self = k
  clone CreusotContracts_Logic_Ord_OrdLogic_LtLog_Interface as LtLog0 with
    type self = DeepModelTy0.deepModelTy
  clone CreusotContracts_Model_DeepModel_DeepModel_Interface as DeepModel0 with
    type self = k,
    type DeepModelTy0.deepModelTy = DeepModelTy0.deepModelTy
  clone RedBlackTree_Impl0_HasMapping as HasMapping0 with
    type k = k,
    type v = v,
    type DeepModelTy0.deepModelTy = DeepModelTy0.deepModelTy,
    function DeepModel0.deep_model = DeepModel0.deep_model
  clone RedBlackTree_Impl4_BstInvariantHere as BstInvariantHere0 with
    type k = k,
    type v = v,
    type DeepModelTy0.deepModelTy = DeepModelTy0.deepModelTy,
    predicate HasMapping0.has_mapping = HasMapping0.has_mapping,
    function DeepModel0.deep_model = DeepModel0.deep_model,
    predicate LtLog0.lt_log = LtLog0.lt_log
  clone CreusotContracts_Logic_Ord_OrdLogic_GtLog_Interface as GtLog0 with
    type self = DeepModelTy0.deepModelTy
  clone CreusotContracts_Logic_Ord_OrdLogic_GeLog_Interface as GeLog0 with
    type self = DeepModelTy0.deepModelTy
  use Core_Cmp_Ordering_Type as Core_Cmp_Ordering_Type
  clone CreusotContracts_Logic_Ord_OrdLogic_CmpLog_Interface as CmpLog0 with
    type self = DeepModelTy0.deepModelTy
  clone RedBlackTree_Impl7_Color as Color1 with
    type k = k,
    type v = v
  clone RedBlackTree_Impl8_ColorInvariantHere as ColorInvariantHere0 with
    type k = k,
    type v = v,
    function Color0.color = Color1.color
  clone RedBlackTree_Impl9_HeightInvariant as HeightInvariant0 with
    type k = k,
    type v = v,
    predicate HeightInvariantHere0.height_invariant_here = HeightInvariantHere0.height_invariant_here
  clone CreusotContracts_Resolve_Resolve_Resolve_Interface as Resolve5 with
    type self = v
  clone CreusotContracts_Resolve_Resolve_Resolve_Interface as Resolve4 with
    type self = k
  clone RedBlackTree_Impl0_ModelAcc as ModelAcc0 with
    type k = k,
    type v = v,
    type DeepModelTy0.deepModelTy = DeepModelTy0.deepModelTy,
    function DeepModel0.deep_model = DeepModel0.deep_model
  clone RedBlackTree_Impl0_ModelAccHasMapping as ModelAccHasMapping0 with
    type k = k,
    type v = v,
    function ModelAcc0.model_acc = ModelAcc0.model_acc,
    predicate HasMapping0.has_mapping = HasMapping0.has_mapping,
    type DeepModelTy0.deepModelTy = DeepModelTy0.deepModelTy,
    function DeepModel0.deep_model = DeepModel0.deep_model,
    axiom .
  clone RedBlackTree_Impl5_BstInvariant as BstInvariant0 with
    type k = k,
    type v = v,
    predicate BstInvariantHere0.bst_invariant_here = BstInvariantHere0.bst_invariant_here
  clone RedBlackTree_Impl0_HasMappingModelAcc as HasMappingModelAcc0 with
    type k = k,
    type v = v,
    predicate BstInvariant0.bst_invariant = BstInvariant0.bst_invariant,
    predicate HasMapping0.has_mapping = HasMapping0.has_mapping,
    function ModelAcc0.model_acc = ModelAcc0.model_acc,
    type DeepModelTy0.deepModelTy = DeepModelTy0.deepModelTy,
    function DeepModel0.deep_model = DeepModel0.deep_model,
    function ModelAccHasMapping0.model_acc_has_mapping = ModelAccHasMapping0.model_acc_has_mapping,
    axiom .
  use RedBlackTree_Cp_Type as RedBlackTree_Cp_Type
  clone RedBlackTree_Cpn as Cpn0
  clone RedBlackTree_Impl7_ColorInvariant as ColorInvariant0 with
    type k = k,
    type v = v,
    predicate ColorInvariantHere0.color_invariant_here = ColorInvariantHere0.color_invariant_here
  clone RedBlackTree_Impl6_MatchT as MatchT0 with
    type k = k,
    type v = v,
    function Color0.color = Color1.color,
    predicate ColorInvariant0.color_invariant = ColorInvariant0.color_invariant
  clone CreusotContracts_Logic_Ord_OrdLogic_EqCmp_Interface as EqCmp0 with
    type self = DeepModelTy0.deepModelTy,
    function CmpLog0.cmp_log = CmpLog0.cmp_log,
    axiom .
  clone CreusotContracts_Logic_Ord_OrdLogic_Antisym2_Interface as Antisym20 with
    type self = DeepModelTy0.deepModelTy,
    function CmpLog0.cmp_log = CmpLog0.cmp_log,
    axiom .
  clone CreusotContracts_Logic_Ord_OrdLogic_Antisym1_Interface as Antisym10 with
    type self = DeepModelTy0.deepModelTy,
    function CmpLog0.cmp_log = CmpLog0.cmp_log,
    axiom .
  clone CreusotContracts_Logic_Ord_OrdLogic_Trans_Interface as Trans0 with
    type self = DeepModelTy0.deepModelTy,
    function CmpLog0.cmp_log = CmpLog0.cmp_log,
    axiom .
  clone CreusotContracts_Logic_Ord_OrdLogic_Refl_Interface as Refl0 with
    type self = DeepModelTy0.deepModelTy,
    function CmpLog0.cmp_log = CmpLog0.cmp_log,
    axiom .
  clone CreusotContracts_Logic_Ord_OrdLogic_CmpGtLog_Interface as CmpGtLog0 with
    type self = DeepModelTy0.deepModelTy,
    predicate GtLog0.gt_log = GtLog0.gt_log,
    function CmpLog0.cmp_log = CmpLog0.cmp_log,
    axiom .
  clone CreusotContracts_Logic_Ord_OrdLogic_CmpGeLog_Interface as CmpGeLog0 with
    type self = DeepModelTy0.deepModelTy,
    predicate GeLog0.ge_log = GeLog0.ge_log,
    function CmpLog0.cmp_log = CmpLog0.cmp_log,
    axiom .
  clone CreusotContracts_Logic_Ord_OrdLogic_CmpLtLog_Interface as CmpLtLog0 with
    type self = DeepModelTy0.deepModelTy,
    predicate LtLog0.lt_log = LtLog0.lt_log,
    function CmpLog0.cmp_log = CmpLog0.cmp_log,
    axiom .
  clone CreusotContracts_Logic_Ord_OrdLogic_LeLog_Interface as LeLog0 with
    type self = DeepModelTy0.deepModelTy
  clone CreusotContracts_Logic_Ord_OrdLogic_CmpLeLog_Interface as CmpLeLog0 with
    type self = DeepModelTy0.deepModelTy,
    predicate LeLog0.le_log = LeLog0.le_log,
    function CmpLog0.cmp_log = CmpLog0.cmp_log,
    axiom .
  use map.Map
  clone RedBlackTree_Impl11_InternalInvariant as InternalInvariant0 with
    type k = k,
    type v = v,
    predicate BstInvariant0.bst_invariant = BstInvariant0.bst_invariant,
    predicate HeightInvariant0.height_invariant = HeightInvariant0.height_invariant
  clone CreusotContracts_Resolve_Impl0_Resolve as Resolve3 with
    type t1 = k,
    type t2 = v,
    predicate Resolve0.resolve = Resolve4.resolve,
    predicate Resolve1.resolve = Resolve5.resolve
  clone RedBlackTree_Impl3_ShallowModel as ShallowModel1 with
    type k = k,
    type v = v,
    type DeepModelTy0.deepModelTy = DeepModelTy0.deepModelTy,
    function ModelAcc0.model_acc = ModelAcc0.model_acc
  clone RedBlackTree_Impl0_HasMappingModel as HasMappingModel0 with
    type k = k,
    type v = v,
    predicate BstInvariant0.bst_invariant = BstInvariant0.bst_invariant,
    predicate HasMapping0.has_mapping = HasMapping0.has_mapping,
    function ShallowModel0.shallow_model = ShallowModel1.shallow_model,
    type DeepModelTy0.deepModelTy = DeepModelTy0.deepModelTy,
    function ModelAccHasMapping0.model_acc_has_mapping = ModelAccHasMapping0.model_acc_has_mapping,
    function HasMappingModelAcc0.has_mapping_model_acc = HasMappingModelAcc0.has_mapping_model_acc,
    function ModelAcc0.model_acc = ModelAcc0.model_acc,
    axiom .
  clone Core_Option_Impl0_Unwrap_Interface as Unwrap0 with
    type t = borrowed (RedBlackTree_Node_Type.t_node k v)
  clone Core_Option_Impl0_AsMut_Interface as AsMut0 with
    type t = RedBlackTree_Node_Type.t_node k v
  clone RedBlackTree_Impl15_DeleteMaxRec_Interface as DeleteMaxRec0 with
    type k = k,
    type v = v,
    predicate InternalInvariant0.internal_invariant = InternalInvariant0.internal_invariant,
    predicate MatchT0.match_t = MatchT0.match_t,
    function Cpn0.cpn = Cpn0.cpn,
    function Height0.height = Height0.height,
    function DeepModel0.deep_model = DeepModel0.deep_model,
    predicate HasMapping0.has_mapping = HasMapping0.has_mapping,
    type DeepModelTy0.deepModelTy = DeepModelTy0.deepModelTy,
    predicate LeLog0.le_log = LeLog0.le_log,
    predicate ColorInvariant0.color_invariant = ColorInvariant0.color_invariant,
    function Color1.color = Color1.color
  clone RedBlackTree_Impl0_SameMappings as SameMappings0 with
    type k = k,
    type v = v,
    type DeepModelTy0.deepModelTy = DeepModelTy0.deepModelTy,
    predicate HasMapping0.has_mapping = HasMapping0.has_mapping
  clone CreusotContracts_Resolve_Impl1_Resolve as Resolve2 with
    type t = RedBlackTree_Node_Type.t_node k v
  clone RedBlackTree_Impl13_IsRed_Interface as IsRed0 with
    type k = k,
    type v = v,
    function Color0.color = Color1.color
  clone CreusotContracts_Resolve_Impl1_Resolve as Resolve1 with
    type t = Core_Option_Option_Type.t_option (RedBlackTree_Node_Type.t_node k v)
  clone CreusotContracts_Resolve_Impl1_Resolve as Resolve0 with
    type t = RedBlackTree_Tree_Type.t_tree k v
  clone CreusotContracts_Model_Impl3_ShallowModel as ShallowModel0 with
    type t = RedBlackTree_Tree_Type.t_tree k v,
    type ShallowModelTy0.shallowModelTy = Map.map DeepModelTy0.deepModelTy (Core_Option_Option_Type.t_option v),
    function ShallowModel0.shallow_model = ShallowModel1.shallow_model
  clone RedBlackTree_Impl11_Invariant as Invariant0 with
    type k = k,
    type v = v,
    predicate InternalInvariant0.internal_invariant = InternalInvariant0.internal_invariant,
    predicate ColorInvariant0.color_invariant = ColorInvariant0.color_invariant,
    function Color0.color = Color1.color
  let rec cfg delete_max [#"../red_black_tree.rs" 662 4 662 50] [@cfg:stackify] [@cfg:subregion_analysis] (self : borrowed (RedBlackTree_Tree_Type.t_tree k v)) : Core_Option_Option_Type.t_option (k, v)
    requires {[#"../red_black_tree.rs" 655 15 655 34] Invariant0.invariant' ( * self)}
    ensures { [#"../red_black_tree.rs" 656 14 656 33] Invariant0.invariant' ( ^ self) }
    ensures { [#"../red_black_tree.rs" 657 14 661 65] match (result) with
      | Core_Option_Option_Type.C_Some (k, v) -> Map.get (ShallowModel0.shallow_model self) (DeepModel0.deep_model k) = Core_Option_Option_Type.C_Some v /\ (forall k2 : DeepModelTy0.deepModelTy . Map.get (ShallowModel0.shallow_model self) k2 = Core_Option_Option_Type.C_None \/ LeLog0.le_log k2 (DeepModel0.deep_model k)) /\ ShallowModel1.shallow_model ( ^ self) = Map.set (ShallowModel0.shallow_model self) (DeepModel0.deep_model k) (Core_Option_Option_Type.C_None)
      | Core_Option_Option_Type.C_None -> ShallowModel1.shallow_model ( ^ self) = ShallowModel0.shallow_model self /\ ShallowModel0.shallow_model self = Const.const (Core_Option_Option_Type.C_None)
      end }
    
   = [@vc:do_not_keep_trace] [@vc:sp]
  var _0 : Core_Option_Option_Type.t_option (k, v);
  var self_1 : borrowed (RedBlackTree_Tree_Type.t_tree k v);
  var old_self_5 : Ghost.ghost_ty (borrowed (RedBlackTree_Tree_Type.t_tree k v));
  var _7 : ();
  var _8 : ();
  var _9 : borrowed (Core_Option_Option_Type.t_option (RedBlackTree_Node_Type.t_node k v));
  var _10 : isize;
  var node_11 : borrowed (RedBlackTree_Node_Type.t_node k v);
  var _12 : bool;
  var _13 : bool;
  var _14 : RedBlackTree_Tree_Type.t_tree k v;
  var _15 : RedBlackTree_Color_Type.t_color;
  var _16 : ();
  var _17 : ();
  var r_19 : (k, v);
  var _20 : borrowed (RedBlackTree_Tree_Type.t_tree k v);
  var _21 : ();
  var _22 : bool;
  var _23 : RedBlackTree_Tree_Type.t_tree k v;
  var _24 : RedBlackTree_Color_Type.t_color;
  var _25 : borrowed (RedBlackTree_Node_Type.t_node k v);
  var _26 : Core_Option_Option_Type.t_option (borrowed (RedBlackTree_Node_Type.t_node k v));
  var _27 : borrowed (Core_Option_Option_Type.t_option (RedBlackTree_Node_Type.t_node k v));
  var _28 : Ghost.ghost_ty ();
  var _31 : ();
  var _32 : (k, v);
  {
    self_1 <- self;
    goto BB0
  }
  BB0 {
    _7 <- ();
    old_self_5 <- ([#"../red_black_tree.rs" 663 23 663 38] Ghost.new self_1);
    goto BB1
  }
  BB1 {
    _9 <- borrow_mut (RedBlackTree_Tree_Type.tree_node ( * self_1));
    self_1 <- { self_1 with current = (let RedBlackTree_Tree_Type.C_Tree a =  * self_1 in RedBlackTree_Tree_Type.C_Tree ( ^ _9)) };
    switch ( * _9)
      | Core_Option_Option_Type.C_Some _ -> goto BB2
      | _ -> goto BB7
      end
  }
  BB2 {
    node_11 <- borrow_mut (Core_Option_Option_Type.some_0 ( * _9));
    _9 <- { _9 with current = (let Core_Option_Option_Type.C_Some a =  * _9 in Core_Option_Option_Type.C_Some ( ^ node_11)) };
    assume { Resolve1.resolve _9 };
    _14 <- RedBlackTree_Node_Type.node_left ( * node_11);
    _13 <- ([#"../red_black_tree.rs" 665 16 665 34] IsRed0.is_red _14);
    goto BB3
  }
  BB3 {
    _12 <- not _13;
    switch (_12)
      | False -> goto BB5
      | True -> goto BB4
      end
  }
  BB4 {
    _15 <- RedBlackTree_Color_Type.C_Red;
    node_11 <- { node_11 with current = (let RedBlackTree_Node_Type.C_Node a b c d e =  * node_11 in RedBlackTree_Node_Type.C_Node a _15 c d e) };
    _15 <- any RedBlackTree_Color_Type.t_color;
    assume { Resolve2.resolve node_11 };
    _8 <- ();
    goto BB6
  }
  BB5 {
    assume { Resolve2.resolve node_11 };
    _8 <- ();
    goto BB6
  }
  BB6 {
    assert { [#"../red_black_tree.rs" 671 24 671 53] SameMappings0.same_mappings ( * Ghost.inner old_self_5) ( * self_1) };
    _17 <- ();
    _20 <- borrow_mut ( * self_1);
    self_1 <- { self_1 with current = ( ^ _20) };
    r_19 <- ([#"../red_black_tree.rs" 672 16 672 37] DeleteMaxRec0.delete_max_rec _20);
    goto BB8
  }
  BB7 {
    assume { Resolve0.resolve self_1 };
    assume { Resolve1.resolve _9 };
    _0 <- Core_Option_Option_Type.C_None;
    goto BB18
  }
  BB8 {
    _23 <-  * self_1;
    _22 <- ([#"../red_black_tree.rs" 673 11 673 24] IsRed0.is_red _23);
    goto BB9
  }
  BB9 {
    switch (_22)
      | False -> goto BB13
      | True -> goto BB10
      end
  }
  BB10 {
    _24 <- RedBlackTree_Color_Type.C_Black;
    _27 <- borrow_mut (RedBlackTree_Tree_Type.tree_node ( * self_1));
    self_1 <- { self_1 with current = (let RedBlackTree_Tree_Type.C_Tree a =  * self_1 in RedBlackTree_Tree_Type.C_Tree ( ^ _27)) };
    assume { Resolve0.resolve self_1 };
    _26 <- ([#"../red_black_tree.rs" 674 12 674 30] AsMut0.as_mut _27);
    goto BB11
  }
  BB11 {
    _25 <- ([#"../red_black_tree.rs" 674 12 674 39] Unwrap0.unwrap _26);
    goto BB12
  }
  BB12 {
    _25 <- { _25 with current = (let RedBlackTree_Node_Type.C_Node a b c d e =  * _25 in RedBlackTree_Node_Type.C_Node a _24 c d e) };
    _24 <- any RedBlackTree_Color_Type.t_color;
    assume { Resolve2.resolve _25 };
    _21 <- ();
    goto BB14
  }
  BB13 {
    assume { Resolve0.resolve self_1 };
    _21 <- ();
    goto BB14
  }
  BB14 {
    _31 <- ();
    _28 <- ([#"../red_black_tree.rs" 676 8 676 42] Ghost.new ());
    goto BB15
  }
  BB15 {
    assume { Resolve3.resolve _32 };
    _32 <- r_19;
    r_19 <- any (k, v);
    _0 <- Core_Option_Option_Type.C_Some _32;
    goto BB16
  }
  BB16 {
    goto BB17
  }
  BB17 {
    goto BB18
  }
  BB18 {
    return _0
  }
  
end
module RedBlackTree_Impl15_DeleteMinRec_Interface
  type k
  type v
  use prelude.Borrow
  use RedBlackTree_Tree_Type as RedBlackTree_Tree_Type
  use RedBlackTree_Color_Type as RedBlackTree_Color_Type
  clone RedBlackTree_Impl7_Color_Stub as Color1 with
    type k = k,
    type v = v
  clone RedBlackTree_Impl7_ColorInvariant_Stub as ColorInvariant0 with
    type k = k,
    type v = v
  clone CreusotContracts_Model_DeepModel_DeepModelTy_Type as DeepModelTy0 with
    type self = k
  clone CreusotContracts_Logic_Ord_OrdLogic_LeLog_Stub as LeLog0 with
    type self = DeepModelTy0.deepModelTy
  clone RedBlackTree_Impl0_HasMapping_Stub as HasMapping0 with
    type k = k,
    type v = v,
    type DeepModelTy0.deepModelTy = DeepModelTy0.deepModelTy
  clone CreusotContracts_Model_DeepModel_DeepModel_Stub as DeepModel0 with
    type self = k,
    type DeepModelTy0.deepModelTy = DeepModelTy0.deepModelTy
  clone RedBlackTree_Impl9_Height_Stub as Height0 with
    type k = k,
    type v = v,
    axiom .
  use RedBlackTree_Cp_Type as RedBlackTree_Cp_Type
  clone RedBlackTree_Cpn_Stub as Cpn0
  clone RedBlackTree_Impl6_MatchT_Stub as MatchT0 with
    type k = k,
    type v = v
  clone RedBlackTree_Impl11_InternalInvariant_Stub as InternalInvariant0 with
    type k = k,
    type v = v
  val delete_min_rec [#"../red_black_tree.rs" 691 4 691 42] (self : borrowed (RedBlackTree_Tree_Type.t_tree k v)) : (k, v)
    requires {[#"../red_black_tree.rs" 680 15 680 43] InternalInvariant0.internal_invariant ( * self)}
    requires {[#"../red_black_tree.rs" 681 15 682 62] MatchT0.match_t (RedBlackTree_Cp_Type.C_CPL (RedBlackTree_Color_Type.C_Red)) ( * self) \/ MatchT0.match_t (Cpn0.cpn (RedBlackTree_Color_Type.C_Black) (RedBlackTree_Cp_Type.C_CPL (RedBlackTree_Color_Type.C_Red)) (RedBlackTree_Cp_Type.C_CPL (RedBlackTree_Color_Type.C_Black))) ( * self)}
    ensures { [#"../red_black_tree.rs" 683 14 683 42] InternalInvariant0.internal_invariant ( ^ self) }
    ensures { [#"../red_black_tree.rs" 684 14 684 50] Height0.height ( * self) = Height0.height ( ^ self) }
    ensures { [#"../red_black_tree.rs" 685 14 685 66] HasMapping0.has_mapping ( * self) (DeepModel0.deep_model (let (a, _) = result in a)) (let (_, a) = result in a) }
    ensures { [#"../red_black_tree.rs" 686 4 686 104] forall v : v . forall k : DeepModelTy0.deepModelTy . HasMapping0.has_mapping ( * self) k v -> LeLog0.le_log (DeepModel0.deep_model (let (a, _) = result in a)) k }
    ensures { [#"../red_black_tree.rs" 687 4 688 73] forall v : v . forall k : DeepModelTy0.deepModelTy . HasMapping0.has_mapping ( ^ self) k v = (DeepModel0.deep_model (let (a, _) = result in a) <> k /\ HasMapping0.has_mapping ( * self) k v) }
    ensures { [#"../red_black_tree.rs" 689 14 689 39] ColorInvariant0.color_invariant ( ^ self) }
    ensures { [#"../red_black_tree.rs" 690 4 690 69] Color1.color ( * self) = RedBlackTree_Color_Type.C_Black -> Color1.color ( ^ self) = RedBlackTree_Color_Type.C_Black }
    
end
module RedBlackTree_Impl15_DeleteMinRec
  type k
  type v
  use prelude.Borrow
  use prelude.Int
  use prelude.IntSize
  use RedBlackTree_Tree_Type as RedBlackTree_Tree_Type
  use Alloc_Alloc_Global_Type as Alloc_Alloc_Global_Type
  use Alloc_Boxed_Box_Type as Alloc_Boxed_Box_Type
  use RedBlackTree_Color_Type as RedBlackTree_Color_Type
  use RedBlackTree_Node_Type as RedBlackTree_Node_Type
  use Core_Option_Option_Type as Core_Option_Option_Type
  clone RedBlackTree_Impl9_Height as Height0 with
    type k = k,
    type v = v,
    axiom .
  clone RedBlackTree_Impl10_HeightInvariantHere as HeightInvariantHere0 with
    type k = k,
    type v = v,
    function Height0.height = Height0.height
  clone RedBlackTree_Impl9_HeightInvariant as HeightInvariant0 with
    type k = k,
    type v = v,
    predicate HeightInvariantHere0.height_invariant_here = HeightInvariantHere0.height_invariant_here
  clone RedBlackTree_Impl10_HeightInvariant as HeightInvariant1 with
    type k = k,
    type v = v,
    predicate HeightInvariantHere0.height_invariant_here = HeightInvariantHere0.height_invariant_here,
    predicate HeightInvariant0.height_invariant = HeightInvariant0.height_invariant
  clone CreusotContracts_Model_DeepModel_DeepModelTy_Type as DeepModelTy0 with
    type self = k
  clone CreusotContracts_Logic_Ord_OrdLogic_LtLog_Interface as LtLog0 with
    type self = DeepModelTy0.deepModelTy
  clone CreusotContracts_Model_DeepModel_DeepModel_Interface as DeepModel0 with
    type self = k,
    type DeepModelTy0.deepModelTy = DeepModelTy0.deepModelTy
  clone RedBlackTree_Impl0_HasMapping as HasMapping0 with
    type k = k,
    type v = v,
    type DeepModelTy0.deepModelTy = DeepModelTy0.deepModelTy,
    function DeepModel0.deep_model = DeepModel0.deep_model
  clone RedBlackTree_Impl4_BstInvariantHere as BstInvariantHere0 with
    type k = k,
    type v = v,
    type DeepModelTy0.deepModelTy = DeepModelTy0.deepModelTy,
    predicate HasMapping0.has_mapping = HasMapping0.has_mapping,
    function DeepModel0.deep_model = DeepModel0.deep_model,
    predicate LtLog0.lt_log = LtLog0.lt_log
  clone RedBlackTree_Impl5_BstInvariant as BstInvariant0 with
    type k = k,
    type v = v,
    predicate BstInvariantHere0.bst_invariant_here = BstInvariantHere0.bst_invariant_here
  clone RedBlackTree_Impl4_BstInvariant as BstInvariant1 with
    type k = k,
    type v = v,
    predicate BstInvariantHere0.bst_invariant_here = BstInvariantHere0.bst_invariant_here,
    predicate BstInvariant0.bst_invariant = BstInvariant0.bst_invariant
  clone CreusotContracts_Logic_Ord_OrdLogic_GtLog_Interface as GtLog0 with
    type self = DeepModelTy0.deepModelTy
  clone CreusotContracts_Logic_Ord_OrdLogic_GeLog_Interface as GeLog0 with
    type self = DeepModelTy0.deepModelTy
  use Core_Cmp_Ordering_Type as Core_Cmp_Ordering_Type
  clone CreusotContracts_Logic_Ord_OrdLogic_CmpLog_Interface as CmpLog0 with
    type self = DeepModelTy0.deepModelTy
  clone CreusotContracts_Std1_Option_Impl1_IsDefault as IsDefault0 with
    type t = RedBlackTree_Node_Type.t_node k v
  clone RedBlackTree_Impl1_HasMapping as HasMapping1 with
    type k = k,
    type v = v,
    predicate HasMapping0.has_mapping = HasMapping0.has_mapping,
    type DeepModelTy0.deepModelTy = DeepModelTy0.deepModelTy,
    function DeepModel0.deep_model = DeepModel0.deep_model,
    axiom .
  clone RedBlackTree_Impl1_SameMappings as SameMappings0 with
    type k = k,
    type v = v,
    type DeepModelTy0.deepModelTy = DeepModelTy0.deepModelTy,
    predicate HasMapping0.has_mapping = HasMapping1.has_mapping,
    predicate HasMapping1.has_mapping = HasMapping0.has_mapping
  clone RedBlackTree_Impl7_Color as Color1 with
    type k = k,
    type v = v
  clone RedBlackTree_Impl8_ColorInvariantHere as ColorInvariantHere0 with
    type k = k,
    type v = v,
    function Color0.color = Color1.color
  clone RedBlackTree_Impl7_ColorInvariant as ColorInvariant0 with
    type k = k,
    type v = v,
    predicate ColorInvariantHere0.color_invariant_here = ColorInvariantHere0.color_invariant_here
  clone RedBlackTree_Impl8_ColorInvariant as ColorInvariant1 with
    type k = k,
    type v = v,
    predicate ColorInvariantHere0.color_invariant_here = ColorInvariantHere0.color_invariant_here,
    predicate ColorInvariant0.color_invariant = ColorInvariant0.color_invariant
  clone RedBlackTree_Impl10_Height as Height1 with
    type k = k,
    type v = v,
    function Height0.height = Height0.height,
    axiom .
  use RedBlackTree_Cp_Type as RedBlackTree_Cp_Type
  clone RedBlackTree_Impl6_MatchT as MatchT0 with
    type k = k,
    type v = v,
    function Color0.color = Color1.color,
    predicate ColorInvariant0.color_invariant = ColorInvariant0.color_invariant
  clone RedBlackTree_Impl6_MatchN as MatchN0 with
    type k = k,
    type v = v,
    predicate ColorInvariant0.color_invariant = ColorInvariant1.color_invariant,
    predicate MatchT0.match_t = MatchT0.match_t
  clone RedBlackTree_Impl12_InternalInvariant as InternalInvariant1 with
    type k = k,
    type v = v,
    predicate BstInvariant0.bst_invariant = BstInvariant1.bst_invariant,
    predicate HeightInvariant0.height_invariant = HeightInvariant1.height_invariant
  clone CreusotContracts_Logic_Ord_OrdLogic_EqCmp_Interface as EqCmp0 with
    type self = DeepModelTy0.deepModelTy,
    function CmpLog0.cmp_log = CmpLog0.cmp_log,
    axiom .
  clone CreusotContracts_Logic_Ord_OrdLogic_Antisym2_Interface as Antisym20 with
    type self = DeepModelTy0.deepModelTy,
    function CmpLog0.cmp_log = CmpLog0.cmp_log,
    axiom .
  clone CreusotContracts_Logic_Ord_OrdLogic_Antisym1_Interface as Antisym10 with
    type self = DeepModelTy0.deepModelTy,
    function CmpLog0.cmp_log = CmpLog0.cmp_log,
    axiom .
  clone CreusotContracts_Logic_Ord_OrdLogic_Trans_Interface as Trans0 with
    type self = DeepModelTy0.deepModelTy,
    function CmpLog0.cmp_log = CmpLog0.cmp_log,
    axiom .
  clone CreusotContracts_Logic_Ord_OrdLogic_Refl_Interface as Refl0 with
    type self = DeepModelTy0.deepModelTy,
    function CmpLog0.cmp_log = CmpLog0.cmp_log,
    axiom .
  clone CreusotContracts_Logic_Ord_OrdLogic_CmpGtLog_Interface as CmpGtLog0 with
    type self = DeepModelTy0.deepModelTy,
    predicate GtLog0.gt_log = GtLog0.gt_log,
    function CmpLog0.cmp_log = CmpLog0.cmp_log,
    axiom .
  clone CreusotContracts_Logic_Ord_OrdLogic_CmpGeLog_Interface as CmpGeLog0 with
    type self = DeepModelTy0.deepModelTy,
    predicate GeLog0.ge_log = GeLog0.ge_log,
    function CmpLog0.cmp_log = CmpLog0.cmp_log,
    axiom .
  clone CreusotContracts_Logic_Ord_OrdLogic_CmpLtLog_Interface as CmpLtLog0 with
    type self = DeepModelTy0.deepModelTy,
    predicate LtLog0.lt_log = LtLog0.lt_log,
    function CmpLog0.cmp_log = CmpLog0.cmp_log,
    axiom .
  clone CreusotContracts_Logic_Ord_OrdLogic_LeLog_Interface as LeLog0 with
    type self = DeepModelTy0.deepModelTy
  clone CreusotContracts_Logic_Ord_OrdLogic_CmpLeLog_Interface as CmpLeLog0 with
    type self = DeepModelTy0.deepModelTy,
    predicate LeLog0.le_log = LeLog0.le_log,
    function CmpLog0.cmp_log = CmpLog0.cmp_log,
    axiom .
  clone CreusotContracts_Resolve_Resolve_Resolve_Interface as Resolve8 with
    type self = RedBlackTree_Node_Type.t_node k v
  clone CreusotContracts_Resolve_Resolve_Resolve_Interface as Resolve7 with
    type self = v
  clone CreusotContracts_Resolve_Resolve_Resolve_Interface as Resolve6 with
    type self = k
  clone Core_Option_Impl0_Unwrap_Interface as Unwrap2 with
    type t = RedBlackTree_Node_Type.t_node k v
  clone Core_Mem_Take_Interface as Take0 with
    type t = Core_Option_Option_Type.t_option (RedBlackTree_Node_Type.t_node k v),
    predicate IsDefault0.is_default = IsDefault0.is_default
  clone CreusotContracts_Resolve_Impl1_Resolve as Resolve5 with
    type t = Core_Option_Option_Type.t_option (RedBlackTree_Node_Type.t_node k v)
  clone CreusotContracts_Resolve_Impl0_Resolve as Resolve4 with
    type t1 = k,
    type t2 = v,
    predicate Resolve0.resolve = Resolve6.resolve,
    predicate Resolve1.resolve = Resolve7.resolve
  clone RedBlackTree_Cpn as Cpn0
  clone RedBlackTree_Impl14_Balance_Interface as Balance0 with
    type k = k,
    type v = v,
    predicate InternalInvariant0.internal_invariant = InternalInvariant1.internal_invariant,
    function Color1.color = Color1.color,
    predicate ColorInvariant0.color_invariant = ColorInvariant0.color_invariant,
    predicate SameMappings0.same_mappings = SameMappings0.same_mappings,
    function Height0.height = Height1.height,
    function Cpn0.cpn = Cpn0.cpn,
    predicate MatchN0.match_n = MatchN0.match_n,
    function Height1.height = Height0.height
  clone RedBlackTree_Impl14_MoveRedLeft_Interface as MoveRedLeft0 with
    type k = k,
    type v = v,
    predicate InternalInvariant0.internal_invariant = InternalInvariant1.internal_invariant,
    function Cpn0.cpn = Cpn0.cpn,
    predicate MatchN0.match_n = MatchN0.match_n,
    function Height0.height = Height1.height,
    type DeepModelTy0.deepModelTy = DeepModelTy0.deepModelTy,
    predicate HasMapping0.has_mapping = HasMapping1.has_mapping,
    function DeepModel0.deep_model = DeepModel0.deep_model,
    predicate LeLog0.le_log = LeLog0.le_log,
    predicate ColorInvariant0.color_invariant = ColorInvariant1.color_invariant,
    function Color1.color = Color1.color,
    function Height1.height = Height0.height,
    predicate HasMapping1.has_mapping = HasMapping0.has_mapping
  clone CreusotContracts_Resolve_Impl1_Resolve as Resolve3 with
    type t = RedBlackTree_Node_Type.t_node k v
  clone CreusotContracts_Resolve_Resolve_Resolve_Interface as Resolve2 with
    type self = RedBlackTree_Node_Type.t_node k v
  clone Core_Option_Impl0_Unwrap_Interface as Unwrap1 with
    type t = RedBlackTree_Node_Type.t_node k v
  clone Core_Option_Impl0_AsRef_Interface as AsRef0 with
    type t = RedBlackTree_Node_Type.t_node k v
  clone RedBlackTree_Impl13_IsRed_Interface as IsRed0 with
    type k = k,
    type v = v,
    function Color0.color = Color1.color
  clone CreusotContracts_Resolve_Impl1_Resolve as Resolve1 with
    type t = RedBlackTree_Tree_Type.t_tree k v
  clone Alloc_Boxed_Impl55_AsMut_Interface as AsMut1 with
    type t = RedBlackTree_Node_Type.t_node k v,
    type a = Alloc_Alloc_Global_Type.t_global
  clone CreusotContracts_Resolve_Impl1_Resolve as Resolve0 with
    type t = RedBlackTree_Node_Type.t_node k v
  clone Core_Option_Impl0_Unwrap_Interface as Unwrap0 with
    type t = borrowed (RedBlackTree_Node_Type.t_node k v)
  clone Core_Option_Impl0_AsMut_Interface as AsMut0 with
    type t = RedBlackTree_Node_Type.t_node k v
  clone RedBlackTree_Impl11_InternalInvariant as InternalInvariant0 with
    type k = k,
    type v = v,
    predicate BstInvariant0.bst_invariant = BstInvariant0.bst_invariant,
    predicate HeightInvariant0.height_invariant = HeightInvariant0.height_invariant
  let rec cfg delete_min_rec [#"../red_black_tree.rs" 691 4 691 42] [@cfg:stackify] [@cfg:subregion_analysis] (self : borrowed (RedBlackTree_Tree_Type.t_tree k v)) : (k, v)
    requires {[#"../red_black_tree.rs" 680 15 680 43] InternalInvariant0.internal_invariant ( * self)}
    requires {[#"../red_black_tree.rs" 681 15 682 62] MatchT0.match_t (RedBlackTree_Cp_Type.C_CPL (RedBlackTree_Color_Type.C_Red)) ( * self) \/ MatchT0.match_t (Cpn0.cpn (RedBlackTree_Color_Type.C_Black) (RedBlackTree_Cp_Type.C_CPL (RedBlackTree_Color_Type.C_Red)) (RedBlackTree_Cp_Type.C_CPL (RedBlackTree_Color_Type.C_Black))) ( * self)}
    ensures { [#"../red_black_tree.rs" 683 14 683 42] InternalInvariant0.internal_invariant ( ^ self) }
    ensures { [#"../red_black_tree.rs" 684 14 684 50] Height0.height ( * self) = Height0.height ( ^ self) }
    ensures { [#"../red_black_tree.rs" 685 14 685 66] HasMapping0.has_mapping ( * self) (DeepModel0.deep_model (let (a, _) = result in a)) (let (_, a) = result in a) }
    ensures { [#"../red_black_tree.rs" 686 4 686 104] forall v : v . forall k : DeepModelTy0.deepModelTy . HasMapping0.has_mapping ( * self) k v -> LeLog0.le_log (DeepModel0.deep_model (let (a, _) = result in a)) k }
    ensures { [#"../red_black_tree.rs" 687 4 688 73] forall v : v . forall k : DeepModelTy0.deepModelTy . HasMapping0.has_mapping ( ^ self) k v = (DeepModel0.deep_model (let (a, _) = result in a) <> k /\ HasMapping0.has_mapping ( * self) k v) }
    ensures { [#"../red_black_tree.rs" 689 14 689 39] ColorInvariant0.color_invariant ( ^ self) }
    ensures { [#"../red_black_tree.rs" 690 4 690 69] Color1.color ( * self) = RedBlackTree_Color_Type.C_Black -> Color1.color ( ^ self) = RedBlackTree_Color_Type.C_Black }
    
   = [@vc:do_not_keep_trace] [@vc:sp]
  var _0 : (k, v);
  var self_1 : borrowed (RedBlackTree_Tree_Type.t_tree k v);
  var node_11 : borrowed (RedBlackTree_Node_Type.t_node k v);
  var _12 : borrowed (RedBlackTree_Node_Type.t_node k v);
  var _13 : borrowed (RedBlackTree_Node_Type.t_node k v);
  var _14 : Core_Option_Option_Type.t_option (borrowed (RedBlackTree_Node_Type.t_node k v));
  var _15 : borrowed (Core_Option_Option_Type.t_option (RedBlackTree_Node_Type.t_node k v));
  var _16 : ();
  var _17 : isize;
  var _18 : ();
  var node_19 : RedBlackTree_Node_Type.t_node k v;
  var _20 : Core_Option_Option_Type.t_option (RedBlackTree_Node_Type.t_node k v);
  var _21 : borrowed (Core_Option_Option_Type.t_option (RedBlackTree_Node_Type.t_node k v));
  var _22 : borrowed (Core_Option_Option_Type.t_option (RedBlackTree_Node_Type.t_node k v));
  var _23 : k;
  var _24 : v;
  var _25 : ();
  var _26 : bool;
  var _27 : bool;
  var _28 : bool;
  var _29 : RedBlackTree_Tree_Type.t_tree k v;
  var _30 : bool;
  var _31 : bool;
  var _32 : RedBlackTree_Tree_Type.t_tree k v;
  var _33 : RedBlackTree_Node_Type.t_node k v;
  var _34 : Core_Option_Option_Type.t_option (RedBlackTree_Node_Type.t_node k v);
  var _35 : Core_Option_Option_Type.t_option (RedBlackTree_Node_Type.t_node k v);
  var _36 : borrowed (RedBlackTree_Node_Type.t_node k v);
  var _37 : borrowed (RedBlackTree_Node_Type.t_node k v);
  var _38 : borrowed (RedBlackTree_Node_Type.t_node k v);
  var r_39 : (k, v);
  var _40 : borrowed (RedBlackTree_Tree_Type.t_tree k v);
  var _41 : ();
  var _42 : borrowed (RedBlackTree_Node_Type.t_node k v);
  {
    self_1 <- self;
    goto BB0
  }
  BB0 {
    _15 <- borrow_mut (RedBlackTree_Tree_Type.tree_node ( * self_1));
    self_1 <- { self_1 with current = (let RedBlackTree_Tree_Type.C_Tree a =  * self_1 in RedBlackTree_Tree_Type.C_Tree ( ^ _15)) };
    _14 <- ([#"../red_black_tree.rs" 692 23 692 41] AsMut0.as_mut _15);
    goto BB1
  }
  BB1 {
    _13 <- ([#"../red_black_tree.rs" 692 23 692 50] Unwrap0.unwrap _14);
    goto BB2
  }
  BB2 {
    _12 <- borrow_mut ( * _13);
    _13 <- { _13 with current = ( ^ _12) };
    assume { Resolve0.resolve _13 };
    node_11 <- ([#"../red_black_tree.rs" 692 23 692 59] AsMut1.as_mut _12);
    goto BB3
  }
  BB3 {
    switch (RedBlackTree_Tree_Type.tree_node (RedBlackTree_Node_Type.node_left ( * node_11)))
      | Core_Option_Option_Type.C_None -> goto BB4
      | _ -> goto BB9
      end
  }
  BB4 {
    assume { Resolve3.resolve node_11 };
    _22 <- borrow_mut (RedBlackTree_Tree_Type.tree_node ( * self_1));
    self_1 <- { self_1 with current = (let RedBlackTree_Tree_Type.C_Tree a =  * self_1 in RedBlackTree_Tree_Type.C_Tree ( ^ _22)) };
    assume { Resolve1.resolve self_1 };
    _21 <- borrow_mut ( * _22);
    _22 <- { _22 with current = ( ^ _21) };
    assume { Resolve5.resolve _22 };
    _20 <- ([#"../red_black_tree.rs" 694 23 694 53] Take0.take _21);
    goto BB5
  }
  BB5 {
    node_19 <- ([#"../red_black_tree.rs" 694 23 694 62] Unwrap2.unwrap _20);
    goto BB6
  }
  BB6 {
    assume { Resolve6.resolve _23 };
    _23 <- RedBlackTree_Node_Type.node_key node_19;
    node_19 <- (let RedBlackTree_Node_Type.C_Node a b c d e = node_19 in RedBlackTree_Node_Type.C_Node a b (any k) d e);
    assume { Resolve7.resolve _24 };
    _24 <- RedBlackTree_Node_Type.node_val node_19;
    node_19 <- (let RedBlackTree_Node_Type.C_Node a b c d e = node_19 in RedBlackTree_Node_Type.C_Node a b c (any v) e);
    assume { Resolve8.resolve node_19 };
    _0 <- (_23, _24);
    goto BB7
  }
  BB7 {
    goto BB8
  }
  BB8 {
    goto BB24
  }
  BB9 {
    assume { Resolve1.resolve self_1 };
    _16 <- ();
    _29 <- RedBlackTree_Node_Type.node_left ( * node_11);
    _28 <- ([#"../red_black_tree.rs" 697 12 697 30] IsRed0.is_red _29);
    goto BB13
  }
  BB10 {
    _26 <- ([#"../red_black_tree.rs" 697 11 697 81] false);
    goto BB12
  }
  BB11 {
    _35 <- RedBlackTree_Tree_Type.tree_node (RedBlackTree_Node_Type.node_left ( * node_11));
    _34 <- ([#"../red_black_tree.rs" 697 35 697 58] AsRef0.as_ref _35);
    goto BB14
  }
  BB12 {
    switch (_26)
      | False -> goto BB19
      | True -> goto BB17
      end
  }
  BB13 {
    _27 <- not _28;
    switch (_27)
      | False -> goto BB10
      | True -> goto BB11
      end
  }
  BB14 {
    _33 <- ([#"../red_black_tree.rs" 697 35 697 67] Unwrap1.unwrap _34);
    goto BB15
  }
  BB15 {
    _32 <- RedBlackTree_Node_Type.node_left _33;
    assume { Resolve2.resolve _33 };
    _31 <- ([#"../red_black_tree.rs" 697 35 697 81] IsRed0.is_red _32);
    goto BB16
  }
  BB16 {
    _30 <- not _31;
    _26 <- _30;
    _30 <- any bool;
    goto BB12
  }
  BB17 {
    _38 <- borrow_mut ( * node_11);
    node_11 <- { node_11 with current = ( ^ _38) };
    assume { Resolve3.resolve node_11 };
    _37 <- ([#"../red_black_tree.rs" 698 19 698 39] MoveRedLeft0.move_red_left _38);
    goto BB18
  }
  BB18 {
    _36 <- borrow_mut ( * _37);
    _37 <- { _37 with current = ( ^ _36) };
    assume { Resolve3.resolve _37 };
    assume { Resolve3.resolve node_11 };
    node_11 <- _36;
    _36 <- any borrowed (RedBlackTree_Node_Type.t_node k v);
    _25 <- ();
    goto BB20
  }
  BB19 {
    _25 <- ();
    goto BB20
  }
  BB20 {
    _40 <- borrow_mut (RedBlackTree_Node_Type.node_left ( * node_11));
    node_11 <- { node_11 with current = (let RedBlackTree_Node_Type.C_Node a b c d e =  * node_11 in RedBlackTree_Node_Type.C_Node ( ^ _40) b c d e) };
    r_39 <- ([#"../red_black_tree.rs" 700 16 700 42] delete_min_rec _40);
    goto BB21
  }
  BB21 {
    _42 <- borrow_mut ( * node_11);
    node_11 <- { node_11 with current = ( ^ _42) };
    assume { Resolve3.resolve node_11 };
    _41 <- ([#"../red_black_tree.rs" 701 8 701 22] Balance0.balance _42);
    goto BB22
  }
  BB22 {
    assume { Resolve4.resolve _0 };
    _0 <- r_39;
    r_39 <- any (k, v);
    goto BB23
  }
  BB23 {
    goto BB25
  }
  BB24 {
    goto BB25
  }
  BB25 {
    return _0
  }
  
end
module RedBlackTree_Impl15_DeleteMin_Interface
  type k
  type v
  use prelude.Borrow
  use map.Map
  use map.Const
  clone CreusotContracts_Model_DeepModel_DeepModelTy_Type as DeepModelTy0 with
    type self = k
  use Core_Option_Option_Type as Core_Option_Option_Type
  use map.Map
  use RedBlackTree_Tree_Type as RedBlackTree_Tree_Type
  clone RedBlackTree_Impl3_ShallowModel_Stub as ShallowModel1 with
    type k = k,
    type v = v,
    type DeepModelTy0.deepModelTy = DeepModelTy0.deepModelTy
  clone CreusotContracts_Logic_Ord_OrdLogic_LeLog_Stub as LeLog0 with
    type self = DeepModelTy0.deepModelTy
  clone CreusotContracts_Model_DeepModel_DeepModel_Stub as DeepModel0 with
    type self = k,
    type DeepModelTy0.deepModelTy = DeepModelTy0.deepModelTy
  clone CreusotContracts_Model_Impl3_ShallowModel_Stub as ShallowModel0 with
    type t = RedBlackTree_Tree_Type.t_tree k v,
    type ShallowModelTy0.shallowModelTy = Map.map DeepModelTy0.deepModelTy (Core_Option_Option_Type.t_option v)
  clone RedBlackTree_Impl11_Invariant_Stub as Invariant0 with
    type k = k,
    type v = v
  val delete_min [#"../red_black_tree.rs" 714 4 714 50] (self : borrowed (RedBlackTree_Tree_Type.t_tree k v)) : Core_Option_Option_Type.t_option (k, v)
    requires {[#"../red_black_tree.rs" 705 15 705 34] Invariant0.invariant' ( * self)}
    ensures { [#"../red_black_tree.rs" 706 14 706 33] Invariant0.invariant' ( ^ self) }
    ensures { [#"../red_black_tree.rs" 707 14 713 5] match (result) with
      | Core_Option_Option_Type.C_Some (k, v) -> Map.get (ShallowModel0.shallow_model self) (DeepModel0.deep_model k) = Core_Option_Option_Type.C_Some v /\ (forall k2 : DeepModelTy0.deepModelTy . Map.get (ShallowModel0.shallow_model self) k2 = Core_Option_Option_Type.C_None \/ LeLog0.le_log (DeepModel0.deep_model k) k2) /\ ShallowModel1.shallow_model ( ^ self) = Map.set (ShallowModel0.shallow_model self) (DeepModel0.deep_model k) (Core_Option_Option_Type.C_None)
      | Core_Option_Option_Type.C_None -> ShallowModel1.shallow_model ( ^ self) = ShallowModel0.shallow_model self /\ ShallowModel0.shallow_model self = Const.const (Core_Option_Option_Type.C_None)
      end }
    
end
module RedBlackTree_Impl15_DeleteMin
  type k
  type v
  use prelude.Borrow
  use prelude.Ghost
  use prelude.Int
  use prelude.IntSize
  use map.Map
  use map.Const
  use RedBlackTree_Tree_Type as RedBlackTree_Tree_Type
  use Alloc_Alloc_Global_Type as Alloc_Alloc_Global_Type
  use Alloc_Boxed_Box_Type as Alloc_Boxed_Box_Type
  use RedBlackTree_Color_Type as RedBlackTree_Color_Type
  use RedBlackTree_Node_Type as RedBlackTree_Node_Type
  use Core_Option_Option_Type as Core_Option_Option_Type
  clone RedBlackTree_Impl9_Height as Height0 with
    type k = k,
    type v = v,
    axiom .
  clone RedBlackTree_Impl10_HeightInvariantHere as HeightInvariantHere0 with
    type k = k,
    type v = v,
    function Height0.height = Height0.height
  clone CreusotContracts_Model_DeepModel_DeepModelTy_Type as DeepModelTy0 with
    type self = k
  clone CreusotContracts_Logic_Ord_OrdLogic_LtLog_Interface as LtLog0 with
    type self = DeepModelTy0.deepModelTy
  clone CreusotContracts_Model_DeepModel_DeepModel_Interface as DeepModel0 with
    type self = k,
    type DeepModelTy0.deepModelTy = DeepModelTy0.deepModelTy
  clone RedBlackTree_Impl0_HasMapping as HasMapping0 with
    type k = k,
    type v = v,
    type DeepModelTy0.deepModelTy = DeepModelTy0.deepModelTy,
    function DeepModel0.deep_model = DeepModel0.deep_model
  clone RedBlackTree_Impl4_BstInvariantHere as BstInvariantHere0 with
    type k = k,
    type v = v,
    type DeepModelTy0.deepModelTy = DeepModelTy0.deepModelTy,
    predicate HasMapping0.has_mapping = HasMapping0.has_mapping,
    function DeepModel0.deep_model = DeepModel0.deep_model,
    predicate LtLog0.lt_log = LtLog0.lt_log
  clone CreusotContracts_Logic_Ord_OrdLogic_GtLog_Interface as GtLog0 with
    type self = DeepModelTy0.deepModelTy
  clone CreusotContracts_Logic_Ord_OrdLogic_GeLog_Interface as GeLog0 with
    type self = DeepModelTy0.deepModelTy
  use Core_Cmp_Ordering_Type as Core_Cmp_Ordering_Type
  clone CreusotContracts_Logic_Ord_OrdLogic_CmpLog_Interface as CmpLog0 with
    type self = DeepModelTy0.deepModelTy
  clone RedBlackTree_Impl7_Color as Color1 with
    type k = k,
    type v = v
  clone RedBlackTree_Impl8_ColorInvariantHere as ColorInvariantHere0 with
    type k = k,
    type v = v,
    function Color0.color = Color1.color
  clone RedBlackTree_Impl9_HeightInvariant as HeightInvariant0 with
    type k = k,
    type v = v,
    predicate HeightInvariantHere0.height_invariant_here = HeightInvariantHere0.height_invariant_here
  clone CreusotContracts_Resolve_Resolve_Resolve_Interface as Resolve5 with
    type self = v
  clone CreusotContracts_Resolve_Resolve_Resolve_Interface as Resolve4 with
    type self = k
  use RedBlackTree_Cp_Type as RedBlackTree_Cp_Type
  clone RedBlackTree_Cpn as Cpn0
  clone RedBlackTree_Impl7_ColorInvariant as ColorInvariant0 with
    type k = k,
    type v = v,
    predicate ColorInvariantHere0.color_invariant_here = ColorInvariantHere0.color_invariant_here
  clone RedBlackTree_Impl6_MatchT as MatchT0 with
    type k = k,
    type v = v,
    function Color0.color = Color1.color,
    predicate ColorInvariant0.color_invariant = ColorInvariant0.color_invariant
  clone RedBlackTree_Impl0_ModelAcc as ModelAcc0 with
    type k = k,
    type v = v,
    type DeepModelTy0.deepModelTy = DeepModelTy0.deepModelTy,
    function DeepModel0.deep_model = DeepModel0.deep_model
  clone RedBlackTree_Impl0_ModelAccHasMapping as ModelAccHasMapping0 with
    type k = k,
    type v = v,
    function ModelAcc0.model_acc = ModelAcc0.model_acc,
    predicate HasMapping0.has_mapping = HasMapping0.has_mapping,
    type DeepModelTy0.deepModelTy = DeepModelTy0.deepModelTy,
    function DeepModel0.deep_model = DeepModel0.deep_model,
    axiom .
  clone RedBlackTree_Impl5_BstInvariant as BstInvariant0 with
    type k = k,
    type v = v,
    predicate BstInvariantHere0.bst_invariant_here = BstInvariantHere0.bst_invariant_here
  clone RedBlackTree_Impl0_HasMappingModelAcc as HasMappingModelAcc0 with
    type k = k,
    type v = v,
    predicate BstInvariant0.bst_invariant = BstInvariant0.bst_invariant,
    predicate HasMapping0.has_mapping = HasMapping0.has_mapping,
    function ModelAcc0.model_acc = ModelAcc0.model_acc,
    type DeepModelTy0.deepModelTy = DeepModelTy0.deepModelTy,
    function DeepModel0.deep_model = DeepModel0.deep_model,
    function ModelAccHasMapping0.model_acc_has_mapping = ModelAccHasMapping0.model_acc_has_mapping,
    axiom .
  clone CreusotContracts_Logic_Ord_OrdLogic_EqCmp_Interface as EqCmp0 with
    type self = DeepModelTy0.deepModelTy,
    function CmpLog0.cmp_log = CmpLog0.cmp_log,
    axiom .
  clone CreusotContracts_Logic_Ord_OrdLogic_Antisym2_Interface as Antisym20 with
    type self = DeepModelTy0.deepModelTy,
    function CmpLog0.cmp_log = CmpLog0.cmp_log,
    axiom .
  clone CreusotContracts_Logic_Ord_OrdLogic_Antisym1_Interface as Antisym10 with
    type self = DeepModelTy0.deepModelTy,
    function CmpLog0.cmp_log = CmpLog0.cmp_log,
    axiom .
  clone CreusotContracts_Logic_Ord_OrdLogic_Trans_Interface as Trans0 with
    type self = DeepModelTy0.deepModelTy,
    function CmpLog0.cmp_log = CmpLog0.cmp_log,
    axiom .
  clone CreusotContracts_Logic_Ord_OrdLogic_Refl_Interface as Refl0 with
    type self = DeepModelTy0.deepModelTy,
    function CmpLog0.cmp_log = CmpLog0.cmp_log,
    axiom .
  clone CreusotContracts_Logic_Ord_OrdLogic_CmpGtLog_Interface as CmpGtLog0 with
    type self = DeepModelTy0.deepModelTy,
    predicate GtLog0.gt_log = GtLog0.gt_log,
    function CmpLog0.cmp_log = CmpLog0.cmp_log,
    axiom .
  clone CreusotContracts_Logic_Ord_OrdLogic_CmpGeLog_Interface as CmpGeLog0 with
    type self = DeepModelTy0.deepModelTy,
    predicate GeLog0.ge_log = GeLog0.ge_log,
    function CmpLog0.cmp_log = CmpLog0.cmp_log,
    axiom .
  clone CreusotContracts_Logic_Ord_OrdLogic_CmpLtLog_Interface as CmpLtLog0 with
    type self = DeepModelTy0.deepModelTy,
    predicate LtLog0.lt_log = LtLog0.lt_log,
    function CmpLog0.cmp_log = CmpLog0.cmp_log,
    axiom .
  clone CreusotContracts_Logic_Ord_OrdLogic_LeLog_Interface as LeLog0 with
    type self = DeepModelTy0.deepModelTy
  clone CreusotContracts_Logic_Ord_OrdLogic_CmpLeLog_Interface as CmpLeLog0 with
    type self = DeepModelTy0.deepModelTy,
    predicate LeLog0.le_log = LeLog0.le_log,
    function CmpLog0.cmp_log = CmpLog0.cmp_log,
    axiom .
  use map.Map
  clone RedBlackTree_Impl11_InternalInvariant as InternalInvariant0 with
    type k = k,
    type v = v,
    predicate BstInvariant0.bst_invariant = BstInvariant0.bst_invariant,
    predicate HeightInvariant0.height_invariant = HeightInvariant0.height_invariant
  clone CreusotContracts_Resolve_Impl0_Resolve as Resolve3 with
    type t1 = k,
    type t2 = v,
    predicate Resolve0.resolve = Resolve4.resolve,
    predicate Resolve1.resolve = Resolve5.resolve
  clone Core_Option_Impl0_Unwrap_Interface as Unwrap0 with
    type t = borrowed (RedBlackTree_Node_Type.t_node k v)
  clone Core_Option_Impl0_AsMut_Interface as AsMut0 with
    type t = RedBlackTree_Node_Type.t_node k v
  clone RedBlackTree_Impl15_DeleteMinRec_Interface as DeleteMinRec0 with
    type k = k,
    type v = v,
    predicate InternalInvariant0.internal_invariant = InternalInvariant0.internal_invariant,
    predicate MatchT0.match_t = MatchT0.match_t,
    function Cpn0.cpn = Cpn0.cpn,
    function Height0.height = Height0.height,
    function DeepModel0.deep_model = DeepModel0.deep_model,
    predicate HasMapping0.has_mapping = HasMapping0.has_mapping,
    type DeepModelTy0.deepModelTy = DeepModelTy0.deepModelTy,
    predicate LeLog0.le_log = LeLog0.le_log,
    predicate ColorInvariant0.color_invariant = ColorInvariant0.color_invariant,
    function Color1.color = Color1.color
  clone CreusotContracts_Resolve_Impl1_Resolve as Resolve2 with
    type t = RedBlackTree_Node_Type.t_node k v
  clone RedBlackTree_Impl13_IsRed_Interface as IsRed0 with
    type k = k,
    type v = v,
    function Color0.color = Color1.color
  clone CreusotContracts_Resolve_Impl1_Resolve as Resolve1 with
    type t = Core_Option_Option_Type.t_option (RedBlackTree_Node_Type.t_node k v)
  clone CreusotContracts_Resolve_Impl1_Resolve as Resolve0 with
    type t = RedBlackTree_Tree_Type.t_tree k v
  clone RedBlackTree_Impl3_ShallowModel as ShallowModel1 with
    type k = k,
    type v = v,
    type DeepModelTy0.deepModelTy = DeepModelTy0.deepModelTy,
    function ModelAcc0.model_acc = ModelAcc0.model_acc
  clone RedBlackTree_Impl0_HasMappingModel as HasMappingModel0 with
    type k = k,
    type v = v,
    predicate BstInvariant0.bst_invariant = BstInvariant0.bst_invariant,
    predicate HasMapping0.has_mapping = HasMapping0.has_mapping,
    function ShallowModel0.shallow_model = ShallowModel1.shallow_model,
    type DeepModelTy0.deepModelTy = DeepModelTy0.deepModelTy,
    function ModelAccHasMapping0.model_acc_has_mapping = ModelAccHasMapping0.model_acc_has_mapping,
    function HasMappingModelAcc0.has_mapping_model_acc = HasMappingModelAcc0.has_mapping_model_acc,
    function ModelAcc0.model_acc = ModelAcc0.model_acc,
    axiom .
  clone CreusotContracts_Model_Impl3_ShallowModel as ShallowModel0 with
    type t = RedBlackTree_Tree_Type.t_tree k v,
    type ShallowModelTy0.shallowModelTy = Map.map DeepModelTy0.deepModelTy (Core_Option_Option_Type.t_option v),
    function ShallowModel0.shallow_model = ShallowModel1.shallow_model
  clone RedBlackTree_Impl11_Invariant as Invariant0 with
    type k = k,
    type v = v,
    predicate InternalInvariant0.internal_invariant = InternalInvariant0.internal_invariant,
    predicate ColorInvariant0.color_invariant = ColorInvariant0.color_invariant,
    function Color0.color = Color1.color
  let rec cfg delete_min [#"../red_black_tree.rs" 714 4 714 50] [@cfg:stackify] [@cfg:subregion_analysis] (self : borrowed (RedBlackTree_Tree_Type.t_tree k v)) : Core_Option_Option_Type.t_option (k, v)
    requires {[#"../red_black_tree.rs" 705 15 705 34] Invariant0.invariant' ( * self)}
    ensures { [#"../red_black_tree.rs" 706 14 706 33] Invariant0.invariant' ( ^ self) }
    ensures { [#"../red_black_tree.rs" 707 14 713 5] match (result) with
      | Core_Option_Option_Type.C_Some (k, v) -> Map.get (ShallowModel0.shallow_model self) (DeepModel0.deep_model k) = Core_Option_Option_Type.C_Some v /\ (forall k2 : DeepModelTy0.deepModelTy . Map.get (ShallowModel0.shallow_model self) k2 = Core_Option_Option_Type.C_None \/ LeLog0.le_log (DeepModel0.deep_model k) k2) /\ ShallowModel1.shallow_model ( ^ self) = Map.set (ShallowModel0.shallow_model self) (DeepModel0.deep_model k) (Core_Option_Option_Type.C_None)
      | Core_Option_Option_Type.C_None -> ShallowModel1.shallow_model ( ^ self) = ShallowModel0.shallow_model self /\ ShallowModel0.shallow_model self = Const.const (Core_Option_Option_Type.C_None)
      end }
    
   = [@vc:do_not_keep_trace] [@vc:sp]
  var _0 : Core_Option_Option_Type.t_option (k, v);
  var self_1 : borrowed (RedBlackTree_Tree_Type.t_tree k v);
  var _5 : Ghost.ghost_ty ();
  var _8 : ();
  var _9 : ();
  var _10 : borrowed (Core_Option_Option_Type.t_option (RedBlackTree_Node_Type.t_node k v));
  var _11 : isize;
  var node_12 : borrowed (RedBlackTree_Node_Type.t_node k v);
  var _13 : bool;
  var _14 : bool;
  var _15 : RedBlackTree_Tree_Type.t_tree k v;
  var _16 : RedBlackTree_Color_Type.t_color;
  var _17 : ();
  var r_18 : (k, v);
  var _19 : borrowed (RedBlackTree_Tree_Type.t_tree k v);
  var _20 : ();
  var _21 : bool;
  var _22 : RedBlackTree_Tree_Type.t_tree k v;
  var _23 : RedBlackTree_Color_Type.t_color;
  var _24 : borrowed (RedBlackTree_Node_Type.t_node k v);
  var _25 : Core_Option_Option_Type.t_option (borrowed (RedBlackTree_Node_Type.t_node k v));
  var _26 : borrowed (Core_Option_Option_Type.t_option (RedBlackTree_Node_Type.t_node k v));
  var _27 : (k, v);
  {
    self_1 <- self;
    goto BB0
  }
  BB0 {
    _8 <- ();
    _5 <- ([#"../red_black_tree.rs" 715 8 715 42] Ghost.new ());
    goto BB1
  }
  BB1 {
    _10 <- borrow_mut (RedBlackTree_Tree_Type.tree_node ( * self_1));
    self_1 <- { self_1 with current = (let RedBlackTree_Tree_Type.C_Tree a =  * self_1 in RedBlackTree_Tree_Type.C_Tree ( ^ _10)) };
    switch ( * _10)
      | Core_Option_Option_Type.C_Some _ -> goto BB2
      | _ -> goto BB7
      end
  }
  BB2 {
    node_12 <- borrow_mut (Core_Option_Option_Type.some_0 ( * _10));
    _10 <- { _10 with current = (let Core_Option_Option_Type.C_Some a =  * _10 in Core_Option_Option_Type.C_Some ( ^ node_12)) };
    assume { Resolve1.resolve _10 };
    _15 <- RedBlackTree_Node_Type.node_left ( * node_12);
    _14 <- ([#"../red_black_tree.rs" 718 16 718 34] IsRed0.is_red _15);
    goto BB3
  }
  BB3 {
    _13 <- not _14;
    switch (_13)
      | False -> goto BB5
      | True -> goto BB4
      end
  }
  BB4 {
    _16 <- RedBlackTree_Color_Type.C_Red;
    node_12 <- { node_12 with current = (let RedBlackTree_Node_Type.C_Node a b c d e =  * node_12 in RedBlackTree_Node_Type.C_Node a _16 c d e) };
    _16 <- any RedBlackTree_Color_Type.t_color;
    assume { Resolve2.resolve node_12 };
    _9 <- ();
    goto BB6
  }
  BB5 {
    assume { Resolve2.resolve node_12 };
    _9 <- ();
    goto BB6
  }
  BB6 {
    _19 <- borrow_mut ( * self_1);
    self_1 <- { self_1 with current = ( ^ _19) };
    r_18 <- ([#"../red_black_tree.rs" 724 16 724 37] DeleteMinRec0.delete_min_rec _19);
    goto BB8
  }
  BB7 {
    assume { Resolve0.resolve self_1 };
    assume { Resolve1.resolve _10 };
    _0 <- Core_Option_Option_Type.C_None;
    goto BB17
  }
  BB8 {
    _22 <-  * self_1;
    _21 <- ([#"../red_black_tree.rs" 725 11 725 24] IsRed0.is_red _22);
    goto BB9
  }
  BB9 {
    switch (_21)
      | False -> goto BB13
      | True -> goto BB10
      end
  }
  BB10 {
    _23 <- RedBlackTree_Color_Type.C_Black;
    _26 <- borrow_mut (RedBlackTree_Tree_Type.tree_node ( * self_1));
    self_1 <- { self_1 with current = (let RedBlackTree_Tree_Type.C_Tree a =  * self_1 in RedBlackTree_Tree_Type.C_Tree ( ^ _26)) };
    assume { Resolve0.resolve self_1 };
    _25 <- ([#"../red_black_tree.rs" 726 12 726 30] AsMut0.as_mut _26);
    goto BB11
  }
  BB11 {
    _24 <- ([#"../red_black_tree.rs" 726 12 726 39] Unwrap0.unwrap _25);
    goto BB12
  }
  BB12 {
    _24 <- { _24 with current = (let RedBlackTree_Node_Type.C_Node a b c d e =  * _24 in RedBlackTree_Node_Type.C_Node a _23 c d e) };
    _23 <- any RedBlackTree_Color_Type.t_color;
    assume { Resolve2.resolve _24 };
    _20 <- ();
    goto BB14
  }
  BB13 {
    assume { Resolve0.resolve self_1 };
    _20 <- ();
    goto BB14
  }
  BB14 {
    assume { Resolve3.resolve _27 };
    _27 <- r_18;
    r_18 <- any (k, v);
    _0 <- Core_Option_Option_Type.C_Some _27;
    goto BB15
  }
  BB15 {
    goto BB16
  }
  BB16 {
    goto BB17
  }
  BB17 {
    return _0
  }
  
end
module CreusotContracts_Model_Impl0_DeepModel_Stub
  type t
  use prelude.Borrow
  clone CreusotContracts_Model_DeepModel_DeepModelTy_Type as DeepModelTy0 with
    type self = t
  function deep_model (self : t) : DeepModelTy0.deepModelTy
end
module CreusotContracts_Model_Impl0_DeepModel_Interface
  type t
  use prelude.Borrow
  clone CreusotContracts_Model_DeepModel_DeepModelTy_Type as DeepModelTy0 with
    type self = t
  function deep_model (self : t) : DeepModelTy0.deepModelTy
end
module CreusotContracts_Model_Impl0_DeepModel
  type t
  use prelude.Borrow
  clone CreusotContracts_Model_DeepModel_DeepModelTy_Type as DeepModelTy0 with
    type self = t
  clone CreusotContracts_Model_DeepModel_DeepModel_Stub as DeepModel0 with
    type self = t,
    type DeepModelTy0.deepModelTy = DeepModelTy0.deepModelTy
  function deep_model (self : t) : DeepModelTy0.deepModelTy =
    DeepModel0.deep_model self
  val deep_model (self : t) : DeepModelTy0.deepModelTy
    ensures { result = deep_model self }
    
end
module Core_Option_Impl0_IsNone_Interface
  type t
  use prelude.Borrow
  use Core_Option_Option_Type as Core_Option_Option_Type
  val is_none (self : Core_Option_Option_Type.t_option t) : bool
    ensures { result = (self = Core_Option_Option_Type.C_None) }
    
end
module RedBlackTree_Impl15_DeleteRec_Interface
  type k
  type v
  use prelude.Borrow
  use RedBlackTree_Tree_Type as RedBlackTree_Tree_Type
  use RedBlackTree_Color_Type as RedBlackTree_Color_Type
  clone RedBlackTree_Impl7_Color_Stub as Color1 with
    type k = k,
    type v = v
  clone RedBlackTree_Impl7_ColorInvariant_Stub as ColorInvariant0 with
    type k = k,
    type v = v
  clone CreusotContracts_Model_DeepModel_DeepModelTy_Type as DeepModelTy0 with
    type self = k
  clone CreusotContracts_Model_DeepModel_DeepModel_Stub as DeepModel1 with
    type self = k,
    type DeepModelTy0.deepModelTy = DeepModelTy0.deepModelTy
  clone RedBlackTree_Impl0_HasMapping_Stub as HasMapping0 with
    type k = k,
    type v = v,
    type DeepModelTy0.deepModelTy = DeepModelTy0.deepModelTy
  clone CreusotContracts_Model_Impl0_DeepModel_Stub as DeepModel0 with
    type t = k,
    type DeepModelTy0.deepModelTy = DeepModelTy0.deepModelTy
  use Core_Option_Option_Type as Core_Option_Option_Type
  clone RedBlackTree_Impl9_Height_Stub as Height0 with
    type k = k,
    type v = v,
    axiom .
  use RedBlackTree_Cp_Type as RedBlackTree_Cp_Type
  clone RedBlackTree_Cpn_Stub as Cpn0
  clone RedBlackTree_Impl6_MatchT_Stub as MatchT0 with
    type k = k,
    type v = v
  clone RedBlackTree_Impl11_InternalInvariant_Stub as InternalInvariant0 with
    type k = k,
    type v = v
  val delete_rec [#"../red_black_tree.rs" 743 4 743 55] (self : borrowed (RedBlackTree_Tree_Type.t_tree k v)) (key : k) : Core_Option_Option_Type.t_option (k, v)
    requires {[#"../red_black_tree.rs" 731 15 731 43] InternalInvariant0.internal_invariant ( * self)}
    requires {[#"../red_black_tree.rs" 732 15 733 62] MatchT0.match_t (RedBlackTree_Cp_Type.C_CPL (RedBlackTree_Color_Type.C_Red)) ( * self) \/ MatchT0.match_t (Cpn0.cpn (RedBlackTree_Color_Type.C_Black) (RedBlackTree_Cp_Type.C_CPL (RedBlackTree_Color_Type.C_Red)) (RedBlackTree_Cp_Type.C_CPL (RedBlackTree_Color_Type.C_Black))) ( * self)}
    ensures { [#"../red_black_tree.rs" 734 14 734 42] InternalInvariant0.internal_invariant ( ^ self) }
    ensures { [#"../red_black_tree.rs" 735 14 735 50] Height0.height ( * self) = Height0.height ( ^ self) }
    ensures { [#"../red_black_tree.rs" 736 14 739 5] match (result) with
      | Core_Option_Option_Type.C_None -> forall v : v . not HasMapping0.has_mapping ( * self) (DeepModel0.deep_model key) v
      | Core_Option_Option_Type.C_Some (k, v) -> DeepModel0.deep_model key = DeepModel1.deep_model k /\ HasMapping0.has_mapping ( * self) (DeepModel1.deep_model k) v
      end }
    ensures { [#"../red_black_tree.rs" 740 4 740 129] forall v : v . forall k : DeepModelTy0.deepModelTy . HasMapping0.has_mapping ( ^ self) k v = (DeepModel0.deep_model key <> k /\ HasMapping0.has_mapping ( * self) k v) }
    ensures { [#"../red_black_tree.rs" 741 14 741 39] ColorInvariant0.color_invariant ( ^ self) }
    ensures { [#"../red_black_tree.rs" 742 4 742 69] Color1.color ( * self) = RedBlackTree_Color_Type.C_Black -> Color1.color ( ^ self) = RedBlackTree_Color_Type.C_Black }
    
end
module RedBlackTree_Impl15_DeleteRec
  type k
  type v
  use prelude.Borrow
  use prelude.Int
  use prelude.Int8
  use prelude.Ghost
  clone CreusotContracts_Model_DeepModel_DeepModelTy_Type as DeepModelTy0 with
    type self = k
  clone CreusotContracts_Logic_Ord_OrdLogic_GtLog_Interface as GtLog0 with
    type self = DeepModelTy0.deepModelTy
  clone CreusotContracts_Logic_Ord_OrdLogic_GeLog_Interface as GeLog0 with
    type self = DeepModelTy0.deepModelTy
  use Alloc_Alloc_Global_Type as Alloc_Alloc_Global_Type
  use Alloc_Boxed_Box_Type as Alloc_Boxed_Box_Type
  clone CreusotContracts_Model_DeepModel_DeepModel_Interface as DeepModel1 with
    type self = k,
    type DeepModelTy0.deepModelTy = DeepModelTy0.deepModelTy
  use RedBlackTree_Node_Type as RedBlackTree_Node_Type
  use Core_Option_Option_Type as Core_Option_Option_Type
  use RedBlackTree_Tree_Type as RedBlackTree_Tree_Type
  clone RedBlackTree_Impl0_ModelAcc as ModelAcc0 with
    type k = k,
    type v = v,
    type DeepModelTy0.deepModelTy = DeepModelTy0.deepModelTy,
    function DeepModel0.deep_model = DeepModel1.deep_model
  clone RedBlackTree_Impl0_HasMapping as HasMapping0 with
    type k = k,
    type v = v,
    type DeepModelTy0.deepModelTy = DeepModelTy0.deepModelTy,
    function DeepModel0.deep_model = DeepModel1.deep_model
  clone RedBlackTree_Impl0_ModelAccHasMapping as ModelAccHasMapping0 with
    type k = k,
    type v = v,
    function ModelAcc0.model_acc = ModelAcc0.model_acc,
    predicate HasMapping0.has_mapping = HasMapping0.has_mapping,
    type DeepModelTy0.deepModelTy = DeepModelTy0.deepModelTy,
    function DeepModel0.deep_model = DeepModel1.deep_model,
    axiom .
  clone CreusotContracts_Logic_Ord_OrdLogic_LtLog_Interface as LtLog0 with
    type self = DeepModelTy0.deepModelTy
  clone RedBlackTree_Impl4_BstInvariantHere as BstInvariantHere0 with
    type k = k,
    type v = v,
    type DeepModelTy0.deepModelTy = DeepModelTy0.deepModelTy,
    predicate HasMapping0.has_mapping = HasMapping0.has_mapping,
    function DeepModel0.deep_model = DeepModel1.deep_model,
    predicate LtLog0.lt_log = LtLog0.lt_log
  clone RedBlackTree_Impl5_BstInvariant as BstInvariant0 with
    type k = k,
    type v = v,
    predicate BstInvariantHere0.bst_invariant_here = BstInvariantHere0.bst_invariant_here
  clone RedBlackTree_Impl0_HasMappingModelAcc as HasMappingModelAcc0 with
    type k = k,
    type v = v,
    predicate BstInvariant0.bst_invariant = BstInvariant0.bst_invariant,
    predicate HasMapping0.has_mapping = HasMapping0.has_mapping,
    function ModelAcc0.model_acc = ModelAcc0.model_acc,
    type DeepModelTy0.deepModelTy = DeepModelTy0.deepModelTy,
    function DeepModel0.deep_model = DeepModel1.deep_model,
    function ModelAccHasMapping0.model_acc_has_mapping = ModelAccHasMapping0.model_acc_has_mapping,
    axiom .
  use RedBlackTree_Color_Type as RedBlackTree_Color_Type
  clone RedBlackTree_Impl9_Height as Height0 with
    type k = k,
    type v = v,
    axiom .
  clone RedBlackTree_Impl10_HeightInvariantHere as HeightInvariantHere0 with
    type k = k,
    type v = v,
    function Height0.height = Height0.height
  clone RedBlackTree_Impl9_HeightInvariant as HeightInvariant0 with
    type k = k,
    type v = v,
    predicate HeightInvariantHere0.height_invariant_here = HeightInvariantHere0.height_invariant_here
  clone RedBlackTree_Impl10_HeightInvariant as HeightInvariant1 with
    type k = k,
    type v = v,
    predicate HeightInvariantHere0.height_invariant_here = HeightInvariantHere0.height_invariant_here,
    predicate HeightInvariant0.height_invariant = HeightInvariant0.height_invariant
  clone RedBlackTree_Impl4_BstInvariant as BstInvariant1 with
    type k = k,
    type v = v,
    predicate BstInvariantHere0.bst_invariant_here = BstInvariantHere0.bst_invariant_here,
    predicate BstInvariant0.bst_invariant = BstInvariant0.bst_invariant
  use Core_Cmp_Ordering_Type as Core_Cmp_Ordering_Type
  clone CreusotContracts_Logic_Ord_OrdLogic_CmpLog_Interface as CmpLog0 with
    type self = DeepModelTy0.deepModelTy
  clone CreusotContracts_Logic_Ord_OrdLogic_EqCmp_Interface as EqCmp0 with
    type self = DeepModelTy0.deepModelTy,
    function CmpLog0.cmp_log = CmpLog0.cmp_log,
    axiom .
  clone CreusotContracts_Logic_Ord_OrdLogic_Antisym2_Interface as Antisym20 with
    type self = DeepModelTy0.deepModelTy,
    function CmpLog0.cmp_log = CmpLog0.cmp_log,
    axiom .
  clone CreusotContracts_Logic_Ord_OrdLogic_Antisym1_Interface as Antisym10 with
    type self = DeepModelTy0.deepModelTy,
    function CmpLog0.cmp_log = CmpLog0.cmp_log,
    axiom .
  clone CreusotContracts_Logic_Ord_OrdLogic_Trans_Interface as Trans0 with
    type self = DeepModelTy0.deepModelTy,
    function CmpLog0.cmp_log = CmpLog0.cmp_log,
    axiom .
  clone CreusotContracts_Logic_Ord_OrdLogic_Refl_Interface as Refl0 with
    type self = DeepModelTy0.deepModelTy,
    function CmpLog0.cmp_log = CmpLog0.cmp_log,
    axiom .
  clone CreusotContracts_Logic_Ord_OrdLogic_CmpGtLog_Interface as CmpGtLog0 with
    type self = DeepModelTy0.deepModelTy,
    predicate GtLog0.gt_log = GtLog0.gt_log,
    function CmpLog0.cmp_log = CmpLog0.cmp_log,
    axiom .
  clone CreusotContracts_Logic_Ord_OrdLogic_CmpGeLog_Interface as CmpGeLog0 with
    type self = DeepModelTy0.deepModelTy,
    predicate GeLog0.ge_log = GeLog0.ge_log,
    function CmpLog0.cmp_log = CmpLog0.cmp_log,
    axiom .
  clone CreusotContracts_Logic_Ord_OrdLogic_CmpLtLog_Interface as CmpLtLog0 with
    type self = DeepModelTy0.deepModelTy,
    predicate LtLog0.lt_log = LtLog0.lt_log,
    function CmpLog0.cmp_log = CmpLog0.cmp_log,
    axiom .
  clone CreusotContracts_Logic_Ord_OrdLogic_LeLog_Interface as LeLog0 with
    type self = DeepModelTy0.deepModelTy
  clone CreusotContracts_Logic_Ord_OrdLogic_CmpLeLog_Interface as CmpLeLog0 with
    type self = DeepModelTy0.deepModelTy,
    predicate LeLog0.le_log = LeLog0.le_log,
    function CmpLog0.cmp_log = CmpLog0.cmp_log,
    axiom .
  clone RedBlackTree_Impl3_ShallowModel as ShallowModel0 with
    type k = k,
    type v = v,
    type DeepModelTy0.deepModelTy = DeepModelTy0.deepModelTy,
    function ModelAcc0.model_acc = ModelAcc0.model_acc
  clone RedBlackTree_Impl0_HasMappingModel as HasMappingModel0 with
    type k = k,
    type v = v,
    predicate BstInvariant0.bst_invariant = BstInvariant0.bst_invariant,
    predicate HasMapping0.has_mapping = HasMapping0.has_mapping,
    function ShallowModel0.shallow_model = ShallowModel0.shallow_model,
    type DeepModelTy0.deepModelTy = DeepModelTy0.deepModelTy,
    function ModelAccHasMapping0.model_acc_has_mapping = ModelAccHasMapping0.model_acc_has_mapping,
    function HasMappingModelAcc0.has_mapping_model_acc = HasMappingModelAcc0.has_mapping_model_acc,
    function ModelAcc0.model_acc = ModelAcc0.model_acc,
    axiom .
  clone RedBlackTree_Impl7_Color as Color1 with
    type k = k,
    type v = v
  clone RedBlackTree_Impl8_ColorInvariantHere as ColorInvariantHere0 with
    type k = k,
    type v = v,
    function Color0.color = Color1.color
  clone RedBlackTree_Impl7_ColorInvariant as ColorInvariant0 with
    type k = k,
    type v = v,
    predicate ColorInvariantHere0.color_invariant_here = ColorInvariantHere0.color_invariant_here
  clone RedBlackTree_Impl8_ColorInvariant as ColorInvariant1 with
    type k = k,
    type v = v,
    predicate ColorInvariantHere0.color_invariant_here = ColorInvariantHere0.color_invariant_here,
    predicate ColorInvariant0.color_invariant = ColorInvariant0.color_invariant
  clone RedBlackTree_Impl1_HasMapping as HasMapping1 with
    type k = k,
    type v = v,
    predicate HasMapping0.has_mapping = HasMapping0.has_mapping,
    type DeepModelTy0.deepModelTy = DeepModelTy0.deepModelTy,
    function DeepModel0.deep_model = DeepModel1.deep_model,
    axiom .
  use RedBlackTree_Cp_Type as RedBlackTree_Cp_Type
  clone RedBlackTree_Impl6_MatchT as MatchT0 with
    type k = k,
    type v = v,
    function Color0.color = Color1.color,
    predicate ColorInvariant0.color_invariant = ColorInvariant0.color_invariant
  clone RedBlackTree_Impl6_MatchN as MatchN0 with
    type k = k,
    type v = v,
    predicate ColorInvariant0.color_invariant = ColorInvariant1.color_invariant,
    predicate MatchT0.match_t = MatchT0.match_t
  clone CreusotContracts_Std1_Option_Impl1_IsDefault as IsDefault0 with
    type t = RedBlackTree_Node_Type.t_node k v
  clone RedBlackTree_Impl10_Height as Height1 with
    type k = k,
    type v = v,
    function Height0.height = Height0.height,
    axiom .
  clone RedBlackTree_Impl1_SameMappings as SameMappings0 with
    type k = k,
    type v = v,
    type DeepModelTy0.deepModelTy = DeepModelTy0.deepModelTy,
    predicate HasMapping0.has_mapping = HasMapping1.has_mapping,
    predicate HasMapping1.has_mapping = HasMapping0.has_mapping
  clone RedBlackTree_Impl12_InternalInvariant as InternalInvariant1 with
    type k = k,
    type v = v,
    predicate BstInvariant0.bst_invariant = BstInvariant1.bst_invariant,
    predicate HeightInvariant0.height_invariant = HeightInvariant1.height_invariant
  clone RedBlackTree_Cpn as Cpn0
  clone RedBlackTree_Impl14_Balance_Interface as Balance0 with
    type k = k,
    type v = v,
    predicate InternalInvariant0.internal_invariant = InternalInvariant1.internal_invariant,
    function Color1.color = Color1.color,
    predicate ColorInvariant0.color_invariant = ColorInvariant0.color_invariant,
    predicate SameMappings0.same_mappings = SameMappings0.same_mappings,
    function Height0.height = Height1.height,
    function Cpn0.cpn = Cpn0.cpn,
    predicate MatchN0.match_n = MatchN0.match_n,
    function Height1.height = Height0.height
  clone RedBlackTree_Impl14_MoveRedLeft_Interface as MoveRedLeft0 with
    type k = k,
    type v = v,
    predicate InternalInvariant0.internal_invariant = InternalInvariant1.internal_invariant,
    function Cpn0.cpn = Cpn0.cpn,
    predicate MatchN0.match_n = MatchN0.match_n,
    function Height0.height = Height1.height,
    type DeepModelTy0.deepModelTy = DeepModelTy0.deepModelTy,
    predicate HasMapping0.has_mapping = HasMapping1.has_mapping,
    function DeepModel0.deep_model = DeepModel1.deep_model,
    predicate LeLog0.le_log = LeLog0.le_log,
    predicate ColorInvariant0.color_invariant = ColorInvariant1.color_invariant,
    function Color1.color = Color1.color,
    function Height1.height = Height0.height,
    predicate HasMapping1.has_mapping = HasMapping0.has_mapping
  clone CreusotContracts_Resolve_Resolve_Resolve_Interface as Resolve7 with
    type self = v
  clone CreusotContracts_Resolve_Resolve_Resolve_Interface as Resolve6 with
    type self = k
  clone CreusotContracts_Resolve_Impl0_Resolve as Resolve12 with
    type t1 = k,
    type t2 = v,
    predicate Resolve0.resolve = Resolve6.resolve,
    predicate Resolve1.resolve = Resolve7.resolve
  clone Core_Mem_Swap_Interface as Swap1 with
    type t = v
  clone CreusotContracts_Resolve_Impl1_Resolve as Resolve11 with
    type t = v
  clone Core_Mem_Swap_Interface as Swap0 with
    type t = k
  clone CreusotContracts_Resolve_Impl1_Resolve as Resolve10 with
    type t = k
  clone RedBlackTree_Impl0_HasMappingInj as HasMappingInj0 with
    type k = k,
    type v = v,
    predicate BstInvariant0.bst_invariant = BstInvariant0.bst_invariant,
    predicate HasMapping0.has_mapping = HasMapping0.has_mapping,
    type DeepModelTy0.deepModelTy = DeepModelTy0.deepModelTy,
    function HasMappingModel0.has_mapping_model = HasMappingModel0.has_mapping_model,
    function ShallowModel0.shallow_model = ShallowModel0.shallow_model,
    axiom .
  clone RedBlackTree_Impl11_InternalInvariant as InternalInvariant0 with
    type k = k,
    type v = v,
    predicate BstInvariant0.bst_invariant = BstInvariant0.bst_invariant,
    predicate HeightInvariant0.height_invariant = HeightInvariant0.height_invariant
  clone RedBlackTree_Impl15_DeleteMinRec_Interface as DeleteMinRec0 with
    type k = k,
    type v = v,
    predicate InternalInvariant0.internal_invariant = InternalInvariant0.internal_invariant,
    predicate MatchT0.match_t = MatchT0.match_t,
    function Cpn0.cpn = Cpn0.cpn,
    function Height0.height = Height0.height,
    function DeepModel0.deep_model = DeepModel1.deep_model,
    predicate HasMapping0.has_mapping = HasMapping0.has_mapping,
    type DeepModelTy0.deepModelTy = DeepModelTy0.deepModelTy,
    predicate LeLog0.le_log = LeLog0.le_log,
    predicate ColorInvariant0.color_invariant = ColorInvariant0.color_invariant,
    function Color1.color = Color1.color
  clone RedBlackTree_Impl14_MoveRedRight_Interface as MoveRedRight0 with
    type k = k,
    type v = v,
    predicate InternalInvariant0.internal_invariant = InternalInvariant1.internal_invariant,
    function Cpn0.cpn = Cpn0.cpn,
    predicate MatchN0.match_n = MatchN0.match_n,
    function Height0.height = Height1.height,
    type DeepModelTy0.deepModelTy = DeepModelTy0.deepModelTy,
    predicate HasMapping0.has_mapping = HasMapping1.has_mapping,
    function DeepModel0.deep_model = DeepModel1.deep_model,
    predicate LeLog0.le_log = LeLog0.le_log,
    predicate ColorInvariant0.color_invariant = ColorInvariant1.color_invariant,
    function Color1.color = Color1.color,
    function Height1.height = Height0.height,
    predicate HasMapping1.has_mapping = HasMapping0.has_mapping
  clone CreusotContracts_Resolve_Resolve_Resolve_Interface as Resolve9 with
    type self = RedBlackTree_Node_Type.t_node k v
  clone Core_Option_Impl0_Unwrap_Interface as Unwrap2 with
    type t = RedBlackTree_Node_Type.t_node k v
  clone Core_Option_Impl0_AsRef_Interface as AsRef0 with
    type t = RedBlackTree_Node_Type.t_node k v
  clone CreusotContracts_Resolve_Resolve_Resolve_Interface as Resolve8 with
    type self = RedBlackTree_Node_Type.t_node k v
  clone Core_Option_Impl0_Unwrap_Interface as Unwrap1 with
    type t = RedBlackTree_Node_Type.t_node k v
  clone Core_Mem_Take_Interface as Take0 with
    type t = Core_Option_Option_Type.t_option (RedBlackTree_Node_Type.t_node k v),
    predicate IsDefault0.is_default = IsDefault0.is_default
  clone CreusotContracts_Resolve_Impl1_Resolve as Resolve5 with
    type t = Core_Option_Option_Type.t_option (RedBlackTree_Node_Type.t_node k v)
  clone CreusotContracts_Resolve_Impl1_Resolve as Resolve4 with
    type t = RedBlackTree_Node_Type.t_node k v
  clone Core_Option_Impl0_IsNone_Interface as IsNone0 with
    type t = RedBlackTree_Node_Type.t_node k v
  clone CreusotContracts_Resolve_Resolve_Resolve_Interface as Resolve3 with
    type self = Core_Option_Option_Type.t_option (k, v)
  clone RedBlackTree_Impl14_RotateRight_Interface as RotateRight0 with
    type k = k,
    type v = v,
    predicate InternalInvariant0.internal_invariant = InternalInvariant1.internal_invariant,
    function Color0.color = Color1.color,
    predicate SameMappings0.same_mappings = SameMappings0.same_mappings,
    function Height0.height = Height1.height,
    function DeepModel0.deep_model = DeepModel1.deep_model,
    predicate LtLog0.lt_log = LtLog0.lt_log,
    function Height1.height = Height0.height,
    type DeepModelTy0.deepModelTy = DeepModelTy0.deepModelTy
  clone CreusotContracts_Resolve_Impl1_Resolve as Resolve2 with
    type t = RedBlackTree_Tree_Type.t_tree k v
  clone RedBlackTree_Impl13_IsRed_Interface as IsRed0 with
    type k = k,
    type v = v,
    function Color0.color = Color1.color
  clone Core_Cmp_Ord_Cmp_Interface as Cmp0 with
    type self = k,
    function DeepModel0.deep_model = DeepModel1.deep_model,
    function CmpLog0.cmp_log = CmpLog0.cmp_log,
    type DeepModelTy0.deepModelTy = DeepModelTy0.deepModelTy
  clone CreusotContracts_Resolve_Resolve_Resolve_Interface as Resolve1 with
    type self = k
  clone Alloc_Boxed_Impl55_AsMut_Interface as AsMut1 with
    type t = RedBlackTree_Node_Type.t_node k v,
    type a = Alloc_Alloc_Global_Type.t_global
  clone CreusotContracts_Resolve_Impl1_Resolve as Resolve0 with
    type t = RedBlackTree_Node_Type.t_node k v
  clone Core_Option_Impl0_Unwrap_Interface as Unwrap0 with
    type t = borrowed (RedBlackTree_Node_Type.t_node k v)
  clone Core_Option_Impl0_AsMut_Interface as AsMut0 with
    type t = RedBlackTree_Node_Type.t_node k v
  clone CreusotContracts_Model_Impl0_DeepModel as DeepModel0 with
    type t = k,
    type DeepModelTy0.deepModelTy = DeepModelTy0.deepModelTy,
    function DeepModel0.deep_model = DeepModel1.deep_model
  let rec cfg delete_rec [#"../red_black_tree.rs" 743 4 743 55] [@cfg:stackify] [@cfg:subregion_analysis] (self : borrowed (RedBlackTree_Tree_Type.t_tree k v)) (key : k) : Core_Option_Option_Type.t_option (k, v)
    requires {[#"../red_black_tree.rs" 731 15 731 43] InternalInvariant0.internal_invariant ( * self)}
    requires {[#"../red_black_tree.rs" 732 15 733 62] MatchT0.match_t (RedBlackTree_Cp_Type.C_CPL (RedBlackTree_Color_Type.C_Red)) ( * self) \/ MatchT0.match_t (Cpn0.cpn (RedBlackTree_Color_Type.C_Black) (RedBlackTree_Cp_Type.C_CPL (RedBlackTree_Color_Type.C_Red)) (RedBlackTree_Cp_Type.C_CPL (RedBlackTree_Color_Type.C_Black))) ( * self)}
    ensures { [#"../red_black_tree.rs" 734 14 734 42] InternalInvariant0.internal_invariant ( ^ self) }
    ensures { [#"../red_black_tree.rs" 735 14 735 50] Height0.height ( * self) = Height0.height ( ^ self) }
    ensures { [#"../red_black_tree.rs" 736 14 739 5] match (result) with
      | Core_Option_Option_Type.C_None -> forall v : v . not HasMapping0.has_mapping ( * self) (DeepModel0.deep_model key) v
      | Core_Option_Option_Type.C_Some (k, v) -> DeepModel0.deep_model key = DeepModel1.deep_model k /\ HasMapping0.has_mapping ( * self) (DeepModel1.deep_model k) v
      end }
    ensures { [#"../red_black_tree.rs" 740 4 740 129] forall v : v . forall k : DeepModelTy0.deepModelTy . HasMapping0.has_mapping ( ^ self) k v = (DeepModel0.deep_model key <> k /\ HasMapping0.has_mapping ( * self) k v) }
    ensures { [#"../red_black_tree.rs" 741 14 741 39] ColorInvariant0.color_invariant ( ^ self) }
    ensures { [#"../red_black_tree.rs" 742 4 742 69] Color1.color ( * self) = RedBlackTree_Color_Type.C_Black -> Color1.color ( ^ self) = RedBlackTree_Color_Type.C_Black }
    
   = [@vc:do_not_keep_trace] [@vc:sp]
  var _0 : Core_Option_Option_Type.t_option (k, v);
  var self_1 : borrowed (RedBlackTree_Tree_Type.t_tree k v);
  var key_2 : k;
  var r_11 : Core_Option_Option_Type.t_option (k, v);
  var node_12 : borrowed (RedBlackTree_Node_Type.t_node k v);
  var _13 : borrowed (RedBlackTree_Node_Type.t_node k v);
  var _14 : borrowed (RedBlackTree_Node_Type.t_node k v);
  var _15 : Core_Option_Option_Type.t_option (borrowed (RedBlackTree_Node_Type.t_node k v));
  var _16 : borrowed (Core_Option_Option_Type.t_option (RedBlackTree_Node_Type.t_node k v));
  var _17 : ();
  var _18 : Core_Cmp_Ordering_Type.t_ordering;
  var _19 : k;
  var _20 : k;
  var _21 : k;
  var _22 : int8;
  var _23 : ();
  var _24 : bool;
  var _25 : Core_Option_Option_Type.t_option (RedBlackTree_Node_Type.t_node k v);
  var _26 : ();
  var _27 : ();
  var _28 : bool;
  var _29 : bool;
  var _30 : bool;
  var _31 : RedBlackTree_Tree_Type.t_tree k v;
  var _32 : bool;
  var _33 : bool;
  var _34 : RedBlackTree_Tree_Type.t_tree k v;
  var _35 : RedBlackTree_Node_Type.t_node k v;
  var _36 : Core_Option_Option_Type.t_option (RedBlackTree_Node_Type.t_node k v);
  var _37 : Core_Option_Option_Type.t_option (RedBlackTree_Node_Type.t_node k v);
  var _38 : borrowed (RedBlackTree_Node_Type.t_node k v);
  var _39 : borrowed (RedBlackTree_Node_Type.t_node k v);
  var _40 : borrowed (RedBlackTree_Node_Type.t_node k v);
  var _41 : Core_Option_Option_Type.t_option (k, v);
  var _42 : borrowed (RedBlackTree_Tree_Type.t_tree k v);
  var _43 : k;
  var ord_44 : Core_Cmp_Ordering_Type.t_ordering;
  var _45 : bool;
  var _46 : RedBlackTree_Tree_Type.t_tree k v;
  var _47 : ();
  var _48 : borrowed (RedBlackTree_Node_Type.t_node k v);
  var _49 : Core_Option_Option_Type.t_option (k, v);
  var _50 : borrowed (RedBlackTree_Tree_Type.t_tree k v);
  var _51 : k;
  var _52 : ();
  var _53 : bool;
  var _54 : Core_Option_Option_Type.t_option (RedBlackTree_Node_Type.t_node k v);
  var _55 : ();
  var _56 : ();
  var _57 : int8;
  var _58 : ();
  var node_59 : RedBlackTree_Node_Type.t_node k v;
  var _60 : Core_Option_Option_Type.t_option (RedBlackTree_Node_Type.t_node k v);
  var _61 : borrowed (Core_Option_Option_Type.t_option (RedBlackTree_Node_Type.t_node k v));
  var _62 : borrowed (Core_Option_Option_Type.t_option (RedBlackTree_Node_Type.t_node k v));
  var _63 : (k, v);
  var _64 : k;
  var _65 : v;
  var _66 : ();
  var _67 : bool;
  var _68 : bool;
  var _69 : RedBlackTree_Tree_Type.t_tree k v;
  var _70 : RedBlackTree_Node_Type.t_node k v;
  var _71 : Core_Option_Option_Type.t_option (RedBlackTree_Node_Type.t_node k v);
  var _72 : Core_Option_Option_Type.t_option (RedBlackTree_Node_Type.t_node k v);
  var _73 : borrowed (RedBlackTree_Node_Type.t_node k v);
  var _74 : borrowed (RedBlackTree_Node_Type.t_node k v);
  var _75 : borrowed (RedBlackTree_Node_Type.t_node k v);
  var _76 : int8;
  var kv_77 : (k, v);
  var _78 : borrowed (RedBlackTree_Tree_Type.t_tree k v);
  var _79 : Ghost.ghost_ty ();
  var _82 : ();
  var _83 : ();
  var _84 : borrowed k;
  var _85 : borrowed k;
  var _86 : borrowed k;
  var _87 : borrowed k;
  var _88 : ();
  var _89 : borrowed v;
  var _90 : borrowed v;
  var _91 : borrowed v;
  var _92 : borrowed v;
  var _93 : Core_Option_Option_Type.t_option (k, v);
  var _94 : (k, v);
  var _95 : Core_Option_Option_Type.t_option (k, v);
  var _96 : borrowed (RedBlackTree_Tree_Type.t_tree k v);
  var _97 : k;
  var _98 : ();
  var _99 : borrowed (RedBlackTree_Node_Type.t_node k v);
  {
    self_1 <- self;
    key_2 <- key;
    goto BB0
  }
  BB0 {
    _16 <- borrow_mut (RedBlackTree_Tree_Type.tree_node ( * self_1));
    self_1 <- { self_1 with current = (let RedBlackTree_Tree_Type.C_Tree a =  * self_1 in RedBlackTree_Tree_Type.C_Tree ( ^ _16)) };
    _15 <- ([#"../red_black_tree.rs" 745 23 745 41] AsMut0.as_mut _16);
    goto BB1
  }
  BB1 {
    _14 <- ([#"../red_black_tree.rs" 745 23 745 50] Unwrap0.unwrap _15);
    goto BB2
  }
  BB2 {
    _13 <- borrow_mut ( * _14);
    _14 <- { _14 with current = ( ^ _13) };
    assume { Resolve0.resolve _14 };
    node_12 <- ([#"../red_black_tree.rs" 745 23 745 59] AsMut1.as_mut _13);
    goto BB3
  }
  BB3 {
    _19 <- key_2;
    _21 <- RedBlackTree_Node_Type.node_key ( * node_12);
    _20 <- _21;
    assume { Resolve1.resolve _21 };
    _18 <- ([#"../red_black_tree.rs" 746 14 746 32] Cmp0.cmp _19 _20);
    goto BB4
  }
  BB4 {
    switch (_18)
      | Core_Cmp_Ordering_Type.C_Less -> goto BB6
      | _ -> goto BB5
      end
  }
  BB5 {
    ord_44 <- _18;
    _46 <- RedBlackTree_Node_Type.node_left ( * node_12);
    _45 <- ([#"../red_black_tree.rs" 757 19 757 37] IsRed0.is_red _46);
    goto BB25
  }
  BB6 {
    assume { Resolve2.resolve self_1 };
    _25 <- RedBlackTree_Tree_Type.tree_node (RedBlackTree_Node_Type.node_left ( * node_12));
    _24 <- ([#"../red_black_tree.rs" 748 19 748 43] IsNone0.is_none _25);
    goto BB7
  }
  BB7 {
    switch (_24)
      | False -> goto BB9
      | True -> goto BB8
      end
  }
  BB8 {
    assume { Resolve1.resolve key_2 };
    assume { Resolve4.resolve node_12 };
    _0 <- Core_Option_Option_Type.C_None;
    goto BB71
  }
  BB9 {
    _23 <- ();
    _31 <- RedBlackTree_Node_Type.node_left ( * node_12);
    _30 <- ([#"../red_black_tree.rs" 751 20 751 38] IsRed0.is_red _31);
    goto BB13
  }
  BB10 {
    _28 <- ([#"../red_black_tree.rs" 751 19 751 89] false);
    goto BB12
  }
  BB11 {
    _37 <- RedBlackTree_Tree_Type.tree_node (RedBlackTree_Node_Type.node_left ( * node_12));
    _36 <- ([#"../red_black_tree.rs" 751 43 751 66] AsRef0.as_ref _37);
    goto BB14
  }
  BB12 {
    switch (_28)
      | False -> goto BB19
      | True -> goto BB17
      end
  }
  BB13 {
    _29 <- not _30;
    switch (_29)
      | False -> goto BB10
      | True -> goto BB11
      end
  }
  BB14 {
    _35 <- ([#"../red_black_tree.rs" 751 43 751 75] Unwrap2.unwrap _36);
    goto BB15
  }
  BB15 {
    _34 <- RedBlackTree_Node_Type.node_left _35;
    assume { Resolve9.resolve _35 };
    _33 <- ([#"../red_black_tree.rs" 751 43 751 89] IsRed0.is_red _34);
    goto BB16
  }
  BB16 {
    _32 <- not _33;
    _28 <- _32;
    _32 <- any bool;
    goto BB12
  }
  BB17 {
    _40 <- borrow_mut ( * node_12);
    node_12 <- { node_12 with current = ( ^ _40) };
    assume { Resolve4.resolve node_12 };
    _39 <- ([#"../red_black_tree.rs" 752 27 752 47] MoveRedLeft0.move_red_left _40);
    goto BB18
  }
  BB18 {
    _38 <- borrow_mut ( * _39);
    _39 <- { _39 with current = ( ^ _38) };
    assume { Resolve4.resolve _39 };
    assume { Resolve4.resolve node_12 };
    node_12 <- _38;
    _38 <- any borrowed (RedBlackTree_Node_Type.t_node k v);
    _27 <- ();
    goto BB20
  }
  BB19 {
    _27 <- ();
    goto BB20
  }
  BB20 {
    _42 <- borrow_mut (RedBlackTree_Node_Type.node_left ( * node_12));
    node_12 <- { node_12 with current = (let RedBlackTree_Node_Type.C_Node a b c d e =  * node_12 in RedBlackTree_Node_Type.C_Node ( ^ _42) b c d e) };
    _43 <- key_2;
    assume { Resolve1.resolve key_2 };
    _41 <- ([#"../red_black_tree.rs" 754 20 754 45] delete_rec _42 _43);
    goto BB21
  }
  BB21 {
    goto BB22
  }
  BB22 {
    assume { Resolve3.resolve r_11 };
    r_11 <- _41;
    _41 <- any Core_Option_Option_Type.t_option (k, v);
    _17 <- ();
    goto BB24
  }
  BB24 {
    goto BB66
  }
  BB25 {
    switch (_45)
      | False -> goto BB32
      | True -> goto BB26
      end
  }
  BB26 {
    assume { Resolve2.resolve self_1 };
    _48 <- borrow_mut ( * node_12);
    node_12 <- { node_12 with current = ( ^ _48) };
    _47 <- ([#"../red_black_tree.rs" 758 20 758 39] RotateRight0.rotate_right _48);
    goto BB27
  }
  BB27 {
    _50 <- borrow_mut (RedBlackTree_Node_Type.node_right ( * node_12));
    node_12 <- { node_12 with current = (let RedBlackTree_Node_Type.C_Node a b c d e =  * node_12 in RedBlackTree_Node_Type.C_Node a b c d ( ^ _50)) };
    _51 <- key_2;
    assume { Resolve1.resolve key_2 };
    _49 <- ([#"../red_black_tree.rs" 759 24 759 50] delete_rec _50 _51);
    goto BB28
  }
  BB28 {
    goto BB29
  }
  BB29 {
    assume { Resolve3.resolve r_11 };
    r_11 <- _49;
    _49 <- any Core_Option_Option_Type.t_option (k, v);
    _17 <- ();
    goto BB31
  }
  BB31 {
    goto BB65
  }
  BB32 {
    _54 <- RedBlackTree_Tree_Type.tree_node (RedBlackTree_Node_Type.node_right ( * node_12));
    _53 <- ([#"../red_black_tree.rs" 761 23 761 48] IsNone0.is_none _54);
    goto BB33
  }
  BB33 {
    switch (_53)
      | False -> goto BB42
      | True -> goto BB34
      end
  }
  BB34 {
    assume { Resolve1.resolve key_2 };
    assume { Resolve4.resolve node_12 };
    switch (ord_44)
      | Core_Cmp_Ordering_Type.C_Greater -> goto BB35
      | _ -> goto BB36
      end
  }
  BB35 {
    assume { Resolve2.resolve self_1 };
    _0 <- Core_Option_Option_Type.C_None;
    goto BB70
  }
  BB36 {
    _56 <- ();
    _62 <- borrow_mut (RedBlackTree_Tree_Type.tree_node ( * self_1));
    self_1 <- { self_1 with current = (let RedBlackTree_Tree_Type.C_Tree a =  * self_1 in RedBlackTree_Tree_Type.C_Tree ( ^ _62)) };
    assume { Resolve2.resolve self_1 };
    _61 <- borrow_mut ( * _62);
    _62 <- { _62 with current = ( ^ _61) };
    assume { Resolve5.resolve _62 };
    _60 <- ([#"../red_black_tree.rs" 765 35 765 65] Take0.take _61);
    goto BB37
  }
  BB37 {
    node_59 <- ([#"../red_black_tree.rs" 765 35 765 74] Unwrap1.unwrap _60);
    goto BB38
  }
  BB38 {
    assume { Resolve6.resolve _64 };
    _64 <- RedBlackTree_Node_Type.node_key node_59;
    node_59 <- (let RedBlackTree_Node_Type.C_Node a b c d e = node_59 in RedBlackTree_Node_Type.C_Node a b (any k) d e);
    assume { Resolve7.resolve _65 };
    _65 <- RedBlackTree_Node_Type.node_val node_59;
    node_59 <- (let RedBlackTree_Node_Type.C_Node a b c d e = node_59 in RedBlackTree_Node_Type.C_Node a b c (any v) e);
    assume { Resolve8.resolve node_59 };
    _63 <- (_64, _65);
    goto BB39
  }
  BB39 {
    goto BB40
  }
  BB40 {
    _0 <- Core_Option_Option_Type.C_Some _63;
    goto BB41
  }
  BB41 {
    goto BB69
  }
  BB42 {
    assume { Resolve2.resolve self_1 };
    _52 <- ();
    _72 <- RedBlackTree_Tree_Type.tree_node (RedBlackTree_Node_Type.node_right ( * node_12));
    _71 <- ([#"../red_black_tree.rs" 768 24 768 48] AsRef0.as_ref _72);
    goto BB43
  }
  BB43 {
    _70 <- ([#"../red_black_tree.rs" 768 24 768 57] Unwrap2.unwrap _71);
    goto BB44
  }
  BB44 {
    _69 <- RedBlackTree_Node_Type.node_left _70;
    assume { Resolve9.resolve _70 };
    _68 <- ([#"../red_black_tree.rs" 768 24 768 71] IsRed0.is_red _69);
    goto BB45
  }
  BB45 {
    _67 <- not _68;
    switch (_67)
      | False -> goto BB48
      | True -> goto BB46
      end
  }
  BB46 {
    _75 <- borrow_mut ( * node_12);
    node_12 <- { node_12 with current = ( ^ _75) };
    assume { Resolve4.resolve node_12 };
    _74 <- ([#"../red_black_tree.rs" 769 31 769 52] MoveRedRight0.move_red_right _75);
    goto BB47
  }
  BB47 {
    _73 <- borrow_mut ( * _74);
    _74 <- { _74 with current = ( ^ _73) };
    assume { Resolve4.resolve _74 };
    assume { Resolve4.resolve node_12 };
    node_12 <- _73;
    _73 <- any borrowed (RedBlackTree_Node_Type.t_node k v);
    _66 <- ();
    goto BB49
  }
  BB48 {
    _66 <- ();
    goto BB49
  }
  BB49 {
    switch (ord_44)
      | Core_Cmp_Ordering_Type.C_Equal -> goto BB50
      | _ -> goto BB60
      end
  }
  BB50 {
    assume { Resolve1.resolve key_2 };
    _78 <- borrow_mut (RedBlackTree_Node_Type.node_right ( * node_12));
    node_12 <- { node_12 with current = (let RedBlackTree_Node_Type.C_Node a b c d e =  * node_12 in RedBlackTree_Node_Type.C_Node a b c d ( ^ _78)) };
    kv_77 <- ([#"../red_black_tree.rs" 772 37 772 64] DeleteMinRec0.delete_min_rec _78);
    goto BB51
  }
  BB51 {
    _82 <- ();
    _79 <- ([#"../red_black_tree.rs" 773 24 773 56] Ghost.new ());
    goto BB52
  }
  BB52 {
    _85 <- borrow_mut (RedBlackTree_Node_Type.node_key ( * node_12));
    node_12 <- { node_12 with current = (let RedBlackTree_Node_Type.C_Node a b c d e =  * node_12 in RedBlackTree_Node_Type.C_Node a b ( ^ _85) d e) };
    _84 <- borrow_mut ( * _85);
    _85 <- { _85 with current = ( ^ _84) };
    assume { Resolve10.resolve _85 };
    _87 <- borrow_mut (let (a, _) = kv_77 in a);
    kv_77 <- (let (a, b) = kv_77 in ( ^ _87, b));
    _86 <- borrow_mut ( * _87);
    _87 <- { _87 with current = ( ^ _86) };
    assume { Resolve10.resolve _87 };
    _83 <- ([#"../red_black_tree.rs" 774 24 774 64] Swap0.swap _84 _86);
    goto BB53
  }
  BB53 {
    _90 <- borrow_mut (RedBlackTree_Node_Type.node_val ( * node_12));
    node_12 <- { node_12 with current = (let RedBlackTree_Node_Type.C_Node a b c d e =  * node_12 in RedBlackTree_Node_Type.C_Node a b c ( ^ _90) e) };
    _89 <- borrow_mut ( * _90);
    _90 <- { _90 with current = ( ^ _89) };
    assume { Resolve11.resolve _90 };
    _92 <- borrow_mut (let (_, a) = kv_77 in a);
    kv_77 <- (let (a, b) = kv_77 in (a,  ^ _92));
    _91 <- borrow_mut ( * _92);
    _92 <- { _92 with current = ( ^ _91) };
    assume { Resolve11.resolve _92 };
    _88 <- ([#"../red_black_tree.rs" 775 24 775 64] Swap1.swap _89 _91);
    goto BB54
  }
  BB54 {
    assume { Resolve12.resolve _94 };
    _94 <- kv_77;
    kv_77 <- any (k, v);
    _93 <- Core_Option_Option_Type.C_Some _94;
    goto BB55
  }
  BB55 {
    goto BB56
  }
  BB56 {
    assume { Resolve3.resolve r_11 };
    r_11 <- _93;
    _93 <- any Core_Option_Option_Type.t_option (k, v);
    _17 <- ();
    goto BB58
  }
  BB58 {
    goto BB59
  }
  BB59 {
    goto BB65
  }
  BB60 {
    _96 <- borrow_mut (RedBlackTree_Node_Type.node_right ( * node_12));
    node_12 <- { node_12 with current = (let RedBlackTree_Node_Type.C_Node a b c d e =  * node_12 in RedBlackTree_Node_Type.C_Node a b c d ( ^ _96)) };
    _97 <- key_2;
    assume { Resolve1.resolve key_2 };
    _95 <- ([#"../red_black_tree.rs" 778 28 778 54] delete_rec _96 _97);
    goto BB61
  }
  BB61 {
    goto BB62
  }
  BB62 {
    assume { Resolve3.resolve r_11 };
    r_11 <- _95;
    _95 <- any Core_Option_Option_Type.t_option (k, v);
    _17 <- ();
    goto BB64
  }
  BB64 {
    goto BB65
  }
  BB65 {
    goto BB66
  }
  BB66 {
    _99 <- borrow_mut ( * node_12);
    node_12 <- { node_12 with current = ( ^ _99) };
    assume { Resolve4.resolve node_12 };
    _98 <- ([#"../red_black_tree.rs" 783 8 783 22] Balance0.balance _99);
    goto BB67
  }
  BB67 {
    assume { Resolve3.resolve _0 };
    _0 <- r_11;
    r_11 <- any Core_Option_Option_Type.t_option (k, v);
    goto BB68
  }
  BB68 {
    goto BB73
  }
  BB69 {
    goto BB70
  }
  BB70 {
    goto BB71
  }
  BB71 {
    goto BB72
  }
  BB72 {
    goto BB73
  }
  BB73 {
    return _0
  }
  
end
module RedBlackTree_Impl15_Delete_Interface
  type k
  type v
  use prelude.Borrow
  use map.Map
  clone CreusotContracts_Model_DeepModel_DeepModelTy_Type as DeepModelTy0 with
    type self = k
  use Core_Option_Option_Type as Core_Option_Option_Type
  use map.Map
  use RedBlackTree_Tree_Type as RedBlackTree_Tree_Type
  clone RedBlackTree_Impl3_ShallowModel_Stub as ShallowModel1 with
    type k = k,
    type v = v,
    type DeepModelTy0.deepModelTy = DeepModelTy0.deepModelTy
  clone CreusotContracts_Model_Impl3_ShallowModel_Stub as ShallowModel0 with
    type t = RedBlackTree_Tree_Type.t_tree k v,
    type ShallowModelTy0.shallowModelTy = Map.map DeepModelTy0.deepModelTy (Core_Option_Option_Type.t_option v)
  clone CreusotContracts_Model_Impl0_DeepModel_Stub as DeepModel1 with
    type t = k,
    type DeepModelTy0.deepModelTy = DeepModelTy0.deepModelTy
  clone CreusotContracts_Model_DeepModel_DeepModel_Stub as DeepModel0 with
    type self = k,
    type DeepModelTy0.deepModelTy = DeepModelTy0.deepModelTy
  clone RedBlackTree_Impl11_Invariant_Stub as Invariant0 with
    type k = k,
    type v = v
  val delete [#"../red_black_tree.rs" 795 4 795 55] (self : borrowed (RedBlackTree_Tree_Type.t_tree k v)) (key : k) : Core_Option_Option_Type.t_option (k, v)
    requires {[#"../red_black_tree.rs" 787 15 787 34] Invariant0.invariant' ( * self)}
    ensures { [#"../red_black_tree.rs" 788 14 788 33] Invariant0.invariant' ( ^ self) }
    ensures { [#"../red_black_tree.rs" 789 14 793 5] match (result) with
      | Core_Option_Option_Type.C_Some (k, v) -> DeepModel0.deep_model k = DeepModel1.deep_model key /\ Map.get (ShallowModel0.shallow_model self) (DeepModel1.deep_model key) = Core_Option_Option_Type.C_Some v
      | Core_Option_Option_Type.C_None -> Map.get (ShallowModel0.shallow_model self) (DeepModel1.deep_model key) = Core_Option_Option_Type.C_None
      end }
    ensures { [#"../red_black_tree.rs" 794 14 794 59] ShallowModel1.shallow_model ( ^ self) = Map.set (ShallowModel0.shallow_model self) (DeepModel1.deep_model key) (Core_Option_Option_Type.C_None) }
    
end
module RedBlackTree_Impl15_Delete
  type k
  type v
  use prelude.Borrow
  use prelude.Ghost
  use prelude.Int
  use prelude.IntSize
  use map.Map
  clone CreusotContracts_Model_DeepModel_DeepModelTy_Type as DeepModelTy0 with
    type self = k
  clone CreusotContracts_Logic_Ord_OrdLogic_GtLog_Interface as GtLog0 with
    type self = DeepModelTy0.deepModelTy
  clone CreusotContracts_Logic_Ord_OrdLogic_GeLog_Interface as GeLog0 with
    type self = DeepModelTy0.deepModelTy
  use Core_Cmp_Ordering_Type as Core_Cmp_Ordering_Type
  clone CreusotContracts_Logic_Ord_OrdLogic_CmpLog_Interface as CmpLog0 with
    type self = DeepModelTy0.deepModelTy
  clone CreusotContracts_Logic_Ord_OrdLogic_LeLog_Interface as LeLog0 with
    type self = DeepModelTy0.deepModelTy
  clone CreusotContracts_Logic_Ord_OrdLogic_EqCmp_Interface as EqCmp0 with
    type self = DeepModelTy0.deepModelTy,
    function CmpLog0.cmp_log = CmpLog0.cmp_log,
    axiom .
  clone CreusotContracts_Logic_Ord_OrdLogic_Antisym2_Interface as Antisym20 with
    type self = DeepModelTy0.deepModelTy,
    function CmpLog0.cmp_log = CmpLog0.cmp_log,
    axiom .
  clone CreusotContracts_Logic_Ord_OrdLogic_Antisym1_Interface as Antisym10 with
    type self = DeepModelTy0.deepModelTy,
    function CmpLog0.cmp_log = CmpLog0.cmp_log,
    axiom .
  clone CreusotContracts_Logic_Ord_OrdLogic_Trans_Interface as Trans0 with
    type self = DeepModelTy0.deepModelTy,
    function CmpLog0.cmp_log = CmpLog0.cmp_log,
    axiom .
  clone CreusotContracts_Logic_Ord_OrdLogic_Refl_Interface as Refl0 with
    type self = DeepModelTy0.deepModelTy,
    function CmpLog0.cmp_log = CmpLog0.cmp_log,
    axiom .
  clone CreusotContracts_Logic_Ord_OrdLogic_CmpGtLog_Interface as CmpGtLog0 with
    type self = DeepModelTy0.deepModelTy,
    predicate GtLog0.gt_log = GtLog0.gt_log,
    function CmpLog0.cmp_log = CmpLog0.cmp_log,
    axiom .
  clone CreusotContracts_Logic_Ord_OrdLogic_CmpGeLog_Interface as CmpGeLog0 with
    type self = DeepModelTy0.deepModelTy,
    predicate GeLog0.ge_log = GeLog0.ge_log,
    function CmpLog0.cmp_log = CmpLog0.cmp_log,
    axiom .
  clone CreusotContracts_Logic_Ord_OrdLogic_LtLog_Interface as LtLog0 with
    type self = DeepModelTy0.deepModelTy
  clone CreusotContracts_Logic_Ord_OrdLogic_CmpLtLog_Interface as CmpLtLog0 with
    type self = DeepModelTy0.deepModelTy,
    predicate LtLog0.lt_log = LtLog0.lt_log,
    function CmpLog0.cmp_log = CmpLog0.cmp_log,
    axiom .
  clone CreusotContracts_Logic_Ord_OrdLogic_CmpLeLog_Interface as CmpLeLog0 with
    type self = DeepModelTy0.deepModelTy,
    predicate LeLog0.le_log = LeLog0.le_log,
    function CmpLog0.cmp_log = CmpLog0.cmp_log,
    axiom .
  use RedBlackTree_Tree_Type as RedBlackTree_Tree_Type
  use Alloc_Alloc_Global_Type as Alloc_Alloc_Global_Type
  use Alloc_Boxed_Box_Type as Alloc_Boxed_Box_Type
  use RedBlackTree_Color_Type as RedBlackTree_Color_Type
  use RedBlackTree_Node_Type as RedBlackTree_Node_Type
  use Core_Option_Option_Type as Core_Option_Option_Type
  clone RedBlackTree_Impl9_Height as Height0 with
    type k = k,
    type v = v,
    axiom .
  clone RedBlackTree_Impl10_HeightInvariantHere as HeightInvariantHere0 with
    type k = k,
    type v = v,
    function Height0.height = Height0.height
  clone CreusotContracts_Model_DeepModel_DeepModel_Interface as DeepModel0 with
    type self = k,
    type DeepModelTy0.deepModelTy = DeepModelTy0.deepModelTy
  clone RedBlackTree_Impl0_HasMapping as HasMapping0 with
    type k = k,
    type v = v,
    type DeepModelTy0.deepModelTy = DeepModelTy0.deepModelTy,
    function DeepModel0.deep_model = DeepModel0.deep_model
  clone RedBlackTree_Impl4_BstInvariantHere as BstInvariantHere0 with
    type k = k,
    type v = v,
    type DeepModelTy0.deepModelTy = DeepModelTy0.deepModelTy,
    predicate HasMapping0.has_mapping = HasMapping0.has_mapping,
    function DeepModel0.deep_model = DeepModel0.deep_model,
    predicate LtLog0.lt_log = LtLog0.lt_log
  clone RedBlackTree_Impl7_Color as Color1 with
    type k = k,
    type v = v
  clone RedBlackTree_Impl8_ColorInvariantHere as ColorInvariantHere0 with
    type k = k,
    type v = v,
    function Color0.color = Color1.color
  clone RedBlackTree_Impl9_HeightInvariant as HeightInvariant0 with
    type k = k,
    type v = v,
    predicate HeightInvariantHere0.height_invariant_here = HeightInvariantHere0.height_invariant_here
  use RedBlackTree_Cp_Type as RedBlackTree_Cp_Type
  clone RedBlackTree_Cpn as Cpn0
  clone RedBlackTree_Impl7_ColorInvariant as ColorInvariant0 with
    type k = k,
    type v = v,
    predicate ColorInvariantHere0.color_invariant_here = ColorInvariantHere0.color_invariant_here
  clone RedBlackTree_Impl6_MatchT as MatchT0 with
    type k = k,
    type v = v,
    function Color0.color = Color1.color,
    predicate ColorInvariant0.color_invariant = ColorInvariant0.color_invariant
  clone RedBlackTree_Impl0_ModelAcc as ModelAcc0 with
    type k = k,
    type v = v,
    type DeepModelTy0.deepModelTy = DeepModelTy0.deepModelTy,
    function DeepModel0.deep_model = DeepModel0.deep_model
  clone RedBlackTree_Impl0_ModelAccHasMapping as ModelAccHasMapping0 with
    type k = k,
    type v = v,
    function ModelAcc0.model_acc = ModelAcc0.model_acc,
    predicate HasMapping0.has_mapping = HasMapping0.has_mapping,
    type DeepModelTy0.deepModelTy = DeepModelTy0.deepModelTy,
    function DeepModel0.deep_model = DeepModel0.deep_model,
    axiom .
  clone RedBlackTree_Impl5_BstInvariant as BstInvariant0 with
    type k = k,
    type v = v,
    predicate BstInvariantHere0.bst_invariant_here = BstInvariantHere0.bst_invariant_here
  clone RedBlackTree_Impl0_HasMappingModelAcc as HasMappingModelAcc0 with
    type k = k,
    type v = v,
    predicate BstInvariant0.bst_invariant = BstInvariant0.bst_invariant,
    predicate HasMapping0.has_mapping = HasMapping0.has_mapping,
    function ModelAcc0.model_acc = ModelAcc0.model_acc,
    type DeepModelTy0.deepModelTy = DeepModelTy0.deepModelTy,
    function DeepModel0.deep_model = DeepModel0.deep_model,
    function ModelAccHasMapping0.model_acc_has_mapping = ModelAccHasMapping0.model_acc_has_mapping,
    axiom .
  use map.Map
  clone RedBlackTree_Impl11_InternalInvariant as InternalInvariant0 with
    type k = k,
    type v = v,
    predicate BstInvariant0.bst_invariant = BstInvariant0.bst_invariant,
    predicate HeightInvariant0.height_invariant = HeightInvariant0.height_invariant
  clone CreusotContracts_Resolve_Resolve_Resolve_Interface as Resolve4 with
    type self = Core_Option_Option_Type.t_option (k, v)
  clone Core_Option_Impl0_Unwrap_Interface as Unwrap0 with
    type t = borrowed (RedBlackTree_Node_Type.t_node k v)
  clone Core_Option_Impl0_AsMut_Interface as AsMut0 with
    type t = RedBlackTree_Node_Type.t_node k v
  clone CreusotContracts_Model_Impl0_DeepModel as DeepModel1 with
    type t = k,
    type DeepModelTy0.deepModelTy = DeepModelTy0.deepModelTy,
    function DeepModel0.deep_model = DeepModel0.deep_model
  clone RedBlackTree_Impl15_DeleteRec_Interface as DeleteRec0 with
    type k = k,
    type v = v,
    predicate InternalInvariant0.internal_invariant = InternalInvariant0.internal_invariant,
    predicate MatchT0.match_t = MatchT0.match_t,
    function Cpn0.cpn = Cpn0.cpn,
    function Height0.height = Height0.height,
    function DeepModel0.deep_model = DeepModel1.deep_model,
    predicate HasMapping0.has_mapping = HasMapping0.has_mapping,
    function DeepModel1.deep_model = DeepModel0.deep_model,
    type DeepModelTy0.deepModelTy = DeepModelTy0.deepModelTy,
    predicate ColorInvariant0.color_invariant = ColorInvariant0.color_invariant,
    function Color1.color = Color1.color
  clone CreusotContracts_Resolve_Impl1_Resolve as Resolve3 with
    type t = RedBlackTree_Node_Type.t_node k v
  clone RedBlackTree_Impl13_IsRed_Interface as IsRed0 with
    type k = k,
    type v = v,
    function Color0.color = Color1.color
  clone CreusotContracts_Resolve_Impl1_Resolve as Resolve2 with
    type t = Core_Option_Option_Type.t_option (RedBlackTree_Node_Type.t_node k v)
  clone CreusotContracts_Resolve_Resolve_Resolve_Interface as Resolve1 with
    type self = k
  clone CreusotContracts_Resolve_Impl1_Resolve as Resolve0 with
    type t = RedBlackTree_Tree_Type.t_tree k v
  clone RedBlackTree_Impl3_ShallowModel as ShallowModel1 with
    type k = k,
    type v = v,
    type DeepModelTy0.deepModelTy = DeepModelTy0.deepModelTy,
    function ModelAcc0.model_acc = ModelAcc0.model_acc
  clone RedBlackTree_Impl0_HasMappingModel as HasMappingModel0 with
    type k = k,
    type v = v,
    predicate BstInvariant0.bst_invariant = BstInvariant0.bst_invariant,
    predicate HasMapping0.has_mapping = HasMapping0.has_mapping,
    function ShallowModel0.shallow_model = ShallowModel1.shallow_model,
    type DeepModelTy0.deepModelTy = DeepModelTy0.deepModelTy,
    function ModelAccHasMapping0.model_acc_has_mapping = ModelAccHasMapping0.model_acc_has_mapping,
    function HasMappingModelAcc0.has_mapping_model_acc = HasMappingModelAcc0.has_mapping_model_acc,
    function ModelAcc0.model_acc = ModelAcc0.model_acc,
    axiom .
  clone CreusotContracts_Model_Impl3_ShallowModel as ShallowModel0 with
    type t = RedBlackTree_Tree_Type.t_tree k v,
    type ShallowModelTy0.shallowModelTy = Map.map DeepModelTy0.deepModelTy (Core_Option_Option_Type.t_option v),
    function ShallowModel0.shallow_model = ShallowModel1.shallow_model
  clone RedBlackTree_Impl11_Invariant as Invariant0 with
    type k = k,
    type v = v,
    predicate InternalInvariant0.internal_invariant = InternalInvariant0.internal_invariant,
    predicate ColorInvariant0.color_invariant = ColorInvariant0.color_invariant,
    function Color0.color = Color1.color
  let rec cfg delete [#"../red_black_tree.rs" 795 4 795 55] [@cfg:stackify] [@cfg:subregion_analysis] (self : borrowed (RedBlackTree_Tree_Type.t_tree k v)) (key : k) : Core_Option_Option_Type.t_option (k, v)
    requires {[#"../red_black_tree.rs" 787 15 787 34] Invariant0.invariant' ( * self)}
    ensures { [#"../red_black_tree.rs" 788 14 788 33] Invariant0.invariant' ( ^ self) }
    ensures { [#"../red_black_tree.rs" 789 14 793 5] match (result) with
      | Core_Option_Option_Type.C_Some (k, v) -> DeepModel0.deep_model k = DeepModel1.deep_model key /\ Map.get (ShallowModel0.shallow_model self) (DeepModel1.deep_model key) = Core_Option_Option_Type.C_Some v
      | Core_Option_Option_Type.C_None -> Map.get (ShallowModel0.shallow_model self) (DeepModel1.deep_model key) = Core_Option_Option_Type.C_None
      end }
    ensures { [#"../red_black_tree.rs" 794 14 794 59] ShallowModel1.shallow_model ( ^ self) = Map.set (ShallowModel0.shallow_model self) (DeepModel1.deep_model key) (Core_Option_Option_Type.C_None) }
    
   = [@vc:do_not_keep_trace] [@vc:sp]
  var _0 : Core_Option_Option_Type.t_option (k, v);
  var self_1 : borrowed (RedBlackTree_Tree_Type.t_tree k v);
  var key_2 : k;
  var _7 : Ghost.ghost_ty ();
  var _10 : ();
  var _11 : ();
  var _12 : borrowed (Core_Option_Option_Type.t_option (RedBlackTree_Node_Type.t_node k v));
  var _13 : isize;
  var node_14 : borrowed (RedBlackTree_Node_Type.t_node k v);
  var _15 : bool;
  var _16 : bool;
  var _17 : RedBlackTree_Tree_Type.t_tree k v;
  var _18 : RedBlackTree_Color_Type.t_color;
  var _19 : ();
  var r_20 : Core_Option_Option_Type.t_option (k, v);
  var _21 : borrowed (RedBlackTree_Tree_Type.t_tree k v);
  var _22 : k;
  var _23 : ();
  var _24 : bool;
  var _25 : RedBlackTree_Tree_Type.t_tree k v;
  var _26 : RedBlackTree_Color_Type.t_color;
  var _27 : borrowed (RedBlackTree_Node_Type.t_node k v);
  var _28 : Core_Option_Option_Type.t_option (borrowed (RedBlackTree_Node_Type.t_node k v));
  var _29 : borrowed (Core_Option_Option_Type.t_option (RedBlackTree_Node_Type.t_node k v));
  {
    self_1 <- self;
    key_2 <- key;
    goto BB0
  }
  BB0 {
    _10 <- ();
    _7 <- ([#"../red_black_tree.rs" 796 8 796 42] Ghost.new ());
    goto BB1
  }
  BB1 {
    _12 <- borrow_mut (RedBlackTree_Tree_Type.tree_node ( * self_1));
    self_1 <- { self_1 with current = (let RedBlackTree_Tree_Type.C_Tree a =  * self_1 in RedBlackTree_Tree_Type.C_Tree ( ^ _12)) };
    switch ( * _12)
      | Core_Option_Option_Type.C_Some _ -> goto BB2
      | _ -> goto BB7
      end
  }
  BB2 {
    node_14 <- borrow_mut (Core_Option_Option_Type.some_0 ( * _12));
    _12 <- { _12 with current = (let Core_Option_Option_Type.C_Some a =  * _12 in Core_Option_Option_Type.C_Some ( ^ node_14)) };
    assume { Resolve2.resolve _12 };
    _17 <- RedBlackTree_Node_Type.node_left ( * node_14);
    _16 <- ([#"../red_black_tree.rs" 799 16 799 34] IsRed0.is_red _17);
    goto BB3
  }
  BB3 {
    _15 <- not _16;
    switch (_15)
      | False -> goto BB5
      | True -> goto BB4
      end
  }
  BB4 {
    _18 <- RedBlackTree_Color_Type.C_Red;
    node_14 <- { node_14 with current = (let RedBlackTree_Node_Type.C_Node a b c d e =  * node_14 in RedBlackTree_Node_Type.C_Node a _18 c d e) };
    _18 <- any RedBlackTree_Color_Type.t_color;
    assume { Resolve3.resolve node_14 };
    _11 <- ();
    goto BB6
  }
  BB5 {
    assume { Resolve3.resolve node_14 };
    _11 <- ();
    goto BB6
  }
  BB6 {
    _21 <- borrow_mut ( * self_1);
    self_1 <- { self_1 with current = ( ^ _21) };
    _22 <- key_2;
    assume { Resolve1.resolve key_2 };
    r_20 <- ([#"../red_black_tree.rs" 805 16 805 36] DeleteRec0.delete_rec _21 _22);
    goto BB8
  }
  BB7 {
    assume { Resolve0.resolve self_1 };
    assume { Resolve1.resolve key_2 };
    assume { Resolve2.resolve _12 };
    _0 <- Core_Option_Option_Type.C_None;
    goto BB16
  }
  BB8 {
    _25 <-  * self_1;
    _24 <- ([#"../red_black_tree.rs" 806 11 806 24] IsRed0.is_red _25);
    goto BB9
  }
  BB9 {
    switch (_24)
      | False -> goto BB13
      | True -> goto BB10
      end
  }
  BB10 {
    _26 <- RedBlackTree_Color_Type.C_Black;
    _29 <- borrow_mut (RedBlackTree_Tree_Type.tree_node ( * self_1));
    self_1 <- { self_1 with current = (let RedBlackTree_Tree_Type.C_Tree a =  * self_1 in RedBlackTree_Tree_Type.C_Tree ( ^ _29)) };
    assume { Resolve0.resolve self_1 };
    _28 <- ([#"../red_black_tree.rs" 807 12 807 30] AsMut0.as_mut _29);
    goto BB11
  }
  BB11 {
    _27 <- ([#"../red_black_tree.rs" 807 12 807 39] Unwrap0.unwrap _28);
    goto BB12
  }
  BB12 {
    _27 <- { _27 with current = (let RedBlackTree_Node_Type.C_Node a b c d e =  * _27 in RedBlackTree_Node_Type.C_Node a _26 c d e) };
    _26 <- any RedBlackTree_Color_Type.t_color;
    assume { Resolve3.resolve _27 };
    _23 <- ();
    goto BB14
  }
  BB13 {
    assume { Resolve0.resolve self_1 };
    _23 <- ();
    goto BB14
  }
  BB14 {
    assume { Resolve4.resolve _0 };
    _0 <- r_20;
    r_20 <- any Core_Option_Option_Type.t_option (k, v);
    goto BB15
  }
  BB15 {
    goto BB16
  }
  BB16 {
    return _0
  }
  
end
module CreusotContracts_Model_Impl1_ShallowModel_Stub
  type t
  use prelude.Borrow
  clone CreusotContracts_Model_ShallowModel_ShallowModelTy_Type as ShallowModelTy0 with
    type self = t
  function shallow_model (self : t) : ShallowModelTy0.shallowModelTy
end
module CreusotContracts_Model_Impl1_ShallowModel_Interface
  type t
  use prelude.Borrow
  clone CreusotContracts_Model_ShallowModel_ShallowModelTy_Type as ShallowModelTy0 with
    type self = t
  function shallow_model (self : t) : ShallowModelTy0.shallowModelTy
end
module CreusotContracts_Model_Impl1_ShallowModel
  type t
  use prelude.Borrow
  clone CreusotContracts_Model_ShallowModel_ShallowModelTy_Type as ShallowModelTy0 with
    type self = t
  clone CreusotContracts_Model_ShallowModel_ShallowModel_Stub as ShallowModel0 with
    type self = t,
    type ShallowModelTy0.shallowModelTy = ShallowModelTy0.shallowModelTy
  function shallow_model (self : t) : ShallowModelTy0.shallowModelTy =
    ShallowModel0.shallow_model self
  val shallow_model (self : t) : ShallowModelTy0.shallowModelTy
    ensures { result = shallow_model self }
    
end
module RedBlackTree_Impl15_Get_Interface
  type k
  type v
  use prelude.Borrow
  use map.Map
  clone CreusotContracts_Model_DeepModel_DeepModelTy_Type as DeepModelTy0 with
    type self = k
  use Core_Option_Option_Type as Core_Option_Option_Type
  use map.Map
  use RedBlackTree_Tree_Type as RedBlackTree_Tree_Type
  clone CreusotContracts_Model_Impl0_DeepModel_Stub as DeepModel0 with
    type t = k,
    type DeepModelTy0.deepModelTy = DeepModelTy0.deepModelTy
  clone CreusotContracts_Model_Impl1_ShallowModel_Stub as ShallowModel0 with
    type t = RedBlackTree_Tree_Type.t_tree k v,
    type ShallowModelTy0.shallowModelTy = Map.map DeepModelTy0.deepModelTy (Core_Option_Option_Type.t_option v)
  clone RedBlackTree_Impl11_Invariant_Stub as Invariant0 with
    type k = k,
    type v = v
  val get [#"../red_black_tree.rs" 817 4 817 44] (self : RedBlackTree_Tree_Type.t_tree k v) (key : k) : Core_Option_Option_Type.t_option v
    requires {[#"../red_black_tree.rs" 812 15 812 34] Invariant0.invariant' self}
    ensures { [#"../red_black_tree.rs" 813 14 816 5] match (result) with
      | Core_Option_Option_Type.C_Some v -> Map.get (ShallowModel0.shallow_model self) (DeepModel0.deep_model key) = Core_Option_Option_Type.C_Some v
      | Core_Option_Option_Type.C_None -> Map.get (ShallowModel0.shallow_model self) (DeepModel0.deep_model key) = Core_Option_Option_Type.C_None
      end }
    
end
module RedBlackTree_Impl15_Get
  type k
  type v
  use prelude.Borrow
  use prelude.Ghost
  use prelude.Int
  use prelude.IntSize
  use prelude.Int8
  use map.Map
  use Alloc_Alloc_Global_Type as Alloc_Alloc_Global_Type
  use Alloc_Boxed_Box_Type as Alloc_Boxed_Box_Type
  use RedBlackTree_Color_Type as RedBlackTree_Color_Type
  use RedBlackTree_Node_Type as RedBlackTree_Node_Type
  use Core_Option_Option_Type as Core_Option_Option_Type
  use RedBlackTree_Tree_Type as RedBlackTree_Tree_Type
  clone RedBlackTree_Impl9_Height as Height0 with
    type k = k,
    type v = v,
    axiom .
  clone CreusotContracts_Model_DeepModel_DeepModelTy_Type as DeepModelTy0 with
    type self = k
  clone CreusotContracts_Logic_Ord_OrdLogic_GtLog_Interface as GtLog0 with
    type self = DeepModelTy0.deepModelTy
  clone CreusotContracts_Logic_Ord_OrdLogic_GeLog_Interface as GeLog0 with
    type self = DeepModelTy0.deepModelTy
  clone CreusotContracts_Logic_Ord_OrdLogic_LeLog_Interface as LeLog0 with
    type self = DeepModelTy0.deepModelTy
  clone RedBlackTree_Impl10_HeightInvariantHere as HeightInvariantHere0 with
    type k = k,
    type v = v,
    function Height0.height = Height0.height
  use Core_Cmp_Ordering_Type as Core_Cmp_Ordering_Type
  clone CreusotContracts_Logic_Ord_OrdLogic_CmpLog_Interface as CmpLog0 with
    type self = DeepModelTy0.deepModelTy
  clone CreusotContracts_Logic_Ord_OrdLogic_EqCmp_Interface as EqCmp0 with
    type self = DeepModelTy0.deepModelTy,
    function CmpLog0.cmp_log = CmpLog0.cmp_log,
    axiom .
  clone CreusotContracts_Logic_Ord_OrdLogic_Antisym2_Interface as Antisym20 with
    type self = DeepModelTy0.deepModelTy,
    function CmpLog0.cmp_log = CmpLog0.cmp_log,
    axiom .
  clone CreusotContracts_Logic_Ord_OrdLogic_Antisym1_Interface as Antisym10 with
    type self = DeepModelTy0.deepModelTy,
    function CmpLog0.cmp_log = CmpLog0.cmp_log,
    axiom .
  clone CreusotContracts_Logic_Ord_OrdLogic_Trans_Interface as Trans0 with
    type self = DeepModelTy0.deepModelTy,
    function CmpLog0.cmp_log = CmpLog0.cmp_log,
    axiom .
  clone CreusotContracts_Logic_Ord_OrdLogic_Refl_Interface as Refl0 with
    type self = DeepModelTy0.deepModelTy,
    function CmpLog0.cmp_log = CmpLog0.cmp_log,
    axiom .
  clone CreusotContracts_Logic_Ord_OrdLogic_CmpGtLog_Interface as CmpGtLog0 with
    type self = DeepModelTy0.deepModelTy,
    predicate GtLog0.gt_log = GtLog0.gt_log,
    function CmpLog0.cmp_log = CmpLog0.cmp_log,
    axiom .
  clone CreusotContracts_Logic_Ord_OrdLogic_CmpGeLog_Interface as CmpGeLog0 with
    type self = DeepModelTy0.deepModelTy,
    predicate GeLog0.ge_log = GeLog0.ge_log,
    function CmpLog0.cmp_log = CmpLog0.cmp_log,
    axiom .
  clone CreusotContracts_Logic_Ord_OrdLogic_LtLog_Interface as LtLog0 with
    type self = DeepModelTy0.deepModelTy
  clone CreusotContracts_Logic_Ord_OrdLogic_CmpLtLog_Interface as CmpLtLog0 with
    type self = DeepModelTy0.deepModelTy,
    predicate LtLog0.lt_log = LtLog0.lt_log,
    function CmpLog0.cmp_log = CmpLog0.cmp_log,
    axiom .
  clone CreusotContracts_Logic_Ord_OrdLogic_CmpLeLog_Interface as CmpLeLog0 with
    type self = DeepModelTy0.deepModelTy,
    predicate LeLog0.le_log = LeLog0.le_log,
    function CmpLog0.cmp_log = CmpLog0.cmp_log,
    axiom .
  clone RedBlackTree_Impl7_Color as Color0 with
    type k = k,
    type v = v
  clone RedBlackTree_Impl8_ColorInvariantHere as ColorInvariantHere0 with
    type k = k,
    type v = v,
    function Color0.color = Color0.color
  clone RedBlackTree_Impl9_HeightInvariant as HeightInvariant0 with
    type k = k,
    type v = v,
    predicate HeightInvariantHere0.height_invariant_here = HeightInvariantHere0.height_invariant_here
  clone CreusotContracts_Model_DeepModel_DeepModel_Interface as DeepModel1 with
    type self = k,
    type DeepModelTy0.deepModelTy = DeepModelTy0.deepModelTy
  clone RedBlackTree_Impl0_HasMapping as HasMapping0 with
    type k = k,
    type v = v,
    type DeepModelTy0.deepModelTy = DeepModelTy0.deepModelTy,
    function DeepModel0.deep_model = DeepModel1.deep_model
  clone RedBlackTree_Impl4_BstInvariantHere as BstInvariantHere0 with
    type k = k,
    type v = v,
    type DeepModelTy0.deepModelTy = DeepModelTy0.deepModelTy,
    predicate HasMapping0.has_mapping = HasMapping0.has_mapping,
    function DeepModel0.deep_model = DeepModel1.deep_model,
    predicate LtLog0.lt_log = LtLog0.lt_log
  clone RedBlackTree_Impl0_ModelAcc as ModelAcc0 with
    type k = k,
    type v = v,
    type DeepModelTy0.deepModelTy = DeepModelTy0.deepModelTy,
    function DeepModel0.deep_model = DeepModel1.deep_model
  clone RedBlackTree_Impl0_ModelAccHasMapping as ModelAccHasMapping0 with
    type k = k,
    type v = v,
    function ModelAcc0.model_acc = ModelAcc0.model_acc,
    predicate HasMapping0.has_mapping = HasMapping0.has_mapping,
    type DeepModelTy0.deepModelTy = DeepModelTy0.deepModelTy,
    function DeepModel0.deep_model = DeepModel1.deep_model,
    axiom .
  clone RedBlackTree_Impl5_BstInvariant as BstInvariant0 with
    type k = k,
    type v = v,
    predicate BstInvariantHere0.bst_invariant_here = BstInvariantHere0.bst_invariant_here
  clone RedBlackTree_Impl0_HasMappingModelAcc as HasMappingModelAcc0 with
    type k = k,
    type v = v,
    predicate BstInvariant0.bst_invariant = BstInvariant0.bst_invariant,
    predicate HasMapping0.has_mapping = HasMapping0.has_mapping,
    function ModelAcc0.model_acc = ModelAcc0.model_acc,
    type DeepModelTy0.deepModelTy = DeepModelTy0.deepModelTy,
    function DeepModel0.deep_model = DeepModel1.deep_model,
    function ModelAccHasMapping0.model_acc_has_mapping = ModelAccHasMapping0.model_acc_has_mapping,
    axiom .
  clone RedBlackTree_Impl3_ShallowModel as ShallowModel1 with
    type k = k,
    type v = v,
    type DeepModelTy0.deepModelTy = DeepModelTy0.deepModelTy,
    function ModelAcc0.model_acc = ModelAcc0.model_acc
  use map.Map
  clone RedBlackTree_Impl7_ColorInvariant as ColorInvariant0 with
    type k = k,
    type v = v,
    predicate ColorInvariantHere0.color_invariant_here = ColorInvariantHere0.color_invariant_here
  clone RedBlackTree_Impl11_InternalInvariant as InternalInvariant0 with
    type k = k,
    type v = v,
    predicate BstInvariant0.bst_invariant = BstInvariant0.bst_invariant,
    predicate HeightInvariant0.height_invariant = HeightInvariant0.height_invariant
  clone CreusotContracts_Resolve_Resolve_Resolve_Interface as Resolve4 with
    type self = v
  clone CreusotContracts_Resolve_Resolve_Resolve_Interface as Resolve3 with
    type self = RedBlackTree_Node_Type.t_node k v
  clone Core_Cmp_Ord_Cmp_Interface as Cmp0 with
    type self = k,
    function DeepModel0.deep_model = DeepModel1.deep_model,
    function CmpLog0.cmp_log = CmpLog0.cmp_log,
    type DeepModelTy0.deepModelTy = DeepModelTy0.deepModelTy
  clone CreusotContracts_Resolve_Resolve_Resolve_Interface as Resolve2 with
    type self = Core_Option_Option_Type.t_option (RedBlackTree_Node_Type.t_node k v)
  clone CreusotContracts_Resolve_Resolve_Resolve_Interface as Resolve1 with
    type self = k
  clone CreusotContracts_Resolve_Resolve_Resolve_Interface as Resolve0 with
    type self = RedBlackTree_Tree_Type.t_tree k v
  clone RedBlackTree_Impl0_HasMappingModel as HasMappingModel0 with
    type k = k,
    type v = v,
    predicate BstInvariant0.bst_invariant = BstInvariant0.bst_invariant,
    predicate HasMapping0.has_mapping = HasMapping0.has_mapping,
    function ShallowModel0.shallow_model = ShallowModel1.shallow_model,
    type DeepModelTy0.deepModelTy = DeepModelTy0.deepModelTy,
    function ModelAccHasMapping0.model_acc_has_mapping = ModelAccHasMapping0.model_acc_has_mapping,
    function HasMappingModelAcc0.has_mapping_model_acc = HasMappingModelAcc0.has_mapping_model_acc,
    function ModelAcc0.model_acc = ModelAcc0.model_acc,
    axiom .
  clone CreusotContracts_Model_Impl0_DeepModel as DeepModel0 with
    type t = k,
    type DeepModelTy0.deepModelTy = DeepModelTy0.deepModelTy,
    function DeepModel0.deep_model = DeepModel1.deep_model
  clone CreusotContracts_Model_Impl1_ShallowModel as ShallowModel0 with
    type t = RedBlackTree_Tree_Type.t_tree k v,
    type ShallowModelTy0.shallowModelTy = Map.map DeepModelTy0.deepModelTy (Core_Option_Option_Type.t_option v),
    function ShallowModel0.shallow_model = ShallowModel1.shallow_model
  clone RedBlackTree_Impl11_Invariant as Invariant0 with
    type k = k,
    type v = v,
    predicate InternalInvariant0.internal_invariant = InternalInvariant0.internal_invariant,
    predicate ColorInvariant0.color_invariant = ColorInvariant0.color_invariant,
    function Color0.color = Color0.color
  let rec cfg get [#"../red_black_tree.rs" 817 4 817 44] [@cfg:stackify] [@cfg:subregion_analysis] (self : RedBlackTree_Tree_Type.t_tree k v) (key : k) : Core_Option_Option_Type.t_option v
    requires {[#"../red_black_tree.rs" 812 15 812 34] Invariant0.invariant' self}
    ensures { [#"../red_black_tree.rs" 813 14 816 5] match (result) with
      | Core_Option_Option_Type.C_Some v -> Map.get (ShallowModel0.shallow_model self) (DeepModel0.deep_model key) = Core_Option_Option_Type.C_Some v
      | Core_Option_Option_Type.C_None -> Map.get (ShallowModel0.shallow_model self) (DeepModel0.deep_model key) = Core_Option_Option_Type.C_None
      end }
    
   = [@vc:do_not_keep_trace] [@vc:sp]
  var _0 : Core_Option_Option_Type.t_option v;
  var self_1 : RedBlackTree_Tree_Type.t_tree k v;
  var key_2 : k;
  var _3 : ();
  var _6 : Ghost.ghost_ty ();
  var _9 : ();
  var tree_10 : RedBlackTree_Tree_Type.t_tree k v;
  var _11 : ();
  var _14 : ();
  var _15 : Core_Option_Option_Type.t_option (RedBlackTree_Node_Type.t_node k v);
  var _16 : isize;
  var node_17 : RedBlackTree_Node_Type.t_node k v;
  var _18 : Core_Cmp_Ordering_Type.t_ordering;
  var _19 : k;
  var _20 : k;
  var _21 : k;
  var _22 : int8;
  var _23 : RedBlackTree_Tree_Type.t_tree k v;
  var _24 : RedBlackTree_Tree_Type.t_tree k v;
  var _25 : ();
  var _26 : v;
  var _27 : v;
  var _28 : RedBlackTree_Tree_Type.t_tree k v;
  var _29 : RedBlackTree_Tree_Type.t_tree k v;
  var _30 : ();
  var _31 : ();
  var _32 : ();
  {
    self_1 <- self;
    key_2 <- key;
    goto BB0
  }
  BB0 {
    _9 <- ();
    _6 <- ([#"../red_black_tree.rs" 818 8 818 42] Ghost.new ());
    goto BB1
  }
  BB1 {
    assume { Resolve0.resolve tree_10 };
    tree_10 <- self_1;
    assume { Resolve0.resolve self_1 };
    goto BB2
  }
  BB2 {
    invariant { [#"../red_black_tree.rs" 821 20 821 43] BstInvariant0.bst_invariant tree_10 };
    invariant { [#"../red_black_tree.rs" 821 8 821 45] forall v : v . HasMapping0.has_mapping self_1 (DeepModel0.deep_model key_2) v = HasMapping0.has_mapping tree_10 (DeepModel0.deep_model key_2) v };
    _15 <- RedBlackTree_Tree_Type.tree_node tree_10;
    assume { Resolve0.resolve tree_10 };
    switch (_15)
      | Core_Option_Option_Type.C_Some _ -> goto BB3
      | _ -> goto BB10
      end
  }
  BB3 {
    node_17 <- Core_Option_Option_Type.some_0 _15;
    assume { Resolve2.resolve _15 };
    _19 <- key_2;
    _21 <- RedBlackTree_Node_Type.node_key node_17;
    _20 <- _21;
    assume { Resolve1.resolve _21 };
    _18 <- ([#"../red_black_tree.rs" 824 18 824 36] Cmp0.cmp _19 _20);
    goto BB4
  }
  BB4 {
    switch (_18)
      | Core_Cmp_Ordering_Type.C_Less -> goto BB7
      | Core_Cmp_Ordering_Type.C_Equal -> goto BB8
      | Core_Cmp_Ordering_Type.C_Greater -> goto BB5
      end
  }
  BB5 {
    _29 <- RedBlackTree_Node_Type.node_right node_17;
    assume { Resolve3.resolve node_17 };
    _28 <- _29;
    assume { Resolve0.resolve _29 };
    assume { Resolve0.resolve tree_10 };
    tree_10 <- _28;
    _28 <- any RedBlackTree_Tree_Type.t_tree k v;
    _14 <- ();
    goto BB9
  }
  BB6 {
    assume { Resolve1.resolve key_2 };
    assume { Resolve3.resolve node_17 };
    absurd
  }
  BB7 {
    _24 <- RedBlackTree_Node_Type.node_left node_17;
    assume { Resolve3.resolve node_17 };
    _23 <- _24;
    assume { Resolve0.resolve _24 };
    assume { Resolve0.resolve tree_10 };
    tree_10 <- _23;
    _23 <- any RedBlackTree_Tree_Type.t_tree k v;
    _14 <- ();
    goto BB9
  }
  BB8 {
    assume { Resolve1.resolve key_2 };
    _27 <- RedBlackTree_Node_Type.node_val node_17;
    assume { Resolve3.resolve node_17 };
    _26 <- _27;
    assume { Resolve4.resolve _27 };
    _0 <- Core_Option_Option_Type.C_Some _26;
    goto BB11
  }
  BB9 {
    goto BB2
  }
  BB10 {
    assume { Resolve1.resolve key_2 };
    assume { Resolve2.resolve _15 };
    _11 <- ();
    _0 <- Core_Option_Option_Type.C_None;
    goto BB11
  }
  BB11 {
    return _0
  }
  
end
module RedBlackTree_Impl15_GetMut_Interface
  type k
  type v
  use prelude.Borrow
  use map.Map
  clone CreusotContracts_Model_DeepModel_DeepModelTy_Type as DeepModelTy0 with
    type self = k
  use Core_Option_Option_Type as Core_Option_Option_Type
  use map.Map
  use RedBlackTree_Tree_Type as RedBlackTree_Tree_Type
  clone RedBlackTree_Impl3_ShallowModel_Stub as ShallowModel1 with
    type k = k,
    type v = v,
    type DeepModelTy0.deepModelTy = DeepModelTy0.deepModelTy
  clone CreusotContracts_Model_Impl0_DeepModel_Stub as DeepModel0 with
    type t = k,
    type DeepModelTy0.deepModelTy = DeepModelTy0.deepModelTy
  clone CreusotContracts_Model_Impl3_ShallowModel_Stub as ShallowModel0 with
    type t = RedBlackTree_Tree_Type.t_tree k v,
    type ShallowModelTy0.shallowModelTy = Map.map DeepModelTy0.deepModelTy (Core_Option_Option_Type.t_option v)
  clone RedBlackTree_Impl11_Invariant_Stub as Invariant0 with
    type k = k,
    type v = v
  val get_mut [#"../red_black_tree.rs" 839 4 839 56] (self : borrowed (RedBlackTree_Tree_Type.t_tree k v)) (key : k) : Core_Option_Option_Type.t_option (borrowed v)
    requires {[#"../red_black_tree.rs" 833 15 833 34] Invariant0.invariant' ( * self)}
    ensures { [#"../red_black_tree.rs" 834 14 834 33] Invariant0.invariant' ( ^ self) }
    ensures { [#"../red_black_tree.rs" 835 14 838 5] match (result) with
      | Core_Option_Option_Type.C_Some v -> Map.get (ShallowModel0.shallow_model self) (DeepModel0.deep_model key) = Core_Option_Option_Type.C_Some ( * v) /\ ShallowModel1.shallow_model ( ^ self) = Map.set (ShallowModel0.shallow_model self) (DeepModel0.deep_model key) (Core_Option_Option_Type.C_Some ( ^ v))
      | Core_Option_Option_Type.C_None -> Map.get (ShallowModel0.shallow_model self) (DeepModel0.deep_model key) = Core_Option_Option_Type.C_None /\ ShallowModel1.shallow_model ( ^ self) = ShallowModel0.shallow_model self
      end }
    
end
module RedBlackTree_Impl15_GetMut
  type k
  type v
  use prelude.Borrow
  use prelude.Ghost
  use prelude.Int
  use prelude.IntSize
  use prelude.Int8
  use map.Map
  clone CreusotContracts_Model_DeepModel_DeepModelTy_Type as DeepModelTy0 with
    type self = k
  clone CreusotContracts_Logic_Ord_OrdLogic_GtLog_Interface as GtLog0 with
    type self = DeepModelTy0.deepModelTy
  clone CreusotContracts_Logic_Ord_OrdLogic_GeLog_Interface as GeLog0 with
    type self = DeepModelTy0.deepModelTy
  clone CreusotContracts_Logic_Ord_OrdLogic_LeLog_Interface as LeLog0 with
    type self = DeepModelTy0.deepModelTy
  use Core_Cmp_Ordering_Type as Core_Cmp_Ordering_Type
  clone CreusotContracts_Logic_Ord_OrdLogic_CmpLog_Interface as CmpLog0 with
    type self = DeepModelTy0.deepModelTy
  clone CreusotContracts_Logic_Ord_OrdLogic_EqCmp_Interface as EqCmp0 with
    type self = DeepModelTy0.deepModelTy,
    function CmpLog0.cmp_log = CmpLog0.cmp_log,
    axiom .
  clone CreusotContracts_Logic_Ord_OrdLogic_Antisym2_Interface as Antisym20 with
    type self = DeepModelTy0.deepModelTy,
    function CmpLog0.cmp_log = CmpLog0.cmp_log,
    axiom .
  clone CreusotContracts_Logic_Ord_OrdLogic_Antisym1_Interface as Antisym10 with
    type self = DeepModelTy0.deepModelTy,
    function CmpLog0.cmp_log = CmpLog0.cmp_log,
    axiom .
  clone CreusotContracts_Logic_Ord_OrdLogic_Trans_Interface as Trans0 with
    type self = DeepModelTy0.deepModelTy,
    function CmpLog0.cmp_log = CmpLog0.cmp_log,
    axiom .
  clone CreusotContracts_Logic_Ord_OrdLogic_Refl_Interface as Refl0 with
    type self = DeepModelTy0.deepModelTy,
    function CmpLog0.cmp_log = CmpLog0.cmp_log,
    axiom .
  clone CreusotContracts_Logic_Ord_OrdLogic_CmpGtLog_Interface as CmpGtLog0 with
    type self = DeepModelTy0.deepModelTy,
    predicate GtLog0.gt_log = GtLog0.gt_log,
    function CmpLog0.cmp_log = CmpLog0.cmp_log,
    axiom .
  clone CreusotContracts_Logic_Ord_OrdLogic_CmpGeLog_Interface as CmpGeLog0 with
    type self = DeepModelTy0.deepModelTy,
    predicate GeLog0.ge_log = GeLog0.ge_log,
    function CmpLog0.cmp_log = CmpLog0.cmp_log,
    axiom .
  clone CreusotContracts_Logic_Ord_OrdLogic_LtLog_Interface as LtLog0 with
    type self = DeepModelTy0.deepModelTy
  clone CreusotContracts_Logic_Ord_OrdLogic_CmpLtLog_Interface as CmpLtLog0 with
    type self = DeepModelTy0.deepModelTy,
    predicate LtLog0.lt_log = LtLog0.lt_log,
    function CmpLog0.cmp_log = CmpLog0.cmp_log,
    axiom .
  clone CreusotContracts_Logic_Ord_OrdLogic_CmpLeLog_Interface as CmpLeLog0 with
    type self = DeepModelTy0.deepModelTy,
    predicate LeLog0.le_log = LeLog0.le_log,
    function CmpLog0.cmp_log = CmpLog0.cmp_log,
    axiom .
  use RedBlackTree_Tree_Type as RedBlackTree_Tree_Type
  use RedBlackTree_Color_Type as RedBlackTree_Color_Type
  use Alloc_Alloc_Global_Type as Alloc_Alloc_Global_Type
  use Alloc_Boxed_Box_Type as Alloc_Boxed_Box_Type
  use RedBlackTree_Node_Type as RedBlackTree_Node_Type
  use Core_Option_Option_Type as Core_Option_Option_Type
  clone RedBlackTree_Impl7_Color as Color0 with
    type k = k,
    type v = v
  clone RedBlackTree_Impl8_ColorInvariantHere as ColorInvariantHere0 with
    type k = k,
    type v = v,
    function Color0.color = Color0.color
  clone RedBlackTree_Impl9_Height as Height0 with
    type k = k,
    type v = v,
    axiom .
  clone RedBlackTree_Impl10_HeightInvariantHere as HeightInvariantHere0 with
    type k = k,
    type v = v,
    function Height0.height = Height0.height
  clone CreusotContracts_Model_DeepModel_DeepModel_Interface as DeepModel1 with
    type self = k,
    type DeepModelTy0.deepModelTy = DeepModelTy0.deepModelTy
  clone RedBlackTree_Impl0_HasMapping as HasMapping0 with
    type k = k,
    type v = v,
    type DeepModelTy0.deepModelTy = DeepModelTy0.deepModelTy,
    function DeepModel0.deep_model = DeepModel1.deep_model
  clone RedBlackTree_Impl4_BstInvariantHere as BstInvariantHere0 with
    type k = k,
    type v = v,
    type DeepModelTy0.deepModelTy = DeepModelTy0.deepModelTy,
    predicate HasMapping0.has_mapping = HasMapping0.has_mapping,
    function DeepModel0.deep_model = DeepModel1.deep_model,
    predicate LtLog0.lt_log = LtLog0.lt_log
  clone RedBlackTree_Impl0_ModelAcc as ModelAcc0 with
    type k = k,
    type v = v,
    type DeepModelTy0.deepModelTy = DeepModelTy0.deepModelTy,
    function DeepModel0.deep_model = DeepModel1.deep_model
  clone RedBlackTree_Impl0_ModelAccHasMapping as ModelAccHasMapping0 with
    type k = k,
    type v = v,
    function ModelAcc0.model_acc = ModelAcc0.model_acc,
    predicate HasMapping0.has_mapping = HasMapping0.has_mapping,
    type DeepModelTy0.deepModelTy = DeepModelTy0.deepModelTy,
    function DeepModel0.deep_model = DeepModel1.deep_model,
    axiom .
  clone RedBlackTree_Impl5_BstInvariant as BstInvariant0 with
    type k = k,
    type v = v,
    predicate BstInvariantHere0.bst_invariant_here = BstInvariantHere0.bst_invariant_here
  clone RedBlackTree_Impl0_HasMappingModelAcc as HasMappingModelAcc0 with
    type k = k,
    type v = v,
    predicate BstInvariant0.bst_invariant = BstInvariant0.bst_invariant,
    predicate HasMapping0.has_mapping = HasMapping0.has_mapping,
    function ModelAcc0.model_acc = ModelAcc0.model_acc,
    type DeepModelTy0.deepModelTy = DeepModelTy0.deepModelTy,
    function DeepModel0.deep_model = DeepModel1.deep_model,
    function ModelAccHasMapping0.model_acc_has_mapping = ModelAccHasMapping0.model_acc_has_mapping,
    axiom .
  use map.Map
  clone RedBlackTree_Impl9_HeightInvariant as HeightInvariant0 with
    type k = k,
    type v = v,
    predicate HeightInvariantHere0.height_invariant_here = HeightInvariantHere0.height_invariant_here
  clone RedBlackTree_Impl11_InternalInvariant as InternalInvariant0 with
    type k = k,
    type v = v,
    predicate BstInvariant0.bst_invariant = BstInvariant0.bst_invariant,
    predicate HeightInvariant0.height_invariant = HeightInvariant0.height_invariant
  clone CreusotContracts_Resolve_Impl1_Resolve as Resolve4 with
    type t = v
  clone CreusotContracts_Resolve_Impl1_Resolve as Resolve3 with
    type t = RedBlackTree_Node_Type.t_node k v
  clone Core_Cmp_Ord_Cmp_Interface as Cmp0 with
    type self = k,
    function DeepModel0.deep_model = DeepModel1.deep_model,
    function CmpLog0.cmp_log = CmpLog0.cmp_log,
    type DeepModelTy0.deepModelTy = DeepModelTy0.deepModelTy
  clone CreusotContracts_Resolve_Impl1_Resolve as Resolve2 with
    type t = Core_Option_Option_Type.t_option (RedBlackTree_Node_Type.t_node k v)
  clone CreusotContracts_Resolve_Resolve_Resolve_Interface as Resolve1 with
    type self = k
  clone RedBlackTree_Impl7_ColorInvariant as ColorInvariant0 with
    type k = k,
    type v = v,
    predicate ColorInvariantHere0.color_invariant_here = ColorInvariantHere0.color_invariant_here
  use RedBlackTree_Cp_Type as RedBlackTree_Cp_Type
  clone RedBlackTree_Impl6_MatchT as MatchT0 with
    type k = k,
    type v = v,
    function Color0.color = Color0.color,
    predicate ColorInvariant0.color_invariant = ColorInvariant0.color_invariant
  clone CreusotContracts_Resolve_Impl1_Resolve as Resolve0 with
    type t = RedBlackTree_Tree_Type.t_tree k v
  clone RedBlackTree_Impl3_ShallowModel as ShallowModel1 with
    type k = k,
    type v = v,
    type DeepModelTy0.deepModelTy = DeepModelTy0.deepModelTy,
    function ModelAcc0.model_acc = ModelAcc0.model_acc
  clone RedBlackTree_Impl0_HasMappingModel as HasMappingModel0 with
    type k = k,
    type v = v,
    predicate BstInvariant0.bst_invariant = BstInvariant0.bst_invariant,
    predicate HasMapping0.has_mapping = HasMapping0.has_mapping,
    function ShallowModel0.shallow_model = ShallowModel1.shallow_model,
    type DeepModelTy0.deepModelTy = DeepModelTy0.deepModelTy,
    function ModelAccHasMapping0.model_acc_has_mapping = ModelAccHasMapping0.model_acc_has_mapping,
    function HasMappingModelAcc0.has_mapping_model_acc = HasMappingModelAcc0.has_mapping_model_acc,
    function ModelAcc0.model_acc = ModelAcc0.model_acc,
    axiom .
  clone CreusotContracts_Model_Impl0_DeepModel as DeepModel0 with
    type t = k,
    type DeepModelTy0.deepModelTy = DeepModelTy0.deepModelTy,
    function DeepModel0.deep_model = DeepModel1.deep_model
  clone CreusotContracts_Model_Impl3_ShallowModel as ShallowModel0 with
    type t = RedBlackTree_Tree_Type.t_tree k v,
    type ShallowModelTy0.shallowModelTy = Map.map DeepModelTy0.deepModelTy (Core_Option_Option_Type.t_option v),
    function ShallowModel0.shallow_model = ShallowModel1.shallow_model
  clone RedBlackTree_Impl11_Invariant as Invariant0 with
    type k = k,
    type v = v,
    predicate InternalInvariant0.internal_invariant = InternalInvariant0.internal_invariant,
    predicate ColorInvariant0.color_invariant = ColorInvariant0.color_invariant,
    function Color0.color = Color0.color
  let rec cfg get_mut [#"../red_black_tree.rs" 839 4 839 56] [@cfg:stackify] [@cfg:subregion_analysis] (self : borrowed (RedBlackTree_Tree_Type.t_tree k v)) (key : k) : Core_Option_Option_Type.t_option (borrowed v)
    requires {[#"../red_black_tree.rs" 833 15 833 34] Invariant0.invariant' ( * self)}
    ensures { [#"../red_black_tree.rs" 834 14 834 33] Invariant0.invariant' ( ^ self) }
    ensures { [#"../red_black_tree.rs" 835 14 838 5] match (result) with
      | Core_Option_Option_Type.C_Some v -> Map.get (ShallowModel0.shallow_model self) (DeepModel0.deep_model key) = Core_Option_Option_Type.C_Some ( * v) /\ ShallowModel1.shallow_model ( ^ self) = Map.set (ShallowModel0.shallow_model self) (DeepModel0.deep_model key) (Core_Option_Option_Type.C_Some ( ^ v))
      | Core_Option_Option_Type.C_None -> Map.get (ShallowModel0.shallow_model self) (DeepModel0.deep_model key) = Core_Option_Option_Type.C_None /\ ShallowModel1.shallow_model ( ^ self) = ShallowModel0.shallow_model self
      end }
    
   = [@vc:do_not_keep_trace] [@vc:sp]
  var _0 : Core_Option_Option_Type.t_option (borrowed v);
  var self_1 : borrowed (RedBlackTree_Tree_Type.t_tree k v);
  var key_2 : k;
  var _3 : ();
  var _7 : Ghost.ghost_ty ();
  var _10 : ();
  var old_self_11 : Ghost.ghost_ty (borrowed (RedBlackTree_Tree_Type.t_tree k v));
  var _13 : ();
  var tree_14 : borrowed (RedBlackTree_Tree_Type.t_tree k v);
  var _15 : ();
  var _25 : ();
  var _26 : borrowed (Core_Option_Option_Type.t_option (RedBlackTree_Node_Type.t_node k v));
  var _27 : isize;
  var node_28 : borrowed (RedBlackTree_Node_Type.t_node k v);
  var _29 : Core_Cmp_Ordering_Type.t_ordering;
  var _30 : k;
  var _31 : k;
  var _32 : k;
  var _33 : int8;
  var _34 : borrowed (RedBlackTree_Tree_Type.t_tree k v);
  var _35 : borrowed (RedBlackTree_Tree_Type.t_tree k v);
  var _36 : ();
  var _37 : borrowed v;
  var _38 : borrowed v;
  var _39 : borrowed (RedBlackTree_Tree_Type.t_tree k v);
  var _40 : borrowed (RedBlackTree_Tree_Type.t_tree k v);
  var _41 : ();
  var _42 : ();
  var _43 : ();
  {
    self_1 <- self;
    key_2 <- key;
    goto BB0
  }
  BB0 {
    _10 <- ();
    _7 <- ([#"../red_black_tree.rs" 840 8 840 42] Ghost.new ());
    goto BB1
  }
  BB1 {
    _13 <- ();
    old_self_11 <- ([#"../red_black_tree.rs" 842 23 842 38] Ghost.new self_1);
    goto BB2
  }
  BB2 {
    assume { Resolve0.resolve tree_14 };
    tree_14 <- self_1;
    self_1 <- any borrowed (RedBlackTree_Tree_Type.t_tree k v);
    goto BB3
  }
  BB3 {
    invariant { [#"../red_black_tree.rs" 845 20 845 43] BstInvariant0.bst_invariant ( * tree_14) };
    invariant { [#"../red_black_tree.rs" 846 20 846 46] HeightInvariant0.height_invariant ( * tree_14) };
    invariant { [#"../red_black_tree.rs" 847 20 847 45] ColorInvariant0.color_invariant ( * tree_14) };
    invariant { [#"../red_black_tree.rs" 845 8 845 45] forall v : v . HasMapping0.has_mapping ( ^ tree_14) (DeepModel0.deep_model key_2) v = HasMapping0.has_mapping ( ^ Ghost.inner old_self_11) (DeepModel0.deep_model key_2) v };
    invariant { [#"../red_black_tree.rs" 845 8 845 45] forall v : v . HasMapping0.has_mapping ( * tree_14) (DeepModel0.deep_model key_2) v = HasMapping0.has_mapping ( * Ghost.inner old_self_11) (DeepModel0.deep_model key_2) v };
    invariant { [#"../red_black_tree.rs" 845 8 845 45] (forall v : v . forall k : DeepModelTy0.deepModelTy . k = DeepModel0.deep_model key_2 \/ HasMapping0.has_mapping ( * tree_14) k v = HasMapping0.has_mapping ( ^ tree_14) k v) -> BstInvariant0.bst_invariant ( ^ tree_14) -> BstInvariant0.bst_invariant ( ^ Ghost.inner old_self_11) };
    invariant { [#"../red_black_tree.rs" 845 8 845 45] Height0.height ( * tree_14) = Height0.height ( ^ tree_14) /\ HeightInvariant0.height_invariant ( ^ tree_14) -> HeightInvariant0.height_invariant ( ^ Ghost.inner old_self_11) };
    invariant { [#"../red_black_tree.rs" 845 8 845 45] MatchT0.match_t (RedBlackTree_Cp_Type.C_CPL (Color0.color ( * tree_14))) ( ^ tree_14) -> MatchT0.match_t (RedBlackTree_Cp_Type.C_CPL (RedBlackTree_Color_Type.C_Black)) ( ^ Ghost.inner old_self_11) };
    invariant { [#"../red_black_tree.rs" 845 8 845 45] forall v : v . forall k : DeepModelTy0.deepModelTy . HasMapping0.has_mapping ( * tree_14) k v = HasMapping0.has_mapping ( ^ tree_14) k v -> HasMapping0.has_mapping ( * Ghost.inner old_self_11) k v = HasMapping0.has_mapping ( ^ Ghost.inner old_self_11) k v };
    _26 <- borrow_mut (RedBlackTree_Tree_Type.tree_node ( * tree_14));
    tree_14 <- { tree_14 with current = (let RedBlackTree_Tree_Type.C_Tree a =  * tree_14 in RedBlackTree_Tree_Type.C_Tree ( ^ _26)) };
    assume { Resolve0.resolve tree_14 };
    switch ( * _26)
      | Core_Option_Option_Type.C_Some _ -> goto BB4
      | _ -> goto BB11
      end
  }
  BB4 {
    node_28 <- borrow_mut (Core_Option_Option_Type.some_0 ( * _26));
    _26 <- { _26 with current = (let Core_Option_Option_Type.C_Some a =  * _26 in Core_Option_Option_Type.C_Some ( ^ node_28)) };
    assume { Resolve2.resolve _26 };
    _30 <- key_2;
    _32 <- RedBlackTree_Node_Type.node_key ( * node_28);
    _31 <- _32;
    assume { Resolve1.resolve _32 };
    _29 <- ([#"../red_black_tree.rs" 858 18 858 36] Cmp0.cmp _30 _31);
    goto BB5
  }
  BB5 {
    switch (_29)
      | Core_Cmp_Ordering_Type.C_Less -> goto BB8
      | Core_Cmp_Ordering_Type.C_Equal -> goto BB9
      | Core_Cmp_Ordering_Type.C_Greater -> goto BB6
      end
  }
  BB6 {
    _40 <- borrow_mut (RedBlackTree_Node_Type.node_right ( * node_28));
    node_28 <- { node_28 with current = (let RedBlackTree_Node_Type.C_Node a b c d e =  * node_28 in RedBlackTree_Node_Type.C_Node a b c d ( ^ _40)) };
    assume { Resolve3.resolve node_28 };
    _39 <- borrow_mut ( * _40);
    _40 <- { _40 with current = ( ^ _39) };
    assume { Resolve0.resolve _40 };
    assume { Resolve0.resolve tree_14 };
    tree_14 <- _39;
    _39 <- any borrowed (RedBlackTree_Tree_Type.t_tree k v);
    _25 <- ();
    goto BB10
  }
  BB7 {
    assume { Resolve1.resolve key_2 };
    assume { Resolve3.resolve node_28 };
    absurd
  }
  BB8 {
    _35 <- borrow_mut (RedBlackTree_Node_Type.node_left ( * node_28));
    node_28 <- { node_28 with current = (let RedBlackTree_Node_Type.C_Node a b c d e =  * node_28 in RedBlackTree_Node_Type.C_Node ( ^ _35) b c d e) };
    assume { Resolve3.resolve node_28 };
    _34 <- borrow_mut ( * _35);
    _35 <- { _35 with current = ( ^ _34) };
    assume { Resolve0.resolve _35 };
    assume { Resolve0.resolve tree_14 };
    tree_14 <- _34;
    _34 <- any borrowed (RedBlackTree_Tree_Type.t_tree k v);
    _25 <- ();
    goto BB10
  }
  BB9 {
    assume { Resolve1.resolve key_2 };
    _38 <- borrow_mut (RedBlackTree_Node_Type.node_val ( * node_28));
    node_28 <- { node_28 with current = (let RedBlackTree_Node_Type.C_Node a b c d e =  * node_28 in RedBlackTree_Node_Type.C_Node a b c ( ^ _38) e) };
    assume { Resolve3.resolve node_28 };
    _37 <- borrow_mut ( * _38);
    _38 <- { _38 with current = ( ^ _37) };
    assume { Resolve4.resolve _38 };
    _0 <- Core_Option_Option_Type.C_Some _37;
    goto BB12
  }
  BB10 {
    goto BB3
  }
  BB11 {
    assume { Resolve1.resolve key_2 };
    assume { Resolve2.resolve _26 };
    _15 <- ();
    _0 <- Core_Option_Option_Type.C_None;
    goto BB12
  }
  BB12 {
    return _0
  }
  
end
module RedBlackTree_Impl16
  use prelude.Borrow
  use RedBlackTree_Color_Type as RedBlackTree_Color_Type
  goal clone'_refn : [#"../red_black_tree.rs" 8 9 8 14] forall self : RedBlackTree_Color_Type.t_color . forall result : RedBlackTree_Color_Type.t_color . result = self -> result = self
end
module RedBlackTree_Impl17
  
end
module RedBlackTree_Impl2
  type k
  type v
end
module RedBlackTree_Impl3
  type k
  type v
end<|MERGE_RESOLUTION|>--- conflicted
+++ resolved
@@ -420,11 +420,7 @@
   clone CreusotContracts_Logic_Ord_OrdLogic_CmpLog_Stub as CmpLog0 with
     type self = self
   predicate lt_log (self : self) (o : self) =
-<<<<<<< HEAD
-    [#"../red_black_tree.rs" 633 38 633 71] CmpLog0.cmp_log self o = Core_Cmp_Ordering_Type.C_Less
-=======
     [#"../red_black_tree.rs" 533 43 534 9] CmpLog0.cmp_log self o = Core_Cmp_Ordering_Type.C_Less
->>>>>>> 5cc6cdd6
   val lt_log (self : self) (o : self) : bool
     ensures { result = lt_log self o }
     
@@ -509,11 +505,7 @@
   clone CreusotContracts_Logic_Ord_OrdLogic_CmpLog_Stub as CmpLog0 with
     type self = self
   predicate le_log (self : self) (o : self) =
-<<<<<<< HEAD
-    [#"../red_black_tree.rs" 629 32 630 3] CmpLog0.cmp_log self o <> Core_Cmp_Ordering_Type.C_Greater
-=======
     [#"../red_black_tree.rs" 530 37 531 25] CmpLog0.cmp_log self o <> Core_Cmp_Ordering_Type.C_Greater
->>>>>>> 5cc6cdd6
   val le_log (self : self) (o : self) : bool
     ensures { result = le_log self o }
     
@@ -535,11 +527,7 @@
   clone CreusotContracts_Logic_Ord_OrdLogic_LeLog_Stub as LeLog0 with
     type self = self
   function cmp_le_log (x : self) (y : self) : ()
-<<<<<<< HEAD
-  axiom cmp_le_log_spec : forall x : self, y : self . [#"../red_black_tree.rs" 630 38 631 43] LeLog0.le_log x y = (CmpLog0.cmp_log x y <> Core_Cmp_Ordering_Type.C_Greater)
-=======
   axiom cmp_le_log_spec : forall x : self, y : self . [#"../red_black_tree.rs" 531 60 532 35] LeLog0.le_log x y = (CmpLog0.cmp_log x y <> Core_Cmp_Ordering_Type.C_Greater)
->>>>>>> 5cc6cdd6
 end
 module CreusotContracts_Logic_Ord_OrdLogic_CmpLeLog
   type self
@@ -552,11 +540,7 @@
   val cmp_le_log (x : self) (y : self) : ()
     ensures { result = cmp_le_log x y }
     
-<<<<<<< HEAD
-  axiom cmp_le_log_spec : forall x : self, y : self . [#"../red_black_tree.rs" 630 38 631 43] LeLog0.le_log x y = (CmpLog0.cmp_log x y <> Core_Cmp_Ordering_Type.C_Greater)
-=======
   axiom cmp_le_log_spec : forall x : self, y : self . [#"../red_black_tree.rs" 531 60 532 35] LeLog0.le_log x y = (CmpLog0.cmp_log x y <> Core_Cmp_Ordering_Type.C_Greater)
->>>>>>> 5cc6cdd6
 end
 module CreusotContracts_Logic_Ord_OrdLogic_CmpLtLog_Stub
   type self
@@ -575,11 +559,7 @@
   clone CreusotContracts_Logic_Ord_OrdLogic_LtLog_Stub as LtLog0 with
     type self = self
   function cmp_lt_log (x : self) (y : self) : ()
-<<<<<<< HEAD
-  axiom cmp_lt_log_spec : forall x : self, y : self . [#"../red_black_tree.rs" 634 1 634 48] LtLog0.lt_log x y = (CmpLog0.cmp_log x y = Core_Cmp_Ordering_Type.C_Less)
-=======
   axiom cmp_lt_log_spec : forall x : self, y : self . [#"../red_black_tree.rs" 534 44 535 27] LtLog0.lt_log x y = (CmpLog0.cmp_log x y = Core_Cmp_Ordering_Type.C_Less)
->>>>>>> 5cc6cdd6
 end
 module CreusotContracts_Logic_Ord_OrdLogic_CmpLtLog
   type self
@@ -592,11 +572,7 @@
   val cmp_lt_log (x : self) (y : self) : ()
     ensures { result = cmp_lt_log x y }
     
-<<<<<<< HEAD
-  axiom cmp_lt_log_spec : forall x : self, y : self . [#"../red_black_tree.rs" 634 1 634 48] LtLog0.lt_log x y = (CmpLog0.cmp_log x y = Core_Cmp_Ordering_Type.C_Less)
-=======
   axiom cmp_lt_log_spec : forall x : self, y : self . [#"../red_black_tree.rs" 534 44 535 27] LtLog0.lt_log x y = (CmpLog0.cmp_log x y = Core_Cmp_Ordering_Type.C_Less)
->>>>>>> 5cc6cdd6
 end
 module CreusotContracts_Logic_Ord_OrdLogic_GeLog_Stub
   type self
@@ -612,11 +588,7 @@
   clone CreusotContracts_Logic_Ord_OrdLogic_CmpLog_Stub as CmpLog0 with
     type self = self
   predicate ge_log (self : self) (o : self) =
-<<<<<<< HEAD
-    [#"../red_black_tree.rs" 636 16 637 7] CmpLog0.cmp_log self o <> Core_Cmp_Ordering_Type.C_Less
-=======
     [#"../red_black_tree.rs" 536 35 537 22] CmpLog0.cmp_log self o <> Core_Cmp_Ordering_Type.C_Less
->>>>>>> 5cc6cdd6
   val ge_log (self : self) (o : self) : bool
     ensures { result = ge_log self o }
     
@@ -638,11 +610,7 @@
   clone CreusotContracts_Logic_Ord_OrdLogic_GeLog_Stub as GeLog0 with
     type self = self
   function cmp_ge_log (x : self) (y : self) : ()
-<<<<<<< HEAD
-  axiom cmp_ge_log_spec : forall x : self, y : self . [#"../red_black_tree.rs" 637 42 638 19] GeLog0.ge_log x y = (CmpLog0.cmp_log x y <> Core_Cmp_Ordering_Type.C_Less)
-=======
   axiom cmp_ge_log_spec : forall x : self, y : self . [#"../red_black_tree.rs" 538 10 539 29] GeLog0.ge_log x y = (CmpLog0.cmp_log x y <> Core_Cmp_Ordering_Type.C_Less)
->>>>>>> 5cc6cdd6
 end
 module CreusotContracts_Logic_Ord_OrdLogic_CmpGeLog
   type self
@@ -655,11 +623,7 @@
   val cmp_ge_log (x : self) (y : self) : ()
     ensures { result = cmp_ge_log x y }
     
-<<<<<<< HEAD
-  axiom cmp_ge_log_spec : forall x : self, y : self . [#"../red_black_tree.rs" 637 42 638 19] GeLog0.ge_log x y = (CmpLog0.cmp_log x y <> Core_Cmp_Ordering_Type.C_Less)
-=======
   axiom cmp_ge_log_spec : forall x : self, y : self . [#"../red_black_tree.rs" 538 10 539 29] GeLog0.ge_log x y = (CmpLog0.cmp_log x y <> Core_Cmp_Ordering_Type.C_Less)
->>>>>>> 5cc6cdd6
 end
 module CreusotContracts_Logic_Ord_OrdLogic_GtLog_Stub
   type self
@@ -675,11 +639,7 @@
   clone CreusotContracts_Logic_Ord_OrdLogic_CmpLog_Stub as CmpLog0 with
     type self = self
   predicate gt_log (self : self) (o : self) =
-<<<<<<< HEAD
-    [#"../red_black_tree.rs" 640 30 642 2] CmpLog0.cmp_log self o = Core_Cmp_Ordering_Type.C_Greater
-=======
     [#"../red_black_tree.rs" 541 23 542 27] CmpLog0.cmp_log self o = Core_Cmp_Ordering_Type.C_Greater
->>>>>>> 5cc6cdd6
   val gt_log (self : self) (o : self) : bool
     ensures { result = gt_log self o }
     
@@ -701,11 +661,7 @@
   clone CreusotContracts_Logic_Ord_OrdLogic_GtLog_Stub as GtLog0 with
     type self = self
   function cmp_gt_log (x : self) (y : self) : ()
-<<<<<<< HEAD
-  axiom cmp_gt_log_spec : forall x : self, y : self . [#"../red_black_tree.rs" 643 27 644 37] GtLog0.gt_log x y = (CmpLog0.cmp_log x y = Core_Cmp_Ordering_Type.C_Greater)
-=======
   axiom cmp_gt_log_spec : forall x : self, y : self . [#"../red_black_tree.rs" 543 30 545 17] GtLog0.gt_log x y = (CmpLog0.cmp_log x y = Core_Cmp_Ordering_Type.C_Greater)
->>>>>>> 5cc6cdd6
 end
 module CreusotContracts_Logic_Ord_OrdLogic_CmpGtLog
   type self
@@ -718,11 +674,7 @@
   val cmp_gt_log (x : self) (y : self) : ()
     ensures { result = cmp_gt_log x y }
     
-<<<<<<< HEAD
-  axiom cmp_gt_log_spec : forall x : self, y : self . [#"../red_black_tree.rs" 643 27 644 37] GtLog0.gt_log x y = (CmpLog0.cmp_log x y = Core_Cmp_Ordering_Type.C_Greater)
-=======
   axiom cmp_gt_log_spec : forall x : self, y : self . [#"../red_black_tree.rs" 543 30 545 17] GtLog0.gt_log x y = (CmpLog0.cmp_log x y = Core_Cmp_Ordering_Type.C_Greater)
->>>>>>> 5cc6cdd6
 end
 module CreusotContracts_Logic_Ord_OrdLogic_Refl_Stub
   type self
@@ -737,11 +689,7 @@
   clone CreusotContracts_Logic_Ord_OrdLogic_CmpLog_Stub as CmpLog0 with
     type self = self
   function refl (x : self) : ()
-<<<<<<< HEAD
-  axiom refl_spec : forall x : self . [#"../red_black_tree.rs" 645 39 647 19] CmpLog0.cmp_log x x = Core_Cmp_Ordering_Type.C_Equal
-=======
   axiom refl_spec : forall x : self . [#"../red_black_tree.rs" 549 12 549 43] CmpLog0.cmp_log x x = Core_Cmp_Ordering_Type.C_Equal
->>>>>>> 5cc6cdd6
 end
 module CreusotContracts_Logic_Ord_OrdLogic_Refl
   type self
@@ -752,11 +700,7 @@
   val refl (x : self) : ()
     ensures { result = refl x }
     
-<<<<<<< HEAD
-  axiom refl_spec : forall x : self . [#"../red_black_tree.rs" 645 39 647 19] CmpLog0.cmp_log x x = Core_Cmp_Ordering_Type.C_Equal
-=======
   axiom refl_spec : forall x : self . [#"../red_black_tree.rs" 549 12 549 43] CmpLog0.cmp_log x x = Core_Cmp_Ordering_Type.C_Equal
->>>>>>> 5cc6cdd6
 end
 module CreusotContracts_Logic_Ord_OrdLogic_Trans_Stub
   type self
@@ -771,11 +715,7 @@
   clone CreusotContracts_Logic_Ord_OrdLogic_CmpLog_Stub as CmpLog0 with
     type self = self
   function trans (x : self) (y : self) (z : self) (o : Core_Cmp_Ordering_Type.t_ordering) : ()
-<<<<<<< HEAD
-  axiom trans_spec : forall x : self, y : self, z : self, o : Core_Cmp_Ordering_Type.t_ordering . ([#"../red_black_tree.rs" 647 71 648 2] CmpLog0.cmp_log x y = o) -> ([#"../red_black_tree.rs" 648 20 648 37] CmpLog0.cmp_log y z = o) -> ([#"../red_black_tree.rs" 650 2 650 19] CmpLog0.cmp_log x z = o)
-=======
   axiom trans_spec : forall x : self, y : self, z : self, o : Core_Cmp_Ordering_Type.t_ordering . ([#"../red_black_tree.rs" 550 49 550 66] CmpLog0.cmp_log x y = o) -> ([#"../red_black_tree.rs" 550 84 551 12] CmpLog0.cmp_log y z = o) -> ([#"../red_black_tree.rs" 551 29 551 46] CmpLog0.cmp_log x z = o)
->>>>>>> 5cc6cdd6
 end
 module CreusotContracts_Logic_Ord_OrdLogic_Trans
   type self
@@ -784,19 +724,11 @@
     type self = self
   function trans (x : self) (y : self) (z : self) (o : Core_Cmp_Ordering_Type.t_ordering) : ()
   val trans (x : self) (y : self) (z : self) (o : Core_Cmp_Ordering_Type.t_ordering) : ()
-<<<<<<< HEAD
-    requires {[#"../red_black_tree.rs" 647 71 648 2] CmpLog0.cmp_log x y = o}
-    requires {[#"../red_black_tree.rs" 648 20 648 37] CmpLog0.cmp_log y z = o}
-    ensures { result = trans x y z o }
-    
-  axiom trans_spec : forall x : self, y : self, z : self, o : Core_Cmp_Ordering_Type.t_ordering . ([#"../red_black_tree.rs" 647 71 648 2] CmpLog0.cmp_log x y = o) -> ([#"../red_black_tree.rs" 648 20 648 37] CmpLog0.cmp_log y z = o) -> ([#"../red_black_tree.rs" 650 2 650 19] CmpLog0.cmp_log x z = o)
-=======
     requires {[#"../red_black_tree.rs" 550 49 550 66] CmpLog0.cmp_log x y = o}
     requires {[#"../red_black_tree.rs" 550 84 551 12] CmpLog0.cmp_log y z = o}
     ensures { result = trans x y z o }
     
   axiom trans_spec : forall x : self, y : self, z : self, o : Core_Cmp_Ordering_Type.t_ordering . ([#"../red_black_tree.rs" 550 49 550 66] CmpLog0.cmp_log x y = o) -> ([#"../red_black_tree.rs" 550 84 551 12] CmpLog0.cmp_log y z = o) -> ([#"../red_black_tree.rs" 551 29 551 46] CmpLog0.cmp_log x z = o)
->>>>>>> 5cc6cdd6
 end
 module CreusotContracts_Logic_Ord_OrdLogic_Antisym1_Stub
   type self
@@ -811,11 +743,7 @@
   clone CreusotContracts_Logic_Ord_OrdLogic_CmpLog_Stub as CmpLog0 with
     type self = self
   function antisym1 (x : self) (y : self) : ()
-<<<<<<< HEAD
-  axiom antisym1_spec : forall x : self, y : self . ([#"../red_black_tree.rs" 655 17 656 10] CmpLog0.cmp_log x y = Core_Cmp_Ordering_Type.C_Less) -> ([#"../red_black_tree.rs" 656 27 657 24] CmpLog0.cmp_log y x = Core_Cmp_Ordering_Type.C_Greater)
-=======
   axiom antisym1_spec : forall x : self, y : self . ([#"../red_black_tree.rs" 552 83 553 24] CmpLog0.cmp_log x y = Core_Cmp_Ordering_Type.C_Less) -> ([#"../red_black_tree.rs" 553 41 553 74] CmpLog0.cmp_log y x = Core_Cmp_Ordering_Type.C_Greater)
->>>>>>> 5cc6cdd6
 end
 module CreusotContracts_Logic_Ord_OrdLogic_Antisym1
   type self
@@ -824,17 +752,10 @@
     type self = self
   function antisym1 (x : self) (y : self) : ()
   val antisym1 (x : self) (y : self) : ()
-<<<<<<< HEAD
-    requires {[#"../red_black_tree.rs" 655 17 656 10] CmpLog0.cmp_log x y = Core_Cmp_Ordering_Type.C_Less}
-    ensures { result = antisym1 x y }
-    
-  axiom antisym1_spec : forall x : self, y : self . ([#"../red_black_tree.rs" 655 17 656 10] CmpLog0.cmp_log x y = Core_Cmp_Ordering_Type.C_Less) -> ([#"../red_black_tree.rs" 656 27 657 24] CmpLog0.cmp_log y x = Core_Cmp_Ordering_Type.C_Greater)
-=======
     requires {[#"../red_black_tree.rs" 552 83 553 24] CmpLog0.cmp_log x y = Core_Cmp_Ordering_Type.C_Less}
     ensures { result = antisym1 x y }
     
   axiom antisym1_spec : forall x : self, y : self . ([#"../red_black_tree.rs" 552 83 553 24] CmpLog0.cmp_log x y = Core_Cmp_Ordering_Type.C_Less) -> ([#"../red_black_tree.rs" 553 41 553 74] CmpLog0.cmp_log y x = Core_Cmp_Ordering_Type.C_Greater)
->>>>>>> 5cc6cdd6
 end
 module CreusotContracts_Logic_Ord_OrdLogic_Antisym2_Stub
   type self
@@ -849,11 +770,7 @@
   clone CreusotContracts_Logic_Ord_OrdLogic_CmpLog_Stub as CmpLog0 with
     type self = self
   function antisym2 (x : self) (y : self) : ()
-<<<<<<< HEAD
-  axiom antisym2_spec : forall x : self, y : self . ([#"../red_black_tree.rs" 658 60 659 29] CmpLog0.cmp_log x y = Core_Cmp_Ordering_Type.C_Greater) -> ([#"../red_black_tree.rs" 659 46 659 76] CmpLog0.cmp_log y x = Core_Cmp_Ordering_Type.C_Less)
-=======
   axiom antisym2_spec : forall x : self, y : self . ([#"../red_black_tree.rs" 554 28 555 12] CmpLog0.cmp_log x y = Core_Cmp_Ordering_Type.C_Greater) -> ([#"../red_black_tree.rs" 555 29 555 59] CmpLog0.cmp_log y x = Core_Cmp_Ordering_Type.C_Less)
->>>>>>> 5cc6cdd6
 end
 module CreusotContracts_Logic_Ord_OrdLogic_Antisym2
   type self
@@ -862,17 +779,10 @@
     type self = self
   function antisym2 (x : self) (y : self) : ()
   val antisym2 (x : self) (y : self) : ()
-<<<<<<< HEAD
-    requires {[#"../red_black_tree.rs" 658 60 659 29] CmpLog0.cmp_log x y = Core_Cmp_Ordering_Type.C_Greater}
-    ensures { result = antisym2 x y }
-    
-  axiom antisym2_spec : forall x : self, y : self . ([#"../red_black_tree.rs" 658 60 659 29] CmpLog0.cmp_log x y = Core_Cmp_Ordering_Type.C_Greater) -> ([#"../red_black_tree.rs" 659 46 659 76] CmpLog0.cmp_log y x = Core_Cmp_Ordering_Type.C_Less)
-=======
     requires {[#"../red_black_tree.rs" 554 28 555 12] CmpLog0.cmp_log x y = Core_Cmp_Ordering_Type.C_Greater}
     ensures { result = antisym2 x y }
     
   axiom antisym2_spec : forall x : self, y : self . ([#"../red_black_tree.rs" 554 28 555 12] CmpLog0.cmp_log x y = Core_Cmp_Ordering_Type.C_Greater) -> ([#"../red_black_tree.rs" 555 29 555 59] CmpLog0.cmp_log y x = Core_Cmp_Ordering_Type.C_Less)
->>>>>>> 5cc6cdd6
 end
 module CreusotContracts_Logic_Ord_OrdLogic_EqCmp_Stub
   type self
@@ -887,11 +797,7 @@
   clone CreusotContracts_Logic_Ord_OrdLogic_CmpLog_Stub as CmpLog0 with
     type self = self
   function eq_cmp (x : self) (y : self) : ()
-<<<<<<< HEAD
-  axiom eq_cmp_spec : forall x : self, y : self . [#"../red_black_tree.rs" 660 50 661 38] (x = y) = (CmpLog0.cmp_log x y = Core_Cmp_Ordering_Type.C_Equal)
-=======
   axiom eq_cmp_spec : forall x : self, y : self . [#"../red_black_tree.rs" 556 25 557 25] (x = y) = (CmpLog0.cmp_log x y = Core_Cmp_Ordering_Type.C_Equal)
->>>>>>> 5cc6cdd6
 end
 module CreusotContracts_Logic_Ord_OrdLogic_EqCmp
   type self
@@ -902,11 +808,7 @@
   val eq_cmp (x : self) (y : self) : ()
     ensures { result = eq_cmp x y }
     
-<<<<<<< HEAD
-  axiom eq_cmp_spec : forall x : self, y : self . [#"../red_black_tree.rs" 660 50 661 38] (x = y) = (CmpLog0.cmp_log x y = Core_Cmp_Ordering_Type.C_Equal)
-=======
   axiom eq_cmp_spec : forall x : self, y : self . [#"../red_black_tree.rs" 556 25 557 25] (x = y) = (CmpLog0.cmp_log x y = Core_Cmp_Ordering_Type.C_Equal)
->>>>>>> 5cc6cdd6
 end
 module RedBlackTree_Impl0_HasMappingModelAcc_Stub
   type k
@@ -5641,13 +5543,8 @@
   type a
   use prelude.Borrow
   val as_mut (self : borrowed t) : borrowed t
-<<<<<<< HEAD
-    ensures {  * self =  * result }
-    ensures {  ^ self =  ^ result }
-=======
     ensures { [#"../red_black_tree.rs" 840 19 840 36]  * self =  * result }
     ensures { [#"../red_black_tree.rs" 842 20 842 37]  ^ self =  ^ result }
->>>>>>> 5cc6cdd6
     
 end
 module RedBlackTree_Impl15_DeleteMaxRec_Interface
