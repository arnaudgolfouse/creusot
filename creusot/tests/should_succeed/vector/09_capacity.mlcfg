--- conflicted
+++ resolved
@@ -139,43 +139,6 @@
     goto BB0
   }
   BB0 {
-<<<<<<< HEAD
-    [#"../09_capacity.rs" 7 4 7 18] _5 <- Borrow.borrow_mut ( * v);
-    [#"../09_capacity.rs" 7 4 7 18] v <- { v with current = ( ^ _5) };
-    assume { Inv0.inv ( ^ _5) };
-    [#"../09_capacity.rs" 7 4 7 18] _4 <- ([#"../09_capacity.rs" 7 4 7 18] Reserve0.reserve _5 ([#"../09_capacity.rs" 7 14 7 17] [#"../09_capacity.rs" 7 14 7 17] (100 : usize)));
-    [#"../09_capacity.rs" 1 0 1 0] _5 <- any borrowed (Alloc_Vec_Vec_Type.t_vec t (Alloc_Alloc_Global_Type.t_global));
-    goto BB1
-  }
-  BB1 {
-    [#"../09_capacity.rs" 8 4 8 24] _7 <- Borrow.borrow_mut ( * v);
-    [#"../09_capacity.rs" 8 4 8 24] v <- { v with current = ( ^ _7) };
-    assume { Inv0.inv ( ^ _7) };
-    [#"../09_capacity.rs" 8 4 8 24] _6 <- ([#"../09_capacity.rs" 8 4 8 24] ReserveExact0.reserve_exact _7 ([#"../09_capacity.rs" 8 20 8 23] [#"../09_capacity.rs" 8 20 8 23] (200 : usize)));
-    [#"../09_capacity.rs" 1 0 1 0] _7 <- any borrowed (Alloc_Vec_Vec_Type.t_vec t (Alloc_Alloc_Global_Type.t_global));
-    goto BB2
-  }
-  BB2 {
-    [#"../09_capacity.rs" 9 4 9 21] _9 <- Borrow.borrow_mut ( * v);
-    [#"../09_capacity.rs" 9 4 9 21] v <- { v with current = ( ^ _9) };
-    assume { Inv0.inv ( ^ _9) };
-    [#"../09_capacity.rs" 9 4 9 21] _8 <- ([#"../09_capacity.rs" 9 4 9 21] ShrinkToFit0.shrink_to_fit _9);
-    [#"../09_capacity.rs" 1 0 1 0] _9 <- any borrowed (Alloc_Vec_Vec_Type.t_vec t (Alloc_Alloc_Global_Type.t_global));
-    goto BB3
-  }
-  BB3 {
-    [#"../09_capacity.rs" 10 4 10 18] _11 <- Borrow.borrow_mut ( * v);
-    [#"../09_capacity.rs" 10 4 10 18] v <- { v with current = ( ^ _11) };
-    assume { Inv0.inv ( ^ _11) };
-    [#"../09_capacity.rs" 10 4 10 18] _10 <- ([#"../09_capacity.rs" 10 4 10 18] ShrinkTo0.shrink_to _11 ([#"../09_capacity.rs" 10 16 10 17] [#"../09_capacity.rs" 10 16 10 17] (1 : usize)));
-    [#"../09_capacity.rs" 1 0 1 0] _11 <- any borrowed (Alloc_Vec_Vec_Type.t_vec t (Alloc_Alloc_Global_Type.t_global));
-    goto BB4
-  }
-  BB4 {
-    assert { [@expl:type invariant] Inv1.inv v };
-    assume { Resolve0.resolve v };
-    [#"../09_capacity.rs" 6 42 11 1] _0 <- ([#"../09_capacity.rs" 6 42 11 1] ());
-=======
     _5 <- Borrow.borrow_mut ( * v);
     v <- { v with current = ( ^ _5) };
     assume { inv0 ( ^ _5) };
@@ -211,7 +174,6 @@
     assert { [@expl:type invariant] inv1 v };
     assume { resolve0 v };
     _0 <- ([#"../09_capacity.rs" 6 42 11 1] ());
->>>>>>> 62b454c8
     return _0
   }
   
@@ -284,19 +246,6 @@
     goto BB0
   }
   BB0 {
-<<<<<<< HEAD
-    [#"../09_capacity.rs" 15 4 15 13] _4 <- Borrow.borrow_mut ( * v);
-    [#"../09_capacity.rs" 15 4 15 13] v <- { v with current = ( ^ _4) };
-    assume { Inv0.inv ( ^ _4) };
-    [#"../09_capacity.rs" 15 4 15 13] _3 <- ([#"../09_capacity.rs" 15 4 15 13] Clear0.clear _4);
-    [#"../09_capacity.rs" 1 0 1 0] _4 <- any borrowed (Alloc_Vec_Vec_Type.t_vec t (Alloc_Alloc_Global_Type.t_global));
-    goto BB1
-  }
-  BB1 {
-    assert { [@expl:type invariant] Inv1.inv v };
-    assume { Resolve0.resolve v };
-    [#"../09_capacity.rs" 14 36 16 1] _0 <- ([#"../09_capacity.rs" 14 36 16 1] ());
-=======
     _4 <- Borrow.borrow_mut ( * v);
     v <- { v with current = ( ^ _4) };
     assume { inv0 ( ^ _4) };
@@ -308,7 +257,6 @@
     assert { [@expl:type invariant] inv1 v };
     assume { resolve0 v };
     _0 <- ([#"../09_capacity.rs" 14 36 16 1] ());
->>>>>>> 62b454c8
     return _0
   }
   
