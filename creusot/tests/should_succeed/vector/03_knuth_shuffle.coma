module M_03_knuth_shuffle__knuth_shuffle [#"03_knuth_shuffle.rs" 13 0 13 39]
  let%span s03_knuth_shuffle0 = "03_knuth_shuffle.rs" 14 16 14 31
  let%span s03_knuth_shuffle1 = "03_knuth_shuffle.rs" 17 13 17 14
  let%span s03_knuth_shuffle2 = "03_knuth_shuffle.rs" 17 4 17 7
  let%span s03_knuth_shuffle3 = "03_knuth_shuffle.rs" 17 4 17 7
  let%span s03_knuth_shuffle4 = "03_knuth_shuffle.rs" 16 16 16 41
  let%span s03_knuth_shuffle5 = "03_knuth_shuffle.rs" 17 4 17 7
  let%span s03_knuth_shuffle6 = "03_knuth_shuffle.rs" 17 4 17 7
  let%span s03_knuth_shuffle7 = "03_knuth_shuffle.rs" 21 30 21 31
  let%span s03_knuth_shuffle8 = "03_knuth_shuffle.rs" 22 26 22 27
  let%span s03_knuth_shuffle9 = "03_knuth_shuffle.rs" 13 24 13 25
  let%span s03_knuth_shuffle10 = "03_knuth_shuffle.rs" 12 10 12 34
  let%span svec11 = "../../../../creusot-contracts/src/std/vec.rs" 83 26 83 48
  let%span siter12 = "../../../../creusot-contracts/src/std/iter.rs" 101 0 214 1
<<<<<<< HEAD
  let%span srange13 = "../../../../creusot-contracts/src/std/iter/range.rs" 23 12 27 70
  let%span smodel14 = "../../../../creusot-contracts/src/model.rs" 106 8 106 22
  let%span ssnapshot15 = "../../../../creusot-contracts/src/snapshot.rs" 26 20 26 39
  let%span sseq16 = "../../../../creusot-contracts/src/logic/seq.rs" 170 8 170 37
=======
  let%span smodel13 = "../../../../creusot-contracts/src/model.rs" 109 8 109 22
  let%span ssnapshot14 = "../../../../creusot-contracts/src/snapshot.rs" 27 20 27 39
  let%span sseq15 = "../../../../creusot-contracts/src/logic/seq.rs" 181 8 181 37
  let%span srange16 = "../../../../creusot-contracts/src/std/iter/range.rs" 23 12 27 70
>>>>>>> 34cd6190
  let%span siter17 = "../../../../creusot-contracts/src/std/iter.rs" 107 26 110 17
  let%span s03_knuth_shuffle18 = "03_knuth_shuffle.rs" 6 11 6 19
  let%span s03_knuth_shuffle19 = "03_knuth_shuffle.rs" 7 10 7 40
  let%span svec20 = "../../../../creusot-contracts/src/std/vec.rs" 175 26 175 42
  let%span svec21 = "../../../../creusot-contracts/src/std/vec.rs" 176 26 176 48
  let%span sslice22 = "../../../../creusot-contracts/src/std/slice.rs" 257 19 257 35
  let%span sslice23 = "../../../../creusot-contracts/src/std/slice.rs" 258 19 258 35
  let%span sslice24 = "../../../../creusot-contracts/src/std/slice.rs" 259 18 259 50
  let%span svec25 = "../../../../creusot-contracts/src/std/vec.rs" 18 14 18 41
  let%span smodel26 = "../../../../creusot-contracts/src/model.rs" 88 8 88 22
  let%span siter27 = "../../../../creusot-contracts/src/std/iter.rs" 86 20 86 24
  let%span siter28 = "../../../../creusot-contracts/src/std/iter.rs" 92 8 92 19
  let%span srange29 = "../../../../creusot-contracts/src/std/iter/range.rs" 33 15 33 24
  let%span srange30 = "../../../../creusot-contracts/src/std/iter/range.rs" 34 14 34 45
  let%span srange31 = "../../../../creusot-contracts/src/std/iter/range.rs" 39 15 39 21
  let%span srange32 = "../../../../creusot-contracts/src/std/iter/range.rs" 40 15 40 21
  let%span srange33 = "../../../../creusot-contracts/src/std/iter/range.rs" 41 15 41 21
  let%span srange34 = "../../../../creusot-contracts/src/std/iter/range.rs" 42 15 42 32
  let%span srange35 = "../../../../creusot-contracts/src/std/iter/range.rs" 43 15 43 32
  let%span srange36 = "../../../../creusot-contracts/src/std/iter/range.rs" 44 14 44 42
  let%span snum37 = "../../../../creusot-contracts/src/std/num.rs" 21 28 21 33
  let%span srange38 = "../../../../creusot-contracts/src/std/iter/range.rs" 15 12 15 78
  let%span sresolve39 = "../../../../creusot-contracts/src/resolve.rs" 41 20 41 34
  let%span sslice40 = "../../../../creusot-contracts/src/std/slice.rs" 28 14 28 41
  let%span sslice41 = "../../../../creusot-contracts/src/std/slice.rs" 29 14 29 42
  let%span svec42 = "../../../../creusot-contracts/src/std/vec.rs" 65 20 65 41
  let%span sslice43 = "../../../../creusot-contracts/src/std/slice.rs" 18 20 18 30
  let%span sinvariant44 = "../../../../creusot-contracts/src/invariant.rs" 34 20 34 44
  let%span sinvariant45 = "../../../../creusot-contracts/src/invariant.rs" 24 8 24 18
  let%span sseq46 = "../../../../creusot-contracts/src/logic/seq.rs" 444 20 444 95
  let%span sboxed47 = "../../../../creusot-contracts/src/std/boxed.rs" 28 8 28 18
  
  use prelude.prelude.Snapshot
  
  use prelude.prelude.Borrow
  
  use prelude.prelude.Opaque
  
  type t_NonNull'0  =
    { t_NonNull__pointer'0: opaque_ptr }
  
  type t_Unique'0  =
    { t_Unique__pointer'0: t_NonNull'0; t_Unique__qy95zmarker'0: () }
  
  use prelude.prelude.UIntSize
  
  type t_Cap'0  =
    { t_Cap__0'0: usize }
  
  type t_RawVec'0  =
    { t_RawVec__ptr'0: t_Unique'0; t_RawVec__cap'0: t_Cap'0; t_RawVec__alloc'0: () }
  
  type t_Vec'0  =
    { t_Vec__buf'0: t_RawVec'0; t_Vec__len'0: usize }
  
  predicate inv'6 (_1 : t_Vec'0)
  
  use prelude.prelude.UIntSize
  
  type t_T'0
  
  use seq.Seq
  
  use seq.Seq
  
  constant v_MAX'0 : usize = (18446744073709551615 : usize)
  
  use prelude.prelude.Int
  
  function view'2 (self : t_Vec'0) : Seq.seq t_T'0
  
  axiom view'2_spec : forall self : t_Vec'0 . [%#svec25] Seq.length (view'2 self) <= UIntSize.to_int (v_MAX'0 : usize)
  
  function view'3 (self : t_Vec'0) : Seq.seq t_T'0 =
    [%#smodel26] view'2 self
  
  use seq.Seq
  
  predicate inv'0 (_1 : Seq.seq usize)
  
  axiom inv_axiom'0 [@rewrite] : forall x : Seq.seq usize [inv'0 x] . inv'0 x = true
  
  type t_Range'0  =
    { t_Range__start'0: usize; t_Range__end'0: usize }
  
  predicate inv'1 (_1 : t_Range'0)
  
  axiom inv_axiom'1 [@rewrite] : forall x : t_Range'0 [inv'1 x] . inv'1 x = true
  
  predicate inv'2 (_1 : t_Vec'0)
  
  predicate inv'9 (_1 : Seq.seq t_T'0)
  
  predicate invariant'0 (self : t_Vec'0) =
    [%#svec42] inv'9 (view'2 self)
  
  axiom inv_axiom'2 [@rewrite] : forall x : t_Vec'0 [inv'2 x] . inv'2 x = invariant'0 x
  
  use prelude.prelude.Slice
  
  predicate inv'3 (_1 : slice t_T'0)
  
  use prelude.prelude.Slice
  
  function view'6 (self : slice t_T'0) : Seq.seq t_T'0
  
  axiom view'6_spec : forall self : slice t_T'0 . ([%#sslice41] view'6 self = Slice.id self)
  && ([%#sslice40] Seq.length (view'6 self) <= UIntSize.to_int (v_MAX'0 : usize))
  
  predicate invariant'1 (self : slice t_T'0) =
    [%#sslice43] inv'9 (view'6 self)
  
  axiom inv_axiom'3 [@rewrite] : forall x : slice t_T'0 [inv'3 x] . inv'3 x = invariant'1 x
  
  predicate inv'4 (_1 : borrowed (slice t_T'0))
  
  predicate invariant'2 (self : borrowed (slice t_T'0)) =
    [%#sinvariant44] inv'3 self.current /\ inv'3 self.final
  
<<<<<<< HEAD
  axiom inv_axiom'4 [@rewrite] : forall x : borrowed (slice t_T'0) [inv'4 x] . inv'4 x = invariant'2 x
=======
  axiom view'6_spec : forall self : slice t . ([%#sslice40] Seq.length (view'6 self)
  <= UIntSize.to_int (v_MAX'0 : usize))
  && ([%#sslice41] view'6 self = Slice.id self)
>>>>>>> 34cd6190
  
  predicate inv'5 (_1 : borrowed (t_Vec'0))
  
  predicate invariant'3 (self : borrowed (t_Vec'0)) =
    [%#sinvariant44] inv'2 self.current /\ inv'2 self.final
  
  axiom inv_axiom'5 [@rewrite] : forall x : borrowed (t_Vec'0) [inv'5 x] . inv'5 x = invariant'3 x
  
  predicate invariant'4 (self : t_Vec'0) =
    [%#sinvariant45] inv'2 self
  
  axiom inv_axiom'6 [@rewrite] : forall x : t_Vec'0 [inv'6 x] . inv'6 x = invariant'4 x
  
  predicate inv'7 (_1 : borrowed (t_Range'0))
  
  axiom inv_axiom'7 [@rewrite] : forall x : borrowed (t_Range'0) [inv'7 x] . inv'7 x = true
  
<<<<<<< HEAD
  type t_Option'0  =
    | C_None'0
    | C_Some'0 usize
=======
  predicate inv'1 (_1 : Seq.seq usize)
  
  axiom inv_axiom'1 [@rewrite] : forall x : Seq.seq usize [inv'1 x] . inv'1 x = true
  
  predicate inv'0 (_1 : Range'0.t_Range usize)
  
  axiom inv_axiom'0 [@rewrite] : forall x : Range'0.t_Range usize [inv'0 x] . inv'0 x = true
  
  use seq.Seq
>>>>>>> 34cd6190
  
  predicate inv'8 (_1 : t_Option'0)
  
  axiom inv_axiom'8 [@rewrite] : forall x : t_Option'0 [inv'8 x] . inv'8 x = true
  
  use seq.Seq
  
  predicate inv'10 (_1 : t_T'0)
  
  predicate invariant'5 (self : Seq.seq t_T'0) =
    [%#sseq46] forall i : int . 0 <= i /\ i < Seq.length self  -> inv'10 (Seq.get self i)
  
  axiom inv_axiom'9 [@rewrite] : forall x : Seq.seq t_T'0 [inv'9 x] . inv'9 x = invariant'5 x
  
<<<<<<< HEAD
  predicate inv'11 (_1 : t_T'0)
  
  predicate invariant'6 (self : t_T'0) =
    [%#sboxed47] inv'11 self
  
  axiom inv_axiom'10 [@rewrite] : forall x : t_T'0 [inv'10 x] . inv'10 x = invariant'6 x
  
  let rec len'0 (self:t_Vec'0) (return'  (ret:usize))= {[@expl:precondition] inv'6 self}
    any
    [ return' (result:usize)-> {[%#svec11] UIntSize.to_int result = Seq.length (view'3 self)} (! return' {result}) ]
    
=======
  predicate produces'0 (self : Range'0.t_Range usize) (visited : Seq.seq usize) (o : Range'0.t_Range usize) =
    [%#srange16] T_core__ops__range__Range.t_Range__end self = T_core__ops__range__Range.t_Range__end o
    /\ deep_model'0 (T_core__ops__range__Range.t_Range__start self)
    <= deep_model'0 (T_core__ops__range__Range.t_Range__start o)
    /\ (Seq.length visited > 0
     -> deep_model'0 (T_core__ops__range__Range.t_Range__start o)
    <= deep_model'0 (T_core__ops__range__Range.t_Range__end o))
    /\ Seq.length visited
    = deep_model'0 (T_core__ops__range__Range.t_Range__start o)
    - deep_model'0 (T_core__ops__range__Range.t_Range__start self)
    /\ (forall i : int . 0 <= i /\ i < Seq.length visited
     -> deep_model'0 (Seq.get visited i) = deep_model'0 (T_core__ops__range__Range.t_Range__start self) + i)
  
  function produces_trans'0 (a : Range'0.t_Range usize) (ab : Seq.seq usize) (b : Range'0.t_Range usize) (bc : Seq.seq usize) (c : Range'0.t_Range usize) : ()
    
  
  axiom produces_trans'0_spec : forall a : Range'0.t_Range usize, ab : Seq.seq usize, b : Range'0.t_Range usize, bc : Seq.seq usize, c : Range'0.t_Range usize . ([%#srange31] inv'0 a)
   -> ([%#srange32] inv'0 b)
   -> ([%#srange33] inv'0 c)
   -> ([%#srange34] produces'0 a ab b)
   -> ([%#srange35] produces'0 b bc c)  -> ([%#srange36] produces'0 a (Seq.(++) ab bc) c)
>>>>>>> 34cd6190
  
  predicate into_iter_pre'0 (self : t_Range'0) =
    [%#siter27] true
  
  predicate into_iter_post'0 (self : t_Range'0) (res : t_Range'0) =
    [%#siter28] self = res
  
<<<<<<< HEAD
  let rec into_iter'0 (self:t_Range'0) (return'  (ret:t_Range'0))= {[@expl:precondition] inv'1 self}
    {[@expl:precondition] [%#siter12] into_iter_pre'0 self}
    any [ return' (result:t_Range'0)-> {inv'1 result} {[%#siter12] into_iter_post'0 self result} (! return' {result}) ] 
  
  use prelude.prelude.Snapshot
  
  use seq.Seq
  
  use prelude.prelude.Snapshot
  
=======
  axiom produces_refl'0_spec : forall self : Range'0.t_Range usize . ([%#srange29] inv'0 self)
   -> ([%#srange30] produces'0 self (Seq.empty  : Seq.seq usize) self)
  
>>>>>>> 34cd6190
  use prelude.prelude.Snapshot
  
  use prelude.prelude.Snapshot
  
  use prelude.prelude.Snapshot
  
  function deep_model'0 (self : usize) : int =
    [%#snum37] UIntSize.to_int self
  
  use seq.Seq
  
  use seq.Seq
  
  predicate produces'0 (self : t_Range'0) (visited : Seq.seq usize) (o : t_Range'0) =
    [%#srange13] self.t_Range__end'0 = o.t_Range__end'0
    /\ deep_model'0 self.t_Range__start'0 <= deep_model'0 o.t_Range__start'0
    /\ (Seq.length visited > 0  -> deep_model'0 o.t_Range__start'0 <= deep_model'0 o.t_Range__end'0)
    /\ Seq.length visited = deep_model'0 o.t_Range__start'0 - deep_model'0 self.t_Range__start'0
    /\ (forall i : int . 0 <= i /\ i < Seq.length visited
     -> deep_model'0 (Seq.get visited i) = deep_model'0 self.t_Range__start'0 + i)
  
  function view'0 (self : borrowed (t_Vec'0)) : Seq.seq t_T'0 =
    [%#smodel14] view'2 self.current
  
  use prelude.prelude.Snapshot
  
  use prelude.prelude.Snapshot
  
  function view'4 (self : borrowed (t_Vec'0)) : Seq.seq t_T'0 =
    [%#smodel26] view'0 self
  
  function view'1 (self : Snapshot.snap_ty (borrowed (t_Vec'0))) : Seq.seq t_T'0 =
    [%#ssnapshot15] view'4 (Snapshot.inner self)
  
  use seq.Permut
  
<<<<<<< HEAD
  predicate permutation_of'0 (self : Seq.seq t_T'0) (o : Seq.seq t_T'0) =
    [%#sseq16] Permut.permut self o 0 (Seq.length self)
  
  predicate resolve'3 (self : borrowed (t_Range'0)) =
    [%#sresolve39] self.final = self.current
  
  predicate completed'0 (self : borrowed (t_Range'0)) =
    [%#srange38] resolve'3 self
    /\ deep_model'0 (self.current).t_Range__start'0 >= deep_model'0 (self.current).t_Range__end'0
  
  use seq.Seq
  
  let rec next'0 (self:borrowed (t_Range'0)) (return'  (ret:t_Option'0))= {[@expl:precondition] inv'7 self}
=======
  function view'5 (self : borrowed (slice t)) : Seq.seq t =
    [%#smodel13] view'6 self.current
  
  let rec swap'0 (self:borrowed (slice t)) (a:usize) (b:usize) (return'  (ret:()))= {[@expl:swap 'self' type invariant] inv'4 self}
    {[@expl:swap requires #0] [%#sslice22] UIntSize.to_int a < Seq.length (view'5 self)}
    {[@expl:swap requires #1] [%#sslice23] UIntSize.to_int b < Seq.length (view'5 self)}
>>>>>>> 34cd6190
    any
    [ return' (result:t_Option'0)-> {inv'8 result}
      {[%#siter17] match result with
        | C_None'0 -> completed'0 self
        | C_Some'0 v -> produces'0 self.current (Seq.singleton v) self.final
        end}
      (! return' {result}) ]
    
  
<<<<<<< HEAD
  predicate resolve'0 (_1 : borrowed (t_Range'0)) =
    resolve'3 _1
  
  let rec v_Some'0 (input:t_Option'0) (ret  (field_0:usize))= any
    [ good (field_0:usize)-> {C_Some'0 field_0 = input} (! ret {field_0})
    | bad -> {forall field_0 : usize [C_Some'0 field_0 : t_Option'0] . C_Some'0 field_0 <> input} (! {false} any) ]
    
  
  use seq.Seq
  
  let rec rand_in_range'0 (l:usize) (u:usize) (return'  (ret:usize))= {[@expl:precondition] [%#s03_knuth_shuffle18] UIntSize.to_int l
=======
  function view'0 (self : borrowed (Vec'0.t_Vec t (Global'0.t_Global))) : Seq.seq t =
    [%#smodel13] view'2 self.current
  
  let rec deref_mut'0 (self:borrowed (Vec'0.t_Vec t (Global'0.t_Global))) (return'  (ret:borrowed (slice t)))= {[@expl:deref_mut 'self' type invariant] inv'5 self}
    any
    [ return' (result:borrowed (slice t))-> {inv'4 result}
      {[%#svec20] view'5 result = view'0 self}
      {[%#svec21] view'6 result.final = view'2 self.final}
      (! return' {result}) ]
    
  
  let rec rand_in_range'0 (l:usize) (u:usize) (return'  (ret:usize))= {[@expl:rand_in_range requires] [%#s03_knuth_shuffle18] UIntSize.to_int l
>>>>>>> 34cd6190
    <= UIntSize.to_int u}
    any
    [ return' (result:usize)-> {[%#s03_knuth_shuffle19] UIntSize.to_int l <= UIntSize.to_int result
      /\ UIntSize.to_int result < UIntSize.to_int u}
      (! return' {result}) ]
    
  
  function view'5 (self : borrowed (slice t_T'0)) : Seq.seq t_T'0 =
    [%#smodel14] view'6 self.current
  
<<<<<<< HEAD
  let rec deref_mut'0 (self:borrowed (t_Vec'0)) (return'  (ret:borrowed (slice t_T'0)))= {[@expl:precondition] inv'5 self}
=======
  let rec next'0 (self:borrowed (Range'0.t_Range usize)) (return'  (ret:Option'0.t_Option usize))= {[@expl:next 'self' type invariant] inv'7 self}
>>>>>>> 34cd6190
    any
    [ return' (result:borrowed (slice t_T'0))-> {inv'4 result}
      {[%#svec21] view'6 result.final = view'2 self.final}
      {[%#svec20] view'5 result = view'0 self}
      (! return' {result}) ]
    
  
<<<<<<< HEAD
  use seq.Permut
  
  let rec swap'0 (self:borrowed (slice t_T'0)) (a:usize) (b:usize) (return'  (ret:()))= {[@expl:precondition] inv'4 self}
    {[@expl:precondition] [%#sslice23] UIntSize.to_int b < Seq.length (view'5 self)}
    {[@expl:precondition] [%#sslice22] UIntSize.to_int a < Seq.length (view'5 self)}
    any
    [ return' (result:())-> {[%#sslice24] Permut.exchange (view'6 self.final) (view'5 self) (UIntSize.to_int a) (UIntSize.to_int b)}
      (! return' {result}) ]
    
=======
  use prelude.prelude.Snapshot
  
  use prelude.prelude.Snapshot
  
  use prelude.prelude.Snapshot
  
  use prelude.prelude.Snapshot
  
  use seq.Permut
  
  predicate permutation_of'0 (self : Seq.seq t) (o : Seq.seq t) =
    [%#sseq15] Permut.permut self o 0 (Seq.length self)
>>>>>>> 34cd6190
  
  predicate resolve'4 (self : borrowed (slice t_T'0)) =
    [%#sresolve39] self.final = self.current
  
<<<<<<< HEAD
  predicate resolve'1 (_1 : borrowed (slice t_T'0)) =
    resolve'4 _1
  
  predicate resolve'5 (self : borrowed (t_Vec'0)) =
    [%#sresolve39] self.final = self.current
  
  predicate resolve'2 (_1 : borrowed (t_Vec'0)) =
    resolve'5 _1
  
  use prelude.prelude.Intrinsic
=======
  function view'1 (self : Snapshot.snap_ty (borrowed (Vec'0.t_Vec t (Global'0.t_Global)))) : Seq.seq t =
    [%#ssnapshot14] view'4 (Snapshot.inner self)
>>>>>>> 34cd6190
  
  use prelude.prelude.Snapshot
  
  use prelude.prelude.Snapshot
  
  function produces_refl'0 (self : t_Range'0) : ()
  
<<<<<<< HEAD
  axiom produces_refl'0_spec : forall self : t_Range'0 . ([%#srange29] inv'1 self)
   -> ([%#srange30] produces'0 self (Seq.empty  : Seq.seq usize) self)
  
  function produces_trans'0 (a : t_Range'0) (ab : Seq.seq usize) (b : t_Range'0) (bc : Seq.seq usize) (c : t_Range'0) : ()
=======
  let rec into_iter'0 (self:Range'0.t_Range usize) (return'  (ret:Range'0.t_Range usize))= {[@expl:into_iter 'self' type invariant] inv'0 self}
    {[@expl:into_iter requires] [%#siter12] into_iter_pre'0 self}
    any
    [ return' (result:Range'0.t_Range usize)-> {inv'0 result}
      {[%#siter12] into_iter_post'0 self result}
      (! return' {result}) ]
    
  
  function view'3 (self : Vec'0.t_Vec t (Global'0.t_Global)) : Seq.seq t =
    [%#smodel26] view'2 self
  
  let rec len'0 (self:Vec'0.t_Vec t (Global'0.t_Global)) (return'  (ret:usize))= {[@expl:len 'self' type invariant] inv'6 self}
    any
    [ return' (result:usize)-> {[%#svec11] UIntSize.to_int result = Seq.length (view'3 self)} (! return' {result}) ]
>>>>>>> 34cd6190
    
  
  axiom produces_trans'0_spec : forall a : t_Range'0, ab : Seq.seq usize, b : t_Range'0, bc : Seq.seq usize, c : t_Range'0 . ([%#srange31] inv'1 a)
   -> ([%#srange32] inv'1 b)
   -> ([%#srange33] inv'1 c)
   -> ([%#srange34] produces'0 a ab b)
   -> ([%#srange35] produces'0 b bc c)  -> ([%#srange36] produces'0 a (Seq.(++) ab bc) c)
  
  meta "compute_max_steps" 1000000
  
<<<<<<< HEAD
  let rec knuth_shuffle'0 (v:borrowed (t_Vec'0)) (return'  (ret:()))= {[%#s03_knuth_shuffle9] inv'5 v}
=======
  let rec knuth_shuffle (v:borrowed (Vec'0.t_Vec t (Global'0.t_Global))) (return'  (ret:()))= {[@expl:knuth_shuffle 'v' type invariant] [%#s03_knuth_shuffle9] inv'5 v}
>>>>>>> 34cd6190
    (! bb0
    [ bb0 = s0 [ s0 =  [ &old_v <- [%#s03_knuth_shuffle0] Snapshot.new v ] s1 | s1 = bb1 ] 
    | bb1 = s0 [ s0 = len'0 {v.current} (fun (_ret':usize) ->  [ &_7 <- _ret' ] s1) | s1 = bb2 ] 
    | bb2 = s0
      [ s0 =  [ &_6 <- { t_Range__start'0 = ([%#s03_knuth_shuffle1] (0 : usize)); t_Range__end'0 = _7 } ] s1
      | s1 = into_iter'0 {_6} (fun (_ret':t_Range'0) ->  [ &iter <- _ret' ] s2)
      | s2 = bb3 ]
      
    | bb3 = s0 [ s0 =  [ &iter_old <- [%#s03_knuth_shuffle2] Snapshot.new iter ] s1 | s1 = bb4 ] 
    | bb4 = s0
      [ s0 =  [ &produced <- [%#s03_knuth_shuffle3] Snapshot.new (Seq.empty  : Seq.seq usize) ] s1 | s1 = bb5 ]
      
    | bb5 = s0 [ s0 =  [ &old_6_0 <- Snapshot.new v ] s1 | s1 = bb6 ] 
    | bb6 = bb6
      [ bb6 = {[@expl:mut invariant] (Snapshot.inner old_6_0).final = v.final}
        {[@expl:for invariant] [%#s03_knuth_shuffle5] inv'1 (Snapshot.inner produced)}
        {[@expl:for invariant] [%#s03_knuth_shuffle5] inv'0 iter}
        {[@expl:for invariant] [%#s03_knuth_shuffle5] produces'0 (Snapshot.inner iter_old) (Snapshot.inner produced) iter}
        {[@expl:loop invariant] [%#s03_knuth_shuffle4] permutation_of'0 (view'0 v) (view'1 old_v)}
        (! s0) [ s0 = bb7 ] 
        [ bb7 = s0
          [ s0 = Borrow.borrow_mut <t_Range'0> {iter}
              (fun (_ret':borrowed (t_Range'0)) ->  [ &_20 <- _ret' ]  [ &iter <- _ret'.final ] s1)
          | s1 = Borrow.borrow_final <t_Range'0> {_20.current} {Borrow.get_id _20}
              (fun (_ret':borrowed (t_Range'0)) ->
                 [ &_19 <- _ret' ] 
                 [ &_20 <- { _20 with current = _ret'.final } ] 
                s2)
          | s2 = next'0 {_19} (fun (_ret':t_Option'0) ->  [ &_18 <- _ret' ] s3)
          | s3 = bb8 ]
          
        | bb8 = s0
          [ s0 = -{resolve'0 _20}- s1
          | s1 = any [ br0 -> {_18 = C_None'0 } (! bb11) | br1 (x0:usize)-> {_18 = C_Some'0 x0} (! bb10) ]  ]
          
        | bb10 = bb12
        | bb12 = s0
          [ s0 = v_Some'0 {_18} (fun (r0'0:usize) ->  [ &__creusot_proc_iter_elem <- r0'0 ] s1)
          | s1 = 
            [ &_23 <- [%#s03_knuth_shuffle6] Snapshot.new (Seq.(++) (Snapshot.inner produced) (Seq.singleton __creusot_proc_iter_elem)) ]
            
            s2
          | s2 = bb13 ]
          
        | bb13 = s0
          [ s0 =  [ &produced <- _23 ] s1
          | s1 =  [ &n <- __creusot_proc_iter_elem ] s2
          | s2 = len'0 {v.current} (fun (_ret':usize) ->  [ &_27 <- _ret' ] s3)
          | s3 = bb14 ]
          
        | bb14 = s0
          [ s0 = UIntSize.sub {_27} {n} (fun (_ret':usize) ->  [ &upper <- _ret' ] s1)
          | s1 = rand_in_range'0 {[%#s03_knuth_shuffle7] (0 : usize)} {upper} (fun (_ret':usize) ->  [ &i <- _ret' ] s2)
          | s2 = bb15 ]
          
        | bb15 = s0
          [ s0 = {inv'2 v.current}
            Borrow.borrow_mut <t_Vec'0> {v.current}
              (fun (_ret':borrowed (t_Vec'0)) ->
                 [ &_35 <- _ret' ] 
                -{inv'2 _ret'.final}-
                 [ &v <- { v with current = _ret'.final } ] 
                s1)
          | s1 = deref_mut'0 {_35} (fun (_ret':borrowed (slice t_T'0)) ->  [ &_34 <- _ret' ] s2)
          | s2 = bb16 ]
          
        | bb16 = s0
          [ s0 = {inv'3 _34.current}
            Borrow.borrow_final <slice t_T'0> {_34.current} {Borrow.get_id _34}
              (fun (_ret':borrowed (slice t_T'0)) ->
                 [ &_33 <- _ret' ] 
                -{inv'3 _ret'.final}-
                 [ &_34 <- { _34 with current = _ret'.final } ] 
                s1)
          | s1 = UIntSize.sub {upper} {[%#s03_knuth_shuffle8] (1 : usize)} (fun (_ret':usize) ->  [ &_37 <- _ret' ] s2)
          | s2 = swap'0 {_33} {i} {_37} (fun (_ret':()) ->  [ &_32 <- _ret' ] s3)
          | s3 = bb17 ]
          
        | bb17 = s0 [ s0 = {[@expl:type invariant] inv'4 _34} s1 | s1 = -{resolve'1 _34}- s2 | s2 = bb6 ]  ]
         ]
      
    | bb11 = s0 [ s0 = {[@expl:type invariant] inv'5 v} s1 | s1 = -{resolve'2 v}- s2 | s2 = return' {_0} ]  ]
    )
    [ & _0 : () = any_l ()
    | & v : borrowed (t_Vec'0) = v
    | & old_v : Snapshot.snap_ty (borrowed (t_Vec'0)) = any_l ()
    | & iter : t_Range'0 = any_l ()
    | & _6 : t_Range'0 = any_l ()
    | & _7 : usize = any_l ()
    | & iter_old : Snapshot.snap_ty (t_Range'0) = any_l ()
    | & produced : Snapshot.snap_ty (Seq.seq usize) = any_l ()
    | & _18 : t_Option'0 = any_l ()
    | & _19 : borrowed (t_Range'0) = any_l ()
    | & _20 : borrowed (t_Range'0) = any_l ()
    | & __creusot_proc_iter_elem : usize = any_l ()
    | & _23 : Snapshot.snap_ty (Seq.seq usize) = any_l ()
    | & n : usize = any_l ()
    | & upper : usize = any_l ()
    | & _27 : usize = any_l ()
    | & i : usize = any_l ()
    | & _32 : () = any_l ()
    | & _33 : borrowed (slice t_T'0) = any_l ()
    | & _34 : borrowed (slice t_T'0) = any_l ()
    | & _35 : borrowed (t_Vec'0) = any_l ()
    | & _37 : usize = any_l ()
    | & old_6_0 : Snapshot.snap_ty (borrowed (t_Vec'0)) = any_l () ]
    
    [ return' (result:())-> {[@expl:knuth_shuffle ensures] [%#s03_knuth_shuffle10] permutation_of'0 (view'2 v.final) (view'0 v)}
      (! return' {result}) ]
    
end<|MERGE_RESOLUTION|>--- conflicted
+++ resolved
@@ -12,17 +12,10 @@
   let%span s03_knuth_shuffle10 = "03_knuth_shuffle.rs" 12 10 12 34
   let%span svec11 = "../../../../creusot-contracts/src/std/vec.rs" 83 26 83 48
   let%span siter12 = "../../../../creusot-contracts/src/std/iter.rs" 101 0 214 1
-<<<<<<< HEAD
-  let%span srange13 = "../../../../creusot-contracts/src/std/iter/range.rs" 23 12 27 70
-  let%span smodel14 = "../../../../creusot-contracts/src/model.rs" 106 8 106 22
-  let%span ssnapshot15 = "../../../../creusot-contracts/src/snapshot.rs" 26 20 26 39
-  let%span sseq16 = "../../../../creusot-contracts/src/logic/seq.rs" 170 8 170 37
-=======
-  let%span smodel13 = "../../../../creusot-contracts/src/model.rs" 109 8 109 22
-  let%span ssnapshot14 = "../../../../creusot-contracts/src/snapshot.rs" 27 20 27 39
-  let%span sseq15 = "../../../../creusot-contracts/src/logic/seq.rs" 181 8 181 37
+  let%span smodel13 = "../../../../creusot-contracts/src/model.rs" 106 8 106 22
+  let%span ssnapshot14 = "../../../../creusot-contracts/src/snapshot.rs" 26 20 26 39
+  let%span sseq15 = "../../../../creusot-contracts/src/logic/seq.rs" 170 8 170 37
   let%span srange16 = "../../../../creusot-contracts/src/std/iter/range.rs" 23 12 27 70
->>>>>>> 34cd6190
   let%span siter17 = "../../../../creusot-contracts/src/std/iter.rs" 107 26 110 17
   let%span s03_knuth_shuffle18 = "03_knuth_shuffle.rs" 6 11 6 19
   let%span s03_knuth_shuffle19 = "03_knuth_shuffle.rs" 7 10 7 40
@@ -99,18 +92,18 @@
   function view'3 (self : t_Vec'0) : Seq.seq t_T'0 =
     [%#smodel26] view'2 self
   
-  use seq.Seq
-  
-  predicate inv'0 (_1 : Seq.seq usize)
-  
-  axiom inv_axiom'0 [@rewrite] : forall x : Seq.seq usize [inv'0 x] . inv'0 x = true
-  
   type t_Range'0  =
     { t_Range__start'0: usize; t_Range__end'0: usize }
   
-  predicate inv'1 (_1 : t_Range'0)
-  
-  axiom inv_axiom'1 [@rewrite] : forall x : t_Range'0 [inv'1 x] . inv'1 x = true
+  predicate inv'0 (_1 : t_Range'0)
+  
+  axiom inv_axiom'0 [@rewrite] : forall x : t_Range'0 [inv'0 x] . inv'0 x = true
+  
+  use seq.Seq
+  
+  predicate inv'1 (_1 : Seq.seq usize)
+  
+  axiom inv_axiom'1 [@rewrite] : forall x : Seq.seq usize [inv'1 x] . inv'1 x = true
   
   predicate inv'2 (_1 : t_Vec'0)
   
@@ -129,8 +122,9 @@
   
   function view'6 (self : slice t_T'0) : Seq.seq t_T'0
   
-  axiom view'6_spec : forall self : slice t_T'0 . ([%#sslice41] view'6 self = Slice.id self)
-  && ([%#sslice40] Seq.length (view'6 self) <= UIntSize.to_int (v_MAX'0 : usize))
+  axiom view'6_spec : forall self : slice t_T'0 . ([%#sslice40] Seq.length (view'6 self)
+  <= UIntSize.to_int (v_MAX'0 : usize))
+  && ([%#sslice41] view'6 self = Slice.id self)
   
   predicate invariant'1 (self : slice t_T'0) =
     [%#sslice43] inv'9 (view'6 self)
@@ -142,13 +136,7 @@
   predicate invariant'2 (self : borrowed (slice t_T'0)) =
     [%#sinvariant44] inv'3 self.current /\ inv'3 self.final
   
-<<<<<<< HEAD
   axiom inv_axiom'4 [@rewrite] : forall x : borrowed (slice t_T'0) [inv'4 x] . inv'4 x = invariant'2 x
-=======
-  axiom view'6_spec : forall self : slice t . ([%#sslice40] Seq.length (view'6 self)
-  <= UIntSize.to_int (v_MAX'0 : usize))
-  && ([%#sslice41] view'6 self = Slice.id self)
->>>>>>> 34cd6190
   
   predicate inv'5 (_1 : borrowed (t_Vec'0))
   
@@ -166,21 +154,9 @@
   
   axiom inv_axiom'7 [@rewrite] : forall x : borrowed (t_Range'0) [inv'7 x] . inv'7 x = true
   
-<<<<<<< HEAD
   type t_Option'0  =
     | C_None'0
     | C_Some'0 usize
-=======
-  predicate inv'1 (_1 : Seq.seq usize)
-  
-  axiom inv_axiom'1 [@rewrite] : forall x : Seq.seq usize [inv'1 x] . inv'1 x = true
-  
-  predicate inv'0 (_1 : Range'0.t_Range usize)
-  
-  axiom inv_axiom'0 [@rewrite] : forall x : Range'0.t_Range usize [inv'0 x] . inv'0 x = true
-  
-  use seq.Seq
->>>>>>> 34cd6190
   
   predicate inv'8 (_1 : t_Option'0)
   
@@ -195,7 +171,6 @@
   
   axiom inv_axiom'9 [@rewrite] : forall x : Seq.seq t_T'0 [inv'9 x] . inv'9 x = invariant'5 x
   
-<<<<<<< HEAD
   predicate inv'11 (_1 : t_T'0)
   
   predicate invariant'6 (self : t_T'0) =
@@ -203,33 +178,10 @@
   
   axiom inv_axiom'10 [@rewrite] : forall x : t_T'0 [inv'10 x] . inv'10 x = invariant'6 x
   
-  let rec len'0 (self:t_Vec'0) (return'  (ret:usize))= {[@expl:precondition] inv'6 self}
+  let rec len'0 (self:t_Vec'0) (return'  (ret:usize))= {[@expl:len 'self' type invariant] inv'6 self}
     any
     [ return' (result:usize)-> {[%#svec11] UIntSize.to_int result = Seq.length (view'3 self)} (! return' {result}) ]
     
-=======
-  predicate produces'0 (self : Range'0.t_Range usize) (visited : Seq.seq usize) (o : Range'0.t_Range usize) =
-    [%#srange16] T_core__ops__range__Range.t_Range__end self = T_core__ops__range__Range.t_Range__end o
-    /\ deep_model'0 (T_core__ops__range__Range.t_Range__start self)
-    <= deep_model'0 (T_core__ops__range__Range.t_Range__start o)
-    /\ (Seq.length visited > 0
-     -> deep_model'0 (T_core__ops__range__Range.t_Range__start o)
-    <= deep_model'0 (T_core__ops__range__Range.t_Range__end o))
-    /\ Seq.length visited
-    = deep_model'0 (T_core__ops__range__Range.t_Range__start o)
-    - deep_model'0 (T_core__ops__range__Range.t_Range__start self)
-    /\ (forall i : int . 0 <= i /\ i < Seq.length visited
-     -> deep_model'0 (Seq.get visited i) = deep_model'0 (T_core__ops__range__Range.t_Range__start self) + i)
-  
-  function produces_trans'0 (a : Range'0.t_Range usize) (ab : Seq.seq usize) (b : Range'0.t_Range usize) (bc : Seq.seq usize) (c : Range'0.t_Range usize) : ()
-    
-  
-  axiom produces_trans'0_spec : forall a : Range'0.t_Range usize, ab : Seq.seq usize, b : Range'0.t_Range usize, bc : Seq.seq usize, c : Range'0.t_Range usize . ([%#srange31] inv'0 a)
-   -> ([%#srange32] inv'0 b)
-   -> ([%#srange33] inv'0 c)
-   -> ([%#srange34] produces'0 a ab b)
-   -> ([%#srange35] produces'0 b bc c)  -> ([%#srange36] produces'0 a (Seq.(++) ab bc) c)
->>>>>>> 34cd6190
   
   predicate into_iter_pre'0 (self : t_Range'0) =
     [%#siter27] true
@@ -237,23 +189,33 @@
   predicate into_iter_post'0 (self : t_Range'0) (res : t_Range'0) =
     [%#siter28] self = res
   
-<<<<<<< HEAD
-  let rec into_iter'0 (self:t_Range'0) (return'  (ret:t_Range'0))= {[@expl:precondition] inv'1 self}
-    {[@expl:precondition] [%#siter12] into_iter_pre'0 self}
-    any [ return' (result:t_Range'0)-> {inv'1 result} {[%#siter12] into_iter_post'0 self result} (! return' {result}) ] 
-  
-  use prelude.prelude.Snapshot
-  
-  use seq.Seq
-  
-  use prelude.prelude.Snapshot
-  
-=======
-  axiom produces_refl'0_spec : forall self : Range'0.t_Range usize . ([%#srange29] inv'0 self)
-   -> ([%#srange30] produces'0 self (Seq.empty  : Seq.seq usize) self)
-  
->>>>>>> 34cd6190
-  use prelude.prelude.Snapshot
+  let rec into_iter'0 (self:t_Range'0) (return'  (ret:t_Range'0))= {[@expl:into_iter 'self' type invariant] inv'0 self}
+    {[@expl:into_iter requires] [%#siter12] into_iter_pre'0 self}
+    any [ return' (result:t_Range'0)-> {inv'0 result} {[%#siter12] into_iter_post'0 self result} (! return' {result}) ] 
+  
+  use prelude.prelude.Snapshot
+  
+  use seq.Seq
+  
+  use prelude.prelude.Snapshot
+  
+  function view'0 (self : borrowed (t_Vec'0)) : Seq.seq t_T'0 =
+    [%#smodel13] view'2 self.current
+  
+  use prelude.prelude.Snapshot
+  
+  use prelude.prelude.Snapshot
+  
+  function view'4 (self : borrowed (t_Vec'0)) : Seq.seq t_T'0 =
+    [%#smodel26] view'0 self
+  
+  function view'1 (self : Snapshot.snap_ty (borrowed (t_Vec'0))) : Seq.seq t_T'0 =
+    [%#ssnapshot14] view'4 (Snapshot.inner self)
+  
+  use seq.Permut
+  
+  predicate permutation_of'0 (self : Seq.seq t_T'0) (o : Seq.seq t_T'0) =
+    [%#sseq15] Permut.permut self o 0 (Seq.length self)
   
   use prelude.prelude.Snapshot
   
@@ -267,31 +229,14 @@
   use seq.Seq
   
   predicate produces'0 (self : t_Range'0) (visited : Seq.seq usize) (o : t_Range'0) =
-    [%#srange13] self.t_Range__end'0 = o.t_Range__end'0
+    [%#srange16] self.t_Range__end'0 = o.t_Range__end'0
     /\ deep_model'0 self.t_Range__start'0 <= deep_model'0 o.t_Range__start'0
     /\ (Seq.length visited > 0  -> deep_model'0 o.t_Range__start'0 <= deep_model'0 o.t_Range__end'0)
     /\ Seq.length visited = deep_model'0 o.t_Range__start'0 - deep_model'0 self.t_Range__start'0
     /\ (forall i : int . 0 <= i /\ i < Seq.length visited
      -> deep_model'0 (Seq.get visited i) = deep_model'0 self.t_Range__start'0 + i)
   
-  function view'0 (self : borrowed (t_Vec'0)) : Seq.seq t_T'0 =
-    [%#smodel14] view'2 self.current
-  
-  use prelude.prelude.Snapshot
-  
-  use prelude.prelude.Snapshot
-  
-  function view'4 (self : borrowed (t_Vec'0)) : Seq.seq t_T'0 =
-    [%#smodel26] view'0 self
-  
-  function view'1 (self : Snapshot.snap_ty (borrowed (t_Vec'0))) : Seq.seq t_T'0 =
-    [%#ssnapshot15] view'4 (Snapshot.inner self)
-  
-  use seq.Permut
-  
-<<<<<<< HEAD
-  predicate permutation_of'0 (self : Seq.seq t_T'0) (o : Seq.seq t_T'0) =
-    [%#sseq16] Permut.permut self o 0 (Seq.length self)
+  use prelude.prelude.Snapshot
   
   predicate resolve'3 (self : borrowed (t_Range'0)) =
     [%#sresolve39] self.final = self.current
@@ -302,15 +247,7 @@
   
   use seq.Seq
   
-  let rec next'0 (self:borrowed (t_Range'0)) (return'  (ret:t_Option'0))= {[@expl:precondition] inv'7 self}
-=======
-  function view'5 (self : borrowed (slice t)) : Seq.seq t =
-    [%#smodel13] view'6 self.current
-  
-  let rec swap'0 (self:borrowed (slice t)) (a:usize) (b:usize) (return'  (ret:()))= {[@expl:swap 'self' type invariant] inv'4 self}
-    {[@expl:swap requires #0] [%#sslice22] UIntSize.to_int a < Seq.length (view'5 self)}
-    {[@expl:swap requires #1] [%#sslice23] UIntSize.to_int b < Seq.length (view'5 self)}
->>>>>>> 34cd6190
+  let rec next'0 (self:borrowed (t_Range'0)) (return'  (ret:t_Option'0))= {[@expl:next 'self' type invariant] inv'7 self}
     any
     [ return' (result:t_Option'0)-> {inv'8 result}
       {[%#siter17] match result with
@@ -320,7 +257,6 @@
       (! return' {result}) ]
     
   
-<<<<<<< HEAD
   predicate resolve'0 (_1 : borrowed (t_Range'0)) =
     resolve'3 _1
   
@@ -331,21 +267,7 @@
   
   use seq.Seq
   
-  let rec rand_in_range'0 (l:usize) (u:usize) (return'  (ret:usize))= {[@expl:precondition] [%#s03_knuth_shuffle18] UIntSize.to_int l
-=======
-  function view'0 (self : borrowed (Vec'0.t_Vec t (Global'0.t_Global))) : Seq.seq t =
-    [%#smodel13] view'2 self.current
-  
-  let rec deref_mut'0 (self:borrowed (Vec'0.t_Vec t (Global'0.t_Global))) (return'  (ret:borrowed (slice t)))= {[@expl:deref_mut 'self' type invariant] inv'5 self}
-    any
-    [ return' (result:borrowed (slice t))-> {inv'4 result}
-      {[%#svec20] view'5 result = view'0 self}
-      {[%#svec21] view'6 result.final = view'2 self.final}
-      (! return' {result}) ]
-    
-  
   let rec rand_in_range'0 (l:usize) (u:usize) (return'  (ret:usize))= {[@expl:rand_in_range requires] [%#s03_knuth_shuffle18] UIntSize.to_int l
->>>>>>> 34cd6190
     <= UIntSize.to_int u}
     any
     [ return' (result:usize)-> {[%#s03_knuth_shuffle19] UIntSize.to_int l <= UIntSize.to_int result
@@ -354,49 +276,29 @@
     
   
   function view'5 (self : borrowed (slice t_T'0)) : Seq.seq t_T'0 =
-    [%#smodel14] view'6 self.current
-  
-<<<<<<< HEAD
-  let rec deref_mut'0 (self:borrowed (t_Vec'0)) (return'  (ret:borrowed (slice t_T'0)))= {[@expl:precondition] inv'5 self}
-=======
-  let rec next'0 (self:borrowed (Range'0.t_Range usize)) (return'  (ret:Option'0.t_Option usize))= {[@expl:next 'self' type invariant] inv'7 self}
->>>>>>> 34cd6190
+    [%#smodel13] view'6 self.current
+  
+  let rec deref_mut'0 (self:borrowed (t_Vec'0)) (return'  (ret:borrowed (slice t_T'0)))= {[@expl:deref_mut 'self' type invariant] inv'5 self}
     any
     [ return' (result:borrowed (slice t_T'0))-> {inv'4 result}
+      {[%#svec20] view'5 result = view'0 self}
       {[%#svec21] view'6 result.final = view'2 self.final}
-      {[%#svec20] view'5 result = view'0 self}
       (! return' {result}) ]
     
   
-<<<<<<< HEAD
   use seq.Permut
   
-  let rec swap'0 (self:borrowed (slice t_T'0)) (a:usize) (b:usize) (return'  (ret:()))= {[@expl:precondition] inv'4 self}
-    {[@expl:precondition] [%#sslice23] UIntSize.to_int b < Seq.length (view'5 self)}
-    {[@expl:precondition] [%#sslice22] UIntSize.to_int a < Seq.length (view'5 self)}
+  let rec swap'0 (self:borrowed (slice t_T'0)) (a:usize) (b:usize) (return'  (ret:()))= {[@expl:swap 'self' type invariant] inv'4 self}
+    {[@expl:swap requires #0] [%#sslice22] UIntSize.to_int a < Seq.length (view'5 self)}
+    {[@expl:swap requires #1] [%#sslice23] UIntSize.to_int b < Seq.length (view'5 self)}
     any
     [ return' (result:())-> {[%#sslice24] Permut.exchange (view'6 self.final) (view'5 self) (UIntSize.to_int a) (UIntSize.to_int b)}
       (! return' {result}) ]
     
-=======
-  use prelude.prelude.Snapshot
-  
-  use prelude.prelude.Snapshot
-  
-  use prelude.prelude.Snapshot
-  
-  use prelude.prelude.Snapshot
-  
-  use seq.Permut
-  
-  predicate permutation_of'0 (self : Seq.seq t) (o : Seq.seq t) =
-    [%#sseq15] Permut.permut self o 0 (Seq.length self)
->>>>>>> 34cd6190
   
   predicate resolve'4 (self : borrowed (slice t_T'0)) =
     [%#sresolve39] self.final = self.current
   
-<<<<<<< HEAD
   predicate resolve'1 (_1 : borrowed (slice t_T'0)) =
     resolve'4 _1
   
@@ -407,10 +309,6 @@
     resolve'5 _1
   
   use prelude.prelude.Intrinsic
-=======
-  function view'1 (self : Snapshot.snap_ty (borrowed (Vec'0.t_Vec t (Global'0.t_Global)))) : Seq.seq t =
-    [%#ssnapshot14] view'4 (Snapshot.inner self)
->>>>>>> 34cd6190
   
   use prelude.prelude.Snapshot
   
@@ -418,42 +316,21 @@
   
   function produces_refl'0 (self : t_Range'0) : ()
   
-<<<<<<< HEAD
-  axiom produces_refl'0_spec : forall self : t_Range'0 . ([%#srange29] inv'1 self)
+  axiom produces_refl'0_spec : forall self : t_Range'0 . ([%#srange29] inv'0 self)
    -> ([%#srange30] produces'0 self (Seq.empty  : Seq.seq usize) self)
   
   function produces_trans'0 (a : t_Range'0) (ab : Seq.seq usize) (b : t_Range'0) (bc : Seq.seq usize) (c : t_Range'0) : ()
-=======
-  let rec into_iter'0 (self:Range'0.t_Range usize) (return'  (ret:Range'0.t_Range usize))= {[@expl:into_iter 'self' type invariant] inv'0 self}
-    {[@expl:into_iter requires] [%#siter12] into_iter_pre'0 self}
-    any
-    [ return' (result:Range'0.t_Range usize)-> {inv'0 result}
-      {[%#siter12] into_iter_post'0 self result}
-      (! return' {result}) ]
-    
-  
-  function view'3 (self : Vec'0.t_Vec t (Global'0.t_Global)) : Seq.seq t =
-    [%#smodel26] view'2 self
-  
-  let rec len'0 (self:Vec'0.t_Vec t (Global'0.t_Global)) (return'  (ret:usize))= {[@expl:len 'self' type invariant] inv'6 self}
-    any
-    [ return' (result:usize)-> {[%#svec11] UIntSize.to_int result = Seq.length (view'3 self)} (! return' {result}) ]
->>>>>>> 34cd6190
-    
-  
-  axiom produces_trans'0_spec : forall a : t_Range'0, ab : Seq.seq usize, b : t_Range'0, bc : Seq.seq usize, c : t_Range'0 . ([%#srange31] inv'1 a)
-   -> ([%#srange32] inv'1 b)
-   -> ([%#srange33] inv'1 c)
+    
+  
+  axiom produces_trans'0_spec : forall a : t_Range'0, ab : Seq.seq usize, b : t_Range'0, bc : Seq.seq usize, c : t_Range'0 . ([%#srange31] inv'0 a)
+   -> ([%#srange32] inv'0 b)
+   -> ([%#srange33] inv'0 c)
    -> ([%#srange34] produces'0 a ab b)
    -> ([%#srange35] produces'0 b bc c)  -> ([%#srange36] produces'0 a (Seq.(++) ab bc) c)
   
   meta "compute_max_steps" 1000000
   
-<<<<<<< HEAD
-  let rec knuth_shuffle'0 (v:borrowed (t_Vec'0)) (return'  (ret:()))= {[%#s03_knuth_shuffle9] inv'5 v}
-=======
-  let rec knuth_shuffle (v:borrowed (Vec'0.t_Vec t (Global'0.t_Global))) (return'  (ret:()))= {[@expl:knuth_shuffle 'v' type invariant] [%#s03_knuth_shuffle9] inv'5 v}
->>>>>>> 34cd6190
+  let rec knuth_shuffle'0 (v:borrowed (t_Vec'0)) (return'  (ret:()))= {[@expl:knuth_shuffle 'v' type invariant] [%#s03_knuth_shuffle9] inv'5 v}
     (! bb0
     [ bb0 = s0 [ s0 =  [ &old_v <- [%#s03_knuth_shuffle0] Snapshot.new v ] s1 | s1 = bb1 ] 
     | bb1 = s0 [ s0 = len'0 {v.current} (fun (_ret':usize) ->  [ &_7 <- _ret' ] s1) | s1 = bb2 ] 
