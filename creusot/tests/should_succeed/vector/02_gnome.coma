--- conflicted
+++ resolved
@@ -10,10 +10,9 @@
   let%span s02_gnome8 = "02_gnome.rs" 35 17 35 18
   let%span s02_gnome9 = "02_gnome.rs" 22 38 22 39
   let%span s02_gnome10 = "02_gnome.rs" 20 10 20 35
-<<<<<<< HEAD
-  let%span s02_gnome11 = "02_gnome.rs" 21 0 21 36
+  let%span s02_gnome11 = "02_gnome.rs" 21 10 21 34
   let%span smodel12 = "../../../../creusot-contracts/src/model.rs" 97 8 97 28
-  let%span s02_gnome13 = "02_gnome.rs" 10 4 12 5
+  let%span s02_gnome13 = "02_gnome.rs" 11 8 11 74
   let%span smodel14 = "../../../../creusot-contracts/src/model.rs" 106 8 106 22
   let%span ssnapshot15 = "../../../../creusot-contracts/src/snapshot.rs" 26 20 26 39
   let%span sseq16 = "../../../../creusot-contracts/src/logic/seq.rs" 170 8 170 37
@@ -25,28 +24,9 @@
   let%span svec22 = "../../../../creusot-contracts/src/std/vec.rs" 176 26 176 48
   let%span sslice23 = "../../../../creusot-contracts/src/std/slice.rs" 257 19 257 35
   let%span sslice24 = "../../../../creusot-contracts/src/std/slice.rs" 258 19 258 35
-  let%span sslice25 = "../../../../creusot-contracts/src/std/slice.rs" 259 8 259 52
+  let%span sslice25 = "../../../../creusot-contracts/src/std/slice.rs" 259 18 259 50
   let%span svec26 = "../../../../creusot-contracts/src/std/vec.rs" 29 14 29 47
-  let%span svec27 = "../../../../creusot-contracts/src/std/vec.rs" 30 4 31 53
-=======
-  let%span s02_gnome11 = "02_gnome.rs" 21 10 21 34
-  let%span smodel12 = "../../../../creusot-contracts/src/model.rs" 100 8 100 28
-  let%span s02_gnome13 = "02_gnome.rs" 11 8 11 74
-  let%span smodel14 = "../../../../creusot-contracts/src/model.rs" 109 8 109 22
-  let%span ssnapshot15 = "../../../../creusot-contracts/src/snapshot.rs" 27 20 27 39
-  let%span sseq16 = "../../../../creusot-contracts/src/logic/seq.rs" 181 8 181 37
-  let%span svec17 = "../../../../creusot-contracts/src/std/vec.rs" 86 26 86 48
-  let%span svec18 = "../../../../creusot-contracts/src/std/vec.rs" 165 27 165 46
-  let%span svec19 = "../../../../creusot-contracts/src/std/vec.rs" 166 26 166 54
-  let%span scmp20 = "../../../../creusot-contracts/src/std/cmp.rs" 36 26 36 77
-  let%span svec21 = "../../../../creusot-contracts/src/std/vec.rs" 178 26 178 42
-  let%span svec22 = "../../../../creusot-contracts/src/std/vec.rs" 179 26 179 48
-  let%span sslice23 = "../../../../creusot-contracts/src/std/slice.rs" 261 19 261 35
-  let%span sslice24 = "../../../../creusot-contracts/src/std/slice.rs" 262 19 262 35
-  let%span sslice25 = "../../../../creusot-contracts/src/std/slice.rs" 263 18 263 50
-  let%span svec26 = "../../../../creusot-contracts/src/std/vec.rs" 31 14 31 47
-  let%span svec27 = "../../../../creusot-contracts/src/std/vec.rs" 32 14 33 51
->>>>>>> 716d5822
+  let%span svec27 = "../../../../creusot-contracts/src/std/vec.rs" 30 14 31 51
   let%span s02_gnome28 = "02_gnome.rs" 17 4 17 31
   let%span svec29 = "../../../../creusot-contracts/src/std/vec.rs" 18 14 18 41
   let%span smodel30 = "../../../../creusot-contracts/src/model.rs" 88 8 88 22
@@ -74,11 +54,7 @@
   let%span sslice52 = "../../../../creusot-contracts/src/std/slice.rs" 18 20 18 30
   let%span sinvariant53 = "../../../../creusot-contracts/src/invariant.rs" 34 20 34 44
   let%span sinvariant54 = "../../../../creusot-contracts/src/invariant.rs" 24 8 24 18
-<<<<<<< HEAD
-  let%span sseq55 = "../../../../creusot-contracts/src/logic/seq.rs" 444 8 444 97
-=======
-  let%span sseq55 = "../../../../creusot-contracts/src/logic/seq.rs" 459 20 459 95
->>>>>>> 716d5822
+  let%span sseq55 = "../../../../creusot-contracts/src/logic/seq.rs" 444 20 444 95
   let%span sboxed56 = "../../../../creusot-contracts/src/std/boxed.rs" 28 8 28 18
   
   use prelude.prelude.Snapshot
