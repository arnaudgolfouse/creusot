--- conflicted
+++ resolved
@@ -3,78 +3,53 @@
 "http://why3.lri.fr/why3session.dtd">
 <why3session shape_version="6">
 <prover id="0" name="CVC4" version="1.8" timelimit="1" steplimit="0" memlimit="1000"/>
+<prover id="1" name="Z3" version="4.8.15" timelimit="1" steplimit="0" memlimit="1000"/>
 <prover id="2" name="Alt-Ergo" version="2.4.1" timelimit="1" steplimit="0" memlimit="1000"/>
-<prover id="3" name="Z3" version="4.8.14" timelimit="1" steplimit="0" memlimit="1000"/>
 <file format="mlcfg" proved="true">
 <path name=".."/><path name="red_black_tree.mlcfg"/>
 <theory name="RedBlackTree_Impl17_Clone" proved="true">
  <goal name="clone&#39;&#39;vc" expl="VC for clone&#39;" proved="true">
- <proof prover="2"><result status="valid" time="0.00" steps="18"/></proof>
+ <proof prover="2"><result status="valid" time="0.01" steps="18"/></proof>
  </goal>
 </theory>
 <theory name="RedBlackTree_Impl0_ModelAccHasMapping_Impl" proved="true">
  <goal name="model_acc_has_mapping&#39;vc" expl="VC for model_acc_has_mapping" proved="true">
-<<<<<<< HEAD
- <proof prover="2"><result status="valid" time="0.03" steps="390"/></proof>
-=======
- <proof prover="2" timelimit="5"><result status="valid" time="0.03" steps="396"/></proof>
->>>>>>> 8927d7bc
+ <proof prover="2"><result status="valid" time="0.03" steps="396"/></proof>
  </goal>
 </theory>
 <theory name="RedBlackTree_Impl0_HasMappingModelAcc_Impl" proved="true">
  <goal name="has_mapping_model_acc&#39;vc" expl="VC for has_mapping_model_acc" proved="true">
-<<<<<<< HEAD
- <proof prover="2"><result status="valid" time="0.07" steps="1157"/></proof>
-=======
- <proof prover="2" timelimit="5"><result status="valid" time="0.07" steps="1179"/></proof>
->>>>>>> 8927d7bc
+ <proof prover="2"><result status="valid" time="0.08" steps="1179"/></proof>
  </goal>
 </theory>
 <theory name="RedBlackTree_Impl0_HasMappingModel_Impl" proved="true">
  <goal name="has_mapping_model&#39;vc" expl="VC for has_mapping_model" proved="true">
-<<<<<<< HEAD
- <proof prover="2"><result status="valid" time="0.02" steps="182"/></proof>
-=======
- <proof prover="2" timelimit="5"><result status="valid" time="0.02" steps="187"/></proof>
->>>>>>> 8927d7bc
+ <proof prover="2"><result status="valid" time="0.02" steps="186"/></proof>
  </goal>
 </theory>
 <theory name="RedBlackTree_Impl0_HasMappingInj_Impl" proved="true">
  <goal name="has_mapping_inj&#39;vc" expl="VC for has_mapping_inj" proved="true">
-<<<<<<< HEAD
- <proof prover="2"><result status="valid" time="0.02" steps="132"/></proof>
+ <proof prover="2"><result status="valid" time="0.02" steps="135"/></proof>
  </goal>
 </theory>
 <theory name="RedBlackTree_Impl1_HasMapping_Impl" proved="true">
  <goal name="has_mapping&#39;vc" expl="VC for has_mapping" proved="true">
- <proof prover="2"><result status="valid" time="0.03" steps="369"/></proof>
+ <proof prover="2"><result status="valid" time="0.03" steps="380"/></proof>
  </goal>
 </theory>
 <theory name="RedBlackTree_Impl6_MatchT_Impl" proved="true">
  <goal name="match_t&#39;vc" expl="VC for match_t" proved="true">
- <proof prover="0" obsolete="true"><result status="timeout" time="1.00" steps="269703"/></proof>
- <proof prover="1" obsolete="true"><result status="highfailure" time="0.77"/></proof>
- <proof prover="2" obsolete="true"><result status="timeout" time="1.00"/></proof>
  <transf name="split_vc" proved="true" >
   <goal name="match_t&#39;vc.0" expl="postcondition" proved="true">
-  <proof prover="0" obsolete="true"><result status="timeout" time="1.00" steps="259483"/></proof>
-  <proof prover="1" obsolete="true"><result status="highfailure" time="0.75"/></proof>
-  <proof prover="2" obsolete="true"><result status="timeout" time="1.00"/></proof>
   <transf name="split_vc" proved="true" >
    <goal name="match_t&#39;vc.0.0" expl="postcondition" proved="true">
-   <proof prover="0" timelimit="5" memlimit="2000" obsolete="true"><result status="timeout" time="5.00" steps="2818330"/></proof>
-   <proof prover="1" timelimit="5" memlimit="2000" obsolete="true"><result status="timeout" time="5.00"/></proof>
-   <proof prover="2" timelimit="5" memlimit="2000" obsolete="true"><result status="timeout" time="5.00"/></proof>
    <transf name="inline_goal" proved="true" >
     <goal name="match_t&#39;vc.0.0.0" expl="postcondition" proved="true">
     <transf name="split_all_full" proved="true" >
      <goal name="match_t&#39;vc.0.0.0.0" expl="postcondition" proved="true">
-     <proof prover="0" timelimit="5" memlimit="2000" obsolete="true"><result status="timeout" time="5.00" steps="731084"/></proof>
-     <proof prover="1" timelimit="5" memlimit="2000" obsolete="true"><result status="timeout" time="5.00"/></proof>
-     <proof prover="2" timelimit="5" memlimit="2000" obsolete="true"><result status="timeout" time="5.00"/></proof>
      <transf name="inline_goal" proved="true" >
       <goal name="match_t&#39;vc.0.0.0.0.0" expl="postcondition" proved="true">
-      <proof prover="2" timelimit="30" memlimit="4000"><result status="valid" time="7.31" steps="52217"/></proof>
+      <proof prover="2" timelimit="30" memlimit="4000"><result status="valid" time="7.00" steps="52265"/></proof>
       </goal>
      </transf>
      </goal>
@@ -83,35 +58,26 @@
    </transf>
    </goal>
    <goal name="match_t&#39;vc.0.1" expl="postcondition" proved="true">
-   <proof prover="2"><result status="valid" time="0.04" steps="133"/></proof>
+   <proof prover="2"><result status="valid" time="0.06" steps="135"/></proof>
    </goal>
    <goal name="match_t&#39;vc.0.2" expl="postcondition" proved="true">
-   <proof prover="2"><result status="valid" time="0.05" steps="184"/></proof>
+   <proof prover="2"><result status="valid" time="0.06" steps="187"/></proof>
    </goal>
   </transf>
   </goal>
   <goal name="match_t&#39;vc.1" expl="postcondition" proved="true">
-  <proof prover="2"><result status="valid" time="0.03" steps="322"/></proof>
+  <proof prover="2"><result status="valid" time="0.04" steps="331"/></proof>
   </goal>
   <goal name="match_t&#39;vc.2" expl="postcondition" proved="true">
-  <proof prover="0" obsolete="true"><result status="timeout" time="1.00" steps="242779"/></proof>
-  <proof prover="1" obsolete="true"><result status="highfailure" time="0.77"/></proof>
-  <proof prover="2" obsolete="true"><result status="timeout" time="1.00"/></proof>
   <transf name="split_vc" proved="true" >
    <goal name="match_t&#39;vc.2.0" expl="postcondition" proved="true">
-   <proof prover="0" timelimit="5" memlimit="2000" obsolete="true"><result status="timeout" time="4.23" steps="1114297"/></proof>
-   <proof prover="1" timelimit="5" memlimit="2000" obsolete="true"><result status="timeout" time="5.00"/></proof>
-   <proof prover="2" timelimit="5" memlimit="2000" obsolete="true"><result status="timeout" time="5.00"/></proof>
    <transf name="inline_goal" proved="true" >
     <goal name="match_t&#39;vc.2.0.0" expl="postcondition" proved="true">
     <transf name="split_all_full" proved="true" >
      <goal name="match_t&#39;vc.2.0.0.0" expl="postcondition" proved="true">
-     <proof prover="0" timelimit="5" memlimit="2000" obsolete="true"><result status="timeout" time="5.00" steps="550280"/></proof>
-     <proof prover="1" timelimit="5" memlimit="2000" obsolete="true"><result status="timeout" time="5.00"/></proof>
-     <proof prover="2" timelimit="5" memlimit="2000" obsolete="true"><result status="timeout" time="5.00"/></proof>
      <transf name="inline_goal" proved="true" >
       <goal name="match_t&#39;vc.2.0.0.0.0" expl="postcondition" proved="true">
-      <proof prover="2" timelimit="30" memlimit="4000"><result status="valid" time="5.94" steps="44993"/></proof>
+      <proof prover="2" timelimit="30" memlimit="4000"><result status="valid" time="6.57" steps="45019"/></proof>
       </goal>
      </transf>
      </goal>
@@ -120,423 +86,237 @@
    </transf>
    </goal>
    <goal name="match_t&#39;vc.2.1" expl="postcondition" proved="true">
-   <proof prover="2"><result status="valid" time="0.04" steps="477"/></proof>
+   <proof prover="2"><result status="valid" time="0.06" steps="487"/></proof>
    </goal>
    <goal name="match_t&#39;vc.2.2" expl="postcondition" proved="true">
-   <proof prover="2"><result status="valid" time="0.05" steps="576"/></proof>
+   <proof prover="2"><result status="valid" time="0.07" steps="590"/></proof>
    </goal>
   </transf>
   </goal>
   <goal name="match_t&#39;vc.3" expl="postcondition" proved="true">
-  <proof prover="2"><result status="valid" time="0.02" steps="335"/></proof>
+  <proof prover="2"><result status="valid" time="0.04" steps="345"/></proof>
   </goal>
  </transf>
  </goal>
 </theory>
 <theory name="RedBlackTree_Impl10_Height_Impl" proved="true">
  <goal name="height&#39;vc" expl="VC for height" proved="true">
- <proof prover="2"><result status="valid" time="0.01" steps="47"/></proof>
-=======
- <proof prover="2" timelimit="5"><result status="valid" time="0.02" steps="133"/></proof>
- </goal>
-</theory>
-<theory name="RedBlackTree_Impl9_HasHeightRec_Impl" proved="true">
- <goal name="has_height_rec&#39;vc" expl="VC for has_height_rec" proved="true">
- <proof prover="2" timelimit="5"><result status="valid" time="0.01" steps="53"/></proof>
- </goal>
-</theory>
-<theory name="RedBlackTree_Impl8_HasHeight_Impl" proved="true">
- <goal name="has_height&#39;vc" expl="VC for has_height" proved="true">
- <proof prover="2" timelimit="5"><result status="valid" time="0.02" steps="370"/></proof>
- </goal>
-</theory>
-<theory name="RedBlackTree_Impl9_HasHeight_Impl" proved="true">
- <goal name="has_height&#39;vc" expl="VC for has_height" proved="true">
- <proof prover="2" timelimit="5"><result status="valid" time="0.01" steps="113"/></proof>
->>>>>>> 8927d7bc
+ <proof prover="2"><result status="valid" time="0.01" steps="48"/></proof>
  </goal>
 </theory>
 <theory name="RedBlackTree_Impl11_Height_Impl" proved="true">
  <goal name="height&#39;vc" expl="VC for height" proved="true">
- <proof prover="0" obsolete="true"><result status="timeout" time="1.00" steps="481431"/></proof>
- <proof prover="1" obsolete="true"><result status="timeout" time="1.00"/></proof>
- <proof prover="2" obsolete="true"><result status="timeout" time="1.00"/></proof>
  <transf name="split_vc" proved="true" >
   <goal name="height&#39;vc.0" expl="postcondition" proved="true">
-  <proof prover="0" timelimit="5" memlimit="2000" obsolete="true"><result status="timeout" time="5.00" steps="1217921"/></proof>
-  <proof prover="1" timelimit="5" memlimit="2000" obsolete="true"><result status="timeout" time="5.00"/></proof>
-  <proof prover="2" timelimit="30" memlimit="4000"><result status="valid" time="5.64" steps="43136"/></proof>
+  <proof prover="2" timelimit="30" memlimit="4000"><result status="valid" time="6.68" steps="43122"/></proof>
   </goal>
   <goal name="height&#39;vc.1" expl="postcondition" proved="true">
-  <proof prover="0" timelimit="5" memlimit="2000" obsolete="true"><result status="timeout" time="5.00" steps="1217774"/></proof>
-  <proof prover="1" timelimit="5" memlimit="2000" obsolete="true"><result status="timeout" time="5.00"/></proof>
-  <proof prover="2" timelimit="30" memlimit="4000"><result status="valid" time="7.81" steps="52086"/></proof>
+  <proof prover="2" timelimit="30" memlimit="4000"><result status="valid" time="7.36" steps="52321"/></proof>
   </goal>
  </transf>
  </goal>
 </theory>
 <theory name="RedBlackTree_Impl14_IsRed" proved="true">
  <goal name="is_red&#39;vc" expl="VC for is_red" proved="true">
-<<<<<<< HEAD
- <proof prover="2"><result status="valid" time="0.02" steps="204"/></proof>
-=======
- <proof prover="2" timelimit="5"><result status="valid" time="0.02" steps="211"/></proof>
->>>>>>> 8927d7bc
+ <proof prover="2"><result status="valid" time="0.02" steps="211"/></proof>
  </goal>
 </theory>
 <theory name="RedBlackTree_Impl15_RotateRight" proved="true">
  <goal name="rotate_right&#39;vc" expl="VC for rotate_right" proved="true">
- <proof prover="0" obsolete="true"><result status="timeout" time="1.00" steps="115151"/></proof>
- <proof prover="1" obsolete="true"><result status="highfailure" time="0.79"/></proof>
- <proof prover="2" obsolete="true"><result status="timeout" time="1.00"/></proof>
  <transf name="split_vc" proved="true" >
-<<<<<<< HEAD
   <goal name="rotate_right&#39;vc.0" expl="precondition" proved="true">
-  <proof prover="2"><result status="valid" time="0.02" steps="199"/></proof>
+  <proof prover="2"><result status="valid" time="0.02" steps="200"/></proof>
   </goal>
   <goal name="rotate_right&#39;vc.1" expl="assertion" proved="true">
-  <proof prover="2"><result status="valid" time="0.05" steps="858"/></proof>
+  <proof prover="2"><result status="valid" time="0.07" steps="861"/></proof>
   </goal>
   <goal name="rotate_right&#39;vc.2" expl="assertion" proved="true">
-  <proof prover="2"><result status="valid" time="0.05" steps="878"/></proof>
+  <proof prover="2"><result status="valid" time="0.09" steps="882"/></proof>
   </goal>
   <goal name="rotate_right&#39;vc.3" expl="postcondition" proved="true">
-  <proof prover="2"><result status="valid" time="0.17" steps="2414"/></proof>
+  <proof prover="2"><result status="valid" time="0.19" steps="2420"/></proof>
   </goal>
   <goal name="rotate_right&#39;vc.4" expl="postcondition" proved="true">
-  <proof prover="2"><result status="valid" time="0.56" steps="5610"/></proof>
+  <proof prover="2"><result status="valid" time="0.42" steps="5632"/></proof>
   </goal>
   <goal name="rotate_right&#39;vc.5" expl="postcondition" proved="true">
-  <proof prover="2"><result status="valid" time="0.09" steps="1216"/></proof>
+  <proof prover="2"><result status="valid" time="0.09" steps="1220"/></proof>
   </goal>
   <goal name="rotate_right&#39;vc.6" expl="postcondition" proved="true">
-  <proof prover="2"><result status="valid" time="0.10" steps="1533"/></proof>
-=======
-  <goal name="rotate_right&#39;vc.0" expl="unreachable point" proved="true">
-  <proof prover="2"><result status="valid" time="0.02" steps="209"/></proof>
-  </goal>
-  <goal name="rotate_right&#39;vc.1" expl="assertion" proved="true">
-  <proof prover="2"><result status="valid" time="0.04" steps="758"/></proof>
-  </goal>
-  <goal name="rotate_right&#39;vc.2" expl="assertion" proved="true">
-  <proof prover="2"><result status="valid" time="0.04" steps="773"/></proof>
-  </goal>
-  <goal name="rotate_right&#39;vc.3" expl="postcondition" proved="true">
-  <proof prover="2"><result status="valid" time="0.23" steps="1484"/></proof>
-  </goal>
-  <goal name="rotate_right&#39;vc.4" expl="postcondition" proved="true">
-  <proof prover="2"><result status="valid" time="0.68" steps="4241"/></proof>
-  </goal>
-  <goal name="rotate_right&#39;vc.5" expl="postcondition" proved="true">
-  <proof prover="2"><result status="valid" time="0.08" steps="1033"/></proof>
-  </goal>
-  <goal name="rotate_right&#39;vc.6" expl="postcondition" proved="true">
-  <proof prover="2"><result status="valid" time="0.05" steps="219"/></proof>
->>>>>>> 8927d7bc
+  <proof prover="2"><result status="valid" time="0.11" steps="1536"/></proof>
   </goal>
   <goal name="rotate_right&#39;vc.7" expl="postcondition" proved="true">
-  <proof prover="2"><result status="valid" time="0.09" steps="1285"/></proof>
+  <proof prover="2"><result status="valid" time="0.09" steps="1286"/></proof>
   </goal>
   <goal name="rotate_right&#39;vc.8" expl="postcondition" proved="true">
-<<<<<<< HEAD
-  <proof prover="2"><result status="valid" time="0.04" steps="258"/></proof>
+  <proof prover="2"><result status="valid" time="0.04" steps="259"/></proof>
   </goal>
   <goal name="rotate_right&#39;vc.9" expl="postcondition" proved="true">
-  <proof prover="2"><result status="valid" time="0.10" steps="1426"/></proof>
-=======
-  <proof prover="2"><result status="valid" time="0.35" steps="2476"/></proof>
-  </goal>
-  <goal name="rotate_right&#39;vc.9" expl="postcondition" proved="true">
-  <proof prover="2"><result status="valid" time="0.11" steps="1139"/></proof>
->>>>>>> 8927d7bc
+  <proof prover="2"><result status="valid" time="0.08" steps="1428"/></proof>
   </goal>
  </transf>
  </goal>
 </theory>
 <theory name="RedBlackTree_Impl15_RotateLeft" proved="true">
  <goal name="rotate_left&#39;vc" expl="VC for rotate_left" proved="true">
- <proof prover="0" obsolete="true"><result status="timeout" time="1.00" steps="119894"/></proof>
- <proof prover="1" obsolete="true"><result status="timeout" time="1.00"/></proof>
- <proof prover="2" obsolete="true"><result status="timeout" time="1.00"/></proof>
  <transf name="split_vc" proved="true" >
-<<<<<<< HEAD
   <goal name="rotate_left&#39;vc.0" expl="precondition" proved="true">
-  <proof prover="2"><result status="valid" time="0.07" steps="203"/></proof>
+  <proof prover="2"><result status="valid" time="0.02" steps="204"/></proof>
   </goal>
   <goal name="rotate_left&#39;vc.1" expl="assertion" proved="true">
-  <proof prover="2"><result status="valid" time="0.16" steps="880"/></proof>
+  <proof prover="2"><result status="valid" time="0.05" steps="883"/></proof>
   </goal>
   <goal name="rotate_left&#39;vc.2" expl="assertion" proved="true">
-  <proof prover="2"><result status="valid" time="0.12" steps="900"/></proof>
+  <proof prover="2"><result status="valid" time="0.06" steps="903"/></proof>
   </goal>
   <goal name="rotate_left&#39;vc.3" expl="postcondition" proved="true">
-  <proof prover="2"><result status="valid" time="0.20" steps="2474"/></proof>
+  <proof prover="2"><result status="valid" time="0.17" steps="2480"/></proof>
   </goal>
   <goal name="rotate_left&#39;vc.4" expl="postcondition" proved="true">
-  <proof prover="2"><result status="valid" time="0.58" steps="4967"/></proof>
+  <proof prover="2"><result status="valid" time="0.45" steps="4988"/></proof>
   </goal>
   <goal name="rotate_left&#39;vc.5" expl="postcondition" proved="true">
-  <proof prover="2"><result status="valid" time="0.14" steps="1240"/></proof>
+  <proof prover="2"><result status="valid" time="0.09" steps="1243"/></proof>
   </goal>
   <goal name="rotate_left&#39;vc.6" expl="postcondition" proved="true">
-  <proof prover="2"><result status="valid" time="0.23" steps="1564"/></proof>
+  <proof prover="2"><result status="valid" time="0.11" steps="1566"/></proof>
   </goal>
   <goal name="rotate_left&#39;vc.7" expl="postcondition" proved="true">
-  <proof prover="2"><result status="valid" time="0.20" steps="1306"/></proof>
+  <proof prover="2"><result status="valid" time="0.09" steps="1309"/></proof>
   </goal>
   <goal name="rotate_left&#39;vc.8" expl="postcondition" proved="true">
-  <proof prover="2"><result status="valid" time="0.05" steps="258"/></proof>
+  <proof prover="2"><result status="valid" time="0.03" steps="259"/></proof>
   </goal>
   <goal name="rotate_left&#39;vc.9" expl="postcondition" proved="true">
-  <proof prover="2"><result status="valid" time="0.21" steps="2306"/></proof>
-=======
-  <goal name="rotate_left&#39;vc.0" expl="unreachable point" proved="true">
-  <proof prover="2"><result status="valid" time="0.02" steps="212"/></proof>
-  </goal>
-  <goal name="rotate_left&#39;vc.1" expl="assertion" proved="true">
-  <proof prover="2"><result status="valid" time="0.04" steps="767"/></proof>
-  </goal>
-  <goal name="rotate_left&#39;vc.2" expl="assertion" proved="true">
-  <proof prover="2"><result status="valid" time="0.04" steps="783"/></proof>
-  </goal>
-  <goal name="rotate_left&#39;vc.3" expl="postcondition" proved="true">
-  <proof prover="2"><result status="valid" time="0.24" steps="1484"/></proof>
-  </goal>
-  <goal name="rotate_left&#39;vc.4" expl="postcondition" proved="true">
-  <proof prover="2"><result status="valid" time="0.41" steps="2623"/></proof>
-  </goal>
-  <goal name="rotate_left&#39;vc.5" expl="postcondition" proved="true">
-  <proof prover="2"><result status="valid" time="0.08" steps="1031"/></proof>
-  </goal>
-  <goal name="rotate_left&#39;vc.6" expl="postcondition" proved="true">
-  <proof prover="2"><result status="valid" time="0.04" steps="219"/></proof>
-  </goal>
-  <goal name="rotate_left&#39;vc.7" expl="postcondition" proved="true">
-  <proof prover="2"><result status="valid" time="0.26" steps="1777"/></proof>
-  </goal>
-  <goal name="rotate_left&#39;vc.8" expl="postcondition" proved="true">
-  <proof prover="2"><result status="valid" time="0.33" steps="2605"/></proof>
-  </goal>
-  <goal name="rotate_left&#39;vc.9" expl="postcondition" proved="true">
-  <proof prover="2"><result status="valid" time="0.17" steps="1140"/></proof>
->>>>>>> 8927d7bc
+  <proof prover="2"><result status="valid" time="0.18" steps="2307"/></proof>
   </goal>
  </transf>
  </goal>
 </theory>
 <theory name="RedBlackTree_Impl15_FlipColors" proved="true">
  <goal name="flip_colors&#39;vc" expl="VC for flip_colors" proved="true">
- <proof prover="0" obsolete="true"><result status="timeout" time="1.00" steps="154763"/></proof>
- <proof prover="1" obsolete="true"><result status="highfailure" time="0.76"/></proof>
- <proof prover="2" obsolete="true"><result status="timeout" time="1.00"/></proof>
  <transf name="split_vc" proved="true" >
   <goal name="flip_colors&#39;vc.0" expl="precondition" proved="true">
-<<<<<<< HEAD
-  <proof prover="2"><result status="valid" time="0.03" steps="86"/></proof>
+  <proof prover="2"><result status="valid" time="0.02" steps="87"/></proof>
   </goal>
   <goal name="flip_colors&#39;vc.1" expl="precondition" proved="true">
-  <proof prover="2"><result status="valid" time="0.07" steps="635"/></proof>
+  <proof prover="2"><result status="valid" time="0.05" steps="637"/></proof>
   </goal>
   <goal name="flip_colors&#39;vc.2" expl="postcondition" proved="true">
-  <proof prover="0" obsolete="true"><result status="timeout" time="1.00" steps="134953"/></proof>
-  <proof prover="1" obsolete="true"><result status="highfailure" time="0.79"/></proof>
-  <proof prover="2" obsolete="true"><result status="timeout" time="1.00"/></proof>
   <transf name="split_vc" proved="true" >
    <goal name="flip_colors&#39;vc.2.0" expl="postcondition" proved="true">
-   <proof prover="0" timelimit="5" memlimit="2000"><result status="valid" time="4.58" steps="761003"/></proof>
-   <proof prover="1" timelimit="5" memlimit="2000" obsolete="true"><result status="highfailure" time="3.95"/></proof>
-   <proof prover="2" timelimit="5" memlimit="2000" obsolete="true"><result status="timeout" time="5.00"/></proof>
+   <proof prover="0" timelimit="5" memlimit="2000"><result status="valid" time="4.06" steps="869771"/></proof>
    </goal>
   </transf>
   </goal>
   <goal name="flip_colors&#39;vc.3" expl="postcondition" proved="true">
-  <proof prover="0"><result status="valid" time="0.25" steps="49679"/></proof>
-  <proof prover="1" obsolete="true"><result status="timeout" time="1.00"/></proof>
-  <proof prover="2" obsolete="true"><result status="timeout" time="1.00"/></proof>
+  <proof prover="0"><result status="valid" time="0.23" steps="54925"/></proof>
   </goal>
   <goal name="flip_colors&#39;vc.4" expl="postcondition" proved="true">
-  <proof prover="2"><result status="valid" time="0.46" steps="4141"/></proof>
+  <proof prover="2"><result status="valid" time="0.57" steps="4151"/></proof>
   </goal>
   <goal name="flip_colors&#39;vc.5" expl="postcondition" proved="true">
-  <proof prover="2"><result status="valid" time="0.07" steps="190"/></proof>
+  <proof prover="2"><result status="valid" time="0.03" steps="191"/></proof>
   </goal>
   <goal name="flip_colors&#39;vc.6" expl="postcondition" proved="true">
-  <proof prover="2"><result status="valid" time="0.25" steps="2866"/></proof>
+  <proof prover="2"><result status="valid" time="0.45" steps="2875"/></proof>
   </goal>
   <goal name="flip_colors&#39;vc.7" expl="postcondition" proved="true">
-  <proof prover="2"><result status="valid" time="0.44" steps="5529"/></proof>
-=======
-  <proof prover="2" timelimit="5"><result status="valid" time="0.01" steps="82"/></proof>
-  </goal>
-  <goal name="flip_colors&#39;vc.1" expl="precondition" proved="true">
-  <proof prover="2" timelimit="5"><result status="valid" time="0.03" steps="602"/></proof>
-  </goal>
-  <goal name="flip_colors&#39;vc.2" expl="assertion" proved="true">
-  <proof prover="2" timelimit="5"><result status="valid" time="3.73" steps="24395"/></proof>
-  </goal>
-  <goal name="flip_colors&#39;vc.3" expl="assertion" proved="true">
-  <proof prover="2" timelimit="5"><result status="valid" time="0.03" steps="445"/></proof>
-  </goal>
-  <goal name="flip_colors&#39;vc.4" expl="assertion" proved="true">
-  <proof prover="2" timelimit="5"><result status="valid" time="0.03" steps="457"/></proof>
-  </goal>
-  <goal name="flip_colors&#39;vc.5" expl="postcondition" proved="true">
-  <proof prover="2" timelimit="5"><result status="valid" time="0.87" steps="6000"/></proof>
-  </goal>
-  <goal name="flip_colors&#39;vc.6" expl="postcondition" proved="true">
-  <proof prover="2" timelimit="5"><result status="valid" time="0.81" steps="5588"/></proof>
-  </goal>
-  <goal name="flip_colors&#39;vc.7" expl="postcondition" proved="true">
-  <proof prover="2" timelimit="5"><result status="valid" time="0.67" steps="4396"/></proof>
-  </goal>
-  <goal name="flip_colors&#39;vc.8" expl="postcondition" proved="true">
-  <proof prover="2" timelimit="5"><result status="valid" time="0.37" steps="2248"/></proof>
-  </goal>
-  <goal name="flip_colors&#39;vc.9" expl="postcondition" proved="true">
-  <proof prover="2" timelimit="5"><result status="valid" time="0.59" steps="3829"/></proof>
-  </goal>
-  <goal name="flip_colors&#39;vc.10" expl="postcondition" proved="true">
-  <proof prover="2" timelimit="5"><result status="valid" time="0.03" steps="224"/></proof>
->>>>>>> 8927d7bc
+  <proof prover="2"><result status="valid" time="0.41" steps="5511"/></proof>
   </goal>
  </transf>
  </goal>
 </theory>
 <theory name="RedBlackTree_Impl15_Balance" proved="true">
  <goal name="balance&#39;vc" expl="VC for balance" proved="true">
- <proof prover="0" obsolete="true"><result status="timeout" time="1.00" steps="118621"/></proof>
- <proof prover="1" obsolete="true"><result status="timeout" time="1.00"/></proof>
- <proof prover="2" obsolete="true"><result status="timeout" time="1.00"/></proof>
  <transf name="split_vc" proved="true" >
   <goal name="balance&#39;vc.0" expl="precondition" proved="true">
-  <proof prover="2"><result status="valid" time="0.02" steps="46"/></proof>
+  <proof prover="2"><result status="valid" time="0.03" steps="46"/></proof>
   </goal>
   <goal name="balance&#39;vc.1" expl="precondition" proved="true">
-  <proof prover="2"><result status="valid" time="0.02" steps="47"/></proof>
+  <proof prover="2"><result status="valid" time="0.03" steps="47"/></proof>
   </goal>
   <goal name="balance&#39;vc.2" expl="precondition" proved="true">
-<<<<<<< HEAD
-  <proof prover="2"><result status="valid" time="0.05" steps="665"/></proof>
-=======
-  <proof prover="2" timelimit="5"><result status="valid" time="0.04" steps="617"/></proof>
->>>>>>> 8927d7bc
+  <proof prover="2"><result status="valid" time="0.06" steps="669"/></proof>
   </goal>
   <goal name="balance&#39;vc.3" expl="precondition" proved="true">
-  <proof prover="2"><result status="valid" time="0.02" steps="60"/></proof>
+  <proof prover="2"><result status="valid" time="0.03" steps="60"/></proof>
   </goal>
   <goal name="balance&#39;vc.4" expl="precondition" proved="true">
   <proof prover="2"><result status="valid" time="0.02" steps="58"/></proof>
   </goal>
   <goal name="balance&#39;vc.5" expl="precondition" proved="true">
-  <proof prover="2"><result status="valid" time="0.02" steps="63"/></proof>
+  <proof prover="2"><result status="valid" time="0.03" steps="63"/></proof>
   </goal>
   <goal name="balance&#39;vc.6" expl="precondition" proved="true">
-<<<<<<< HEAD
-  <proof prover="2"><result status="valid" time="0.05" steps="472"/></proof>
+  <proof prover="2"><result status="valid" time="0.05" steps="474"/></proof>
   </goal>
   <goal name="balance&#39;vc.7" expl="precondition" proved="true">
-  <proof prover="2"><result status="valid" time="0.05" steps="492"/></proof>
-=======
-  <proof prover="2" timelimit="5"><result status="valid" time="0.03" steps="441"/></proof>
-  </goal>
-  <goal name="balance&#39;vc.7" expl="precondition" proved="true">
-  <proof prover="2" timelimit="5"><result status="valid" time="0.03" steps="462"/></proof>
->>>>>>> 8927d7bc
+  <proof prover="2"><result status="valid" time="0.05" steps="493"/></proof>
   </goal>
   <goal name="balance&#39;vc.8" expl="precondition" proved="true">
-  <proof prover="2"><result status="valid" time="0.02" steps="56"/></proof>
+  <proof prover="2"><result status="valid" time="0.03" steps="56"/></proof>
   </goal>
   <goal name="balance&#39;vc.9" expl="postcondition" proved="true">
-<<<<<<< HEAD
-  <proof prover="0"><result status="valid" time="0.32" steps="50238"/></proof>
-  <proof prover="1" obsolete="true"><result status="timeout" time="1.00"/></proof>
-  <proof prover="2" obsolete="true"><result status="timeout" time="1.00"/></proof>
+  <proof prover="0"><result status="valid" time="0.21" steps="54768"/></proof>
   </goal>
   <goal name="balance&#39;vc.10" expl="postcondition" proved="true">
-  <proof prover="2"><result status="valid" time="0.06" steps="632"/></proof>
+  <proof prover="2"><result status="valid" time="0.07" steps="634"/></proof>
   </goal>
   <goal name="balance&#39;vc.11" expl="postcondition" proved="true">
-  <proof prover="2"><result status="valid" time="0.06" steps="673"/></proof>
+  <proof prover="2"><result status="valid" time="0.07" steps="676"/></proof>
   </goal>
   <goal name="balance&#39;vc.12" expl="postcondition" proved="true">
-  <proof prover="0" obsolete="true"><result status="timeout" time="1.00" steps="173917"/></proof>
-  <proof prover="1" obsolete="true"><result status="timeout" time="1.00"/></proof>
-  <proof prover="2" obsolete="true"><result status="timeout" time="1.00"/></proof>
   <transf name="split_vc" proved="true" >
    <goal name="balance&#39;vc.12.0" expl="postcondition" proved="true">
-   <proof prover="2"><result status="valid" time="0.08" steps="830"/></proof>
+   <proof prover="2"><result status="valid" time="0.11" steps="834"/></proof>
    </goal>
    <goal name="balance&#39;vc.12.1" expl="postcondition" proved="true">
-   <proof prover="2"><result status="valid" time="0.57" steps="6333"/></proof>
+   <proof prover="2"><result status="valid" time="0.80" steps="6336"/></proof>
    </goal>
   </transf>
   </goal>
   <goal name="balance&#39;vc.13" expl="postcondition" proved="true">
-  <proof prover="0" obsolete="true"><result status="timeout" time="1.00" steps="142407"/></proof>
-  <proof prover="1" obsolete="true"><result status="timeout" time="1.00"/></proof>
-  <proof prover="2" obsolete="true"><result status="timeout" time="1.00"/></proof>
   <transf name="split_vc" proved="true" >
    <goal name="balance&#39;vc.13.0" expl="postcondition" proved="true">
-   <proof prover="0" obsolete="true"><result status="timeout" time="1.00" steps="102015"/></proof>
-   <proof prover="1" obsolete="true"><result status="timeout" time="1.00"/></proof>
-   <proof prover="2" obsolete="true"><result status="timeout" time="1.00"/></proof>
    <transf name="split_vc" proved="true" >
     <goal name="balance&#39;vc.13.0.0" expl="postcondition" proved="true">
-    <proof prover="2"><result status="valid" time="0.99" steps="8803"/></proof>
+    <proof prover="2"><result status="valid" time="0.65" steps="8843"/></proof>
     </goal>
     <goal name="balance&#39;vc.13.0.1" expl="postcondition" proved="true">
-    <proof prover="0"><result status="valid" time="0.26" steps="52545"/></proof>
-    <proof prover="1" obsolete="true"><result status="timeout" time="1.00"/></proof>
-    <proof prover="2" obsolete="true"><result status="timeout" time="1.00"/></proof>
+    <proof prover="2"><result status="valid" time="0.99" steps="8515"/></proof>
     </goal>
    </transf>
    </goal>
    <goal name="balance&#39;vc.13.1" expl="postcondition" proved="true">
-   <proof prover="0" obsolete="true"><result status="timeout" time="1.00" steps="98992"/></proof>
-   <proof prover="1" obsolete="true"><result status="timeout" time="1.00"/></proof>
-   <proof prover="2" obsolete="true"><result status="timeout" time="1.00"/></proof>
    <transf name="split_vc" proved="true" >
     <goal name="balance&#39;vc.13.1.0" expl="postcondition" proved="true">
-    <proof prover="2"><result status="valid" time="0.02" steps="41"/></proof>
+    <proof prover="2"><result status="valid" time="0.04" steps="41"/></proof>
     </goal>
     <goal name="balance&#39;vc.13.1.1" expl="postcondition" proved="true">
-    <proof prover="0" obsolete="true"><result status="timeout" time="1.00" steps="114480"/></proof>
-    <proof prover="1" obsolete="true"><result status="timeout" time="1.00"/></proof>
-    <proof prover="2" obsolete="true"><result status="timeout" time="1.00"/></proof>
     <transf name="split_vc" proved="true" >
      <goal name="balance&#39;vc.13.1.1.0" expl="postcondition" proved="true">
-     <proof prover="2"><result status="valid" time="0.50" steps="4067"/></proof>
+     <proof prover="2"><result status="valid" time="0.53" steps="4076"/></proof>
      </goal>
      <goal name="balance&#39;vc.13.1.1.1" expl="postcondition" proved="true">
-     <proof prover="0" obsolete="true"><result status="timeout" time="1.00" steps="96307"/></proof>
-     <proof prover="1" obsolete="true"><result status="timeout" time="1.00"/></proof>
-     <proof prover="2" obsolete="true"><result status="timeout" time="1.00"/></proof>
      <transf name="split_vc" proved="true" >
       <goal name="balance&#39;vc.13.1.1.1.0" expl="postcondition" proved="true">
       <proof prover="2"><result status="valid" time="0.04" steps="36"/></proof>
       </goal>
       <goal name="balance&#39;vc.13.1.1.1.1" expl="postcondition" proved="true">
-      <proof prover="0" obsolete="true"><result status="timeout" time="1.00" steps="96478"/></proof>
-      <proof prover="1" obsolete="true"><result status="timeout" time="1.00"/></proof>
-      <proof prover="2" obsolete="true"><result status="timeout" time="1.00"/></proof>
       <transf name="split_vc" proved="true" >
        <goal name="balance&#39;vc.13.1.1.1.1.0" expl="postcondition" proved="true">
-       <proof prover="0" obsolete="true"><result status="timeout" time="1.00" steps="110821"/></proof>
-       <proof prover="1" obsolete="true"><result status="timeout" time="1.00"/></proof>
-       <proof prover="2" obsolete="true"><result status="timeout" time="1.00"/></proof>
        <transf name="split_vc" proved="true" >
         <goal name="balance&#39;vc.13.1.1.1.1.0.0" expl="postcondition" proved="true">
-        <proof prover="0" obsolete="true"><result status="timeout" time="1.00" steps="124815"/></proof>
-        <proof prover="1" obsolete="true"><result status="timeout" time="1.00"/></proof>
-        <proof prover="2" timelimit="5" memlimit="2000"><result status="valid" time="2.81" steps="19182"/></proof>
+        <proof prover="2" timelimit="5" memlimit="2000"><result status="valid" time="2.81" steps="18666"/></proof>
         </goal>
         <goal name="balance&#39;vc.13.1.1.1.1.0.1" expl="postcondition" proved="true">
-        <proof prover="2"><result status="valid" time="0.28" steps="2642"/></proof>
+        <proof prover="2"><result status="valid" time="0.41" steps="2638"/></proof>
         </goal>
        </transf>
        </goal>
        <goal name="balance&#39;vc.13.1.1.1.1.1" expl="postcondition" proved="true">
-       <proof prover="2"><result status="valid" time="0.07" steps="315"/></proof>
+       <proof prover="2"><result status="valid" time="0.08" steps="315"/></proof>
        </goal>
       </transf>
       </goal>
@@ -549,572 +329,266 @@
   </transf>
   </goal>
   <goal name="balance&#39;vc.14" expl="postcondition" proved="true">
-  <proof prover="0"><result status="valid" time="0.31" steps="57529"/></proof>
-  <proof prover="1" obsolete="true"><result status="timeout" time="1.00"/></proof>
-  <proof prover="2" obsolete="true"><result status="timeout" time="1.00"/></proof>
+  <proof prover="0"><result status="valid" time="0.39" steps="62060"/></proof>
   </goal>
   <goal name="balance&#39;vc.15" expl="postcondition" proved="true">
-  <proof prover="0"><result status="valid" time="0.42" steps="57852"/></proof>
-  <proof prover="1" obsolete="true"><result status="timeout" time="1.00"/></proof>
-  <proof prover="2" obsolete="true"><result status="timeout" time="1.00"/></proof>
+  <proof prover="0"><result status="valid" time="0.41" steps="62493"/></proof>
   </goal>
   <goal name="balance&#39;vc.16" expl="postcondition" proved="true">
-  <proof prover="0" obsolete="true"><result status="timeout" time="1.00" steps="106509"/></proof>
-  <proof prover="1" obsolete="true"><result status="timeout" time="1.00"/></proof>
-  <proof prover="2" obsolete="true"><result status="timeout" time="1.00"/></proof>
   <transf name="split_vc" proved="true" >
    <goal name="balance&#39;vc.16.0" expl="postcondition" proved="true">
-   <proof prover="2"><result status="valid" time="0.39" steps="2973"/></proof>
+   <proof prover="2"><result status="valid" time="0.29" steps="2982"/></proof>
    </goal>
    <goal name="balance&#39;vc.16.1" expl="postcondition" proved="true">
-   <proof prover="0" obsolete="true"><result status="timeout" time="1.00" steps="100268"/></proof>
-   <proof prover="1" obsolete="true"><result status="timeout" time="1.00"/></proof>
-   <proof prover="2" obsolete="true"><result status="timeout" time="1.00"/></proof>
    <transf name="split_vc" proved="true" >
     <goal name="balance&#39;vc.16.1.0" expl="postcondition" proved="true">
-    <proof prover="2"><result status="valid" time="0.05" steps="41"/></proof>
+    <proof prover="2"><result status="valid" time="0.04" steps="41"/></proof>
     </goal>
     <goal name="balance&#39;vc.16.1.1" expl="postcondition" proved="true">
-    <proof prover="0" obsolete="true"><result status="timeout" time="1.00" steps="133207"/></proof>
-    <proof prover="1" obsolete="true"><result status="timeout" time="1.00"/></proof>
-    <proof prover="2" obsolete="true"><result status="timeout" time="1.00"/></proof>
     <transf name="split_vc" proved="true" >
      <goal name="balance&#39;vc.16.1.1.0" expl="postcondition" proved="true">
-     <proof prover="0" obsolete="true"><result status="timeout" time="1.00" steps="99322"/></proof>
-     <proof prover="1" obsolete="true"><result status="timeout" time="1.00"/></proof>
-     <proof prover="2" obsolete="true"><result status="timeout" time="1.00"/></proof>
      <transf name="split_vc" proved="true" >
       <goal name="balance&#39;vc.16.1.1.0.0" expl="postcondition" proved="true">
-      <proof prover="2"><result status="valid" time="0.02" steps="43"/></proof>
+      <proof prover="2"><result status="valid" time="0.04" steps="43"/></proof>
       </goal>
       <goal name="balance&#39;vc.16.1.1.0.1" expl="postcondition" proved="true">
-      <proof prover="0"><result status="valid" time="0.87" steps="100360"/></proof>
-      <proof prover="1" obsolete="true"><result status="timeout" time="1.00"/></proof>
-      <proof prover="2" obsolete="true"><result status="timeout" time="1.00"/></proof>
+      <proof prover="0"><result status="valid" time="1.13" steps="104992"/></proof>
       </goal>
      </transf>
      </goal>
      <goal name="balance&#39;vc.16.1.1.1" expl="postcondition" proved="true">
-     <proof prover="0"><result status="valid" time="0.33" steps="56013"/></proof>
-     <proof prover="1" obsolete="true"><result status="timeout" time="1.00"/></proof>
-     <proof prover="2" obsolete="true"><result status="timeout" time="1.00"/></proof>
-     </goal>
-    </transf>
-    </goal>
-   </transf>
-   </goal>
-  </transf>
-=======
-  <proof prover="2" timelimit="5"><result status="valid" time="4.16" steps="24731"/></proof>
-  </goal>
-  <goal name="balance&#39;vc.10" expl="postcondition" proved="true">
-  <proof prover="2" timelimit="5"><result status="valid" time="0.04" steps="564"/></proof>
-  </goal>
-  <goal name="balance&#39;vc.11" expl="postcondition" proved="true">
-  <proof prover="2" timelimit="5"><result status="valid" time="0.96" steps="5701"/></proof>
-  </goal>
-  <goal name="balance&#39;vc.12" expl="postcondition" proved="true">
-  <proof prover="2" timelimit="5"><result status="valid" time="4.88" steps="29186"/></proof>
-  </goal>
-  <goal name="balance&#39;vc.13" expl="postcondition" proved="true">
-  <proof prover="2" timelimit="5"><result status="valid" time="3.27" steps="19885"/></proof>
-  </goal>
-  <goal name="balance&#39;vc.14" expl="postcondition" proved="true">
-  <proof prover="2" timelimit="5"><result status="valid" time="4.24" steps="24487"/></proof>
-  </goal>
-  <goal name="balance&#39;vc.15" expl="postcondition" proved="true">
-  <proof prover="2" timelimit="5"><result status="valid" time="0.57" steps="3849"/></proof>
->>>>>>> 8927d7bc
+     <proof prover="0"><result status="valid" time="0.41" steps="60812"/></proof>
+     </goal>
+    </transf>
+    </goal>
+   </transf>
+   </goal>
+  </transf>
   </goal>
  </transf>
  </goal>
 </theory>
 <theory name="RedBlackTree_Impl15_MoveRedLeft" proved="true">
  <goal name="move_red_left&#39;vc" expl="VC for move_red_left" proved="true">
- <proof prover="0" obsolete="true"><result status="timeout" time="1.00" steps="189593"/></proof>
- <proof prover="1" obsolete="true"><result status="timeout" time="1.00"/></proof>
- <proof prover="2" obsolete="true"><result status="timeout" time="1.00"/></proof>
  <transf name="split_vc" proved="true" >
   <goal name="move_red_left&#39;vc.0" expl="precondition" proved="true">
-<<<<<<< HEAD
-  <proof prover="2"><result status="valid" time="0.02" steps="39"/></proof>
+  <proof prover="2"><result status="valid" time="0.04" steps="39"/></proof>
   </goal>
   <goal name="move_red_left&#39;vc.1" expl="precondition" proved="true">
-  <proof prover="2"><result status="valid" time="0.03" steps="193"/></proof>
+  <proof prover="2"><result status="valid" time="0.05" steps="196"/></proof>
   </goal>
   <goal name="move_red_left&#39;vc.2" expl="precondition" proved="true">
-  <proof prover="2"><result status="valid" time="0.02" steps="43"/></proof>
+  <proof prover="2"><result status="valid" time="0.03" steps="43"/></proof>
   </goal>
   <goal name="move_red_left&#39;vc.3" expl="precondition" proved="true">
-  <proof prover="2"><result status="valid" time="0.05" steps="526"/></proof>
+  <proof prover="2"><result status="valid" time="0.10" steps="529"/></proof>
   </goal>
   <goal name="move_red_left&#39;vc.4" expl="precondition" proved="true">
-  <proof prover="2"><result status="valid" time="0.04" steps="432"/></proof>
+  <proof prover="2"><result status="valid" time="0.08" steps="433"/></proof>
   </goal>
   <goal name="move_red_left&#39;vc.5" expl="precondition" proved="true">
-  <proof prover="2"><result status="valid" time="0.20" steps="1298"/></proof>
+  <proof prover="2"><result status="valid" time="0.13" steps="1302"/></proof>
   </goal>
   <goal name="move_red_left&#39;vc.6" expl="precondition" proved="true">
-  <proof prover="0"><result status="valid" time="0.83" steps="95254"/></proof>
-  <proof prover="1" obsolete="true"><result status="highfailure" time="0.78"/></proof>
-  <proof prover="2" obsolete="true"><result status="timeout" time="1.00"/></proof>
+  <proof prover="2"><result status="valid" time="1.42" steps="10961"/></proof>
   </goal>
   <goal name="move_red_left&#39;vc.7" expl="precondition" proved="true">
-  <proof prover="2"><result status="valid" time="0.20" steps="1297"/></proof>
+  <proof prover="2"><result status="valid" time="0.15" steps="1294"/></proof>
   </goal>
   <goal name="move_red_left&#39;vc.8" expl="precondition" proved="true">
-  <proof prover="0" obsolete="true"><result status="timeout" time="1.00" steps="103750"/></proof>
-  <proof prover="1" obsolete="true"><result status="highfailure" time="0.78"/></proof>
-  <proof prover="2" obsolete="true"><result status="timeout" time="1.00"/></proof>
   <transf name="split_vc" proved="true" >
    <goal name="move_red_left&#39;vc.8.0" expl="precondition" proved="true">
-   <proof prover="0" timelimit="5" memlimit="2000"><result status="valid" time="1.90" steps="168794"/></proof>
-   <proof prover="1" timelimit="5" memlimit="2000" obsolete="true"><result status="timeout" time="5.00"/></proof>
-   <proof prover="2" timelimit="5" memlimit="2000" obsolete="true"><result status="timeout" time="5.00"/></proof>
+   <proof prover="0" timelimit="5" memlimit="2000"><result status="valid" time="1.99" steps="173801"/></proof>
    </goal>
   </transf>
   </goal>
   <goal name="move_red_left&#39;vc.9" expl="precondition" proved="true">
-  <proof prover="2"><result status="valid" time="0.53" steps="2821"/></proof>
+  <proof prover="2"><result status="valid" time="0.56" steps="2824"/></proof>
   </goal>
   <goal name="move_red_left&#39;vc.10" expl="precondition" proved="true">
-  <proof prover="2"><result status="valid" time="0.03" steps="183"/></proof>
+  <proof prover="2"><result status="valid" time="0.07" steps="183"/></proof>
   </goal>
   <goal name="move_red_left&#39;vc.11" expl="precondition" proved="true">
-  <proof prover="2"><result status="valid" time="0.03" steps="258"/></proof>
+  <proof prover="2"><result status="valid" time="0.06" steps="258"/></proof>
   </goal>
   <goal name="move_red_left&#39;vc.12" expl="precondition" proved="true">
-  <proof prover="2"><result status="valid" time="0.34" steps="1941"/></proof>
+  <proof prover="2"><result status="valid" time="0.26" steps="1935"/></proof>
   </goal>
   <goal name="move_red_left&#39;vc.13" expl="precondition" proved="true">
-  <proof prover="2"><result status="valid" time="0.32" steps="1966"/></proof>
+  <proof prover="2"><result status="valid" time="0.35" steps="1962"/></proof>
   </goal>
   <goal name="move_red_left&#39;vc.14" expl="precondition" proved="true">
-  <proof prover="2"><result status="valid" time="0.12" steps="1266"/></proof>
+  <proof prover="2"><result status="valid" time="0.23" steps="1262"/></proof>
   </goal>
   <goal name="move_red_left&#39;vc.15" expl="postcondition" proved="true">
-  <proof prover="0" obsolete="true"><result status="timeout" time="1.00" steps="110485"/></proof>
-  <proof prover="1" obsolete="true"><result status="timeout" time="1.00"/></proof>
-  <proof prover="2" obsolete="true"><result status="timeout" time="1.00"/></proof>
   <transf name="split_vc" proved="true" >
    <goal name="move_red_left&#39;vc.15.0" expl="postcondition" proved="true">
-   <proof prover="2"><result status="valid" time="0.10" steps="516"/></proof>
+   <proof prover="2"><result status="valid" time="0.11" steps="518"/></proof>
    </goal>
    <goal name="move_red_left&#39;vc.15.1" expl="postcondition" proved="true">
-   <proof prover="0" obsolete="true"><result status="timeout" time="1.00" steps="107316"/></proof>
-   <proof prover="1" obsolete="true"><result status="highfailure" time="0.73"/></proof>
-   <proof prover="2" obsolete="true"><result status="timeout" time="1.00"/></proof>
    <transf name="split_vc" proved="true" >
     <goal name="move_red_left&#39;vc.15.1.0" expl="postcondition" proved="true">
-    <proof prover="0" obsolete="true"><result status="timeout" time="1.00" steps="98967"/></proof>
-    <proof prover="1" obsolete="true"><result status="highfailure" time="0.76"/></proof>
-    <proof prover="2" obsolete="true"><result status="timeout" time="1.00"/></proof>
     <transf name="split_vc" proved="true" >
      <goal name="move_red_left&#39;vc.15.1.0.0" expl="postcondition" proved="true">
-     <proof prover="0" obsolete="true"><result status="timeout" time="1.00" steps="96747"/></proof>
-     <proof prover="1" obsolete="true"><result status="highfailure" time="0.73"/></proof>
-     <proof prover="2" timelimit="5" memlimit="2000"><result status="valid" time="1.86" steps="12815"/></proof>
-     </goal>
-    </transf>
-    </goal>
-   </transf>
-   </goal>
-  </transf>
-=======
-  <proof prover="2"><result status="valid" time="0.02" steps="44"/></proof>
-  </goal>
-  <goal name="move_red_left&#39;vc.1" expl="precondition" proved="true">
-  <proof prover="2"><result status="valid" time="0.02" steps="63"/></proof>
-  </goal>
-  <goal name="move_red_left&#39;vc.2" expl="precondition" proved="true">
-  <proof prover="2"><result status="valid" time="0.02" steps="47"/></proof>
-  </goal>
-  <goal name="move_red_left&#39;vc.3" expl="precondition" proved="true">
-  <proof prover="2"><result status="valid" time="0.03" steps="161"/></proof>
-  </goal>
-  <goal name="move_red_left&#39;vc.4" expl="precondition" proved="true">
-  <proof prover="2"><result status="valid" time="0.04" steps="405"/></proof>
-  </goal>
-  <goal name="move_red_left&#39;vc.5" expl="precondition" proved="true">
-  <proof prover="2"><result status="valid" time="0.23" steps="1222"/></proof>
-  </goal>
-  <goal name="move_red_left&#39;vc.6" expl="precondition" proved="true">
-  <proof prover="2"><result status="valid" time="1.06" steps="5976"/></proof>
-  </goal>
-  <goal name="move_red_left&#39;vc.7" expl="precondition" proved="true">
-  <proof prover="2"><result status="valid" time="0.12" steps="1225"/></proof>
-  </goal>
-  <goal name="move_red_left&#39;vc.8" expl="assertion" proved="true">
-  <proof prover="2"><result status="valid" time="1.53" steps="8931"/></proof>
-  </goal>
-  <goal name="move_red_left&#39;vc.9" expl="assertion" proved="true">
-  <transf name="split_vc" proved="true" >
-   <goal name="move_red_left&#39;vc.9.0" expl="assertion" proved="true">
-   <proof prover="2" timelimit="10" memlimit="4000"><result status="valid" time="8.63" steps="46479"/></proof>
-   </goal>
-  </transf>
-  </goal>
-  <goal name="move_red_left&#39;vc.10" expl="precondition" proved="true">
-  <transf name="split_vc" proved="true" >
-   <goal name="move_red_left&#39;vc.10.0" expl="precondition" proved="true">
-   <proof prover="2" timelimit="10" memlimit="4000"><result status="valid" time="3.97" steps="20461"/></proof>
-   </goal>
-  </transf>
-  </goal>
-  <goal name="move_red_left&#39;vc.11" expl="precondition" proved="true">
-  <proof prover="2"><result status="valid" time="0.48" steps="2056"/></proof>
-  </goal>
-  <goal name="move_red_left&#39;vc.12" expl="precondition" proved="true">
-  <proof prover="2"><result status="valid" time="0.03" steps="171"/></proof>
-  </goal>
-  <goal name="move_red_left&#39;vc.13" expl="precondition" proved="true">
-  <proof prover="2"><result status="valid" time="0.05" steps="236"/></proof>
-  </goal>
-  <goal name="move_red_left&#39;vc.14" expl="precondition" proved="true">
-  <proof prover="2"><result status="valid" time="0.36" steps="1811"/></proof>
-  </goal>
-  <goal name="move_red_left&#39;vc.15" expl="precondition" proved="true">
-  <proof prover="2"><result status="valid" time="0.36" steps="1833"/></proof>
->>>>>>> 8927d7bc
+     <proof prover="2" timelimit="5" memlimit="2000"><result status="valid" time="1.85" steps="12927"/></proof>
+     </goal>
+    </transf>
+    </goal>
+   </transf>
+   </goal>
+  </transf>
   </goal>
   <goal name="move_red_left&#39;vc.16" expl="postcondition" proved="true">
-  <proof prover="0" obsolete="true"><result status="timeout" time="1.00" steps="100569"/></proof>
-  <proof prover="1" obsolete="true"><result status="timeout" time="1.00"/></proof>
-  <proof prover="2" obsolete="true"><result status="timeout" time="1.00"/></proof>
   <transf name="split_vc" proved="true" >
    <goal name="move_red_left&#39;vc.16.0" expl="postcondition" proved="true">
-<<<<<<< HEAD
-   <proof prover="2"><result status="valid" time="0.05" steps="106"/></proof>
+   <proof prover="2"><result status="valid" time="0.04" steps="106"/></proof>
    </goal>
    <goal name="move_red_left&#39;vc.16.1" expl="postcondition" proved="true">
-   <proof prover="0" obsolete="true"><result status="timeout" time="1.00" steps="130109"/></proof>
-   <proof prover="1" obsolete="true"><result status="highfailure" time="0.74"/></proof>
-   <proof prover="2" obsolete="true"><result status="timeout" time="1.00"/></proof>
    <transf name="split_vc" proved="true" >
     <goal name="move_red_left&#39;vc.16.1.0" expl="postcondition" proved="true">
-    <proof prover="0" obsolete="true"><result status="timeout" time="1.00" steps="97878"/></proof>
-    <proof prover="1" obsolete="true"><result status="highfailure" time="0.73"/></proof>
-    <proof prover="2" obsolete="true"><result status="timeout" time="1.00"/></proof>
     <transf name="split_vc" proved="true" >
      <goal name="move_red_left&#39;vc.16.1.0.0" expl="postcondition" proved="true">
-     <proof prover="0" timelimit="5" memlimit="2000"><result status="valid" time="3.18" steps="267786"/></proof>
-     <proof prover="1" timelimit="5" memlimit="2000" obsolete="true"><result status="timeout" time="5.00"/></proof>
-     <proof prover="2" timelimit="5" memlimit="2000" obsolete="true"><result status="timeout" time="5.00"/></proof>
-     </goal>
-    </transf>
-    </goal>
-   </transf>
-=======
-   <proof prover="2"><result status="valid" time="0.06" steps="484"/></proof>
-   </goal>
-   <goal name="move_red_left&#39;vc.16.1" expl="postcondition" proved="true">
-   <proof prover="2"><result status="valid" time="0.69" steps="2411"/></proof>
->>>>>>> 8927d7bc
+     <proof prover="0" timelimit="5" memlimit="2000"><result status="valid" time="2.60" steps="272451"/></proof>
+     </goal>
+    </transf>
+    </goal>
+   </transf>
    </goal>
   </transf>
   </goal>
   <goal name="move_red_left&#39;vc.17" expl="postcondition" proved="true">
-<<<<<<< HEAD
-  <proof prover="0" obsolete="true"><result status="timeout" time="1.00" steps="103438"/></proof>
-  <proof prover="1" obsolete="true"><result status="timeout" time="1.00"/></proof>
-  <proof prover="2" obsolete="true"><result status="timeout" time="1.00"/></proof>
   <transf name="split_vc" proved="true" >
    <goal name="move_red_left&#39;vc.17.0" expl="postcondition" proved="true">
-   <proof prover="2"><result status="valid" time="0.11" steps="604"/></proof>
+   <proof prover="2"><result status="valid" time="0.10" steps="609"/></proof>
    </goal>
    <goal name="move_red_left&#39;vc.17.1" expl="postcondition" proved="true">
-   <proof prover="0" obsolete="true"><result status="timeout" time="1.00" steps="98549"/></proof>
-   <proof prover="1" obsolete="true"><result status="highfailure" time="0.72"/></proof>
-   <proof prover="2" obsolete="true"><result status="timeout" time="1.00"/></proof>
    <transf name="split_vc" proved="true" >
     <goal name="move_red_left&#39;vc.17.1.0" expl="postcondition" proved="true">
-    <proof prover="2"><result status="valid" time="0.30" steps="1859"/></proof>
-    </goal>
-   </transf>
-=======
-  <transf name="split_vc" proved="true" >
-   <goal name="move_red_left&#39;vc.17.0" expl="postcondition" proved="true">
-   <proof prover="2"><result status="valid" time="0.06" steps="488"/></proof>
-   </goal>
-   <goal name="move_red_left&#39;vc.17.1" expl="postcondition" proved="true">
-   <proof prover="2"><result status="valid" time="0.33" steps="1174"/></proof>
->>>>>>> 8927d7bc
+    <proof prover="2"><result status="valid" time="0.29" steps="1861"/></proof>
+    </goal>
+   </transf>
    </goal>
   </transf>
   </goal>
   <goal name="move_red_left&#39;vc.18" expl="postcondition" proved="true">
-  <proof prover="0" obsolete="true"><result status="timeout" time="1.00" steps="134352"/></proof>
-  <proof prover="1" obsolete="true"><result status="timeout" time="1.00"/></proof>
-  <proof prover="2" obsolete="true"><result status="timeout" time="1.00"/></proof>
   <transf name="split_vc" proved="true" >
    <goal name="move_red_left&#39;vc.18.0" expl="postcondition" proved="true">
-<<<<<<< HEAD
-   <proof prover="2"><result status="valid" time="0.07" steps="152"/></proof>
-=======
-   <proof prover="2"><result status="valid" time="0.06" steps="485"/></proof>
->>>>>>> 8927d7bc
+   <proof prover="2"><result status="valid" time="0.06" steps="152"/></proof>
    </goal>
    <goal name="move_red_left&#39;vc.18.1" expl="postcondition" proved="true">
-   <proof prover="0" obsolete="true"><result status="timeout" time="1.00" steps="115471"/></proof>
-   <proof prover="1" obsolete="true"><result status="highfailure" time="0.76"/></proof>
-   <proof prover="2" obsolete="true"><result status="timeout" time="1.00"/></proof>
    <transf name="split_vc" proved="true" >
     <goal name="move_red_left&#39;vc.18.1.0" expl="postcondition" proved="true">
-<<<<<<< HEAD
-    <proof prover="2"><result status="valid" time="0.17" steps="1334"/></proof>
-=======
-    <transf name="split_vc" proved="true" >
-     <goal name="move_red_left&#39;vc.18.1.0.0" expl="postcondition" proved="true">
-     <proof prover="2" timelimit="10" memlimit="4000"><result status="valid" time="3.33" steps="16866"/></proof>
-     </goal>
-    </transf>
->>>>>>> 8927d7bc
+    <proof prover="2"><result status="valid" time="0.23" steps="1334"/></proof>
     </goal>
    </transf>
    </goal>
   </transf>
   </goal>
   <goal name="move_red_left&#39;vc.19" expl="postcondition" proved="true">
-  <proof prover="0" obsolete="true"><result status="timeout" time="1.00" steps="107121"/></proof>
-  <proof prover="1" obsolete="true"><result status="highfailure" time="0.78"/></proof>
-  <proof prover="2" obsolete="true"><result status="timeout" time="1.00"/></proof>
   <transf name="split_vc" proved="true" >
    <goal name="move_red_left&#39;vc.19.0" expl="postcondition" proved="true">
-<<<<<<< HEAD
-   <proof prover="2"><result status="valid" time="0.08" steps="564"/></proof>
-=======
-   <transf name="split_vc" proved="true" >
-    <goal name="move_red_left&#39;vc.19.0.0" expl="postcondition" proved="true">
-    <proof prover="2"><result status="valid" time="0.61" steps="3638"/></proof>
-    </goal>
-    <goal name="move_red_left&#39;vc.19.0.1" expl="postcondition" proved="true">
-    <transf name="split_vc" proved="true" >
-     <goal name="move_red_left&#39;vc.19.0.1.0" expl="postcondition" proved="true">
-     <transf name="split_vc" proved="true" >
-      <goal name="move_red_left&#39;vc.19.0.1.0.0" expl="postcondition" proved="true">
-      <proof prover="2" timelimit="10" memlimit="4000"><result status="valid" time="7.98" steps="47106"/></proof>
-      </goal>
-     </transf>
-     </goal>
-    </transf>
-    </goal>
-   </transf>
->>>>>>> 8927d7bc
+   <proof prover="2"><result status="valid" time="0.10" steps="562"/></proof>
    </goal>
    <goal name="move_red_left&#39;vc.19.1" expl="postcondition" proved="true">
-   <proof prover="0" obsolete="true"><result status="timeout" time="1.00" steps="130590"/></proof>
-   <proof prover="1" obsolete="true"><result status="highfailure" time="0.73"/></proof>
-   <proof prover="2" obsolete="true"><result status="timeout" time="1.00"/></proof>
    <transf name="split_vc" proved="true" >
     <goal name="move_red_left&#39;vc.19.1.0" expl="postcondition" proved="true">
-<<<<<<< HEAD
-    <proof prover="0"><result status="valid" time="0.86" steps="93445"/></proof>
-    <proof prover="1" obsolete="true"><result status="highfailure" time="0.70"/></proof>
-    <proof prover="2" obsolete="true"><result status="timeout" time="1.00"/></proof>
-=======
-    <proof prover="2"><result status="valid" time="0.10" steps="877"/></proof>
-    </goal>
-    <goal name="move_red_left&#39;vc.19.1.1" expl="postcondition" proved="true">
-    <proof prover="2"><result status="valid" time="1.58" steps="6754"/></proof>
->>>>>>> 8927d7bc
+    <proof prover="0"><result status="valid" time="0.83" steps="97846"/></proof>
     </goal>
    </transf>
    </goal>
   </transf>
   </goal>
   <goal name="move_red_left&#39;vc.20" expl="postcondition" proved="true">
-  <proof prover="0" obsolete="true"><result status="timeout" time="1.00" steps="107196"/></proof>
-  <proof prover="1" obsolete="true"><result status="timeout" time="1.00"/></proof>
-  <proof prover="2" obsolete="true"><result status="timeout" time="1.00"/></proof>
   <transf name="split_vc" proved="true" >
    <goal name="move_red_left&#39;vc.20.0" expl="postcondition" proved="true">
-   <proof prover="2"><result status="valid" time="0.07" steps="566"/></proof>
+   <proof prover="2"><result status="valid" time="0.09" steps="566"/></proof>
    </goal>
    <goal name="move_red_left&#39;vc.20.1" expl="postcondition" proved="true">
-   <proof prover="0" obsolete="true"><result status="timeout" time="1.00" steps="135815"/></proof>
-   <proof prover="1" obsolete="true"><result status="highfailure" time="0.78"/></proof>
-   <proof prover="2" obsolete="true"><result status="timeout" time="1.00"/></proof>
-   <transf name="split_vc" proved="true" >
-<<<<<<< HEAD
+   <transf name="split_vc" proved="true" >
     <goal name="move_red_left&#39;vc.20.1.0" expl="postcondition" proved="true">
-    <proof prover="0" obsolete="true"><result status="timeout" time="1.00" steps="101904"/></proof>
-    <proof prover="1" obsolete="true"><result status="highfailure" time="0.71"/></proof>
-    <proof prover="2" obsolete="true"><result status="timeout" time="1.00"/></proof>
     <transf name="split_vc" proved="true" >
      <goal name="move_red_left&#39;vc.20.1.0.0" expl="postcondition" proved="true">
-     <proof prover="0" timelimit="5" memlimit="2000"><result status="valid" time="1.87" steps="151105"/></proof>
-     <proof prover="1" timelimit="5" memlimit="2000" obsolete="true"><result status="highfailure" time="4.39"/></proof>
-     <proof prover="2" timelimit="5" memlimit="2000" obsolete="true"><result status="timeout" time="5.00"/></proof>
-     </goal>
-    </transf>
-=======
-    <goal name="move_red_left&#39;vc.20.0.0" expl="postcondition" proved="true">
-    <proof prover="2"><result status="valid" time="0.05" steps="381"/></proof>
-    </goal>
-    <goal name="move_red_left&#39;vc.20.0.1" expl="postcondition" proved="true">
-    <proof prover="2"><result status="valid" time="0.49" steps="1732"/></proof>
->>>>>>> 8927d7bc
+     <proof prover="0" timelimit="5" memlimit="2000"><result status="valid" time="1.96" steps="155438"/></proof>
+     </goal>
+    </transf>
     </goal>
    </transf>
    </goal>
   </transf>
   </goal>
   <goal name="move_red_left&#39;vc.21" expl="postcondition" proved="true">
-  <proof prover="0" obsolete="true"><result status="timeout" time="1.00" steps="99627"/></proof>
-  <proof prover="1" obsolete="true"><result status="highfailure" time="0.78"/></proof>
-  <proof prover="2" obsolete="true"><result status="timeout" time="1.00"/></proof>
   <transf name="split_vc" proved="true" >
    <goal name="move_red_left&#39;vc.21.0" expl="postcondition" proved="true">
-   <proof prover="0" obsolete="true"><result status="timeout" time="1.00" steps="157085"/></proof>
-   <proof prover="1" obsolete="true"><result status="timeout" time="1.00"/></proof>
-   <proof prover="2" obsolete="true"><result status="timeout" time="1.00"/></proof>
-   <transf name="split_vc" proved="true" >
-<<<<<<< HEAD
+   <transf name="split_vc" proved="true" >
     <goal name="move_red_left&#39;vc.21.0.0" expl="postcondition" proved="true">
     <proof prover="2"><result status="valid" time="0.06" steps="110"/></proof>
     </goal>
     <goal name="move_red_left&#39;vc.21.0.1" expl="postcondition" proved="true">
-    <proof prover="0" obsolete="true"><result status="timeout" time="1.00" steps="95858"/></proof>
-    <proof prover="1" obsolete="true"><result status="highfailure" time="0.76"/></proof>
-    <proof prover="2" obsolete="true"><result status="timeout" time="1.00"/></proof>
     <transf name="split_vc" proved="true" >
      <goal name="move_red_left&#39;vc.21.0.1.0" expl="postcondition" proved="true">
-     <proof prover="0" obsolete="true"><result status="timeout" time="1.00" steps="95991"/></proof>
-     <proof prover="1" obsolete="true"><result status="highfailure" time="0.74"/></proof>
-     <proof prover="2" obsolete="true"><result status="timeout" time="1.00"/></proof>
      <transf name="split_vc" proved="true" >
       <goal name="move_red_left&#39;vc.21.0.1.0.0" expl="postcondition" proved="true">
-      <proof prover="0" timelimit="5" memlimit="2000"><result status="valid" time="3.49" steps="241629"/></proof>
-      <proof prover="1" timelimit="5" memlimit="2000" obsolete="true"><result status="highfailure" time="4.38"/></proof>
-      <proof prover="2" timelimit="5" memlimit="2000" obsolete="true"><result status="timeout" time="5.00"/></proof>
-      </goal>
-     </transf>
-     </goal>
-    </transf>
-=======
-    <goal name="move_red_left&#39;vc.20.1.0" expl="postcondition" proved="true">
-    <proof prover="2"><result status="valid" time="0.57" steps="3337"/></proof>
-    </goal>
-    <goal name="move_red_left&#39;vc.20.1.1" expl="postcondition" proved="true">
-    <proof prover="2"><result status="valid" time="0.48" steps="1731"/></proof>
->>>>>>> 8927d7bc
+      <proof prover="0" timelimit="5" memlimit="2000"><result status="valid" time="3.08" steps="245419"/></proof>
+      </goal>
+     </transf>
+     </goal>
+    </transf>
     </goal>
    </transf>
    </goal>
    <goal name="move_red_left&#39;vc.21.1" expl="postcondition" proved="true">
-   <proof prover="0" obsolete="true"><result status="timeout" time="1.00" steps="118595"/></proof>
-   <proof prover="1" obsolete="true"><result status="timeout" time="1.00"/></proof>
-   <proof prover="2" obsolete="true"><result status="timeout" time="1.00"/></proof>
-   <transf name="split_vc" proved="true" >
-<<<<<<< HEAD
+   <transf name="split_vc" proved="true" >
     <goal name="move_red_left&#39;vc.21.1.0" expl="postcondition" proved="true">
-    <proof prover="2"><result status="valid" time="0.11" steps="588"/></proof>
+    <proof prover="2"><result status="valid" time="0.13" steps="588"/></proof>
     </goal>
     <goal name="move_red_left&#39;vc.21.1.1" expl="postcondition" proved="true">
-    <proof prover="0" obsolete="true"><result status="timeout" time="1.00" steps="113820"/></proof>
-    <proof prover="1" obsolete="true"><result status="highfailure" time="0.71"/></proof>
-    <proof prover="2" obsolete="true"><result status="timeout" time="1.00"/></proof>
     <transf name="split_vc" proved="true" >
      <goal name="move_red_left&#39;vc.21.1.1.0" expl="postcondition" proved="true">
-     <proof prover="0" obsolete="true"><result status="timeout" time="1.00" steps="97356"/></proof>
-     <proof prover="1" obsolete="true"><result status="highfailure" time="0.70"/></proof>
-     <proof prover="2" obsolete="true"><result status="timeout" time="1.00"/></proof>
      <transf name="split_vc" proved="true" >
       <goal name="move_red_left&#39;vc.21.1.1.0.0" expl="postcondition" proved="true">
-      <proof prover="0" timelimit="5" memlimit="2000"><result status="valid" time="2.91" steps="175530"/></proof>
-      <proof prover="1" timelimit="5" memlimit="2000" obsolete="true"><result status="timeout" time="5.00"/></proof>
-      <proof prover="2" timelimit="5" memlimit="2000" obsolete="true"><result status="timeout" time="5.00"/></proof>
-      </goal>
-     </transf>
-     </goal>
-    </transf>
-=======
-    <goal name="move_red_left&#39;vc.20.2.0" expl="postcondition" proved="true">
-    <proof prover="2"><result status="valid" time="0.52" steps="3207"/></proof>
-    </goal>
-    <goal name="move_red_left&#39;vc.20.2.1" expl="postcondition" proved="true">
-    <proof prover="2"><result status="valid" time="0.48" steps="1788"/></proof>
->>>>>>> 8927d7bc
+      <proof prover="0" timelimit="5" memlimit="2000"><result status="valid" time="2.74" steps="179727"/></proof>
+      </goal>
+     </transf>
+     </goal>
+    </transf>
     </goal>
    </transf>
    </goal>
   </transf>
   </goal>
   <goal name="move_red_left&#39;vc.22" expl="postcondition" proved="true">
-  <proof prover="0" obsolete="true"><result status="timeout" time="1.00" steps="93799"/></proof>
-  <proof prover="1" obsolete="true"><result status="timeout" time="1.00"/></proof>
-  <proof prover="2" obsolete="true"><result status="timeout" time="1.00"/></proof>
   <transf name="split_vc" proved="true" >
    <goal name="move_red_left&#39;vc.22.0" expl="postcondition" proved="true">
-   <proof prover="0"><result status="valid" time="0.61" steps="64947"/></proof>
-   <proof prover="1" obsolete="true"><result status="timeout" time="1.00"/></proof>
-   <proof prover="2" obsolete="true"><result status="timeout" time="1.00"/></proof>
+   <proof prover="0"><result status="valid" time="0.58" steps="69770"/></proof>
    </goal>
    <goal name="move_red_left&#39;vc.22.1" expl="postcondition" proved="true">
-   <proof prover="0" obsolete="true"><result status="timeout" time="1.00" steps="120588"/></proof>
-   <proof prover="1" obsolete="true"><result status="highfailure" time="0.78"/></proof>
-   <proof prover="2" obsolete="true"><result status="timeout" time="1.00"/></proof>
-   <transf name="split_vc" proved="true" >
-<<<<<<< HEAD
+   <transf name="split_vc" proved="true" >
     <goal name="move_red_left&#39;vc.22.1.0" expl="postcondition" proved="true">
-    <proof prover="0" obsolete="true"><result status="timeout" time="1.00" steps="100972"/></proof>
-    <proof prover="1" obsolete="true"><result status="highfailure" time="0.73"/></proof>
-    <proof prover="2" obsolete="true"><result status="timeout" time="1.00"/></proof>
     <transf name="split_vc" proved="true" >
      <goal name="move_red_left&#39;vc.22.1.0.0" expl="postcondition" proved="true">
-     <proof prover="0" timelimit="5" memlimit="2000"><result status="valid" time="2.43" steps="201428"/></proof>
-     <proof prover="1" timelimit="5" memlimit="2000" obsolete="true"><result status="highfailure" time="4.26"/></proof>
-     <proof prover="2" timelimit="5" memlimit="2000" obsolete="true"><result status="timeout" time="5.00"/></proof>
-     </goal>
-    </transf>
-=======
-    <goal name="move_red_left&#39;vc.20.3.0" expl="postcondition" proved="true">
-    <proof prover="2"><result status="valid" time="0.94" steps="5231"/></proof>
-    </goal>
-    <goal name="move_red_left&#39;vc.20.3.1" expl="postcondition" proved="true">
-    <proof prover="2"><result status="valid" time="0.48" steps="1749"/></proof>
->>>>>>> 8927d7bc
-    </goal>
-   </transf>
-   </goal>
-  </transf>
-  </goal>
-<<<<<<< HEAD
+     <proof prover="0" timelimit="5" memlimit="2000"><result status="valid" time="2.23" steps="205656"/></proof>
+     </goal>
+    </transf>
+    </goal>
+   </transf>
+   </goal>
+  </transf>
+  </goal>
   <goal name="move_red_left&#39;vc.23" expl="postcondition" proved="true">
-  <proof prover="0" obsolete="true"><result status="timeout" time="1.00" steps="94235"/></proof>
-  <proof prover="1" obsolete="true"><result status="highfailure" time="0.79"/></proof>
-  <proof prover="2" obsolete="true"><result status="timeout" time="1.00"/></proof>
   <transf name="split_vc" proved="true" >
    <goal name="move_red_left&#39;vc.23.0" expl="postcondition" proved="true">
-   <proof prover="2"><result status="valid" time="0.05" steps="114"/></proof>
+   <proof prover="2"><result status="valid" time="0.07" steps="114"/></proof>
    </goal>
    <goal name="move_red_left&#39;vc.23.1" expl="postcondition" proved="true">
-   <proof prover="0" obsolete="true"><result status="timeout" time="1.00" steps="142407"/></proof>
-   <proof prover="1" obsolete="true"><result status="highfailure" time="0.78"/></proof>
-   <proof prover="2" obsolete="true"><result status="timeout" time="1.00"/></proof>
    <transf name="split_vc" proved="true" >
     <goal name="move_red_left&#39;vc.23.1.0" expl="postcondition" proved="true">
-    <proof prover="0" obsolete="true"><result status="timeout" time="1.00" steps="135405"/></proof>
-    <proof prover="1" obsolete="true"><result status="highfailure" time="0.74"/></proof>
-    <proof prover="2" obsolete="true"><result status="timeout" time="1.00"/></proof>
     <transf name="split_vc" proved="true" >
      <goal name="move_red_left&#39;vc.23.1.0.0" expl="postcondition" proved="true">
-     <proof prover="0" obsolete="true"><result status="timeout" time="1.00" steps="102713"/></proof>
-     <proof prover="1" timelimit="5" memlimit="2000"><result status="valid" time="3.02" steps="5242778"/></proof>
-     <proof prover="2" timelimit="5" memlimit="2000" obsolete="true"><result status="timeout" time="5.00"/></proof>
-     </goal>
-    </transf>
-    </goal>
-   </transf>
-=======
-  <goal name="move_red_left&#39;vc.21" expl="postcondition" proved="true">
-  <transf name="split_vc" proved="true" >
-   <goal name="move_red_left&#39;vc.21.0" expl="postcondition" proved="true">
-   <proof prover="2"><result status="valid" time="0.07" steps="531"/></proof>
-   </goal>
-   <goal name="move_red_left&#39;vc.21.1" expl="postcondition" proved="true">
-   <proof prover="2"><result status="valid" time="0.35" steps="1263"/></proof>
->>>>>>> 8927d7bc
+     <proof prover="1" timelimit="5" memlimit="2000"><result status="valid" time="3.57" steps="6453706"/></proof>
+     </goal>
+    </transf>
+    </goal>
+   </transf>
    </goal>
   </transf>
   </goal>
@@ -1123,69 +597,54 @@
 </theory>
 <theory name="RedBlackTree_Impl15_MoveRedRight" proved="true">
  <goal name="move_red_right&#39;vc" expl="VC for move_red_right" proved="true">
- <proof prover="0" obsolete="true"><result status="timeout" time="1.00" steps="178040"/></proof>
- <proof prover="1" obsolete="true"><result status="highfailure" time="0.79"/></proof>
- <proof prover="2" obsolete="true"><result status="timeout" time="1.00"/></proof>
  <transf name="split_vc" proved="true" >
   <goal name="move_red_right&#39;vc.0" expl="precondition" proved="true">
-<<<<<<< HEAD
   <proof prover="2"><result status="valid" time="0.05" steps="39"/></proof>
   </goal>
   <goal name="move_red_right&#39;vc.1" expl="precondition" proved="true">
-  <proof prover="2"><result status="valid" time="0.05" steps="43"/></proof>
+  <proof prover="2"><result status="valid" time="0.03" steps="43"/></proof>
   </goal>
   <goal name="move_red_right&#39;vc.2" expl="precondition" proved="true">
-  <proof prover="2"><result status="valid" time="0.08" steps="205"/></proof>
+  <proof prover="2"><result status="valid" time="0.08" steps="207"/></proof>
   </goal>
   <goal name="move_red_right&#39;vc.3" expl="precondition" proved="true">
-  <proof prover="2"><result status="valid" time="0.12" steps="474"/></proof>
+  <proof prover="2"><result status="valid" time="0.10" steps="476"/></proof>
   </goal>
   <goal name="move_red_right&#39;vc.4" expl="precondition" proved="true">
-  <proof prover="2"><result status="valid" time="0.11" steps="416"/></proof>
+  <proof prover="2"><result status="valid" time="0.11" steps="419"/></proof>
   </goal>
   <goal name="move_red_right&#39;vc.5" expl="precondition" proved="true">
-  <proof prover="2"><result status="valid" time="0.12" steps="500"/></proof>
+  <proof prover="2"><result status="valid" time="0.12" steps="503"/></proof>
   </goal>
   <goal name="move_red_right&#39;vc.6" expl="precondition" proved="true">
-  <proof prover="2"><result status="valid" time="0.24" steps="1051"/></proof>
+  <proof prover="2"><result status="valid" time="0.22" steps="1052"/></proof>
   </goal>
   <goal name="move_red_right&#39;vc.7" expl="precondition" proved="true">
-  <proof prover="2"><result status="valid" time="0.06" steps="135"/></proof>
+  <proof prover="2"><result status="valid" time="0.07" steps="135"/></proof>
   </goal>
   <goal name="move_red_right&#39;vc.8" expl="precondition" proved="true">
-  <proof prover="2"><result status="valid" time="0.34" steps="1446"/></proof>
+  <proof prover="2"><result status="valid" time="0.31" steps="1442"/></proof>
   </goal>
   <goal name="move_red_right&#39;vc.9" expl="precondition" proved="true">
   <proof prover="2"><result status="valid" time="0.09" steps="199"/></proof>
   </goal>
   <goal name="move_red_right&#39;vc.10" expl="precondition" proved="true">
-  <proof prover="2"><result status="valid" time="0.14" steps="671"/></proof>
+  <proof prover="2"><result status="valid" time="0.13" steps="676"/></proof>
   </goal>
   <goal name="move_red_right&#39;vc.11" expl="precondition" proved="true">
-  <proof prover="2"><result status="valid" time="0.16" steps="951"/></proof>
+  <proof prover="2"><result status="valid" time="0.13" steps="953"/></proof>
   </goal>
   <goal name="move_red_right&#39;vc.12" expl="postcondition" proved="true">
-  <proof prover="0" obsolete="true"><result status="timeout" time="1.00" steps="111650"/></proof>
-  <proof prover="1" obsolete="true"><result status="timeout" time="1.00"/></proof>
-  <proof prover="2" obsolete="true"><result status="timeout" time="1.00"/></proof>
   <transf name="split_vc" proved="true" >
    <goal name="move_red_right&#39;vc.12.0" expl="postcondition" proved="true">
-   <proof prover="2"><result status="valid" time="0.08" steps="495"/></proof>
+   <proof prover="2"><result status="valid" time="0.12" steps="499"/></proof>
    </goal>
    <goal name="move_red_right&#39;vc.12.1" expl="postcondition" proved="true">
-   <proof prover="0" obsolete="true"><result status="timeout" time="1.00" steps="93724"/></proof>
-   <proof prover="1" obsolete="true"><result status="highfailure" time="0.78"/></proof>
-   <proof prover="2" obsolete="true"><result status="timeout" time="1.00"/></proof>
    <transf name="split_vc" proved="true" >
     <goal name="move_red_right&#39;vc.12.1.0" expl="postcondition" proved="true">
-    <proof prover="0" obsolete="true"><result status="timeout" time="1.00" steps="118449"/></proof>
-    <proof prover="1" obsolete="true"><result status="highfailure" time="0.72"/></proof>
-    <proof prover="2" obsolete="true"><result status="timeout" time="1.00"/></proof>
     <transf name="split_vc" proved="true" >
      <goal name="move_red_right&#39;vc.12.1.0.0" expl="postcondition" proved="true">
-     <proof prover="0" obsolete="true"><result status="timeout" time="1.00" steps="101447"/></proof>
-     <proof prover="1" obsolete="true"><result status="highfailure" time="0.71"/></proof>
-     <proof prover="2" timelimit="5" memlimit="2000"><result status="valid" time="1.57" steps="21080"/></proof>
+     <proof prover="2" timelimit="5" memlimit="2000"><result status="valid" time="2.15" steps="18574"/></proof>
      </goal>
     </transf>
     </goal>
@@ -1194,305 +653,108 @@
   </transf>
   </goal>
   <goal name="move_red_right&#39;vc.13" expl="postcondition" proved="true">
-  <proof prover="0" obsolete="true"><result status="timeout" time="1.00" steps="100113"/></proof>
-  <proof prover="1" obsolete="true"><result status="highfailure" time="0.79"/></proof>
-  <proof prover="2" obsolete="true"><result status="timeout" time="1.00"/></proof>
   <transf name="split_vc" proved="true" >
    <goal name="move_red_right&#39;vc.13.0" expl="postcondition" proved="true">
-   <proof prover="2"><result status="valid" time="0.06" steps="105"/></proof>
+   <proof prover="2"><result status="valid" time="0.05" steps="105"/></proof>
    </goal>
    <goal name="move_red_right&#39;vc.13.1" expl="postcondition" proved="true">
-   <proof prover="0" obsolete="true"><result status="timeout" time="1.00" steps="101496"/></proof>
-   <proof prover="1" obsolete="true"><result status="highfailure" time="0.71"/></proof>
-   <proof prover="2" obsolete="true"><result status="timeout" time="1.00"/></proof>
    <transf name="split_vc" proved="true" >
     <goal name="move_red_right&#39;vc.13.1.0" expl="postcondition" proved="true">
-    <proof prover="0" obsolete="true"><result status="timeout" time="1.00" steps="122306"/></proof>
-    <proof prover="1" obsolete="true"><result status="highfailure" time="0.70"/></proof>
-    <proof prover="2" obsolete="true"><result status="timeout" time="1.00"/></proof>
     <transf name="split_vc" proved="true" >
      <goal name="move_red_right&#39;vc.13.1.0.0" expl="postcondition" proved="true">
-     <proof prover="0" timelimit="5" memlimit="2000"><result status="valid" time="2.66" steps="351342"/></proof>
-     <proof prover="1" timelimit="5" memlimit="2000" obsolete="true"><result status="timeout" time="5.00"/></proof>
-     <proof prover="2" timelimit="5" memlimit="2000" obsolete="true"><result status="timeout" time="5.00"/></proof>
-     </goal>
-    </transf>
-    </goal>
-   </transf>
-   </goal>
-  </transf>
-=======
-  <proof prover="2"><result status="valid" time="0.03" steps="40"/></proof>
-  </goal>
-  <goal name="move_red_right&#39;vc.1" expl="precondition" proved="true">
-  <proof prover="2"><result status="valid" time="0.03" steps="41"/></proof>
-  </goal>
-  <goal name="move_red_right&#39;vc.2" expl="precondition" proved="true">
-  <proof prover="2"><result status="valid" time="0.04" steps="64"/></proof>
-  </goal>
-  <goal name="move_red_right&#39;vc.3" expl="precondition" proved="true">
-  <proof prover="2"><result status="valid" time="0.05" steps="159"/></proof>
-  </goal>
-  <goal name="move_red_right&#39;vc.4" expl="precondition" proved="true">
-  <proof prover="2"><result status="valid" time="0.08" steps="396"/></proof>
-  </goal>
-  <goal name="move_red_right&#39;vc.5" expl="precondition" proved="true">
-  <proof prover="2"><result status="valid" time="0.07" steps="474"/></proof>
-  </goal>
-  <goal name="move_red_right&#39;vc.6" expl="precondition" proved="true">
-  <proof prover="2"><result status="valid" time="0.14" steps="821"/></proof>
-  </goal>
-  <goal name="move_red_right&#39;vc.7" expl="precondition" proved="true">
-  <proof prover="2"><result status="valid" time="0.05" steps="125"/></proof>
-  </goal>
-  <goal name="move_red_right&#39;vc.8" expl="precondition" proved="true">
-  <proof prover="2"><result status="valid" time="0.17" steps="1046"/></proof>
-  </goal>
-  <goal name="move_red_right&#39;vc.9" expl="precondition" proved="true">
-  <proof prover="2"><result status="valid" time="0.05" steps="181"/></proof>
-  </goal>
-  <goal name="move_red_right&#39;vc.10" expl="precondition" proved="true">
-  <proof prover="2"><result status="valid" time="0.09" steps="631"/></proof>
-  </goal>
-  <goal name="move_red_right&#39;vc.11" expl="precondition" proved="true">
-  <proof prover="2"><result status="valid" time="0.12" steps="858"/></proof>
-  </goal>
-  <goal name="move_red_right&#39;vc.12" expl="precondition" proved="true">
-  <transf name="split_vc" proved="true" >
-   <goal name="move_red_right&#39;vc.12.0" expl="precondition" proved="true">
-   <proof prover="2" timelimit="5" memlimit="2000"><result status="valid" time="1.18" steps="6889"/></proof>
-   </goal>
-  </transf>
-  </goal>
-  <goal name="move_red_right&#39;vc.13" expl="precondition" proved="true">
-  <proof prover="2"><result status="valid" time="0.43" steps="1707"/></proof>
->>>>>>> 8927d7bc
+     <proof prover="0" timelimit="5" memlimit="2000"><result status="valid" time="2.53" steps="355219"/></proof>
+     </goal>
+    </transf>
+    </goal>
+   </transf>
+   </goal>
+  </transf>
   </goal>
   <goal name="move_red_right&#39;vc.14" expl="postcondition" proved="true">
-  <proof prover="0" obsolete="true"><result status="timeout" time="1.00" steps="129446"/></proof>
-  <proof prover="1" obsolete="true"><result status="highfailure" time="0.79"/></proof>
-  <proof prover="2" obsolete="true"><result status="timeout" time="1.00"/></proof>
   <transf name="split_vc" proved="true" >
    <goal name="move_red_right&#39;vc.14.0" expl="postcondition" proved="true">
-<<<<<<< HEAD
-   <proof prover="2"><result status="valid" time="0.12" steps="719"/></proof>
-=======
-   <proof prover="2"><result status="valid" time="0.13" steps="475"/></proof>
->>>>>>> 8927d7bc
+   <proof prover="2"><result status="valid" time="0.12" steps="721"/></proof>
    </goal>
    <goal name="move_red_right&#39;vc.14.1" expl="postcondition" proved="true">
-   <proof prover="0" obsolete="true"><result status="timeout" time="1.00" steps="101651"/></proof>
-   <proof prover="1" obsolete="true"><result status="highfailure" time="0.78"/></proof>
-   <proof prover="2" obsolete="true"><result status="timeout" time="1.00"/></proof>
    <transf name="split_vc" proved="true" >
     <goal name="move_red_right&#39;vc.14.1.0" expl="postcondition" proved="true">
-<<<<<<< HEAD
-    <proof prover="2"><result status="valid" time="0.13" steps="1423"/></proof>
-=======
-    <transf name="split_vc" proved="true" >
-     <goal name="move_red_right&#39;vc.14.1.0.0" expl="postcondition" proved="true">
-     <transf name="inline_goal" proved="true" >
-      <goal name="move_red_right&#39;vc.14.1.0.0.0" expl="postcondition" proved="true">
-      <transf name="split_all_full" proved="true" >
-       <goal name="move_red_right&#39;vc.14.1.0.0.0.0" expl="postcondition" proved="true">
-       <transf name="split_vc" proved="true" >
-        <goal name="move_red_right&#39;vc.14.1.0.0.0.0.0" expl="postcondition" proved="true">
-        <proof prover="0"><result status="valid" time="0.86" steps="243800"/></proof>
-        </goal>
-       </transf>
-       </goal>
-       <goal name="move_red_right&#39;vc.14.1.0.0.0.1" expl="postcondition" proved="true">
-       <transf name="split_vc" proved="true" >
-        <goal name="move_red_right&#39;vc.14.1.0.0.0.1.0" expl="postcondition" proved="true">
-        <proof prover="2" timelimit="5" memlimit="2000"><result status="valid" time="2.26" steps="26951"/></proof>
-        </goal>
-       </transf>
-       </goal>
-      </transf>
-      </goal>
-     </transf>
-     </goal>
-    </transf>
->>>>>>> 8927d7bc
+    <proof prover="2"><result status="valid" time="0.19" steps="1411"/></proof>
     </goal>
    </transf>
    </goal>
   </transf>
   </goal>
   <goal name="move_red_right&#39;vc.15" expl="postcondition" proved="true">
-  <proof prover="0" obsolete="true"><result status="timeout" time="1.00" steps="102099"/></proof>
-  <proof prover="1" obsolete="true"><result status="highfailure" time="0.78"/></proof>
-  <proof prover="2" obsolete="true"><result status="timeout" time="1.00"/></proof>
   <transf name="split_vc" proved="true" >
    <goal name="move_red_right&#39;vc.15.0" expl="postcondition" proved="true">
-<<<<<<< HEAD
-   <proof prover="2"><result status="valid" time="0.07" steps="150"/></proof>
-=======
-   <proof prover="2"><result status="valid" time="0.12" steps="475"/></proof>
->>>>>>> 8927d7bc
+   <proof prover="2"><result status="valid" time="0.08" steps="150"/></proof>
    </goal>
    <goal name="move_red_right&#39;vc.15.1" expl="postcondition" proved="true">
-   <proof prover="0" obsolete="true"><result status="timeout" time="1.00" steps="101574"/></proof>
-   <proof prover="1" obsolete="true"><result status="highfailure" time="0.78"/></proof>
-   <proof prover="2" obsolete="true"><result status="timeout" time="1.00"/></proof>
    <transf name="split_vc" proved="true" >
     <goal name="move_red_right&#39;vc.15.1.0" expl="postcondition" proved="true">
-<<<<<<< HEAD
-    <proof prover="2"><result status="valid" time="0.18" steps="1011"/></proof>
-=======
-    <transf name="split_vc" proved="true" >
-     <goal name="move_red_right&#39;vc.15.1.0.0" expl="postcondition" proved="true">
-     <transf name="inline_goal" proved="true" >
-      <goal name="move_red_right&#39;vc.15.1.0.0.0" expl="postcondition" proved="true">
-      <transf name="split_all_full" proved="true" >
-       <goal name="move_red_right&#39;vc.15.1.0.0.0.0" expl="VC for move_red_right" proved="true">
-       <proof prover="0"><result status="valid" time="0.51" steps="74375"/></proof>
-       </goal>
-       <goal name="move_red_right&#39;vc.15.1.0.0.0.1" expl="VC for move_red_right" proved="true">
-       <proof prover="2"><result status="valid" time="0.05" steps="267"/></proof>
-       </goal>
-       <goal name="move_red_right&#39;vc.15.1.0.0.0.2" expl="VC for move_red_right" proved="true">
-       <proof prover="2"><result status="valid" time="0.29" steps="1999"/></proof>
-       </goal>
-      </transf>
-      </goal>
-     </transf>
-     </goal>
-    </transf>
->>>>>>> 8927d7bc
+    <proof prover="2"><result status="valid" time="0.20" steps="1019"/></proof>
     </goal>
    </transf>
    </goal>
   </transf>
   </goal>
   <goal name="move_red_right&#39;vc.16" expl="postcondition" proved="true">
-  <proof prover="0" obsolete="true"><result status="timeout" time="1.00" steps="98349"/></proof>
-  <proof prover="1" obsolete="true"><result status="highfailure" time="0.77"/></proof>
-  <proof prover="2" obsolete="true"><result status="timeout" time="1.00"/></proof>
   <transf name="split_vc" proved="true" >
    <goal name="move_red_right&#39;vc.16.0" expl="postcondition" proved="true">
-<<<<<<< HEAD
-   <proof prover="2"><result status="valid" time="0.13" steps="550"/></proof>
-=======
-   <proof prover="2"><result status="valid" time="0.11" steps="476"/></proof>
->>>>>>> 8927d7bc
+   <proof prover="2"><result status="valid" time="0.07" steps="553"/></proof>
    </goal>
    <goal name="move_red_right&#39;vc.16.1" expl="postcondition" proved="true">
-   <proof prover="0" obsolete="true"><result status="timeout" time="1.00" steps="123782"/></proof>
-   <proof prover="1" obsolete="true"><result status="highfailure" time="0.70"/></proof>
-   <proof prover="2" obsolete="true"><result status="timeout" time="1.00"/></proof>
    <transf name="split_vc" proved="true" >
     <goal name="move_red_right&#39;vc.16.1.0" expl="postcondition" proved="true">
-<<<<<<< HEAD
-    <proof prover="0"><result status="valid" time="0.45" steps="62392"/></proof>
-    <proof prover="1" obsolete="true"><result status="highfailure" time="0.68"/></proof>
-    <proof prover="2" obsolete="true"><result status="timeout" time="1.00"/></proof>
-=======
-    <transf name="split_vc" proved="true" >
-     <goal name="move_red_right&#39;vc.16.1.0.0" expl="postcondition" proved="true">
-     <proof prover="2" timelimit="5" memlimit="2000"><result status="valid" time="3.17" steps="28962"/></proof>
-     </goal>
-    </transf>
->>>>>>> 8927d7bc
+    <proof prover="0"><result status="valid" time="0.42" steps="67072"/></proof>
     </goal>
    </transf>
    </goal>
   </transf>
   </goal>
   <goal name="move_red_right&#39;vc.17" expl="postcondition" proved="true">
-  <proof prover="0" obsolete="true"><result status="timeout" time="1.00" steps="99711"/></proof>
-  <proof prover="1" obsolete="true"><result status="highfailure" time="0.77"/></proof>
-  <proof prover="2" obsolete="true"><result status="timeout" time="1.00"/></proof>
   <transf name="split_vc" proved="true" >
    <goal name="move_red_right&#39;vc.17.0" expl="postcondition" proved="true">
-<<<<<<< HEAD
-   <proof prover="2"><result status="valid" time="0.13" steps="552"/></proof>
-=======
-   <proof prover="2"><result status="valid" time="0.50" steps="2927"/></proof>
->>>>>>> 8927d7bc
+   <proof prover="2"><result status="valid" time="0.08" steps="553"/></proof>
    </goal>
    <goal name="move_red_right&#39;vc.17.1" expl="postcondition" proved="true">
-   <proof prover="0" obsolete="true"><result status="timeout" time="1.00" steps="95226"/></proof>
-   <proof prover="1" obsolete="true"><result status="highfailure" time="0.71"/></proof>
-   <proof prover="2" obsolete="true"><result status="timeout" time="1.00"/></proof>
    <transf name="split_vc" proved="true" >
     <goal name="move_red_right&#39;vc.17.1.0" expl="postcondition" proved="true">
-<<<<<<< HEAD
-    <proof prover="0"><result status="valid" time="0.75" steps="81838"/></proof>
-    <proof prover="1" obsolete="true"><result status="highfailure" time="0.71"/></proof>
-    <proof prover="2" obsolete="true"><result status="timeout" time="1.00"/></proof>
-=======
-    <transf name="split_vc" proved="true" >
-     <goal name="move_red_right&#39;vc.17.1.0.0" expl="postcondition" proved="true">
-     <proof prover="2"><result status="valid" time="0.86" steps="6859"/></proof>
-     </goal>
-    </transf>
->>>>>>> 8927d7bc
+    <proof prover="0"><result status="valid" time="0.63" steps="86384"/></proof>
     </goal>
    </transf>
    </goal>
   </transf>
   </goal>
   <goal name="move_red_right&#39;vc.18" expl="postcondition" proved="true">
-  <proof prover="0" obsolete="true"><result status="timeout" time="1.00" steps="97370"/></proof>
-  <proof prover="1" obsolete="true"><result status="highfailure" time="0.79"/></proof>
-  <proof prover="2" obsolete="true"><result status="timeout" time="1.00"/></proof>
   <transf name="split_vc" proved="true" >
    <goal name="move_red_right&#39;vc.18.0" expl="postcondition" proved="true">
-<<<<<<< HEAD
-   <proof prover="0" obsolete="true"><result status="timeout" time="1.00" steps="95780"/></proof>
-   <proof prover="1" obsolete="true"><result status="timeout" time="1.00"/></proof>
-   <proof prover="2" obsolete="true"><result status="timeout" time="1.00"/></proof>
    <transf name="split_vc" proved="true" >
     <goal name="move_red_right&#39;vc.18.0.0" expl="postcondition" proved="true">
-    <proof prover="2"><result status="valid" time="0.03" steps="109"/></proof>
+    <proof prover="2"><result status="valid" time="0.06" steps="109"/></proof>
     </goal>
     <goal name="move_red_right&#39;vc.18.0.1" expl="postcondition" proved="true">
-    <proof prover="0" obsolete="true"><result status="timeout" time="1.00" steps="102879"/></proof>
-    <proof prover="1" obsolete="true"><result status="highfailure" time="0.70"/></proof>
-    <proof prover="2" obsolete="true"><result status="timeout" time="1.00"/></proof>
     <transf name="split_vc" proved="true" >
      <goal name="move_red_right&#39;vc.18.0.1.0" expl="postcondition" proved="true">
-     <proof prover="0" obsolete="true"><result status="timeout" time="1.00" steps="89053"/></proof>
-     <proof prover="1" obsolete="true"><result status="highfailure" time="0.68"/></proof>
-     <proof prover="2" obsolete="true"><result status="timeout" time="1.00"/></proof>
      <transf name="split_vc" proved="true" >
       <goal name="move_red_right&#39;vc.18.0.1.0.0" expl="postcondition" proved="true">
-      <proof prover="0" timelimit="5" memlimit="2000"><result status="valid" time="1.49" steps="143381"/></proof>
-      <proof prover="1" timelimit="5" memlimit="2000" obsolete="true"><result status="timeout" time="5.00"/></proof>
-      <proof prover="2" timelimit="5" memlimit="2000" obsolete="true"><result status="timeout" time="5.00"/></proof>
-      </goal>
-     </transf>
-     </goal>
-    </transf>
-    </goal>
-   </transf>
-=======
-   <proof prover="2"><result status="valid" time="0.28" steps="1112"/></proof>
->>>>>>> 8927d7bc
+      <proof prover="0" timelimit="5" memlimit="2000"><result status="valid" time="1.44" steps="150432"/></proof>
+      </goal>
+     </transf>
+     </goal>
+    </transf>
+    </goal>
+   </transf>
    </goal>
    <goal name="move_red_right&#39;vc.18.1" expl="postcondition" proved="true">
-   <proof prover="0" obsolete="true"><result status="timeout" time="1.00" steps="106888"/></proof>
-   <proof prover="1" obsolete="true"><result status="timeout" time="1.00"/></proof>
-   <proof prover="2" obsolete="true"><result status="timeout" time="1.00"/></proof>
    <transf name="split_vc" proved="true" >
     <goal name="move_red_right&#39;vc.18.1.0" expl="postcondition" proved="true">
-    <proof prover="2"><result status="valid" time="0.13" steps="574"/></proof>
+    <proof prover="2"><result status="valid" time="0.09" steps="578"/></proof>
     </goal>
     <goal name="move_red_right&#39;vc.18.1.1" expl="postcondition" proved="true">
-    <proof prover="0" obsolete="true"><result status="timeout" time="1.00" steps="117803"/></proof>
-    <proof prover="1" obsolete="true"><result status="highfailure" time="0.68"/></proof>
-    <proof prover="2" obsolete="true"><result status="timeout" time="1.00"/></proof>
-    <transf name="split_vc" proved="true" >
-<<<<<<< HEAD
+    <transf name="split_vc" proved="true" >
      <goal name="move_red_right&#39;vc.18.1.1.0" expl="postcondition" proved="true">
-     <proof prover="0"><result status="valid" time="0.67" steps="82413"/></proof>
-     <proof prover="1" obsolete="true"><result status="highfailure" time="0.70"/></proof>
-     <proof prover="2" obsolete="true"><result status="timeout" time="1.00"/></proof>
-=======
-     <goal name="move_red_right&#39;vc.18.1.0.0" expl="postcondition" proved="true">
-     <proof prover="2" timelimit="5" memlimit="2000"><result status="valid" time="1.38" steps="12271"/></proof>
->>>>>>> 8927d7bc
+     <proof prover="0"><result status="valid" time="0.77" steps="87127"/></proof>
      </goal>
     </transf>
     </goal>
@@ -1501,159 +763,32 @@
   </transf>
   </goal>
   <goal name="move_red_right&#39;vc.19" expl="postcondition" proved="true">
-  <proof prover="0" obsolete="true"><result status="timeout" time="1.00" steps="99898"/></proof>
-  <proof prover="1" obsolete="true"><result status="highfailure" time="0.76"/></proof>
-  <proof prover="2" obsolete="true"><result status="timeout" time="1.00"/></proof>
   <transf name="split_vc" proved="true" >
    <goal name="move_red_right&#39;vc.19.0" expl="postcondition" proved="true">
-<<<<<<< HEAD
-   <proof prover="0"><result status="valid" time="0.49" steps="64254"/></proof>
-   <proof prover="1" obsolete="true"><result status="highfailure" time="0.78"/></proof>
-   <proof prover="2" obsolete="true"><result status="timeout" time="1.00"/></proof>
-=======
-   <transf name="split_vc" proved="true" >
-    <goal name="move_red_right&#39;vc.19.0.0" expl="postcondition" proved="true">
-    <proof prover="2"><result status="valid" time="0.04" steps="98"/></proof>
-    </goal>
-    <goal name="move_red_right&#39;vc.19.0.1" expl="postcondition" proved="true">
-    <transf name="split_vc" proved="true" >
-     <goal name="move_red_right&#39;vc.19.0.1.0" expl="postcondition" proved="true">
-     <proof prover="2"><result status="valid" time="0.06" steps="279"/></proof>
-     </goal>
-    </transf>
-    </goal>
-   </transf>
->>>>>>> 8927d7bc
+   <proof prover="0"><result status="valid" time="0.53" steps="69095"/></proof>
    </goal>
    <goal name="move_red_right&#39;vc.19.1" expl="postcondition" proved="true">
-   <proof prover="0" obsolete="true"><result status="timeout" time="1.00" steps="93085"/></proof>
-   <proof prover="1" obsolete="true"><result status="highfailure" time="0.72"/></proof>
-   <proof prover="2" obsolete="true"><result status="timeout" time="1.00"/></proof>
    <transf name="split_vc" proved="true" >
     <goal name="move_red_right&#39;vc.19.1.0" expl="postcondition" proved="true">
-<<<<<<< HEAD
-    <proof prover="0"><result status="valid" time="0.52" steps="89568"/></proof>
-    <proof prover="1" obsolete="true"><result status="highfailure" time="0.71"/></proof>
-    <proof prover="2" obsolete="true"><result status="timeout" time="1.00"/></proof>
-=======
-    <proof prover="2"><result status="valid" time="0.04" steps="98"/></proof>
-    </goal>
-    <goal name="move_red_right&#39;vc.19.1.1" expl="postcondition" proved="true">
-    <transf name="split_vc" proved="true" >
-     <goal name="move_red_right&#39;vc.19.1.1.0" expl="postcondition" proved="true">
-     <proof prover="2"><result status="valid" time="0.10" steps="727"/></proof>
-     </goal>
-    </transf>
-    </goal>
-   </transf>
-   </goal>
-   <goal name="move_red_right&#39;vc.19.2" expl="postcondition" proved="true">
-   <transf name="split_vc" proved="true" >
-    <goal name="move_red_right&#39;vc.19.2.0" expl="postcondition" proved="true">
-    <proof prover="2"><result status="valid" time="0.04" steps="98"/></proof>
-    </goal>
-    <goal name="move_red_right&#39;vc.19.2.1" expl="postcondition" proved="true">
-    <transf name="split_vc" proved="true" >
-     <goal name="move_red_right&#39;vc.19.2.1.0" expl="postcondition" proved="true">
-     <proof prover="2"><result status="valid" time="0.54" steps="3103"/></proof>
-     </goal>
-    </transf>
-    </goal>
-   </transf>
-   </goal>
-   <goal name="move_red_right&#39;vc.19.3" expl="postcondition" proved="true">
-   <transf name="split_vc" proved="true" >
-    <goal name="move_red_right&#39;vc.19.3.0" expl="postcondition" proved="true">
-    <proof prover="2"><result status="valid" time="0.04" steps="98"/></proof>
-    </goal>
-    <goal name="move_red_right&#39;vc.19.3.1" expl="postcondition" proved="true">
-    <transf name="split_vc" proved="true" >
-     <goal name="move_red_right&#39;vc.19.3.1.0" expl="postcondition" proved="true">
-     <proof prover="2"><result status="valid" time="0.55" steps="3839"/></proof>
-     </goal>
-    </transf>
-    </goal>
-   </transf>
-   </goal>
-   <goal name="move_red_right&#39;vc.19.4" expl="postcondition" proved="true">
-   <transf name="split_vc" proved="true" >
-    <goal name="move_red_right&#39;vc.19.4.0" expl="postcondition" proved="true">
-    <proof prover="2"><result status="valid" time="0.04" steps="98"/></proof>
-    </goal>
-    <goal name="move_red_right&#39;vc.19.4.1" expl="postcondition" proved="true">
-    <transf name="split_vc" proved="true" >
-     <goal name="move_red_right&#39;vc.19.4.1.0" expl="postcondition" proved="true">
-     <proof prover="2"><result status="valid" time="0.13" steps="1141"/></proof>
-     </goal>
-    </transf>
->>>>>>> 8927d7bc
+    <proof prover="0"><result status="valid" time="0.48" steps="89515"/></proof>
     </goal>
    </transf>
    </goal>
   </transf>
   </goal>
   <goal name="move_red_right&#39;vc.20" expl="postcondition" proved="true">
-  <proof prover="0" obsolete="true"><result status="timeout" time="1.00" steps="150690"/></proof>
-  <proof prover="1" obsolete="true"><result status="timeout" time="1.00"/></proof>
-  <proof prover="2" obsolete="true"><result status="timeout" time="1.00"/></proof>
   <transf name="split_vc" proved="true" >
    <goal name="move_red_right&#39;vc.20.0" expl="postcondition" proved="true">
-<<<<<<< HEAD
-   <proof prover="2"><result status="valid" time="0.04" steps="113"/></proof>
-=======
-   <transf name="split_vc" proved="true" >
-    <goal name="move_red_right&#39;vc.20.0.0" expl="postcondition" proved="true">
-    <proof prover="2"><result status="valid" time="0.05" steps="139"/></proof>
-    </goal>
-    <goal name="move_red_right&#39;vc.20.0.1" expl="postcondition" proved="true">
-    <proof prover="2"><result status="valid" time="0.42" steps="2165"/></proof>
-    </goal>
-   </transf>
->>>>>>> 8927d7bc
+   <proof prover="2"><result status="valid" time="0.06" steps="113"/></proof>
    </goal>
    <goal name="move_red_right&#39;vc.20.1" expl="postcondition" proved="true">
-   <proof prover="0" obsolete="true"><result status="timeout" time="1.00" steps="95055"/></proof>
-   <proof prover="1" obsolete="true"><result status="highfailure" time="0.66"/></proof>
-   <proof prover="2" obsolete="true"><result status="timeout" time="1.00"/></proof>
    <transf name="split_vc" proved="true" >
     <goal name="move_red_right&#39;vc.20.1.0" expl="postcondition" proved="true">
-<<<<<<< HEAD
-    <proof prover="0" obsolete="true"><result status="timeout" time="1.00" steps="133463"/></proof>
-    <proof prover="1" obsolete="true"><result status="highfailure" time="0.69"/></proof>
-    <proof prover="2" obsolete="true"><result status="timeout" time="1.00"/></proof>
     <transf name="split_vc" proved="true" >
      <goal name="move_red_right&#39;vc.20.1.0.0" expl="postcondition" proved="true">
-     <proof prover="0" timelimit="5" memlimit="2000"><result status="valid" time="1.60" steps="195240"/></proof>
-     <proof prover="1" timelimit="5" memlimit="2000" obsolete="true"><result status="timeout" time="5.00"/></proof>
-     <proof prover="2" timelimit="5" memlimit="2000" obsolete="true"><result status="timeout" time="5.00"/></proof>
-     </goal>
-    </transf>
-=======
-    <proof prover="2"><result status="valid" time="0.17" steps="1061"/></proof>
-    </goal>
-    <goal name="move_red_right&#39;vc.20.1.1" expl="postcondition" proved="true">
-    <proof prover="2"><result status="valid" time="0.46" steps="2202"/></proof>
-    </goal>
-   </transf>
-   </goal>
-   <goal name="move_red_right&#39;vc.20.2" expl="postcondition" proved="true">
-   <transf name="split_vc" proved="true" >
-    <goal name="move_red_right&#39;vc.20.2.0" expl="postcondition" proved="true">
-    <proof prover="2"><result status="valid" time="0.15" steps="898"/></proof>
-    </goal>
-    <goal name="move_red_right&#39;vc.20.2.1" expl="postcondition" proved="true">
-    <proof prover="2"><result status="valid" time="0.46" steps="2210"/></proof>
-    </goal>
-   </transf>
-   </goal>
-   <goal name="move_red_right&#39;vc.20.3" expl="postcondition" proved="true">
-   <transf name="split_vc" proved="true" >
-    <goal name="move_red_right&#39;vc.20.3.0" expl="postcondition" proved="true">
-    <proof prover="2"><result status="valid" time="0.08" steps="415"/></proof>
-    </goal>
-    <goal name="move_red_right&#39;vc.20.3.1" expl="postcondition" proved="true">
-    <proof prover="2"><result status="valid" time="0.44" steps="2212"/></proof>
->>>>>>> 8927d7bc
+     <proof prover="1" timelimit="5" memlimit="2000"><result status="valid" time="1.87" steps="3832996"/></proof>
+     </goal>
+    </transf>
     </goal>
    </transf>
    </goal>
@@ -1664,82 +799,38 @@
 </theory>
 <theory name="RedBlackTree_Impl16_New" proved="true">
  <goal name="new&#39;vc" expl="VC for new" proved="true">
-<<<<<<< HEAD
- <proof prover="2"><result status="valid" time="0.03" steps="154"/></proof>
-=======
- <proof prover="2" timelimit="5"><result status="valid" time="0.08" steps="216"/></proof>
->>>>>>> 8927d7bc
+ <proof prover="2"><result status="valid" time="0.03" steps="159"/></proof>
  </goal>
 </theory>
 <theory name="RedBlackTree_Impl16_InsertRec" proved="true">
  <goal name="insert_rec&#39;vc" expl="VC for insert_rec" proved="true">
- <proof prover="0" obsolete="true"><result status="timeout" time="1.00" steps="155796"/></proof>
- <proof prover="1" obsolete="true"><result status="timeout" time="1.00"/></proof>
- <proof prover="2" obsolete="true"><result status="timeout" time="1.00"/></proof>
  <transf name="split_vc" proved="true" >
   <goal name="insert_rec&#39;vc.0" expl="precondition" proved="true">
-<<<<<<< HEAD
-  <proof prover="2"><result status="valid" time="0.11" steps="462"/></proof>
+  <proof prover="2"><result status="valid" time="0.12" steps="463"/></proof>
   </goal>
   <goal name="insert_rec&#39;vc.1" expl="precondition" proved="true">
-  <proof prover="2"><result status="valid" time="0.09" steps="358"/></proof>
+  <proof prover="2"><result status="valid" time="0.11" steps="359"/></proof>
   </goal>
   <goal name="insert_rec&#39;vc.2" expl="precondition" proved="true">
-  <proof prover="2"><result status="valid" time="0.11" steps="468"/></proof>
+  <proof prover="2"><result status="valid" time="0.13" steps="469"/></proof>
   </goal>
   <goal name="insert_rec&#39;vc.3" expl="precondition" proved="true">
-  <proof prover="2"><result status="valid" time="0.10" steps="363"/></proof>
+  <proof prover="2"><result status="valid" time="0.11" steps="366"/></proof>
   </goal>
   <goal name="insert_rec&#39;vc.4" expl="unreachable point" proved="true">
-  <proof prover="2"><result status="valid" time="0.05" steps="69"/></proof>
-=======
-  <proof prover="2"><result status="valid" time="0.04" steps="327"/></proof>
-  </goal>
-  <goal name="insert_rec&#39;vc.1" expl="precondition" proved="true">
-  <proof prover="2"><result status="valid" time="0.04" steps="327"/></proof>
-  </goal>
-  <goal name="insert_rec&#39;vc.2" expl="precondition" proved="true">
-  <proof prover="2"><result status="valid" time="0.04" steps="333"/></proof>
-  </goal>
-  <goal name="insert_rec&#39;vc.3" expl="precondition" proved="true">
-  <proof prover="2"><result status="valid" time="0.04" steps="334"/></proof>
-  </goal>
-  <goal name="insert_rec&#39;vc.4" expl="unreachable point" proved="true">
-  <proof prover="2"><result status="valid" time="0.02" steps="62"/></proof>
->>>>>>> 8927d7bc
+  <proof prover="2"><result status="valid" time="0.06" steps="69"/></proof>
   </goal>
   <goal name="insert_rec&#39;vc.5" expl="precondition" proved="true">
-  <proof prover="0" obsolete="true"><result status="timeout" time="1.00" steps="291391"/></proof>
-  <proof prover="1" obsolete="true"><result status="highfailure" time="0.72"/></proof>
-  <proof prover="2" obsolete="true"><result status="timeout" time="1.00"/></proof>
   <transf name="split_vc" proved="true" >
    <goal name="insert_rec&#39;vc.5.0" expl="precondition" proved="true">
-   <proof prover="0" obsolete="true"><result status="timeout" time="1.00" steps="135535"/></proof>
-   <proof prover="1" obsolete="true"><result status="highfailure" time="0.73"/></proof>
-   <proof prover="2" obsolete="true"><result status="timeout" time="1.00"/></proof>
    <transf name="split_vc" proved="true" >
     <goal name="insert_rec&#39;vc.5.0.0" expl="precondition" proved="true">
-    <proof prover="0" obsolete="true"><result status="timeout" time="1.00" steps="130953"/></proof>
-    <proof prover="1" obsolete="true"><result status="highfailure" time="0.73"/></proof>
-    <proof prover="2" obsolete="true"><result status="timeout" time="1.00"/></proof>
     <transf name="split_vc" proved="true" >
      <goal name="insert_rec&#39;vc.5.0.0.0" expl="precondition" proved="true">
-<<<<<<< HEAD
-     <proof prover="1"><result status="valid" time="0.32" steps="607593"/></proof>
-     <proof prover="2" obsolete="true"><result status="timeout" time="1.00"/></proof>
+     <proof prover="1"><result status="valid" time="0.29" steps="585396"/></proof>
      </goal>
      <goal name="insert_rec&#39;vc.5.0.0.1" expl="precondition" proved="true">
-     <proof prover="2"><result status="valid" time="0.31" steps="1959"/></proof>
-=======
-     <transf name="split_vc" proved="true" >
-      <goal name="insert_rec&#39;vc.5.0.0.0.0" expl="precondition" proved="true">
-      <proof prover="2"><result status="valid" time="0.39" steps="2146"/></proof>
-      </goal>
-     </transf>
-     </goal>
-     <goal name="insert_rec&#39;vc.5.0.0.1" expl="precondition" proved="true">
-     <proof prover="2"><result status="valid" time="0.28" steps="1486"/></proof>
->>>>>>> 8927d7bc
+     <proof prover="2"><result status="valid" time="0.34" steps="1873"/></proof>
      </goal>
     </transf>
     </goal>
@@ -1748,326 +839,157 @@
   </transf>
   </goal>
   <goal name="insert_rec&#39;vc.6" expl="precondition" proved="true">
-  <proof prover="0" obsolete="true"><result status="timeout" time="1.00" steps="152680"/></proof>
-  <proof prover="1" obsolete="true"><result status="highfailure" time="0.77"/></proof>
-  <proof prover="2" obsolete="true"><result status="timeout" time="1.00"/></proof>
   <transf name="split_vc" proved="true" >
    <goal name="insert_rec&#39;vc.6.0" expl="precondition" proved="true">
-<<<<<<< HEAD
-   <proof prover="0" obsolete="true"><result status="timeout" time="1.00" steps="133908"/></proof>
-   <proof prover="1" obsolete="true"><result status="highfailure" time="0.75"/></proof>
-   <proof prover="2" obsolete="true"><result status="timeout" time="1.00"/></proof>
    <transf name="split_vc" proved="true" >
     <goal name="insert_rec&#39;vc.6.0.0" expl="precondition" proved="true">
-    <proof prover="2"><result status="valid" time="0.35" steps="2873"/></proof>
-    </goal>
-   </transf>
-=======
-   <proof prover="2"><result status="valid" time="0.34" steps="1479"/></proof>
->>>>>>> 8927d7bc
+    <transf name="split_vc" proved="true" >
+     <goal name="insert_rec&#39;vc.6.0.0.0" expl="precondition" proved="true">
+     <proof prover="2"><result status="valid" time="0.49" steps="4213"/></proof>
+     </goal>
+     <goal name="insert_rec&#39;vc.6.0.0.1" expl="precondition" proved="true">
+     <proof prover="2"><result status="valid" time="0.14" steps="506"/></proof>
+     </goal>
+    </transf>
+    </goal>
+   </transf>
    </goal>
   </transf>
   </goal>
   <goal name="insert_rec&#39;vc.7" expl="precondition" proved="true">
-  <proof prover="0" obsolete="true"><result status="timeout" time="1.00" steps="248543"/></proof>
-  <proof prover="1" obsolete="true"><result status="highfailure" time="0.73"/></proof>
-  <proof prover="2" obsolete="true"><result status="timeout" time="1.00"/></proof>
   <transf name="split_vc" proved="true" >
    <goal name="insert_rec&#39;vc.7.0" expl="precondition" proved="true">
-   <proof prover="0" obsolete="true"><result status="timeout" time="1.00" steps="147246"/></proof>
-   <proof prover="1" obsolete="true"><result status="highfailure" time="0.69"/></proof>
-   <proof prover="2" obsolete="true"><result status="timeout" time="1.00"/></proof>
    <transf name="split_vc" proved="true" >
     <goal name="insert_rec&#39;vc.7.0.0" expl="precondition" proved="true">
-<<<<<<< HEAD
-    <proof prover="0" obsolete="true"><result status="timeout" time="1.00" steps="125664"/></proof>
-    <proof prover="1" obsolete="true"><result status="highfailure" time="0.69"/></proof>
-    <proof prover="2" obsolete="true"><result status="timeout" time="1.00"/></proof>
     <transf name="split_vc" proved="true" >
      <goal name="insert_rec&#39;vc.7.0.0.0" expl="precondition" proved="true">
-     <proof prover="0"><result status="valid" time="0.67" steps="131341"/></proof>
-     <proof prover="1" obsolete="true"><result status="highfailure" time="0.71"/></proof>
-     <proof prover="2" obsolete="true"><result status="timeout" time="1.00"/></proof>
+     <proof prover="2"><result status="valid" time="0.60" steps="3062"/></proof>
      </goal>
      <goal name="insert_rec&#39;vc.7.0.0.1" expl="precondition" proved="true">
-     <proof prover="2"><result status="valid" time="0.15" steps="863"/></proof>
-     </goal>
-    </transf>
-=======
-    <proof prover="2"><result status="valid" time="0.71" steps="3496"/></proof>
->>>>>>> 8927d7bc
+     <proof prover="2"><result status="valid" time="0.14" steps="864"/></proof>
+     </goal>
+    </transf>
     </goal>
    </transf>
    </goal>
   </transf>
   </goal>
   <goal name="insert_rec&#39;vc.8" expl="precondition" proved="true">
-  <proof prover="0" obsolete="true"><result status="timeout" time="1.00" steps="189032"/></proof>
-  <proof prover="1" obsolete="true"><result status="highfailure" time="0.71"/></proof>
-  <proof prover="2" obsolete="true"><result status="timeout" time="1.00"/></proof>
   <transf name="split_vc" proved="true" >
    <goal name="insert_rec&#39;vc.8.0" expl="precondition" proved="true">
-<<<<<<< HEAD
-   <proof prover="0" obsolete="true"><result status="timeout" time="1.00" steps="136699"/></proof>
-   <proof prover="1" obsolete="true"><result status="highfailure" time="0.74"/></proof>
-   <proof prover="2" obsolete="true"><result status="timeout" time="1.00"/></proof>
    <transf name="split_vc" proved="true" >
     <goal name="insert_rec&#39;vc.8.0.0" expl="precondition" proved="true">
-    <proof prover="0" obsolete="true"><result status="timeout" time="1.00" steps="145056"/></proof>
-    <proof prover="1" obsolete="true"><result status="highfailure" time="0.73"/></proof>
-    <proof prover="2" obsolete="true"><result status="timeout" time="1.00"/></proof>
-    <transf name="split_vc" proved="true" >
-     <goal name="insert_rec&#39;vc.8.0.0.0" expl="precondition" proved="true">
-     <proof prover="2"><result status="valid" time="0.20" steps="2128"/></proof>
-     </goal>
-     <goal name="insert_rec&#39;vc.8.0.0.1" expl="precondition" proved="true">
-     <proof prover="2"><result status="valid" time="0.14" steps="1031"/></proof>
-     </goal>
-    </transf>
-    </goal>
-   </transf>
-=======
-   <proof prover="2"><result status="valid" time="0.68" steps="3053"/></proof>
->>>>>>> 8927d7bc
+    <proof prover="2"><result status="valid" time="0.65" steps="4495"/></proof>
+    </goal>
+   </transf>
    </goal>
   </transf>
   </goal>
   <goal name="insert_rec&#39;vc.9" expl="postcondition" proved="true">
-  <proof prover="0" obsolete="true"><result status="timeout" time="1.00" steps="146190"/></proof>
-  <proof prover="1" obsolete="true"><result status="highfailure" time="0.77"/></proof>
-  <proof prover="2" obsolete="true"><result status="timeout" time="1.00"/></proof>
   <transf name="split_vc" proved="true" >
    <goal name="insert_rec&#39;vc.9.0" expl="postcondition" proved="true">
-   <proof prover="0" obsolete="true"><result status="timeout" time="1.00" steps="147207"/></proof>
-   <proof prover="1" obsolete="true"><result status="timeout" time="1.00"/></proof>
-   <proof prover="2" obsolete="true"><result status="timeout" time="1.00"/></proof>
    <transf name="split_vc" proved="true" >
     <goal name="insert_rec&#39;vc.9.0.0" expl="postcondition" proved="true">
-<<<<<<< HEAD
-    <proof prover="0" obsolete="true"><result status="timeout" time="1.00" steps="96720"/></proof>
-    <proof prover="1" obsolete="true"><result status="timeout" time="1.00"/></proof>
-    <proof prover="2" obsolete="true"><result status="timeout" time="1.00"/></proof>
     <transf name="split_vc" proved="true" >
      <goal name="insert_rec&#39;vc.9.0.0.0" expl="postcondition" proved="true">
-     <proof prover="0" obsolete="true"><result status="timeout" time="1.00" steps="103451"/></proof>
-     <proof prover="1" obsolete="true"><result status="highfailure" time="0.77"/></proof>
-     <proof prover="2" obsolete="true"><result status="timeout" time="1.00"/></proof>
      <transf name="split_vc" proved="true" >
       <goal name="insert_rec&#39;vc.9.0.0.0.0" expl="postcondition" proved="true">
-      <proof prover="0"><result status="valid" time="0.43" steps="62823"/></proof>
-      <proof prover="1" obsolete="true"><result status="highfailure" time="0.79"/></proof>
-      <proof prover="2" obsolete="true"><result status="timeout" time="1.00"/></proof>
+      <proof prover="1"><result status="valid" time="0.76" steps="1949857"/></proof>
       </goal>
       <goal name="insert_rec&#39;vc.9.0.0.0.1" expl="postcondition" proved="true">
-      <proof prover="0" obsolete="true"><result status="timeout" time="1.00" steps="101918"/></proof>
-      <proof prover="1" obsolete="true"><result status="timeout" time="1.00"/></proof>
-      <proof prover="2" obsolete="true"><result status="timeout" time="1.00"/></proof>
       <transf name="split_vc" proved="true" >
        <goal name="insert_rec&#39;vc.9.0.0.0.1.0" expl="postcondition" proved="true">
-       <proof prover="1"><result status="valid" time="0.22" steps="620660"/></proof>
-       <proof prover="2" obsolete="true"><result status="timeout" time="1.00"/></proof>
-       </goal>
-      </transf>
-      </goal>
-     </transf>
-     </goal>
-    </transf>
-=======
-    <proof prover="2"><result status="valid" time="0.05" steps="537"/></proof>
-    </goal>
-    <goal name="insert_rec&#39;vc.9.0.1" expl="postcondition" proved="true">
-    <proof prover="2"><result status="valid" time="0.07" steps="723"/></proof>
->>>>>>> 8927d7bc
+       <proof prover="1"><result status="valid" time="0.21" steps="619421"/></proof>
+       </goal>
+      </transf>
+      </goal>
+     </transf>
+     </goal>
+    </transf>
     </goal>
    </transf>
    </goal>
    <goal name="insert_rec&#39;vc.9.1" expl="postcondition" proved="true">
-   <proof prover="0" obsolete="true"><result status="timeout" time="1.00" steps="132898"/></proof>
-   <proof prover="1" obsolete="true"><result status="highfailure" time="0.72"/></proof>
-   <proof prover="2" obsolete="true"><result status="timeout" time="1.00"/></proof>
    <transf name="split_vc" proved="true" >
     <goal name="insert_rec&#39;vc.9.1.0" expl="postcondition" proved="true">
-<<<<<<< HEAD
-    <proof prover="2"><result status="valid" time="0.24" steps="1211"/></proof>
+    <proof prover="2"><result status="valid" time="0.31" steps="1278"/></proof>
     </goal>
     <goal name="insert_rec&#39;vc.9.1.1" expl="postcondition" proved="true">
-    <proof prover="2"><result status="valid" time="0.11" steps="674"/></proof>
-=======
-    <proof prover="2"><result status="valid" time="0.38" steps="1730"/></proof>
->>>>>>> 8927d7bc
+    <proof prover="2"><result status="valid" time="0.16" steps="683"/></proof>
     </goal>
    </transf>
    </goal>
   </transf>
   </goal>
   <goal name="insert_rec&#39;vc.10" expl="postcondition" proved="true">
-  <proof prover="0" obsolete="true"><result status="timeout" time="1.00" steps="132513"/></proof>
-  <proof prover="1" obsolete="true"><result status="highfailure" time="0.78"/></proof>
-  <proof prover="2" obsolete="true"><result status="timeout" time="1.00"/></proof>
   <transf name="split_vc" proved="true" >
    <goal name="insert_rec&#39;vc.10.0" expl="postcondition" proved="true">
-<<<<<<< HEAD
-   <proof prover="0" obsolete="true"><result status="timeout" time="1.00" steps="112987"/></proof>
-   <proof prover="1" obsolete="true"><result status="timeout" time="1.00"/></proof>
-   <proof prover="2" obsolete="true"><result status="timeout" time="1.00"/></proof>
-=======
-   <proof prover="0"><result status="valid" time="1.00" steps="69377"/></proof>
+   <transf name="split_vc" proved="true" >
+    <goal name="insert_rec&#39;vc.10.0.0" expl="postcondition" proved="true">
+    <transf name="split_vc" proved="true" >
+     <goal name="insert_rec&#39;vc.10.0.0.0" expl="postcondition" proved="true">
+     <transf name="split_vc" proved="true" >
+      <goal name="insert_rec&#39;vc.10.0.0.0.0" expl="postcondition" proved="true">
+      <proof prover="0"><result status="valid" time="0.57" steps="70951"/></proof>
+      </goal>
+      <goal name="insert_rec&#39;vc.10.0.0.0.1" expl="postcondition" proved="true">
+      <proof prover="2"><result status="valid" time="0.32" steps="2509"/></proof>
+      </goal>
+     </transf>
+     </goal>
+    </transf>
+    </goal>
+   </transf>
    </goal>
    <goal name="insert_rec&#39;vc.10.1" expl="postcondition" proved="true">
->>>>>>> 8927d7bc
-   <transf name="split_vc" proved="true" >
-    <goal name="insert_rec&#39;vc.10.0.0" expl="postcondition" proved="true">
-    <proof prover="0" obsolete="true"><result status="timeout" time="1.00" steps="102699"/></proof>
-    <proof prover="1" obsolete="true"><result status="timeout" time="1.00"/></proof>
-    <proof prover="2" obsolete="true"><result status="timeout" time="1.00"/></proof>
-    <transf name="split_vc" proved="true" >
-     <goal name="insert_rec&#39;vc.10.0.0.0" expl="postcondition" proved="true">
-     <proof prover="0" obsolete="true"><result status="timeout" time="1.00" steps="118574"/></proof>
-     <proof prover="1" obsolete="true"><result status="timeout" time="1.00"/></proof>
-     <proof prover="2" obsolete="true"><result status="timeout" time="1.00"/></proof>
-     <transf name="split_vc" proved="true" >
-<<<<<<< HEAD
-      <goal name="insert_rec&#39;vc.10.0.0.0.0" expl="postcondition" proved="true">
-      <proof prover="0"><result status="valid" time="0.55" steps="65565"/></proof>
-      <proof prover="1" obsolete="true"><result status="timeout" time="1.00"/></proof>
-      <proof prover="2" obsolete="true"><result status="timeout" time="1.00"/></proof>
-      </goal>
-      <goal name="insert_rec&#39;vc.10.0.0.0.1" expl="postcondition" proved="true">
-      <proof prover="2"><result status="valid" time="0.26" steps="2486"/></proof>
-=======
-      <goal name="insert_rec&#39;vc.10.1.0.0.0" expl="postcondition" proved="true">
-      <transf name="split_vc" proved="true" >
-       <goal name="insert_rec&#39;vc.10.1.0.0.0.0" expl="postcondition" proved="true">
-       <proof prover="2"><result status="valid" time="0.54" steps="3948"/></proof>
-       </goal>
-      </transf>
-      </goal>
-      <goal name="insert_rec&#39;vc.10.1.0.0.1" expl="postcondition" proved="true">
-      <proof prover="2"><result status="valid" time="0.88" steps="5821"/></proof>
->>>>>>> 8927d7bc
-      </goal>
-     </transf>
-     </goal>
-    </transf>
-    </goal>
-   </transf>
-   </goal>
-   <goal name="insert_rec&#39;vc.10.1" expl="postcondition" proved="true">
-   <proof prover="0"><result status="valid" time="0.33" steps="66276"/></proof>
-   <proof prover="1" obsolete="true"><result status="highfailure" time="0.69"/></proof>
-   <proof prover="2" obsolete="true"><result status="timeout" time="1.00"/></proof>
+   <proof prover="0"><result status="valid" time="0.59" steps="71686"/></proof>
    </goal>
   </transf>
   </goal>
   <goal name="insert_rec&#39;vc.11" expl="postcondition" proved="true">
-  <proof prover="0" obsolete="true"><result status="timeout" time="1.00" steps="146014"/></proof>
-  <proof prover="1" obsolete="true"><result status="highfailure" time="0.71"/></proof>
-  <proof prover="2" obsolete="true"><result status="timeout" time="1.00"/></proof>
   <transf name="split_vc" proved="true" >
    <goal name="insert_rec&#39;vc.11.0" expl="postcondition" proved="true">
-<<<<<<< HEAD
-   <proof prover="0" obsolete="true"><result status="timeout" time="1.00" steps="99212"/></proof>
-   <proof prover="1" obsolete="true"><result status="timeout" time="1.00"/></proof>
-   <proof prover="2" obsolete="true"><result status="timeout" time="1.00"/></proof>
-=======
-   <proof prover="2"><result status="valid" time="1.44" steps="6677"/></proof>
+   <transf name="split_vc" proved="true" >
+    <goal name="insert_rec&#39;vc.11.0.0" expl="postcondition" proved="true">
+    <transf name="split_vc" proved="true" >
+     <goal name="insert_rec&#39;vc.11.0.0.0" expl="postcondition" proved="true">
+     <transf name="split_vc" proved="true" >
+      <goal name="insert_rec&#39;vc.11.0.0.0.0" expl="postcondition" proved="true">
+      <proof prover="0"><result status="valid" time="0.59" steps="70917"/></proof>
+      </goal>
+      <goal name="insert_rec&#39;vc.11.0.0.0.1" expl="postcondition" proved="true">
+      <transf name="split_vc" proved="true" >
+       <goal name="insert_rec&#39;vc.11.0.0.0.1.0" expl="postcondition" proved="true">
+       <proof prover="0"><result status="valid" time="0.42" steps="60851"/></proof>
+       </goal>
+      </transf>
+      </goal>
+     </transf>
+     </goal>
+    </transf>
+    </goal>
+   </transf>
    </goal>
    <goal name="insert_rec&#39;vc.11.1" expl="postcondition" proved="true">
->>>>>>> 8927d7bc
-   <transf name="split_vc" proved="true" >
-    <goal name="insert_rec&#39;vc.11.0.0" expl="postcondition" proved="true">
-    <proof prover="0" obsolete="true"><result status="timeout" time="1.00" steps="102964"/></proof>
-    <proof prover="1" obsolete="true"><result status="timeout" time="1.00"/></proof>
-    <proof prover="2" obsolete="true"><result status="timeout" time="1.00"/></proof>
-    <transf name="split_vc" proved="true" >
-     <goal name="insert_rec&#39;vc.11.0.0.0" expl="postcondition" proved="true">
-     <proof prover="0" obsolete="true"><result status="timeout" time="1.00" steps="102048"/></proof>
-     <proof prover="1" obsolete="true"><result status="timeout" time="1.00"/></proof>
-     <proof prover="2" obsolete="true"><result status="timeout" time="1.00"/></proof>
-     <transf name="split_vc" proved="true" >
-      <goal name="insert_rec&#39;vc.11.0.0.0.0" expl="postcondition" proved="true">
-      <proof prover="0"><result status="valid" time="0.36" steps="65532"/></proof>
-      <proof prover="1" obsolete="true"><result status="timeout" time="1.00"/></proof>
-      <proof prover="2" obsolete="true"><result status="timeout" time="1.00"/></proof>
-      </goal>
-      <goal name="insert_rec&#39;vc.11.0.0.0.1" expl="postcondition" proved="true">
-      <proof prover="0" obsolete="true"><result status="timeout" time="1.00" steps="116919"/></proof>
-      <proof prover="1" obsolete="true"><result status="highfailure" time="0.79"/></proof>
-      <proof prover="2" obsolete="true"><result status="timeout" time="1.00"/></proof>
-      <transf name="split_vc" proved="true" >
-<<<<<<< HEAD
-       <goal name="insert_rec&#39;vc.11.0.0.0.1.0" expl="postcondition" proved="true">
-       <proof prover="0"><result status="valid" time="0.41" steps="55593"/></proof>
-       <proof prover="1" obsolete="true"><result status="timeout" time="1.00"/></proof>
-       <proof prover="2" obsolete="true"><result status="timeout" time="1.00"/></proof>
-       </goal>
-      </transf>
-      </goal>
-=======
-       <goal name="insert_rec&#39;vc.11.1.0.0.0.0" expl="postcondition" proved="true">
-       <proof prover="2"><result status="valid" time="1.01" steps="7166"/></proof>
-       </goal>
-      </transf>
-      </goal>
-      <goal name="insert_rec&#39;vc.11.1.0.0.1" expl="postcondition" proved="true">
-      <proof prover="2"><result status="valid" time="0.96" steps="5981"/></proof>
-      </goal>
->>>>>>> 8927d7bc
-     </transf>
-     </goal>
-    </transf>
-    </goal>
-   </transf>
-   </goal>
-   <goal name="insert_rec&#39;vc.11.1" expl="postcondition" proved="true">
-   <proof prover="0"><result status="valid" time="0.54" steps="73790"/></proof>
-   <proof prover="1" obsolete="true"><result status="highfailure" time="0.75"/></proof>
-   <proof prover="2" obsolete="true"><result status="timeout" time="1.00"/></proof>
+   <proof prover="0"><result status="valid" time="0.77" steps="79267"/></proof>
    </goal>
   </transf>
   </goal>
   <goal name="insert_rec&#39;vc.12" expl="postcondition" proved="true">
-  <proof prover="0" obsolete="true"><result status="timeout" time="1.00" steps="134718"/></proof>
-  <proof prover="1" obsolete="true"><result status="highfailure" time="0.79"/></proof>
-  <proof prover="2" obsolete="true"><result status="timeout" time="1.00"/></proof>
   <transf name="split_vc" proved="true" >
    <goal name="insert_rec&#39;vc.12.0" expl="postcondition" proved="true">
-   <proof prover="0" obsolete="true"><result status="timeout" time="1.00" steps="114948"/></proof>
-   <proof prover="1" obsolete="true"><result status="timeout" time="1.00"/></proof>
-   <proof prover="2" obsolete="true"><result status="timeout" time="1.00"/></proof>
    <transf name="split_vc" proved="true" >
     <goal name="insert_rec&#39;vc.12.0.0" expl="postcondition" proved="true">
-<<<<<<< HEAD
-    <proof prover="0" obsolete="true"><result status="timeout" time="1.00" steps="98985"/></proof>
-    <proof prover="1" obsolete="true"><result status="highfailure" time="0.77"/></proof>
-    <proof prover="2" obsolete="true"><result status="timeout" time="1.00"/></proof>
-=======
-    <proof prover="2"><result status="valid" time="0.05" steps="399"/></proof>
-    </goal>
-    <goal name="insert_rec&#39;vc.12.0.1" expl="postcondition" proved="true">
->>>>>>> 8927d7bc
     <transf name="split_vc" proved="true" >
      <goal name="insert_rec&#39;vc.12.0.0.0" expl="postcondition" proved="true">
-     <proof prover="0" obsolete="true"><result status="timeout" time="1.00" steps="140852"/></proof>
-     <proof prover="1" obsolete="true"><result status="timeout" time="1.00"/></proof>
-     <proof prover="2" obsolete="true"><result status="timeout" time="1.00"/></proof>
      <transf name="split_vc" proved="true" >
       <goal name="insert_rec&#39;vc.12.0.0.0.0" expl="postcondition" proved="true">
-      <proof prover="1"><result status="valid" time="0.27" steps="827732"/></proof>
-      <proof prover="2" obsolete="true"><result status="timeout" time="1.00"/></proof>
+      <proof prover="1"><result status="valid" time="0.29" steps="917145"/></proof>
       </goal>
       <goal name="insert_rec&#39;vc.12.0.0.0.1" expl="postcondition" proved="true">
-      <proof prover="0" obsolete="true"><result status="timeout" time="1.00" steps="104918"/></proof>
-      <proof prover="1" obsolete="true"><result status="timeout" time="1.00"/></proof>
-      <proof prover="2" obsolete="true"><result status="timeout" time="1.00"/></proof>
-      <transf name="split_vc" proved="true" >
-<<<<<<< HEAD
+      <transf name="split_vc" proved="true" >
        <goal name="insert_rec&#39;vc.12.0.0.0.1.0" expl="postcondition" proved="true">
-       <proof prover="2"><result status="valid" time="0.31" steps="3648"/></proof>
-=======
-       <goal name="insert_rec&#39;vc.12.0.1.0.0.0" expl="postcondition" proved="true">
-       <proof prover="2"><result status="valid" time="0.05" steps="419"/></proof>
->>>>>>> 8927d7bc
+       <proof prover="2"><result status="valid" time="0.46" steps="3653"/></proof>
        </goal>
       </transf>
       </goal>
@@ -2078,63 +1000,23 @@
    </transf>
    </goal>
    <goal name="insert_rec&#39;vc.12.1" expl="postcondition" proved="true">
-<<<<<<< HEAD
-   <proof prover="0"><result status="valid" time="0.56" steps="77340"/></proof>
-   <proof prover="1" obsolete="true"><result status="highfailure" time="0.73"/></proof>
-   <proof prover="2" obsolete="true"><result status="timeout" time="1.00"/></proof>
-=======
-   <transf name="split_vc" proved="true" >
-    <goal name="insert_rec&#39;vc.12.1.0" expl="postcondition" proved="true">
-    <transf name="split_vc" proved="true" >
-     <goal name="insert_rec&#39;vc.12.1.0.0" expl="postcondition" proved="true">
-     <transf name="split_vc" proved="true" >
-      <goal name="insert_rec&#39;vc.12.1.0.0.0" expl="postcondition" proved="true">
-      <transf name="split_vc" proved="true" >
-       <goal name="insert_rec&#39;vc.12.1.0.0.0.0" expl="postcondition" proved="true">
-       <proof prover="2"><result status="valid" time="0.11" steps="1005"/></proof>
-       </goal>
-      </transf>
-      </goal>
-      <goal name="insert_rec&#39;vc.12.1.0.0.1" expl="postcondition" proved="true">
-      <proof prover="2"><result status="valid" time="1.22" steps="6853"/></proof>
-      </goal>
-     </transf>
-     </goal>
-    </transf>
-    </goal>
-   </transf>
->>>>>>> 8927d7bc
+   <proof prover="0"><result status="valid" time="0.61" steps="82862"/></proof>
    </goal>
   </transf>
   </goal>
   <goal name="insert_rec&#39;vc.13" expl="postcondition" proved="true">
-  <proof prover="0" obsolete="true"><result status="timeout" time="1.00" steps="141488"/></proof>
-  <proof prover="1" obsolete="true"><result status="highfailure" time="0.78"/></proof>
-  <proof prover="2" obsolete="true"><result status="timeout" time="1.00"/></proof>
   <transf name="split_vc" proved="true" >
    <goal name="insert_rec&#39;vc.13.0" expl="postcondition" proved="true">
-   <proof prover="0" obsolete="true"><result status="timeout" time="1.00" steps="138859"/></proof>
-   <proof prover="1" obsolete="true"><result status="timeout" time="1.00"/></proof>
-   <proof prover="2" obsolete="true"><result status="timeout" time="1.00"/></proof>
    <transf name="split_vc" proved="true" >
     <goal name="insert_rec&#39;vc.13.0.0" expl="postcondition" proved="true">
-<<<<<<< HEAD
-    <proof prover="0" obsolete="true"><result status="timeout" time="1.00" steps="93206"/></proof>
-    <proof prover="1" obsolete="true"><result status="highfailure" time="0.76"/></proof>
-    <proof prover="2" obsolete="true"><result status="timeout" time="1.00"/></proof>
-=======
-    <proof prover="2"><result status="valid" time="0.05" steps="428"/></proof>
-    </goal>
-    <goal name="insert_rec&#39;vc.13.0.1" expl="postcondition" proved="true">
-    <transf name="split_vc" proved="true" >
-     <goal name="insert_rec&#39;vc.13.0.1.0" expl="postcondition" proved="true">
-     <transf name="split_vc" proved="true" >
-      <goal name="insert_rec&#39;vc.13.0.1.0.0" expl="postcondition" proved="true">
-      <transf name="split_vc" proved="true" >
-       <goal name="insert_rec&#39;vc.13.0.1.0.0.0" expl="postcondition" proved="true">
-       <proof prover="2"><result status="valid" time="0.06" steps="600"/></proof>
-       </goal>
-      </transf>
+    <transf name="split_vc" proved="true" >
+     <goal name="insert_rec&#39;vc.13.0.0.0" expl="postcondition" proved="true">
+     <transf name="split_vc" proved="true" >
+      <goal name="insert_rec&#39;vc.13.0.0.0.0" expl="postcondition" proved="true">
+      <proof prover="0"><result status="valid" time="0.54" steps="95590"/></proof>
+      </goal>
+      <goal name="insert_rec&#39;vc.13.0.0.0.1" expl="postcondition" proved="true">
+      <proof prover="0"><result status="valid" time="0.59" steps="96487"/></proof>
       </goal>
      </transf>
      </goal>
@@ -2143,98 +1025,7 @@
    </transf>
    </goal>
    <goal name="insert_rec&#39;vc.13.1" expl="postcondition" proved="true">
-   <transf name="split_vc" proved="true" >
-    <goal name="insert_rec&#39;vc.13.1.0" expl="postcondition" proved="true">
->>>>>>> 8927d7bc
-    <transf name="split_vc" proved="true" >
-     <goal name="insert_rec&#39;vc.13.0.0.0" expl="postcondition" proved="true">
-     <proof prover="0" obsolete="true"><result status="timeout" time="1.00" steps="141826"/></proof>
-     <proof prover="1" obsolete="true"><result status="highfailure" time="0.77"/></proof>
-     <proof prover="2" obsolete="true"><result status="timeout" time="1.00"/></proof>
-     <transf name="split_vc" proved="true" >
-<<<<<<< HEAD
-      <goal name="insert_rec&#39;vc.13.0.0.0.0" expl="postcondition" proved="true">
-      <proof prover="1"><result status="valid" time="0.56" steps="1703003"/></proof>
-      <proof prover="2" obsolete="true"><result status="timeout" time="1.00"/></proof>
-      </goal>
-      <goal name="insert_rec&#39;vc.13.0.0.0.1" expl="postcondition" proved="true">
-      <proof prover="0"><result status="valid" time="0.58" steps="91107"/></proof>
-      <proof prover="1" obsolete="true"><result status="timeout" time="1.00"/></proof>
-      <proof prover="2" obsolete="true"><result status="timeout" time="1.00"/></proof>
-      </goal>
-     </transf>
-=======
-      <goal name="insert_rec&#39;vc.13.1.0.0.0" expl="postcondition" proved="true">
-      <transf name="split_vc" proved="true" >
-       <goal name="insert_rec&#39;vc.13.1.0.0.0.0" expl="postcondition" proved="true">
-       <proof prover="2"><result status="valid" time="0.80" steps="5565"/></proof>
-       </goal>
-      </transf>
-      </goal>
-      <goal name="insert_rec&#39;vc.13.1.0.0.1" expl="postcondition" proved="true">
-      <transf name="split_vc" proved="true" >
-       <goal name="insert_rec&#39;vc.13.1.0.0.1.0" expl="postcondition" proved="true">
-       <proof prover="2"><result status="valid" time="1.11" steps="7657"/></proof>
-       </goal>
-      </transf>
-      </goal>
-     </transf>
-     </goal>
-    </transf>
-    </goal>
-   </transf>
-   </goal>
-  </transf>
-  </goal>
-  <goal name="insert_rec&#39;vc.14" expl="postcondition" proved="true">
-  <transf name="split_vc" proved="true" >
-   <goal name="insert_rec&#39;vc.14.0" expl="postcondition" proved="true">
-   <transf name="split_vc" proved="true" >
-    <goal name="insert_rec&#39;vc.14.0.0" expl="postcondition" proved="true">
-    <proof prover="2"><result status="valid" time="0.05" steps="478"/></proof>
-    </goal>
-    <goal name="insert_rec&#39;vc.14.0.1" expl="postcondition" proved="true">
-    <transf name="split_vc" proved="true" >
-     <goal name="insert_rec&#39;vc.14.0.1.0" expl="postcondition" proved="true">
-     <proof prover="2"><result status="valid" time="1.34" steps="6945"/></proof>
->>>>>>> 8927d7bc
-     </goal>
-    </transf>
-    </goal>
-   </transf>
-   </goal>
-<<<<<<< HEAD
-   <goal name="insert_rec&#39;vc.13.1" expl="postcondition" proved="true">
-   <proof prover="0"><result status="valid" time="0.49" steps="77518"/></proof>
-   <proof prover="1" obsolete="true"><result status="highfailure" time="0.77"/></proof>
-   <proof prover="2" obsolete="true"><result status="timeout" time="1.00"/></proof>
-=======
-   <goal name="insert_rec&#39;vc.14.1" expl="postcondition" proved="true">
-   <transf name="split_vc" proved="true" >
-    <goal name="insert_rec&#39;vc.14.1.0" expl="postcondition" proved="true">
-    <transf name="split_vc" proved="true" >
-     <goal name="insert_rec&#39;vc.14.1.0.0" expl="postcondition" proved="true">
-     <transf name="split_vc" proved="true" >
-      <goal name="insert_rec&#39;vc.14.1.0.0.0" expl="postcondition" proved="true">
-      <transf name="split_vc" proved="true" >
-       <goal name="insert_rec&#39;vc.14.1.0.0.0.0" expl="postcondition" proved="true">
-       <proof prover="3"><result status="valid" time="0.51" steps="610764"/></proof>
-       </goal>
-      </transf>
-      </goal>
-      <goal name="insert_rec&#39;vc.14.1.0.0.1" expl="postcondition" proved="true">
-      <transf name="split_vc" proved="true" >
-       <goal name="insert_rec&#39;vc.14.1.0.0.1.0" expl="postcondition" proved="true">
-       <proof prover="3"><result status="valid" time="0.54" steps="612604"/></proof>
-       </goal>
-      </transf>
-      </goal>
-     </transf>
-     </goal>
-    </transf>
-    </goal>
-   </transf>
->>>>>>> 8927d7bc
+   <proof prover="0"><result status="valid" time="0.56" steps="83046"/></proof>
    </goal>
   </transf>
   </goal>
@@ -2243,201 +1034,77 @@
 </theory>
 <theory name="RedBlackTree_Impl16_Insert" proved="true">
  <goal name="insert&#39;vc" expl="VC for insert" proved="true">
-<<<<<<< HEAD
- <proof prover="1"><result status="valid" time="0.38" steps="1041977"/></proof>
- <proof prover="2" obsolete="true"><result status="timeout" time="1.00"/></proof>
-=======
- <proof prover="3" timelimit="5"><result status="valid" time="2.03" steps="1529274"/></proof>
->>>>>>> 8927d7bc
+ <proof prover="1"><result status="valid" time="0.43" steps="1108760"/></proof>
  </goal>
 </theory>
 <theory name="RedBlackTree_Impl16_DeleteMinRec" proved="true">
  <goal name="delete_min_rec&#39;vc" expl="VC for delete_min_rec" proved="true">
- <proof prover="0" obsolete="true"><result status="timeout" time="1.00" steps="136550"/></proof>
- <proof prover="1" obsolete="true"><result status="timeout" time="1.00"/></proof>
- <proof prover="2" obsolete="true"><result status="timeout" time="1.00"/></proof>
  <transf name="split_vc" proved="true" >
   <goal name="delete_min_rec&#39;vc.0" expl="precondition" proved="true">
-<<<<<<< HEAD
-  <proof prover="2"><result status="valid" time="0.06" steps="466"/></proof>
+  <proof prover="2"><result status="valid" time="0.11" steps="476"/></proof>
   </goal>
   <goal name="delete_min_rec&#39;vc.1" expl="precondition" proved="true">
-  <proof prover="2"><result status="valid" time="0.05" steps="444"/></proof>
+  <proof prover="2"><result status="valid" time="0.10" steps="448"/></proof>
   </goal>
   <goal name="delete_min_rec&#39;vc.2" expl="precondition" proved="true">
-  <proof prover="2"><result status="valid" time="0.03" steps="114"/></proof>
-=======
-  <proof prover="2"><result status="valid" time="0.03" steps="146"/></proof>
-  </goal>
-  <goal name="delete_min_rec&#39;vc.1" expl="precondition" proved="true">
-  <proof prover="2"><result status="valid" time="0.04" steps="248"/></proof>
-  </goal>
-  <goal name="delete_min_rec&#39;vc.2" expl="precondition" proved="true">
-  <proof prover="2"><result status="valid" time="0.03" steps="109"/></proof>
->>>>>>> 8927d7bc
+  <proof prover="2"><result status="valid" time="0.06" steps="114"/></proof>
   </goal>
   <goal name="delete_min_rec&#39;vc.3" expl="precondition" proved="true">
-  <proof prover="0" obsolete="true"><result status="timeout" time="1.00" steps="129427"/></proof>
-  <proof prover="1" obsolete="true"><result status="highfailure" time="0.76"/></proof>
-  <proof prover="2" obsolete="true"><result status="timeout" time="1.00"/></proof>
   <transf name="split_vc" proved="true" >
    <goal name="delete_min_rec&#39;vc.3.0" expl="precondition" proved="true">
-<<<<<<< HEAD
-   <proof prover="2"><result status="valid" time="0.23" steps="3462"/></proof>
-=======
-   <proof prover="2"><result status="valid" time="1.58" steps="10501"/></proof>
->>>>>>> 8927d7bc
+   <proof prover="2"><result status="valid" time="0.18" steps="3155"/></proof>
    </goal>
   </transf>
   </goal>
   <goal name="delete_min_rec&#39;vc.4" expl="precondition" proved="true">
-<<<<<<< HEAD
-  <proof prover="2"><result status="valid" time="0.19" steps="2351"/></proof>
+  <proof prover="2"><result status="valid" time="0.19" steps="1533"/></proof>
   </goal>
   <goal name="delete_min_rec&#39;vc.5" expl="precondition" proved="true">
-  <proof prover="0" obsolete="true"><result status="timeout" time="1.00" steps="107830"/></proof>
-  <proof prover="1" obsolete="true"><result status="highfailure" time="0.77"/></proof>
-  <proof prover="2" obsolete="true"><result status="timeout" time="1.00"/></proof>
   <transf name="split_vc" proved="true" >
    <goal name="delete_min_rec&#39;vc.5.0" expl="precondition" proved="true">
-   <proof prover="0"><result status="valid" time="0.31" steps="72281"/></proof>
-   <proof prover="1" obsolete="true"><result status="timeout" time="1.00"/></proof>
-   <proof prover="2" obsolete="true"><result status="timeout" time="1.00"/></proof>
+   <proof prover="0"><result status="valid" time="0.32" steps="77067"/></proof>
    </goal>
   </transf>
   </goal>
   <goal name="delete_min_rec&#39;vc.6" expl="precondition" proved="true">
-  <proof prover="2"><result status="valid" time="0.14" steps="1946"/></proof>
+  <proof prover="2"><result status="valid" time="0.12" steps="1951"/></proof>
   </goal>
   <goal name="delete_min_rec&#39;vc.7" expl="precondition" proved="true">
-  <proof prover="0" obsolete="true"><result status="timeout" time="1.00" steps="99272"/></proof>
-  <proof prover="1" obsolete="true"><result status="timeout" time="1.00"/></proof>
-  <proof prover="2" obsolete="true"><result status="timeout" time="1.00"/></proof>
-  <transf name="split_vc" proved="true" >
-   <goal name="delete_min_rec&#39;vc.7.0" expl="precondition" proved="true">
-   <proof prover="1"><result status="valid" time="0.22" steps="802011"/></proof>
-   <proof prover="2" obsolete="true"><result status="timeout" time="1.00"/></proof>
-   </goal>
-   <goal name="delete_min_rec&#39;vc.7.1" expl="precondition" proved="true">
-   <proof prover="2"><result status="valid" time="0.17" steps="1411"/></proof>
-   </goal>
-  </transf>
+  <proof prover="1"><result status="valid" time="0.52" steps="1320397"/></proof>
   </goal>
   <goal name="delete_min_rec&#39;vc.8" expl="precondition" proved="true">
-  <proof prover="1"><result status="valid" time="0.31" steps="836880"/></proof>
-  <proof prover="2" obsolete="true"><result status="timeout" time="1.00"/></proof>
+  <proof prover="1"><result status="valid" time="0.25" steps="809158"/></proof>
   </goal>
   <goal name="delete_min_rec&#39;vc.9" expl="precondition" proved="true">
-  <proof prover="2"><result status="valid" time="0.08" steps="151"/></proof>
+  <proof prover="2"><result status="valid" time="0.07" steps="152"/></proof>
   </goal>
   <goal name="delete_min_rec&#39;vc.10" expl="precondition" proved="true">
-  <proof prover="2"><result status="valid" time="0.50" steps="8080"/></proof>
+  <proof prover="2"><result status="valid" time="0.57" steps="8400"/></proof>
   </goal>
   <goal name="delete_min_rec&#39;vc.11" expl="precondition" proved="true">
-  <proof prover="1"><result status="valid" time="0.24" steps="803708"/></proof>
-  <proof prover="2" obsolete="true"><result status="timeout" time="1.00"/></proof>
+  <proof prover="1"><result status="valid" time="0.30" steps="926809"/></proof>
   </goal>
   <goal name="delete_min_rec&#39;vc.12" expl="postcondition" proved="true">
-  <proof prover="0" obsolete="true"><result status="timeout" time="1.00" steps="129115"/></proof>
-  <proof prover="1" obsolete="true"><result status="timeout" time="1.00"/></proof>
-  <proof prover="2" obsolete="true"><result status="timeout" time="1.00"/></proof>
   <transf name="split_vc" proved="true" >
    <goal name="delete_min_rec&#39;vc.12.0" expl="postcondition" proved="true">
-   <proof prover="2"><result status="valid" time="0.49" steps="7597"/></proof>
-=======
-  <proof prover="2"><result status="valid" time="0.09" steps="816"/></proof>
-  </goal>
-  <goal name="delete_min_rec&#39;vc.5" expl="precondition" proved="true">
-  <proof prover="2"><result status="valid" time="0.10" steps="829"/></proof>
-  </goal>
-  <goal name="delete_min_rec&#39;vc.6" expl="precondition" proved="true">
-  <proof prover="2"><result status="valid" time="0.11" steps="929"/></proof>
-  </goal>
-  <goal name="delete_min_rec&#39;vc.7" expl="precondition" proved="true">
-  <proof prover="2"><result status="valid" time="0.32" steps="1656"/></proof>
-  </goal>
-  <goal name="delete_min_rec&#39;vc.8" expl="assertion" proved="true">
-  <proof prover="2"><result status="valid" time="0.33" steps="1441"/></proof>
-  </goal>
-  <goal name="delete_min_rec&#39;vc.9" expl="precondition" proved="true">
-  <proof prover="2"><result status="valid" time="0.08" steps="573"/></proof>
-  </goal>
-  <goal name="delete_min_rec&#39;vc.10" expl="precondition" proved="true">
-  <proof prover="2"><result status="valid" time="0.08" steps="536"/></proof>
-  </goal>
-  <goal name="delete_min_rec&#39;vc.11" expl="precondition" proved="true">
-  <proof prover="2"><result status="valid" time="1.53" steps="9297"/></proof>
-  </goal>
-  <goal name="delete_min_rec&#39;vc.12" expl="precondition" proved="true">
-  <proof prover="2"><result status="valid" time="0.38" steps="1666"/></proof>
-  </goal>
-  <goal name="delete_min_rec&#39;vc.13" expl="assertion" proved="true">
-  <proof prover="3"><result status="valid" time="0.73" steps="766119"/></proof>
-  </goal>
-  <goal name="delete_min_rec&#39;vc.14" expl="precondition" proved="true">
-  <proof prover="3"><result status="valid" time="0.94" steps="922345"/></proof>
-  </goal>
-  <goal name="delete_min_rec&#39;vc.15" expl="precondition" proved="true">
-  <proof prover="2"><result status="valid" time="0.04" steps="120"/></proof>
-  </goal>
-  <goal name="delete_min_rec&#39;vc.16" expl="precondition" proved="true">
-  <proof prover="2"><result status="valid" time="0.16" steps="1474"/></proof>
-  </goal>
-  <goal name="delete_min_rec&#39;vc.17" expl="precondition" proved="true">
-  <proof prover="2"><result status="valid" time="0.48" steps="2647"/></proof>
-  </goal>
-  <goal name="delete_min_rec&#39;vc.18" expl="postcondition" proved="true">
-  <transf name="split_vc" proved="true" >
-   <goal name="delete_min_rec&#39;vc.18.0" expl="postcondition" proved="true">
-   <proof prover="2"><result status="valid" time="0.08" steps="642"/></proof>
->>>>>>> 8927d7bc
+   <proof prover="1"><result status="valid" time="0.13" steps="506655"/></proof>
    </goal>
    <goal name="delete_min_rec&#39;vc.12.1" expl="postcondition" proved="true">
-   <proof prover="0" obsolete="true"><result status="timeout" time="1.00" steps="171709"/></proof>
-   <proof prover="1" obsolete="true"><result status="timeout" time="1.00"/></proof>
-   <proof prover="2" obsolete="true"><result status="timeout" time="1.00"/></proof>
-   <transf name="split_vc" proved="true" >
-<<<<<<< HEAD
+   <transf name="split_vc" proved="true" >
     <goal name="delete_min_rec&#39;vc.12.1.0" expl="postcondition" proved="true">
-    <proof prover="0"><result status="valid" time="0.38" steps="73312"/></proof>
-    <proof prover="1" obsolete="true"><result status="timeout" time="1.00"/></proof>
-    <proof prover="2" obsolete="true"><result status="timeout" time="1.00"/></proof>
+    <proof prover="1"><result status="valid" time="0.66" steps="1564308"/></proof>
     </goal>
     <goal name="delete_min_rec&#39;vc.12.1.1" expl="postcondition" proved="true">
-    <proof prover="0" obsolete="true"><result status="timeout" time="1.00" steps="89267"/></proof>
-    <proof prover="1" obsolete="true"><result status="timeout" time="1.00"/></proof>
-    <proof prover="2" obsolete="true"><result status="timeout" time="1.00"/></proof>
     <transf name="split_vc" proved="true" >
      <goal name="delete_min_rec&#39;vc.12.1.1.0" expl="postcondition" proved="true">
-     <proof prover="0" obsolete="true"><result status="timeout" time="1.00" steps="132846"/></proof>
-     <proof prover="1" obsolete="true"><result status="highfailure" time="0.77"/></proof>
-     <proof prover="2" obsolete="true"><result status="timeout" time="1.00"/></proof>
      <transf name="split_vc" proved="true" >
       <goal name="delete_min_rec&#39;vc.12.1.1.0.0" expl="postcondition" proved="true">
-      <proof prover="2"><result status="valid" time="0.06" steps="58"/></proof>
+      <proof prover="2"><result status="valid" time="0.07" steps="58"/></proof>
       </goal>
       <goal name="delete_min_rec&#39;vc.12.1.1.0.1" expl="postcondition" proved="true">
-      <proof prover="0" obsolete="true"><result status="timeout" time="1.00" steps="116800"/></proof>
-      <proof prover="1" obsolete="true"><result status="timeout" time="1.00"/></proof>
-      <proof prover="2" obsolete="true"><result status="timeout" time="1.00"/></proof>
-      <transf name="split_vc" proved="true" >
-       <goal name="delete_min_rec&#39;vc.12.1.1.0.1.0" expl="postcondition" proved="true">
-       <proof prover="0" timelimit="5" memlimit="2000"><result status="valid" time="1.00" steps="137139"/></proof>
-       <proof prover="1" timelimit="5" memlimit="2000" obsolete="true"><result status="timeout" time="5.00"/></proof>
-       <proof prover="2" timelimit="5" memlimit="2000" obsolete="true"><result status="timeout" time="5.00"/></proof>
-       </goal>
-      </transf>
-      </goal>
-     </transf>
-=======
-    <goal name="delete_min_rec&#39;vc.18.1.0" expl="postcondition" proved="true">
-    <proof prover="2"><result status="valid" time="0.79" steps="4462"/></proof>
-    </goal>
-    <goal name="delete_min_rec&#39;vc.18.1.1" expl="postcondition" proved="true">
-    <transf name="split_vc" proved="true" >
-     <goal name="delete_min_rec&#39;vc.18.1.1.0" expl="postcondition" proved="true">
-     <proof prover="2"><result status="valid" time="0.74" steps="5131"/></proof>
->>>>>>> 8927d7bc
+      <proof prover="0" timelimit="5" memlimit="2000"><result status="valid" time="1.04" steps="142356"/></proof>
+      </goal>
+     </transf>
      </goal>
     </transf>
     </goal>
@@ -2446,142 +1113,68 @@
   </transf>
   </goal>
   <goal name="delete_min_rec&#39;vc.13" expl="postcondition" proved="true">
-  <proof prover="0" obsolete="true"><result status="timeout" time="1.00" steps="129912"/></proof>
-  <proof prover="1" obsolete="true"><result status="timeout" time="1.00"/></proof>
-  <proof prover="2" obsolete="true"><result status="timeout" time="1.00"/></proof>
-  <transf name="split_vc" proved="true" >
-<<<<<<< HEAD
+  <transf name="split_vc" proved="true" >
    <goal name="delete_min_rec&#39;vc.13.0" expl="postcondition" proved="true">
-   <proof prover="2"><result status="valid" time="0.34" steps="3250"/></proof>
-=======
-   <goal name="delete_min_rec&#39;vc.19.0" expl="postcondition" proved="true">
-   <proof prover="2"><result status="valid" time="0.12" steps="921"/></proof>
->>>>>>> 8927d7bc
+   <proof prover="2"><result status="valid" time="0.36" steps="3273"/></proof>
    </goal>
    <goal name="delete_min_rec&#39;vc.13.1" expl="postcondition" proved="true">
-   <proof prover="0" obsolete="true"><result status="timeout" time="1.00" steps="156805"/></proof>
-   <proof prover="1" obsolete="true"><result status="timeout" time="1.00"/></proof>
-   <proof prover="2" obsolete="true"><result status="timeout" time="1.00"/></proof>
-   <transf name="split_vc" proved="true" >
-<<<<<<< HEAD
+   <transf name="split_vc" proved="true" >
     <goal name="delete_min_rec&#39;vc.13.1.0" expl="postcondition" proved="true">
-    <proof prover="1"><result status="valid" time="0.30" steps="901971"/></proof>
-    <proof prover="2" obsolete="true"><result status="timeout" time="1.00"/></proof>
+    <proof prover="1"><result status="valid" time="0.41" steps="1089876"/></proof>
     </goal>
     <goal name="delete_min_rec&#39;vc.13.1.1" expl="postcondition" proved="true">
-    <proof prover="0" obsolete="true"><result status="timeout" time="1.00" steps="93158"/></proof>
-    <proof prover="1" obsolete="true"><result status="highfailure" time="0.78"/></proof>
-    <proof prover="2" obsolete="true"><result status="timeout" time="1.00"/></proof>
     <transf name="split_vc" proved="true" >
      <goal name="delete_min_rec&#39;vc.13.1.1.0" expl="postcondition" proved="true">
-     <proof prover="2"><result status="valid" time="0.45" steps="4749"/></proof>
-     </goal>
-    </transf>
-=======
-    <goal name="delete_min_rec&#39;vc.19.1.0" expl="postcondition" proved="true">
-    <proof prover="2"><result status="valid" time="0.37" steps="1673"/></proof>
-    </goal>
-    <goal name="delete_min_rec&#39;vc.19.1.1" expl="postcondition" proved="true">
-    <proof prover="0"><result status="valid" time="0.67" steps="52377"/></proof>
->>>>>>> 8927d7bc
+     <proof prover="2"><result status="valid" time="0.60" steps="4783"/></proof>
+     </goal>
+    </transf>
     </goal>
    </transf>
    </goal>
   </transf>
   </goal>
   <goal name="delete_min_rec&#39;vc.14" expl="postcondition" proved="true">
-  <proof prover="0" obsolete="true"><result status="timeout" time="1.00" steps="128855"/></proof>
-  <proof prover="1" obsolete="true"><result status="highfailure" time="0.77"/></proof>
-  <proof prover="2" obsolete="true"><result status="timeout" time="1.00"/></proof>
-  <transf name="split_vc" proved="true" >
-<<<<<<< HEAD
+  <transf name="split_vc" proved="true" >
    <goal name="delete_min_rec&#39;vc.14.0" expl="postcondition" proved="true">
-   <proof prover="2"><result status="valid" time="0.50" steps="5333"/></proof>
-=======
-   <goal name="delete_min_rec&#39;vc.20.0" expl="postcondition" proved="true">
-   <proof prover="2"><result status="valid" time="0.15" steps="1213"/></proof>
->>>>>>> 8927d7bc
+   <proof prover="2"><result status="valid" time="0.65" steps="5894"/></proof>
    </goal>
    <goal name="delete_min_rec&#39;vc.14.1" expl="postcondition" proved="true">
-   <proof prover="0" obsolete="true"><result status="timeout" time="1.00" steps="157161"/></proof>
-   <proof prover="1" obsolete="true"><result status="highfailure" time="0.78"/></proof>
-   <proof prover="2" obsolete="true"><result status="timeout" time="1.00"/></proof>
-   <transf name="split_vc" proved="true" >
-<<<<<<< HEAD
+   <transf name="split_vc" proved="true" >
     <goal name="delete_min_rec&#39;vc.14.1.0" expl="postcondition" proved="true">
-    <proof prover="1"><result status="valid" time="0.43" steps="803564"/></proof>
-    <proof prover="2" obsolete="true"><result status="timeout" time="1.00"/></proof>
+    <proof prover="1"><result status="valid" time="0.50" steps="908838"/></proof>
     </goal>
     <goal name="delete_min_rec&#39;vc.14.1.1" expl="postcondition" proved="true">
-    <proof prover="1"><result status="valid" time="0.80" steps="1338689"/></proof>
-    <proof prover="2" obsolete="true"><result status="timeout" time="1.00"/></proof>
-=======
-    <goal name="delete_min_rec&#39;vc.20.1.0" expl="postcondition" proved="true">
-    <proof prover="0"><result status="valid" time="0.96" steps="69422"/></proof>
-    </goal>
-    <goal name="delete_min_rec&#39;vc.20.1.1" expl="postcondition" proved="true">
-    <proof prover="0"><result status="valid" time="1.54" steps="100675"/></proof>
->>>>>>> 8927d7bc
+    <proof prover="1"><result status="valid" time="0.69" steps="1275964"/></proof>
     </goal>
    </transf>
    </goal>
   </transf>
   </goal>
   <goal name="delete_min_rec&#39;vc.15" expl="postcondition" proved="true">
-  <proof prover="0" obsolete="true"><result status="timeout" time="1.00" steps="130692"/></proof>
-  <proof prover="1" obsolete="true"><result status="highfailure" time="0.74"/></proof>
-  <proof prover="2" obsolete="true"><result status="timeout" time="1.00"/></proof>
   <transf name="split_vc" proved="true" >
    <goal name="delete_min_rec&#39;vc.15.0" expl="postcondition" proved="true">
-   <proof prover="0" obsolete="true"><result status="timeout" time="1.00" steps="236713"/></proof>
-   <proof prover="1" obsolete="true"><result status="highfailure" time="0.76"/></proof>
-   <proof prover="2" obsolete="true"><result status="timeout" time="1.00"/></proof>
-   <transf name="split_vc" proved="true" >
-<<<<<<< HEAD
+   <transf name="split_vc" proved="true" >
     <goal name="delete_min_rec&#39;vc.15.0.0" expl="postcondition" proved="true">
-    <proof prover="2"><result status="valid" time="0.40" steps="3978"/></proof>
-=======
-    <goal name="delete_min_rec&#39;vc.21.0.0" expl="postcondition" proved="true">
-    <transf name="split_vc" proved="true" >
-     <goal name="delete_min_rec&#39;vc.21.0.0.0" expl="postcondition" proved="true">
-     <proof prover="2" timelimit="5" memlimit="2000"><result status="valid" time="2.10" steps="15510"/></proof>
-     </goal>
-    </transf>
->>>>>>> 8927d7bc
+    <proof prover="2"><result status="valid" time="0.42" steps="3803"/></proof>
     </goal>
    </transf>
    </goal>
    <goal name="delete_min_rec&#39;vc.15.1" expl="postcondition" proved="true">
-   <proof prover="0" obsolete="true"><result status="timeout" time="1.00" steps="97622"/></proof>
-   <proof prover="1" obsolete="true"><result status="highfailure" time="0.73"/></proof>
-   <proof prover="2" obsolete="true"><result status="timeout" time="1.00"/></proof>
    <transf name="split_vc" proved="true" >
     <goal name="delete_min_rec&#39;vc.15.1.0" expl="postcondition" proved="true">
-    <proof prover="0"><result status="valid" time="0.79" steps="87065"/></proof>
-    <proof prover="1" obsolete="true"><result status="timeout" time="1.00"/></proof>
-    <proof prover="2" obsolete="true"><result status="timeout" time="1.00"/></proof>
+    <proof prover="0"><result status="valid" time="0.55" steps="92404"/></proof>
     </goal>
     <goal name="delete_min_rec&#39;vc.15.1.1" expl="postcondition" proved="true">
-    <proof prover="0" obsolete="true"><result status="timeout" time="1.00" steps="127035"/></proof>
-    <proof prover="1" obsolete="true"><result status="timeout" time="1.00"/></proof>
-    <proof prover="2" obsolete="true"><result status="timeout" time="1.00"/></proof>
-    <transf name="split_vc" proved="true" >
-<<<<<<< HEAD
+    <transf name="split_vc" proved="true" >
      <goal name="delete_min_rec&#39;vc.15.1.1.0" expl="postcondition" proved="true">
-     <proof prover="0"><result status="valid" time="1.23" steps="126268"/></proof>
-     <proof prover="1" obsolete="true"><result status="timeout" time="1.00"/></proof>
-     <proof prover="2" obsolete="true"><result status="timeout" time="1.00"/></proof>
-=======
-     <goal name="delete_min_rec&#39;vc.21.1.0.0" expl="postcondition" proved="true">
-     <proof prover="2"><result status="valid" time="0.71" steps="4544"/></proof>
-     </goal>
-    </transf>
-    </goal>
-    <goal name="delete_min_rec&#39;vc.21.1.1" expl="postcondition" proved="true">
-    <transf name="split_vc" proved="true" >
-     <goal name="delete_min_rec&#39;vc.21.1.1.0" expl="postcondition" proved="true">
-     <proof prover="2"><result status="valid" time="1.46" steps="8939"/></proof>
->>>>>>> 8927d7bc
+     <transf name="split_vc" proved="true" >
+      <goal name="delete_min_rec&#39;vc.15.1.1.0.0" expl="postcondition" proved="true">
+      <proof prover="2"><result status="valid" time="0.04" steps="58"/></proof>
+      </goal>
+      <goal name="delete_min_rec&#39;vc.15.1.1.0.1" expl="postcondition" proved="true">
+      <proof prover="0" timelimit="5" memlimit="2000"><result status="valid" time="1.09" steps="131859"/></proof>
+      </goal>
+     </transf>
      </goal>
     </transf>
     </goal>
@@ -2590,75 +1183,36 @@
   </transf>
   </goal>
   <goal name="delete_min_rec&#39;vc.16" expl="postcondition" proved="true">
-  <proof prover="0" obsolete="true"><result status="timeout" time="1.00" steps="136699"/></proof>
-  <proof prover="1" obsolete="true"><result status="highfailure" time="0.78"/></proof>
-  <proof prover="2" obsolete="true"><result status="timeout" time="1.00"/></proof>
   <transf name="split_vc" proved="true" >
    <goal name="delete_min_rec&#39;vc.16.0" expl="postcondition" proved="true">
-   <proof prover="0" obsolete="true"><result status="timeout" time="1.00" steps="129028"/></proof>
-   <proof prover="1" obsolete="true"><result status="timeout" time="1.00"/></proof>
-   <proof prover="2" obsolete="true"><result status="timeout" time="1.00"/></proof>
-   <transf name="split_vc" proved="true" >
-<<<<<<< HEAD
+   <transf name="split_vc" proved="true" >
     <goal name="delete_min_rec&#39;vc.16.0.0" expl="postcondition" proved="true">
-    <proof prover="2"><result status="valid" time="0.49" steps="6361"/></proof>
-=======
-    <goal name="delete_min_rec&#39;vc.22.0.0" expl="postcondition" proved="true">
-    <proof prover="2"><result status="valid" time="0.10" steps="738"/></proof>
->>>>>>> 8927d7bc
+    <proof prover="1"><result status="valid" time="0.22" steps="515250"/></proof>
     </goal>
     <goal name="delete_min_rec&#39;vc.16.0.1" expl="postcondition" proved="true">
-    <proof prover="0" obsolete="true"><result status="timeout" time="1.00" steps="160807"/></proof>
-    <proof prover="1" obsolete="true"><result status="timeout" time="1.00"/></proof>
-    <proof prover="2" obsolete="true"><result status="timeout" time="1.00"/></proof>
     <transf name="split_vc" proved="true" >
      <goal name="delete_min_rec&#39;vc.16.0.1.0" expl="postcondition" proved="true">
-     <proof prover="0" obsolete="true"><result status="timeout" time="1.00" steps="156739"/></proof>
-     <proof prover="1" obsolete="true"><result status="timeout" time="1.00"/></proof>
-     <proof prover="2" obsolete="true"><result status="timeout" time="1.00"/></proof>
-     <transf name="split_vc" proved="true" >
-<<<<<<< HEAD
+     <transf name="split_vc" proved="true" >
       <goal name="delete_min_rec&#39;vc.16.0.1.0.0" expl="postcondition" proved="true">
-      <proof prover="1"><result status="valid" time="0.52" steps="925179"/></proof>
-      <proof prover="2" obsolete="true"><result status="timeout" time="1.00"/></proof>
-=======
-      <goal name="delete_min_rec&#39;vc.22.0.1.0.0" expl="postcondition" proved="true">
-      <proof prover="3"><result status="valid" time="1.09" steps="1046575"/></proof>
->>>>>>> 8927d7bc
+      <proof prover="1"><result status="valid" time="0.43" steps="1043997"/></proof>
       </goal>
      </transf>
      </goal>
      <goal name="delete_min_rec&#39;vc.16.0.1.1" expl="postcondition" proved="true">
-     <proof prover="0" obsolete="true"><result status="timeout" time="1.00" steps="145282"/></proof>
-     <proof prover="1" obsolete="true"><result status="timeout" time="1.00"/></proof>
-     <proof prover="2" obsolete="true"><result status="timeout" time="1.00"/></proof>
-     <transf name="split_vc" proved="true" >
-<<<<<<< HEAD
+     <transf name="split_vc" proved="true" >
       <goal name="delete_min_rec&#39;vc.16.0.1.1.0" expl="postcondition" proved="true">
-      <proof prover="0" obsolete="true"><result status="timeout" time="1.00" steps="121805"/></proof>
-      <proof prover="1" obsolete="true"><result status="highfailure" time="0.79"/></proof>
-      <proof prover="2" obsolete="true"><result status="timeout" time="1.00"/></proof>
       <transf name="split_vc" proved="true" >
        <goal name="delete_min_rec&#39;vc.16.0.1.1.0.0" expl="postcondition" proved="true">
        <proof prover="2"><result status="valid" time="0.05" steps="58"/></proof>
        </goal>
        <goal name="delete_min_rec&#39;vc.16.0.1.1.0.1" expl="postcondition" proved="true">
-       <proof prover="0" obsolete="true"><result status="timeout" time="1.00" steps="88653"/></proof>
-       <proof prover="1" obsolete="true"><result status="highfailure" time="0.75"/></proof>
-       <proof prover="2" obsolete="true"><result status="timeout" time="1.00"/></proof>
        <transf name="split_vc" proved="true" >
         <goal name="delete_min_rec&#39;vc.16.0.1.1.0.1.0" expl="postcondition" proved="true">
-        <proof prover="0" timelimit="5" memlimit="2000" obsolete="true"><result status="timeout" time="5.00" steps="291773"/></proof>
-        <proof prover="1" timelimit="5" memlimit="2000" obsolete="true"><result status="timeout" time="5.00"/></proof>
-        <proof prover="2" timelimit="30" memlimit="4000"><result status="valid" time="29.74" steps="410017"/></proof>
+        <proof prover="1" timelimit="30" memlimit="4000"><result status="valid" time="13.27" steps="18310462"/></proof>
         </goal>
        </transf>
        </goal>
       </transf>
-=======
-      <goal name="delete_min_rec&#39;vc.22.0.1.1.0" expl="postcondition" proved="true">
-      <proof prover="0"><result status="valid" time="1.82" steps="96866"/></proof>
->>>>>>> 8927d7bc
       </goal>
      </transf>
      </goal>
@@ -2667,112 +1221,46 @@
    </transf>
    </goal>
    <goal name="delete_min_rec&#39;vc.16.1" expl="postcondition" proved="true">
-   <proof prover="0" obsolete="true"><result status="timeout" time="1.00" steps="258972"/></proof>
-   <proof prover="1" obsolete="true"><result status="timeout" time="1.00"/></proof>
-   <proof prover="2" obsolete="true"><result status="timeout" time="1.00"/></proof>
-   <transf name="split_vc" proved="true" >
-<<<<<<< HEAD
+   <transf name="split_vc" proved="true" >
     <goal name="delete_min_rec&#39;vc.16.1.0" expl="postcondition" proved="true">
-    <proof prover="1"><result status="valid" time="0.23" steps="487867"/></proof>
-    <proof prover="2" obsolete="true"><result status="timeout" time="1.00"/></proof>
+    <proof prover="1"><result status="valid" time="0.24" steps="517463"/></proof>
     </goal>
     <goal name="delete_min_rec&#39;vc.16.1.1" expl="postcondition" proved="true">
-    <proof prover="0" obsolete="true"><result status="timeout" time="1.00" steps="113602"/></proof>
-    <proof prover="1" obsolete="true"><result status="timeout" time="1.00"/></proof>
-    <proof prover="2" obsolete="true"><result status="timeout" time="1.00"/></proof>
     <transf name="split_vc" proved="true" >
      <goal name="delete_min_rec&#39;vc.16.1.1.0" expl="postcondition" proved="true">
-     <proof prover="1"><result status="valid" time="0.44" steps="875140"/></proof>
-     <proof prover="2" obsolete="true"><result status="timeout" time="1.00"/></proof>
-=======
-    <goal name="delete_min_rec&#39;vc.22.1.0" expl="postcondition" proved="true">
-    <proof prover="2"><result status="valid" time="0.22" steps="794"/></proof>
-    </goal>
-    <goal name="delete_min_rec&#39;vc.22.1.1" expl="postcondition" proved="true">
-    <transf name="split_vc" proved="true" >
-     <goal name="delete_min_rec&#39;vc.22.1.1.0" expl="postcondition" proved="true">
-     <transf name="split_vc" proved="true" >
-      <goal name="delete_min_rec&#39;vc.22.1.1.0.0" expl="postcondition" proved="true">
-      <proof prover="2"><result status="valid" time="0.63" steps="3202"/></proof>
-      </goal>
-     </transf>
->>>>>>> 8927d7bc
+     <proof prover="1"><result status="valid" time="0.43" steps="1188599"/></proof>
      </goal>
      <goal name="delete_min_rec&#39;vc.16.1.1.1" expl="postcondition" proved="true">
-     <proof prover="0" obsolete="true"><result status="timeout" time="1.00" steps="129144"/></proof>
-     <proof prover="1" obsolete="true"><result status="highfailure" time="0.77"/></proof>
-     <proof prover="2" obsolete="true"><result status="timeout" time="1.00"/></proof>
-     <transf name="split_vc" proved="true" >
-<<<<<<< HEAD
+     <transf name="split_vc" proved="true" >
       <goal name="delete_min_rec&#39;vc.16.1.1.1.0" expl="postcondition" proved="true">
-      <proof prover="0"><result status="valid" time="0.62" steps="84701"/></proof>
-      <proof prover="1" obsolete="true"><result status="highfailure" time="0.79"/></proof>
-      <proof prover="2" obsolete="true"><result status="timeout" time="1.00"/></proof>
-=======
-      <goal name="delete_min_rec&#39;vc.22.1.1.1.0" expl="postcondition" proved="true">
-      <proof prover="2"><result status="valid" time="1.69" steps="8392"/></proof>
->>>>>>> 8927d7bc
-      </goal>
-     </transf>
-     </goal>
-    </transf>
-    </goal>
-   </transf>
-   </goal>
-<<<<<<< HEAD
+      <proof prover="0"><result status="valid" time="0.67" steps="90084"/></proof>
+      </goal>
+     </transf>
+     </goal>
+    </transf>
+    </goal>
+   </transf>
+   </goal>
    <goal name="delete_min_rec&#39;vc.16.2" expl="postcondition" proved="true">
-   <proof prover="0" obsolete="true"><result status="timeout" time="1.00" steps="129802"/></proof>
-   <proof prover="1" obsolete="true"><result status="timeout" time="1.00"/></proof>
-   <proof prover="2" obsolete="true"><result status="timeout" time="1.00"/></proof>
    <transf name="split_vc" proved="true" >
     <goal name="delete_min_rec&#39;vc.16.2.0" expl="postcondition" proved="true">
-    <proof prover="0" obsolete="true"><result status="timeout" time="1.00" steps="130976"/></proof>
-    <proof prover="1" obsolete="true"><result status="highfailure" time="0.77"/></proof>
-    <proof prover="2" obsolete="true"><result status="timeout" time="1.00"/></proof>
     <transf name="split_vc" proved="true" >
      <goal name="delete_min_rec&#39;vc.16.2.0.0" expl="postcondition" proved="true">
-     <proof prover="2"><result status="valid" time="0.41" steps="4524"/></proof>
-     </goal>
-    </transf>
-=======
-  </transf>
-  </goal>
-  <goal name="delete_min_rec&#39;vc.23" expl="postcondition" proved="true">
-  <transf name="split_vc" proved="true" >
-   <goal name="delete_min_rec&#39;vc.23.0" expl="postcondition" proved="true">
-   <proof prover="2"><result status="valid" time="0.28" steps="952"/></proof>
-   </goal>
-   <goal name="delete_min_rec&#39;vc.23.1" expl="postcondition" proved="true">
-   <transf name="split_vc" proved="true" >
-    <goal name="delete_min_rec&#39;vc.23.1.0" expl="postcondition" proved="true">
-    <proof prover="2"><result status="valid" time="1.24" steps="5376"/></proof>
->>>>>>> 8927d7bc
+     <proof prover="2"><result status="valid" time="0.56" steps="5380"/></proof>
+     </goal>
+    </transf>
     </goal>
     <goal name="delete_min_rec&#39;vc.16.2.1" expl="postcondition" proved="true">
-    <proof prover="0" obsolete="true"><result status="timeout" time="1.00" steps="135224"/></proof>
-    <proof prover="1" obsolete="true"><result status="timeout" time="1.00"/></proof>
-    <proof prover="2" obsolete="true"><result status="timeout" time="1.00"/></proof>
-    <transf name="split_vc" proved="true" >
-<<<<<<< HEAD
+    <transf name="split_vc" proved="true" >
      <goal name="delete_min_rec&#39;vc.16.2.1.0" expl="postcondition" proved="true">
-     <proof prover="1"><result status="valid" time="0.45" steps="867507"/></proof>
-     <proof prover="2" obsolete="true"><result status="timeout" time="1.00"/></proof>
+     <proof prover="1"><result status="valid" time="0.44" steps="1023681"/></proof>
      </goal>
      <goal name="delete_min_rec&#39;vc.16.2.1.1" expl="postcondition" proved="true">
-     <proof prover="0" obsolete="true"><result status="timeout" time="1.00" steps="130826"/></proof>
-     <proof prover="1" obsolete="true"><result status="timeout" time="1.00"/></proof>
-     <proof prover="2" obsolete="true"><result status="timeout" time="1.00"/></proof>
      <transf name="split_vc" proved="true" >
       <goal name="delete_min_rec&#39;vc.16.2.1.1.0" expl="postcondition" proved="true">
-      <proof prover="0"><result status="valid" time="0.56" steps="85268"/></proof>
-      <proof prover="1" obsolete="true"><result status="timeout" time="1.00"/></proof>
-      <proof prover="2" obsolete="true"><result status="timeout" time="1.00"/></proof>
-      </goal>
-     </transf>
-=======
-     <goal name="delete_min_rec&#39;vc.23.1.1.0" expl="postcondition" proved="true">
-     <proof prover="2"><result status="valid" time="1.21" steps="6386"/></proof>
->>>>>>> 8927d7bc
+      <proof prover="0"><result status="valid" time="0.72" steps="90638"/></proof>
+      </goal>
+     </transf>
      </goal>
     </transf>
     </goal>
@@ -2781,66 +1269,26 @@
   </transf>
   </goal>
   <goal name="delete_min_rec&#39;vc.17" expl="postcondition" proved="true">
-  <proof prover="0" obsolete="true"><result status="timeout" time="1.00" steps="129198"/></proof>
-  <proof prover="1" obsolete="true"><result status="timeout" time="1.00"/></proof>
-  <proof prover="2" obsolete="true"><result status="timeout" time="1.00"/></proof>
-  <transf name="split_vc" proved="true" >
-<<<<<<< HEAD
+  <transf name="split_vc" proved="true" >
    <goal name="delete_min_rec&#39;vc.17.0" expl="postcondition" proved="true">
-   <proof prover="1"><result status="valid" time="0.20" steps="512025"/></proof>
-   <proof prover="2" obsolete="true"><result status="timeout" time="1.00"/></proof>
-=======
-   <goal name="delete_min_rec&#39;vc.24.0" expl="postcondition" proved="true">
-   <proof prover="2"><result status="valid" time="0.23" steps="682"/></proof>
->>>>>>> 8927d7bc
+   <proof prover="1"><result status="valid" time="0.20" steps="541099"/></proof>
    </goal>
    <goal name="delete_min_rec&#39;vc.17.1" expl="postcondition" proved="true">
-   <proof prover="0" obsolete="true"><result status="timeout" time="1.00" steps="114417"/></proof>
-   <proof prover="1" obsolete="true"><result status="timeout" time="1.00"/></proof>
-   <proof prover="2" obsolete="true"><result status="timeout" time="1.00"/></proof>
    <transf name="split_vc" proved="true" >
     <goal name="delete_min_rec&#39;vc.17.1.0" expl="postcondition" proved="true">
-    <proof prover="1"><result status="valid" time="0.39" steps="1046595"/></proof>
-    <proof prover="2" obsolete="true"><result status="timeout" time="1.00"/></proof>
+    <proof prover="1"><result status="valid" time="0.53" steps="1175915"/></proof>
     </goal>
     <goal name="delete_min_rec&#39;vc.17.1.1" expl="postcondition" proved="true">
-    <proof prover="0" obsolete="true"><result status="timeout" time="1.00" steps="122583"/></proof>
-    <proof prover="1" obsolete="true"><result status="timeout" time="1.00"/></proof>
-    <proof prover="2" obsolete="true"><result status="timeout" time="1.00"/></proof>
-    <transf name="split_vc" proved="true" >
-<<<<<<< HEAD
+    <transf name="split_vc" proved="true" >
      <goal name="delete_min_rec&#39;vc.17.1.1.0" expl="postcondition" proved="true">
-     <proof prover="0" obsolete="true"><result status="timeout" time="1.00" steps="122194"/></proof>
-     <proof prover="1" obsolete="true"><result status="timeout" time="1.00"/></proof>
-     <proof prover="2" obsolete="true"><result status="timeout" time="1.00"/></proof>
      <transf name="split_vc" proved="true" >
       <goal name="delete_min_rec&#39;vc.17.1.1.0.0" expl="postcondition" proved="true">
-      <proof prover="2"><result status="valid" time="0.06" steps="58"/></proof>
+      <proof prover="2"><result status="valid" time="0.05" steps="58"/></proof>
       </goal>
       <goal name="delete_min_rec&#39;vc.17.1.1.0.1" expl="postcondition" proved="true">
-      <proof prover="0" obsolete="true"><result status="timeout" time="1.00" steps="86132"/></proof>
-      <proof prover="1" obsolete="true"><result status="timeout" time="1.00"/></proof>
-      <proof prover="2" obsolete="true"><result status="timeout" time="1.00"/></proof>
-      <transf name="split_vc" proved="true" >
-       <goal name="delete_min_rec&#39;vc.17.1.1.0.1.0" expl="postcondition" proved="true">
-       <proof prover="0" timelimit="5" memlimit="2000"><result status="valid" time="1.01" steps="138868"/></proof>
-       <proof prover="1" timelimit="5" memlimit="2000" obsolete="true"><result status="timeout" time="5.00"/></proof>
-       <proof prover="2" timelimit="5" memlimit="2000" obsolete="true"><result status="timeout" time="5.00"/></proof>
-       </goal>
-      </transf>
-      </goal>
-     </transf>
-=======
-     <goal name="delete_min_rec&#39;vc.24.1.0.0" expl="postcondition" proved="true">
-     <proof prover="2"><result status="valid" time="1.56" steps="8868"/></proof>
-     </goal>
-    </transf>
-    </goal>
-    <goal name="delete_min_rec&#39;vc.24.1.1" expl="postcondition" proved="true">
-    <transf name="split_vc" proved="true" >
-     <goal name="delete_min_rec&#39;vc.24.1.1.0" expl="postcondition" proved="true">
-     <proof prover="2"><result status="valid" time="1.85" steps="10847"/></proof>
->>>>>>> 8927d7bc
+      <proof prover="0" timelimit="5" memlimit="2000"><result status="valid" time="0.90" steps="144715"/></proof>
+      </goal>
+     </transf>
      </goal>
     </transf>
     </goal>
@@ -2849,42 +1297,17 @@
   </transf>
   </goal>
   <goal name="delete_min_rec&#39;vc.18" expl="postcondition" proved="true">
-  <proof prover="0" obsolete="true"><result status="timeout" time="1.00" steps="104321"/></proof>
-  <proof prover="1" obsolete="true"><result status="timeout" time="1.00"/></proof>
-  <proof prover="2" obsolete="true"><result status="timeout" time="1.00"/></proof>
-  <transf name="split_vc" proved="true" >
-<<<<<<< HEAD
+  <transf name="split_vc" proved="true" >
    <goal name="delete_min_rec&#39;vc.18.0" expl="postcondition" proved="true">
-   <proof prover="2"><result status="valid" time="0.33" steps="2520"/></proof>
-=======
-   <goal name="delete_min_rec&#39;vc.25.0" expl="postcondition" proved="true">
-   <proof prover="2"><result status="valid" time="0.06" steps="421"/></proof>
->>>>>>> 8927d7bc
+   <proof prover="2"><result status="valid" time="0.21" steps="2537"/></proof>
    </goal>
    <goal name="delete_min_rec&#39;vc.18.1" expl="postcondition" proved="true">
-   <proof prover="0" obsolete="true"><result status="timeout" time="1.00" steps="103087"/></proof>
-   <proof prover="1" obsolete="true"><result status="timeout" time="1.00"/></proof>
-   <proof prover="2" obsolete="true"><result status="timeout" time="1.00"/></proof>
-   <transf name="split_vc" proved="true" >
-<<<<<<< HEAD
+   <transf name="split_vc" proved="true" >
     <goal name="delete_min_rec&#39;vc.18.1.0" expl="postcondition" proved="true">
-    <proof prover="1"><result status="valid" time="0.38" steps="868863"/></proof>
-    <proof prover="2" obsolete="true"><result status="timeout" time="1.00"/></proof>
+    <proof prover="1"><result status="valid" time="0.28" steps="886112"/></proof>
     </goal>
     <goal name="delete_min_rec&#39;vc.18.1.1" expl="postcondition" proved="true">
-    <proof prover="1"><result status="valid" time="0.40" steps="1092213"/></proof>
-    <proof prover="2" obsolete="true"><result status="timeout" time="1.00"/></proof>
-=======
-    <goal name="delete_min_rec&#39;vc.25.1.0" expl="postcondition" proved="true">
-    <transf name="split_vc" proved="true" >
-     <goal name="delete_min_rec&#39;vc.25.1.0.0" expl="postcondition" proved="true">
-     <proof prover="2"><result status="valid" time="0.97" steps="5842"/></proof>
-     </goal>
-    </transf>
-    </goal>
-    <goal name="delete_min_rec&#39;vc.25.1.1" expl="postcondition" proved="true">
-    <proof prover="2"><result status="valid" time="1.67" steps="7610"/></proof>
->>>>>>> 8927d7bc
+    <proof prover="1"><result status="valid" time="0.31" steps="933164"/></proof>
     </goal>
    </transf>
    </goal>
@@ -2895,233 +1318,80 @@
 </theory>
 <theory name="RedBlackTree_Impl16_DeleteMin" proved="true">
  <goal name="delete_min&#39;vc" expl="VC for delete_min" proved="true">
- <proof prover="0" obsolete="true"><result status="timeout" time="1.00" steps="119948"/></proof>
- <proof prover="1" obsolete="true"><result status="timeout" time="1.00"/></proof>
- <proof prover="2" obsolete="true"><result status="timeout" time="1.00"/></proof>
  <transf name="split_vc" proved="true" >
   <goal name="delete_min&#39;vc.0" expl="unreachable point" proved="true">
-<<<<<<< HEAD
-  <proof prover="2"><result status="valid" time="0.05" steps="63"/></proof>
+  <proof prover="2"><result status="valid" time="0.07" steps="64"/></proof>
   </goal>
   <goal name="delete_min&#39;vc.1" expl="assertion" proved="true">
-  <proof prover="0" obsolete="true"><result status="timeout" time="1.00" steps="300376"/></proof>
-  <proof prover="1" obsolete="true"><result status="highfailure" time="0.74"/></proof>
-  <proof prover="2" obsolete="true"><result status="timeout" time="1.00"/></proof>
   <transf name="split_vc" proved="true" >
    <goal name="delete_min&#39;vc.1.0" expl="assertion" proved="true">
-   <proof prover="0"><result status="valid" time="0.30" steps="46985"/></proof>
-   <proof prover="1" obsolete="true"><result status="highfailure" time="0.72"/></proof>
-   <proof prover="2" obsolete="true"><result status="timeout" time="1.00"/></proof>
+   <proof prover="0"><result status="valid" time="0.34" steps="51582"/></proof>
    </goal>
   </transf>
   </goal>
   <goal name="delete_min&#39;vc.2" expl="precondition" proved="true">
-  <proof prover="0" obsolete="true"><result status="timeout" time="1.00" steps="202346"/></proof>
-  <proof prover="1" obsolete="true"><result status="highfailure" time="0.71"/></proof>
-  <proof prover="2" obsolete="true"><result status="timeout" time="1.00"/></proof>
   <transf name="split_vc" proved="true" >
    <goal name="delete_min&#39;vc.2.0" expl="precondition" proved="true">
-   <proof prover="0"><result status="valid" time="0.32" steps="58520"/></proof>
-   <proof prover="1" obsolete="true"><result status="highfailure" time="0.72"/></proof>
-   <proof prover="2" obsolete="true"><result status="timeout" time="1.00"/></proof>
+   <proof prover="0"><result status="valid" time="0.28" steps="63167"/></proof>
    </goal>
   </transf>
   </goal>
   <goal name="delete_min&#39;vc.3" expl="precondition" proved="true">
-  <proof prover="0" obsolete="true"><result status="timeout" time="1.00" steps="120527"/></proof>
-  <proof prover="1" obsolete="true"><result status="highfailure" time="0.70"/></proof>
-  <proof prover="2" obsolete="true"><result status="timeout" time="1.00"/></proof>
   <transf name="split_vc" proved="true" >
    <goal name="delete_min&#39;vc.3.0" expl="precondition" proved="true">
-   <proof prover="0"><result status="valid" time="0.29" steps="52019"/></proof>
-   <proof prover="1" obsolete="true"><result status="highfailure" time="0.77"/></proof>
-   <proof prover="2" obsolete="true"><result status="timeout" time="1.00"/></proof>
-=======
-  <proof prover="2"><result status="valid" time="0.04" steps="61"/></proof>
-  </goal>
-  <goal name="delete_min&#39;vc.1" expl="assertion" proved="true">
-  <proof prover="2"><result status="valid" time="0.31" steps="1720"/></proof>
-  </goal>
-  <goal name="delete_min&#39;vc.2" expl="assertion" proved="true">
-  <proof prover="2"><result status="valid" time="0.33" steps="1653"/></proof>
-  </goal>
-  <goal name="delete_min&#39;vc.3" expl="precondition" proved="true">
-  <transf name="split_vc" proved="true" >
-   <goal name="delete_min&#39;vc.3.0" expl="precondition" proved="true">
-   <proof prover="2"><result status="valid" time="0.07" steps="274"/></proof>
-   </goal>
-   <goal name="delete_min&#39;vc.3.1" expl="precondition" proved="true">
-   <proof prover="2"><result status="valid" time="0.22" steps="1234"/></proof>
+   <proof prover="0"><result status="valid" time="0.35" steps="56650"/></proof>
    </goal>
   </transf>
   </goal>
   <goal name="delete_min&#39;vc.4" expl="precondition" proved="true">
-  <proof prover="2"><result status="valid" time="0.52" steps="2736"/></proof>
-  </goal>
-  <goal name="delete_min&#39;vc.5" expl="precondition" proved="true">
-  <proof prover="2"><result status="valid" time="0.54" steps="2597"/></proof>
-  </goal>
-  <goal name="delete_min&#39;vc.6" expl="precondition" proved="true">
-  <proof prover="2"><result status="valid" time="0.33" steps="1395"/></proof>
-  </goal>
-  <goal name="delete_min&#39;vc.7" expl="precondition" proved="true">
-  <proof prover="2"><result status="valid" time="0.11" steps="425"/></proof>
-  </goal>
-  <goal name="delete_min&#39;vc.8" expl="assertion" proved="true">
-  <transf name="split_vc" proved="true" >
-   <goal name="delete_min&#39;vc.8.0" expl="assertion" proved="true">
-   <proof prover="2"><result status="valid" time="0.39" steps="1780"/></proof>
-   </goal>
-   <goal name="delete_min&#39;vc.8.1" expl="assertion" proved="true">
-   <transf name="split_vc" proved="true" >
-    <goal name="delete_min&#39;vc.8.1.0" expl="assertion" proved="true">
-    <proof prover="2"><result status="valid" time="0.16" steps="1276"/></proof>
-    </goal>
-    <goal name="delete_min&#39;vc.8.1.1" expl="assertion" proved="true">
-    <proof prover="2"><result status="valid" time="0.14" steps="1277"/></proof>
-    </goal>
-   </transf>
->>>>>>> 8927d7bc
-   </goal>
-  </transf>
-  </goal>
-  <goal name="delete_min&#39;vc.4" expl="precondition" proved="true">
-  <proof prover="2"><result status="valid" time="0.10" steps="428"/></proof>
+  <proof prover="2"><result status="valid" time="0.12" steps="434"/></proof>
   </goal>
   <goal name="delete_min&#39;vc.5" expl="postcondition" proved="true">
-  <proof prover="0" obsolete="true"><result status="timeout" time="1.00" steps="197505"/></proof>
-  <proof prover="1" obsolete="true"><result status="highfailure" time="0.71"/></proof>
-  <proof prover="2" obsolete="true"><result status="timeout" time="1.00"/></proof>
-  <transf name="split_vc" proved="true" >
-<<<<<<< HEAD
+  <transf name="split_vc" proved="true" >
    <goal name="delete_min&#39;vc.5.0" expl="postcondition" proved="true">
-   <proof prover="2"><result status="valid" time="0.07" steps="222"/></proof>
-=======
-   <goal name="delete_min&#39;vc.9.0" expl="postcondition" proved="true">
-   <proof prover="2"><result status="valid" time="0.07" steps="228"/></proof>
->>>>>>> 8927d7bc
+   <proof prover="2"><result status="valid" time="0.10" steps="226"/></proof>
    </goal>
    <goal name="delete_min&#39;vc.5.1" expl="postcondition" proved="true">
-   <proof prover="0" obsolete="true"><result status="timeout" time="1.00" steps="385971"/></proof>
-   <proof prover="1" obsolete="true"><result status="highfailure" time="0.73"/></proof>
-   <proof prover="2" obsolete="true"><result status="timeout" time="1.00"/></proof>
-   <transf name="split_vc" proved="true" >
-<<<<<<< HEAD
+   <transf name="split_vc" proved="true" >
     <goal name="delete_min&#39;vc.5.1.0" expl="postcondition" proved="true">
-    <proof prover="2"><result status="valid" time="0.09" steps="252"/></proof>
-=======
-    <goal name="delete_min&#39;vc.9.1.0" expl="postcondition" proved="true">
-    <proof prover="2"><result status="valid" time="0.30" steps="2393"/></proof>
->>>>>>> 8927d7bc
+    <proof prover="2"><result status="valid" time="0.09" steps="254"/></proof>
     </goal>
     <goal name="delete_min&#39;vc.5.1.1" expl="postcondition" proved="true">
-    <proof prover="0" obsolete="true"><result status="timeout" time="1.00" steps="145752"/></proof>
-    <proof prover="1" obsolete="true"><result status="highfailure" time="0.73"/></proof>
-    <proof prover="2" obsolete="true"><result status="timeout" time="1.00"/></proof>
-    <transf name="split_vc" proved="true" >
-<<<<<<< HEAD
+    <transf name="split_vc" proved="true" >
      <goal name="delete_min&#39;vc.5.1.1.0" expl="postcondition" proved="true">
-     <proof prover="2"><result status="valid" time="0.30" steps="4165"/></proof>
-=======
-     <goal name="delete_min&#39;vc.9.1.1.0" expl="postcondition" proved="true">
-     <proof prover="2"><result status="valid" time="0.37" steps="3626"/></proof>
-     </goal>
-     <goal name="delete_min&#39;vc.9.1.1.1" expl="postcondition" proved="true">
-     <proof prover="3"><result status="valid" time="0.59" steps="886390"/></proof>
->>>>>>> 8927d7bc
-     </goal>
-    </transf>
-    </goal>
-   </transf>
-   </goal>
-  </transf>
-  </goal>
-<<<<<<< HEAD
+     <proof prover="2"><result status="valid" time="0.25" steps="4178"/></proof>
+     </goal>
+    </transf>
+    </goal>
+   </transf>
+   </goal>
+  </transf>
+  </goal>
   <goal name="delete_min&#39;vc.6" expl="postcondition" proved="true">
-  <proof prover="2"><result status="valid" time="0.13" steps="688"/></proof>
-=======
-  <goal name="delete_min&#39;vc.10" expl="postcondition" proved="true">
-  <proof prover="2"><result status="valid" time="0.17" steps="666"/></proof>
->>>>>>> 8927d7bc
+  <proof prover="2"><result status="valid" time="0.14" steps="702"/></proof>
   </goal>
   <goal name="delete_min&#39;vc.7" expl="postcondition" proved="true">
-  <proof prover="0" obsolete="true"><result status="timeout" time="1.00" steps="258456"/></proof>
-  <proof prover="1" obsolete="true"><result status="timeout" time="1.00"/></proof>
-  <proof prover="2" obsolete="true"><result status="timeout" time="1.00"/></proof>
-  <transf name="split_vc" proved="true" >
-<<<<<<< HEAD
+  <transf name="split_vc" proved="true" >
    <goal name="delete_min&#39;vc.7.0" expl="postcondition" proved="true">
-   <proof prover="2"><result status="valid" time="0.16" steps="695"/></proof>
+   <proof prover="2"><result status="valid" time="0.15" steps="709"/></proof>
    </goal>
    <goal name="delete_min&#39;vc.7.1" expl="postcondition" proved="true">
-   <proof prover="2"><result status="valid" time="0.12" steps="1208"/></proof>
-=======
-   <goal name="delete_min&#39;vc.11.0" expl="postcondition" proved="true">
-   <proof prover="2"><result status="valid" time="0.14" steps="576"/></proof>
-   </goal>
-   <goal name="delete_min&#39;vc.11.1" expl="postcondition" proved="true">
-   <proof prover="2"><result status="valid" time="0.18" steps="815"/></proof>
->>>>>>> 8927d7bc
+   <proof prover="2"><result status="valid" time="0.19" steps="1236"/></proof>
    </goal>
    <goal name="delete_min&#39;vc.7.2" expl="postcondition" proved="true">
-   <proof prover="0" obsolete="true"><result status="timeout" time="1.00" steps="149977"/></proof>
-   <proof prover="1" obsolete="true"><result status="highfailure" time="0.72"/></proof>
-   <proof prover="2" obsolete="true"><result status="timeout" time="1.00"/></proof>
-   <transf name="split_vc" proved="true" >
-<<<<<<< HEAD
+   <transf name="split_vc" proved="true" >
     <goal name="delete_min&#39;vc.7.2.0" expl="postcondition" proved="true">
-    <proof prover="2"><result status="valid" time="0.07" steps="444"/></proof>
-=======
-    <goal name="delete_min&#39;vc.11.2.0" expl="postcondition" proved="true">
-    <proof prover="2"><result status="valid" time="0.06" steps="458"/></proof>
->>>>>>> 8927d7bc
+    <proof prover="2"><result status="valid" time="0.06" steps="449"/></proof>
     </goal>
     <goal name="delete_min&#39;vc.7.2.1" expl="postcondition" proved="true">
-    <proof prover="0" obsolete="true"><result status="timeout" time="1.00" steps="246725"/></proof>
-    <proof prover="1" obsolete="true"><result status="highfailure" time="0.75"/></proof>
-    <proof prover="2" obsolete="true"><result status="timeout" time="1.00"/></proof>
-    <transf name="split_vc" proved="true" >
-<<<<<<< HEAD
+    <transf name="split_vc" proved="true" >
      <goal name="delete_min&#39;vc.7.2.1.0" expl="postcondition" proved="true">
-     <proof prover="2"><result status="valid" time="0.18" steps="2121"/></proof>
-=======
-     <goal name="delete_min&#39;vc.11.2.1.0" expl="postcondition" proved="true">
-     <proof prover="2"><result status="valid" time="0.24" steps="2091"/></proof>
->>>>>>> 8927d7bc
+     <proof prover="2"><result status="valid" time="0.15" steps="2136"/></proof>
      </goal>
      <goal name="delete_min&#39;vc.7.2.1.1" expl="postcondition" proved="true">
-     <proof prover="0" obsolete="true"><result status="timeout" time="1.00" steps="259712"/></proof>
-     <proof prover="1" obsolete="true"><result status="highfailure" time="0.78"/></proof>
-     <proof prover="2" obsolete="true"><result status="timeout" time="1.00"/></proof>
-     <transf name="split_vc" proved="true" >
-<<<<<<< HEAD
+     <transf name="split_vc" proved="true" >
       <goal name="delete_min&#39;vc.7.2.1.1.0" expl="postcondition" proved="true">
-      <proof prover="0" obsolete="true"><result status="timeout" time="1.00" steps="92891"/></proof>
-      <proof prover="1" obsolete="true"><result status="highfailure" time="0.72"/></proof>
-      <proof prover="2" obsolete="true"><result status="timeout" time="1.00"/></proof>
-      <transf name="split_vc" proved="true" >
-       <goal name="delete_min&#39;vc.7.2.1.1.0.0" expl="postcondition" proved="true">
-       <proof prover="1"><result status="valid" time="0.37" steps="1122008"/></proof>
-       <proof prover="2" obsolete="true"><result status="timeout" time="1.00"/></proof>
-=======
-      <goal name="delete_min&#39;vc.11.2.1.1.0" expl="postcondition" proved="true">
-      <transf name="split_vc" proved="true" >
-       <goal name="delete_min&#39;vc.11.2.1.1.0.0" expl="postcondition" proved="true">
-       <proof prover="2"><result status="valid" time="0.08" steps="475"/></proof>
-       </goal>
-      </transf>
-      </goal>
-      <goal name="delete_min&#39;vc.11.2.1.1.1" expl="postcondition" proved="true">
-      <transf name="split_vc" proved="true" >
-       <goal name="delete_min&#39;vc.11.2.1.1.1.0" expl="postcondition" proved="true">
-       <transf name="split_vc" proved="true" >
-        <goal name="delete_min&#39;vc.11.2.1.1.1.0.0" expl="postcondition" proved="true">
-        <proof prover="3"><result status="valid" time="0.79" steps="1352313"/></proof>
-        </goal>
-       </transf>
->>>>>>> 8927d7bc
-       </goal>
-      </transf>
+      <proof prover="1"><result status="valid" time="0.35" steps="1158857"/></proof>
       </goal>
      </transf>
      </goal>
@@ -3136,297 +1406,103 @@
 </theory>
 <theory name="RedBlackTree_Impl16_DeleteRec" proved="true">
  <goal name="delete_rec&#39;vc" expl="VC for delete_rec" proved="true">
- <proof prover="0" obsolete="true"><result status="timeout" time="1.00" steps="425385"/></proof>
- <proof prover="1" obsolete="true"><result status="timeout" time="1.00"/></proof>
- <proof prover="2" obsolete="true"><result status="timeout" time="1.00"/></proof>
  <transf name="split_vc" proved="true" >
   <goal name="delete_rec&#39;vc.0" expl="precondition" proved="true">
-<<<<<<< HEAD
-  <proof prover="2"><result status="valid" time="0.07" steps="468"/></proof>
+  <proof prover="2"><result status="valid" time="0.05" steps="477"/></proof>
   </goal>
   <goal name="delete_rec&#39;vc.1" expl="precondition" proved="true">
-  <proof prover="2"><result status="valid" time="0.04" steps="83"/></proof>
+  <proof prover="2"><result status="valid" time="0.03" steps="83"/></proof>
   </goal>
   <goal name="delete_rec&#39;vc.2" expl="precondition" proved="true">
-  <proof prover="2"><result status="valid" time="0.04" steps="81"/></proof>
+  <proof prover="2"><result status="valid" time="0.03" steps="81"/></proof>
   </goal>
   <goal name="delete_rec&#39;vc.3" expl="precondition" proved="true">
-  <proof prover="0" obsolete="true"><result status="timeout" time="1.00" steps="195112"/></proof>
-  <proof prover="1" obsolete="true"><result status="highfailure" time="0.72"/></proof>
-  <proof prover="2" obsolete="true"><result status="timeout" time="1.00"/></proof>
-  <transf name="split_vc" proved="true" >
-   <goal name="delete_rec&#39;vc.3.0" expl="precondition" proved="true">
-   <proof prover="0" obsolete="true"><result status="timeout" time="1.00" steps="195062"/></proof>
-   <proof prover="1" obsolete="true"><result status="highfailure" time="0.74"/></proof>
-   <proof prover="2" timelimit="5" memlimit="2000"><result status="valid" time="0.63" steps="10926"/></proof>
-   </goal>
-  </transf>
-=======
-  <proof prover="2"><result status="valid" time="0.04" steps="291"/></proof>
-  </goal>
-  <goal name="delete_rec&#39;vc.1" expl="precondition" proved="true">
-  <proof prover="2"><result status="valid" time="0.02" steps="83"/></proof>
-  </goal>
-  <goal name="delete_rec&#39;vc.2" expl="assertion" proved="true">
-  <proof prover="2"><result status="valid" time="0.24" steps="1149"/></proof>
-  </goal>
-  <goal name="delete_rec&#39;vc.3" expl="precondition" proved="true">
-  <proof prover="2"><result status="valid" time="0.02" steps="87"/></proof>
+  <proof prover="2"><result status="valid" time="0.72" steps="9396"/></proof>
   </goal>
   <goal name="delete_rec&#39;vc.4" expl="precondition" proved="true">
-  <proof prover="2"><result status="valid" time="1.01" steps="5077"/></proof>
->>>>>>> 8927d7bc
-  </goal>
-  <goal name="delete_rec&#39;vc.4" expl="precondition" proved="true">
-  <proof prover="2"><result status="valid" time="0.22" steps="3321"/></proof>
+  <proof prover="2"><result status="valid" time="0.28" steps="3339"/></proof>
   </goal>
   <goal name="delete_rec&#39;vc.5" expl="precondition" proved="true">
-<<<<<<< HEAD
-  <proof prover="0"><result status="valid" time="0.37" steps="81578"/></proof>
-  <proof prover="1" obsolete="true"><result status="timeout" time="1.00"/></proof>
-  <proof prover="2" obsolete="true"><result status="timeout" time="1.00"/></proof>
+  <proof prover="0"><result status="valid" time="0.41" steps="85803"/></proof>
   </goal>
   <goal name="delete_rec&#39;vc.6" expl="precondition" proved="true">
-  <proof prover="2"><result status="valid" time="0.14" steps="674"/></proof>
+  <proof prover="2"><result status="valid" time="0.06" steps="678"/></proof>
   </goal>
   <goal name="delete_rec&#39;vc.7" expl="precondition" proved="true">
-  <proof prover="2"><result status="valid" time="0.66" steps="8532"/></proof>
+  <proof prover="2"><result status="valid" time="0.74" steps="8604"/></proof>
   </goal>
   <goal name="delete_rec&#39;vc.8" expl="precondition" proved="true">
-  <proof prover="2"><result status="valid" time="0.06" steps="72"/></proof>
+  <proof prover="2"><result status="valid" time="0.03" steps="72"/></proof>
   </goal>
   <goal name="delete_rec&#39;vc.9" expl="precondition" proved="true">
-  <proof prover="2"><result status="valid" time="0.09" steps="683"/></proof>
+  <proof prover="2"><result status="valid" time="0.07" steps="685"/></proof>
   </goal>
   <goal name="delete_rec&#39;vc.10" expl="precondition" proved="true">
-  <proof prover="0"><result status="valid" time="0.55" steps="83720"/></proof>
-  <proof prover="1" obsolete="true"><result status="timeout" time="1.00"/></proof>
-  <proof prover="2" obsolete="true"><result status="timeout" time="1.00"/></proof>
-=======
-  <proof prover="2"><result status="valid" time="0.27" steps="1145"/></proof>
-  </goal>
-  <goal name="delete_rec&#39;vc.6" expl="precondition" proved="true">
-  <proof prover="2"><result status="valid" time="0.33" steps="1357"/></proof>
-  </goal>
-  <goal name="delete_rec&#39;vc.7" expl="precondition" proved="true">
-  <proof prover="2"><result status="valid" time="0.20" steps="845"/></proof>
-  </goal>
-  <goal name="delete_rec&#39;vc.8" expl="precondition" proved="true">
-  <proof prover="2"><result status="valid" time="0.04" steps="151"/></proof>
-  </goal>
-  <goal name="delete_rec&#39;vc.9" expl="precondition" proved="true">
-  <proof prover="2"><result status="valid" time="0.05" steps="500"/></proof>
-  </goal>
-  <goal name="delete_rec&#39;vc.10" expl="precondition" proved="true">
-  <proof prover="2"><result status="valid" time="0.76" steps="4608"/></proof>
->>>>>>> 8927d7bc
+  <proof prover="0"><result status="valid" time="0.42" steps="88203"/></proof>
   </goal>
   <goal name="delete_rec&#39;vc.11" expl="precondition" proved="true">
-  <proof prover="2"><result status="valid" time="0.33" steps="3432"/></proof>
+  <proof prover="2"><result status="valid" time="0.40" steps="3465"/></proof>
   </goal>
   <goal name="delete_rec&#39;vc.12" expl="precondition" proved="true">
-<<<<<<< HEAD
-  <proof prover="2"><result status="valid" time="0.20" steps="1969"/></proof>
+  <proof prover="2"><result status="valid" time="0.33" steps="1989"/></proof>
   </goal>
   <goal name="delete_rec&#39;vc.13" expl="precondition" proved="true">
-  <proof prover="0"><result status="valid" time="0.37" steps="82732"/></proof>
-  <proof prover="1" obsolete="true"><result status="timeout" time="1.00"/></proof>
-  <proof prover="2" obsolete="true"><result status="timeout" time="1.00"/></proof>
+  <proof prover="0"><result status="valid" time="0.40" steps="86991"/></proof>
   </goal>
   <goal name="delete_rec&#39;vc.14" expl="precondition" proved="true">
-  <proof prover="2"><result status="valid" time="0.19" steps="2285"/></proof>
+  <proof prover="2"><result status="valid" time="0.19" steps="2302"/></proof>
   </goal>
   <goal name="delete_rec&#39;vc.15" expl="precondition" proved="true">
-  <proof prover="0"><result status="valid" time="0.78" steps="118811"/></proof>
-  <proof prover="1" obsolete="true"><result status="highfailure" time="0.78"/></proof>
-  <proof prover="2" obsolete="true"><result status="timeout" time="1.00"/></proof>
-=======
-  <proof prover="2"><result status="valid" time="0.03" steps="133"/></proof>
-  </goal>
-  <goal name="delete_rec&#39;vc.13" expl="precondition" proved="true">
-  <proof prover="2"><result status="valid" time="0.49" steps="3654"/></proof>
-  </goal>
-  <goal name="delete_rec&#39;vc.14" expl="precondition" proved="true">
-  <proof prover="2"><result status="valid" time="0.03" steps="106"/></proof>
-  </goal>
-  <goal name="delete_rec&#39;vc.15" expl="precondition" proved="true">
-  <proof prover="3"><result status="valid" time="1.18" steps="988934"/></proof>
->>>>>>> 8927d7bc
+  <proof prover="0"><result status="valid" time="0.92" steps="122595"/></proof>
   </goal>
   <goal name="delete_rec&#39;vc.16" expl="precondition" proved="true">
-  <proof prover="0"><result status="valid" time="0.24" steps="51020"/></proof>
-  <proof prover="1" obsolete="true"><result status="highfailure" time="0.78"/></proof>
-  <proof prover="2" obsolete="true"><result status="timeout" time="1.00"/></proof>
+  <proof prover="0"><result status="valid" time="0.20" steps="55442"/></proof>
   </goal>
   <goal name="delete_rec&#39;vc.17" expl="precondition" proved="true">
-  <proof prover="0" obsolete="true"><result status="timeout" time="1.00" steps="136163"/></proof>
-  <proof prover="1" obsolete="true"><result status="highfailure" time="0.79"/></proof>
-  <proof prover="2" obsolete="true"><result status="timeout" time="1.00"/></proof>
-  <transf name="split_vc" proved="true" >
-<<<<<<< HEAD
+  <transf name="split_vc" proved="true" >
    <goal name="delete_rec&#39;vc.17.0" expl="precondition" proved="true">
-   <proof prover="1"><result status="valid" time="0.56" steps="1386611"/></proof>
-   <proof prover="2" obsolete="true"><result status="timeout" time="1.00"/></proof>
+   <proof prover="0"><result status="valid" time="0.71" steps="126341"/></proof>
    </goal>
   </transf>
   </goal>
   <goal name="delete_rec&#39;vc.18" expl="precondition" proved="true">
-  <proof prover="2"><result status="valid" time="0.53" steps="4605"/></proof>
+  <proof prover="2"><result status="valid" time="0.58" steps="4759"/></proof>
   </goal>
   <goal name="delete_rec&#39;vc.19" expl="precondition" proved="true">
-  <proof prover="0" obsolete="true"><result status="timeout" time="1.00" steps="136336"/></proof>
-  <proof prover="1" obsolete="true"><result status="timeout" time="1.00"/></proof>
-  <proof prover="2" obsolete="true"><result status="timeout" time="1.00"/></proof>
   <transf name="split_vc" proved="true" >
    <goal name="delete_rec&#39;vc.19.0" expl="precondition" proved="true">
-   <proof prover="0" obsolete="true"><result status="timeout" time="1.00" steps="99200"/></proof>
-   <proof prover="1" obsolete="true"><result status="timeout" time="1.00"/></proof>
-   <proof prover="2" obsolete="true"><result status="timeout" time="1.00"/></proof>
    <transf name="split_vc" proved="true" >
     <goal name="delete_rec&#39;vc.19.0.0" expl="precondition" proved="true">
-    <proof prover="1"><result status="valid" time="0.50" steps="1262938"/></proof>
-    <proof prover="2" obsolete="true"><result status="timeout" time="1.00"/></proof>
+    <transf name="split_vc" proved="true" >
+     <goal name="delete_rec&#39;vc.19.0.0.0" expl="precondition" proved="true">
+     <proof prover="0"><result status="valid" time="1.01" steps="126402"/></proof>
+     </goal>
+    </transf>
     </goal>
    </transf>
    </goal>
   </transf>
   </goal>
   <goal name="delete_rec&#39;vc.20" expl="precondition" proved="true">
-  <proof prover="0" obsolete="true"><result status="timeout" time="1.00" steps="186630"/></proof>
-  <proof prover="1" obsolete="true"><result status="highfailure" time="0.76"/></proof>
-  <proof prover="2" obsolete="true"><result status="timeout" time="1.00"/></proof>
-=======
-   <goal name="delete_rec&#39;vc.16.0" expl="precondition" proved="true">
-   <proof prover="2"><result status="valid" time="0.97" steps="5822"/></proof>
-   </goal>
-  </transf>
-  </goal>
-  <goal name="delete_rec&#39;vc.17" expl="precondition" proved="true">
-  <proof prover="2"><result status="valid" time="0.41" steps="2002"/></proof>
-  </goal>
-  <goal name="delete_rec&#39;vc.18" expl="precondition" proved="true">
-  <proof prover="2"><result status="valid" time="0.44" steps="2361"/></proof>
-  </goal>
-  <goal name="delete_rec&#39;vc.19" expl="precondition" proved="true">
-  <proof prover="2"><result status="valid" time="0.22" steps="1077"/></proof>
-  </goal>
-  <goal name="delete_rec&#39;vc.20" expl="precondition" proved="true">
-  <proof prover="2"><result status="valid" time="0.06" steps="536"/></proof>
-  </goal>
-  <goal name="delete_rec&#39;vc.21" expl="precondition" proved="true">
-  <proof prover="2"><result status="valid" time="0.29" steps="1621"/></proof>
-  </goal>
-  <goal name="delete_rec&#39;vc.22" expl="precondition" proved="true">
-  <proof prover="2"><result status="valid" time="0.16" steps="1566"/></proof>
-  </goal>
-  <goal name="delete_rec&#39;vc.23" expl="precondition" proved="true">
-  <proof prover="2"><result status="valid" time="0.16" steps="1722"/></proof>
-  </goal>
-  <goal name="delete_rec&#39;vc.24" expl="precondition" proved="true">
-  <proof prover="3"><result status="valid" time="0.88" steps="823833"/></proof>
-  </goal>
-  <goal name="delete_rec&#39;vc.25" expl="precondition" proved="true">
-  <proof prover="2"><result status="valid" time="0.47" steps="2145"/></proof>
-  </goal>
-  <goal name="delete_rec&#39;vc.26" expl="precondition" proved="true">
-  <proof prover="2"><result status="valid" time="0.44" steps="1994"/></proof>
-  </goal>
-  <goal name="delete_rec&#39;vc.27" expl="precondition" proved="true">
-  <transf name="split_vc" proved="true" >
-   <goal name="delete_rec&#39;vc.27.0" expl="precondition" proved="true">
-   <proof prover="2"><result status="valid" time="0.92" steps="5420"/></proof>
-   </goal>
-  </transf>
-  </goal>
-  <goal name="delete_rec&#39;vc.28" expl="precondition" proved="true">
-  <transf name="split_vc" proved="true" >
-   <goal name="delete_rec&#39;vc.28.0" expl="precondition" proved="true">
-   <proof prover="3"><result status="valid" time="1.41" steps="1363832"/></proof>
-   </goal>
-  </transf>
-  </goal>
-  <goal name="delete_rec&#39;vc.29" expl="precondition" proved="true">
-  <proof prover="2"><result status="valid" time="0.47" steps="2424"/></proof>
-  </goal>
-  <goal name="delete_rec&#39;vc.30" expl="precondition" proved="true">
-  <proof prover="2"><result status="valid" time="0.38" steps="1989"/></proof>
-  </goal>
-  <goal name="delete_rec&#39;vc.31" expl="precondition" proved="true">
-  <proof prover="2"><result status="valid" time="0.14" steps="995"/></proof>
-  </goal>
-  <goal name="delete_rec&#39;vc.32" expl="precondition" proved="true">
-  <transf name="split_vc" proved="true" >
-   <goal name="delete_rec&#39;vc.32.0" expl="precondition" proved="true">
-   <proof prover="3"><result status="valid" time="0.96" steps="1044954"/></proof>
-   </goal>
-  </transf>
-  </goal>
-  <goal name="delete_rec&#39;vc.33" expl="precondition" proved="true">
-  <proof prover="2"><result status="valid" time="0.11" steps="723"/></proof>
-  </goal>
-  <goal name="delete_rec&#39;vc.34" expl="precondition" proved="true">
-  <proof prover="2"><result status="valid" time="0.06" steps="315"/></proof>
-  </goal>
-  <goal name="delete_rec&#39;vc.35" expl="precondition" proved="true">
-  <proof prover="0"><result status="valid" time="0.55" steps="49422"/></proof>
-  </goal>
-  <goal name="delete_rec&#39;vc.36" expl="precondition" proved="true">
-  <transf name="split_vc" proved="true" >
-   <goal name="delete_rec&#39;vc.36.0" expl="precondition" proved="true">
-   <proof prover="3"><result status="valid" time="1.07" steps="1138624"/></proof>
-   </goal>
-  </transf>
-  </goal>
-  <goal name="delete_rec&#39;vc.37" expl="precondition" proved="true">
->>>>>>> 8927d7bc
   <transf name="split_vc" proved="true" >
    <goal name="delete_rec&#39;vc.20.0" expl="precondition" proved="true">
-   <proof prover="0" obsolete="true"><result status="timeout" time="1.00" steps="153749"/></proof>
-   <proof prover="1" obsolete="true"><result status="highfailure" time="0.75"/></proof>
-   <proof prover="2" obsolete="true"><result status="timeout" time="1.00"/></proof>
-   <transf name="split_vc" proved="true" >
-<<<<<<< HEAD
+   <transf name="split_vc" proved="true" >
     <goal name="delete_rec&#39;vc.20.0.0" expl="precondition" proved="true">
-    <proof prover="1"><result status="valid" time="0.26" steps="816459"/></proof>
-    <proof prover="2" obsolete="true"><result status="timeout" time="1.00"/></proof>
+    <proof prover="1"><result status="valid" time="0.29" steps="865374"/></proof>
     </goal>
     <goal name="delete_rec&#39;vc.20.0.1" expl="precondition" proved="true">
-    <proof prover="1"><result status="valid" time="0.26" steps="825423"/></proof>
-    <proof prover="2" obsolete="true"><result status="timeout" time="1.00"/></proof>
-=======
-    <goal name="delete_rec&#39;vc.37.0.0" expl="precondition" proved="true">
-    <proof prover="2"><result status="valid" time="1.65" steps="10942"/></proof>
-    </goal>
-    <goal name="delete_rec&#39;vc.37.0.1" expl="precondition" proved="true">
-    <proof prover="3"><result status="valid" time="0.77" steps="852386"/></proof>
->>>>>>> 8927d7bc
+    <proof prover="1"><result status="valid" time="0.47" steps="847520"/></proof>
     </goal>
    </transf>
    </goal>
    <goal name="delete_rec&#39;vc.20.1" expl="precondition" proved="true">
-   <proof prover="0" obsolete="true"><result status="timeout" time="1.00" steps="131758"/></proof>
-   <proof prover="1" obsolete="true"><result status="highfailure" time="0.79"/></proof>
-   <proof prover="2" obsolete="true"><result status="timeout" time="1.00"/></proof>
    <transf name="split_vc" proved="true" >
     <goal name="delete_rec&#39;vc.20.1.0" expl="precondition" proved="true">
-    <proof prover="0" obsolete="true"><result status="timeout" time="1.00" steps="130804"/></proof>
-    <proof prover="1" obsolete="true"><result status="timeout" time="1.00"/></proof>
-    <proof prover="2" obsolete="true"><result status="timeout" time="1.00"/></proof>
     <transf name="split_vc" proved="true" >
      <goal name="delete_rec&#39;vc.20.1.0.0" expl="precondition" proved="true">
-     <proof prover="0" obsolete="true"><result status="timeout" time="1.00" steps="135102"/></proof>
-     <proof prover="1" obsolete="true"><result status="timeout" time="1.00"/></proof>
-     <proof prover="2" obsolete="true"><result status="timeout" time="1.00"/></proof>
-     <transf name="split_vc" proved="true" >
-<<<<<<< HEAD
+     <transf name="split_vc" proved="true" >
       <goal name="delete_rec&#39;vc.20.1.0.0.0" expl="precondition" proved="true">
-      <proof prover="0"><result status="valid" time="0.77" steps="90572"/></proof>
-      <proof prover="1" obsolete="true"><result status="timeout" time="1.00"/></proof>
-      <proof prover="2" obsolete="true"><result status="timeout" time="1.00"/></proof>
-=======
-      <goal name="delete_rec&#39;vc.37.1.0.0.0" expl="precondition" proved="true">
-      <proof prover="2"><result status="valid" time="1.10" steps="7700"/></proof>
->>>>>>> 8927d7bc
+      <proof prover="0"><result status="valid" time="0.48" steps="95593"/></proof>
       </goal>
      </transf>
      </goal>
@@ -3435,605 +1511,52 @@
    </transf>
    </goal>
    <goal name="delete_rec&#39;vc.20.2" expl="precondition" proved="true">
-   <proof prover="0" obsolete="true"><result status="timeout" time="1.00" steps="113502"/></proof>
-   <proof prover="1" obsolete="true"><result status="highfailure" time="0.76"/></proof>
-   <proof prover="2" obsolete="true"><result status="timeout" time="1.00"/></proof>
    <transf name="split_vc" proved="true" >
     <goal name="delete_rec&#39;vc.20.2.0" expl="precondition" proved="true">
-    <proof prover="0" obsolete="true"><result status="timeout" time="1.00" steps="98303"/></proof>
-    <proof prover="1" obsolete="true"><result status="timeout" time="1.00"/></proof>
-    <proof prover="2" obsolete="true"><result status="timeout" time="1.00"/></proof>
     <transf name="split_vc" proved="true" >
      <goal name="delete_rec&#39;vc.20.2.0.0" expl="precondition" proved="true">
-     <proof prover="0" obsolete="true"><result status="timeout" time="1.00" steps="112076"/></proof>
-     <proof prover="1" obsolete="true"><result status="highfailure" time="0.77"/></proof>
-     <proof prover="2" obsolete="true"><result status="timeout" time="1.00"/></proof>
      <transf name="split_vc" proved="true" >
       <goal name="delete_rec&#39;vc.20.2.0.0.0" expl="precondition" proved="true">
-      <proof prover="0" obsolete="true"><result status="timeout" time="1.00" steps="108178"/></proof>
-      <proof prover="1" obsolete="true"><result status="highfailure" time="0.79"/></proof>
-      <proof prover="2" obsolete="true"><result status="timeout" time="1.00"/></proof>
       <transf name="split_vc" proved="true" >
        <goal name="delete_rec&#39;vc.20.2.0.0.0.0" expl="precondition" proved="true">
-       <proof prover="0" obsolete="true"><result status="timeout" time="1.00" steps="94850"/></proof>
-       <proof prover="1" obsolete="true"><result status="highfailure" time="0.79"/></proof>
-       <proof prover="2" obsolete="true"><result status="timeout" time="1.00"/></proof>
        <transf name="split_vc" proved="true" >
-<<<<<<< HEAD
         <goal name="delete_rec&#39;vc.20.2.0.0.0.0.0" expl="precondition" proved="true">
-        <proof prover="0" timelimit="5" memlimit="2000"><result status="valid" time="1.61" steps="244567"/></proof>
-        <proof prover="1" timelimit="5" memlimit="2000" obsolete="true"><result status="timeout" time="5.00"/></proof>
-        <proof prover="2" timelimit="5" memlimit="2000" obsolete="true"><result status="timeout" time="5.00"/></proof>
-=======
-        <goal name="delete_rec&#39;vc.37.2.0.0.0.0.0" expl="precondition" proved="true">
-        <proof prover="2" timelimit="5" memlimit="2000"><result status="valid" time="4.19" steps="23222"/></proof>
->>>>>>> 8927d7bc
+        <proof prover="0" timelimit="5" memlimit="2000"><result status="valid" time="2.02" steps="243841"/></proof>
         </goal>
         <goal name="delete_rec&#39;vc.20.2.0.0.0.0.1" expl="precondition" proved="true">
-        <proof prover="0" obsolete="true"><result status="timeout" time="1.00" steps="109463"/></proof>
-        <proof prover="1" obsolete="true"><result status="highfailure" time="0.79"/></proof>
-        <proof prover="2" obsolete="true"><result status="timeout" time="1.00"/></proof>
-        <transf name="split_vc" proved="true" >
-<<<<<<< HEAD
+        <transf name="inline_goal" proved="true" >
          <goal name="delete_rec&#39;vc.20.2.0.0.0.0.1.0" expl="precondition" proved="true">
-         <proof prover="0" timelimit="5" memlimit="2000" obsolete="true"><result status="timeout" time="5.00" steps="408287"/></proof>
-         <proof prover="1" timelimit="5" memlimit="2000" obsolete="true"><result status="timeout" time="5.00"/></proof>
-         <proof prover="2" timelimit="5" memlimit="2000" obsolete="true"><result status="timeout" time="5.00"/></proof>
-         <transf name="inline_goal" proved="true" >
-          <goal name="delete_rec&#39;vc.20.2.0.0.0.0.1.0.0" expl="precondition" proved="true">
-          <transf name="split_all_full" proved="true" >
+         <transf name="split_all_full" proved="true" >
+          <goal name="delete_rec&#39;vc.20.2.0.0.0.0.1.0.0" expl="VC for delete_rec" proved="true">
+          <transf name="inline_goal" proved="true" >
            <goal name="delete_rec&#39;vc.20.2.0.0.0.0.1.0.0.0" expl="VC for delete_rec" proved="true">
-           <proof prover="0" timelimit="5" memlimit="2000"><result status="valid" time="7.78" steps="816270"/></proof>
-           <proof prover="1" timelimit="5" memlimit="2000" obsolete="true"><result status="timeout" time="5.00"/></proof>
-           <proof prover="2" timelimit="5" memlimit="2000" obsolete="true"><result status="timeout" time="5.00"/></proof>
-           </goal>
-           <goal name="delete_rec&#39;vc.20.2.0.0.0.0.1.0.0.1" expl="VC for delete_rec" proved="true">
-           <proof prover="2"><result status="valid" time="0.28" steps="3145"/></proof>
-           </goal>
-          </transf>
-          </goal>
-         </transf>
-=======
-         <goal name="delete_rec&#39;vc.37.2.0.0.0.0.1.0" expl="precondition" proved="true">
-         <proof prover="2" timelimit="5" memlimit="2000"><result status="valid" time="4.06" steps="24959"/></proof>
->>>>>>> 8927d7bc
-         </goal>
-        </transf>
-        </goal>
-       </transf>
-       </goal>
-      </transf>
-      </goal>
-     </transf>
-     </goal>
-    </transf>
-    </goal>
-<<<<<<< HEAD
-    <goal name="delete_rec&#39;vc.20.2.1" expl="precondition" proved="true">
-    <proof prover="0" obsolete="true"><result status="timeout" time="1.00" steps="121386"/></proof>
-    <proof prover="1" obsolete="true"><result status="highfailure" time="0.72"/></proof>
-    <proof prover="2" obsolete="true"><result status="timeout" time="1.00"/></proof>
-=======
-    <goal name="delete_rec&#39;vc.37.2.1" expl="precondition" proved="true">
-    <transf name="split_vc" proved="true" >
-     <goal name="delete_rec&#39;vc.37.2.1.0" expl="precondition" proved="true">
-     <proof prover="0"><result status="valid" time="1.77" steps="120548"/></proof>
-     </goal>
-    </transf>
-    </goal>
-    <goal name="delete_rec&#39;vc.37.2.2" expl="precondition" proved="true">
->>>>>>> 8927d7bc
-    <transf name="split_vc" proved="true" >
-     <goal name="delete_rec&#39;vc.20.2.1.0" expl="precondition" proved="true">
-     <proof prover="0" obsolete="true"><result status="timeout" time="1.00" steps="129556"/></proof>
-     <proof prover="1" obsolete="true"><result status="highfailure" time="0.69"/></proof>
-     <proof prover="2" obsolete="true"><result status="timeout" time="1.00"/></proof>
-     <transf name="split_vc" proved="true" >
-<<<<<<< HEAD
-      <goal name="delete_rec&#39;vc.20.2.1.0.0" expl="precondition" proved="true">
-      <proof prover="0" obsolete="true"><result status="timeout" time="1.00" steps="152447"/></proof>
-      <proof prover="1" obsolete="true"><result status="highfailure" time="0.69"/></proof>
-      <proof prover="2" obsolete="true"><result status="timeout" time="1.00"/></proof>
-      <transf name="split_vc" proved="true" >
-       <goal name="delete_rec&#39;vc.20.2.1.0.0.0" expl="precondition" proved="true">
-       <proof prover="0" obsolete="true"><result status="timeout" time="1.00" steps="129414"/></proof>
-       <proof prover="1" obsolete="true"><result status="highfailure" time="0.73"/></proof>
-       <proof prover="2" obsolete="true"><result status="timeout" time="1.00"/></proof>
-       <transf name="split_vc" proved="true" >
-        <goal name="delete_rec&#39;vc.20.2.1.0.0.0.0" expl="precondition" proved="true">
-        <proof prover="0" obsolete="true"><result status="timeout" time="1.00" steps="106616"/></proof>
-        <proof prover="1" timelimit="5" memlimit="2000"><result status="valid" time="1.80" steps="2577712"/></proof>
-        <proof prover="2" timelimit="5" memlimit="2000" obsolete="true"><result status="timeout" time="5.00"/></proof>
-        </goal>
-        <goal name="delete_rec&#39;vc.20.2.1.0.0.0.1" expl="precondition" proved="true">
-        <proof prover="0" obsolete="true"><result status="timeout" time="1.00" steps="104623"/></proof>
-        <proof prover="1" obsolete="true"><result status="highfailure" time="0.68"/></proof>
-        <proof prover="2" obsolete="true"><result status="timeout" time="1.00"/></proof>
-        <transf name="split_vc" proved="true" >
-         <goal name="delete_rec&#39;vc.20.2.1.0.0.0.1.0" expl="precondition" proved="true">
-         <proof prover="0" obsolete="true"><result status="timeout" time="1.00" steps="104659"/></proof>
-         <proof prover="1" timelimit="5" memlimit="2000"><result status="valid" time="1.56" steps="2629211"/></proof>
-         <proof prover="2" timelimit="5" memlimit="2000" obsolete="true"><result status="timeout" time="5.00"/></proof>
-=======
-      <goal name="delete_rec&#39;vc.37.2.2.0.0" expl="precondition" proved="true">
-      <transf name="split_vc" proved="true" >
-       <goal name="delete_rec&#39;vc.37.2.2.0.0.0" expl="precondition" proved="true">
-       <transf name="split_vc" proved="true" >
-        <goal name="delete_rec&#39;vc.37.2.2.0.0.0.0" expl="precondition" proved="true">
-        <proof prover="2"><result status="valid" time="0.02" steps="99"/></proof>
-        </goal>
-        <goal name="delete_rec&#39;vc.37.2.2.0.0.0.1" expl="precondition" proved="true">
-        <transf name="split_vc" proved="true" >
-         <goal name="delete_rec&#39;vc.37.2.2.0.0.0.1.0" expl="precondition" proved="true">
-         <proof prover="0"><result status="valid" time="1.73" steps="121204"/></proof>
->>>>>>> 8927d7bc
-         </goal>
-        </transf>
-        </goal>
-       </transf>
-       </goal>
-      </transf>
-      </goal>
-     </transf>
-     </goal>
-    </transf>
-    </goal>
-   </transf>
-   </goal>
-  </transf>
-  </goal>
-  <goal name="delete_rec&#39;vc.21" expl="precondition" proved="true">
-  <proof prover="0" obsolete="true"><result status="timeout" time="1.00" steps="179038"/></proof>
-  <proof prover="1" obsolete="true"><result status="highfailure" time="0.79"/></proof>
-  <proof prover="2" obsolete="true"><result status="timeout" time="1.00"/></proof>
-  <transf name="split_vc" proved="true" >
-   <goal name="delete_rec&#39;vc.21.0" expl="precondition" proved="true">
-   <proof prover="0" obsolete="true"><result status="timeout" time="1.00" steps="104174"/></proof>
-   <proof prover="1" obsolete="true"><result status="timeout" time="1.00"/></proof>
-   <proof prover="2" obsolete="true"><result status="timeout" time="1.00"/></proof>
-   <transf name="split_vc" proved="true" >
-<<<<<<< HEAD
-    <goal name="delete_rec&#39;vc.21.0.0" expl="precondition" proved="true">
-    <proof prover="2"><result status="valid" time="0.06" steps="107"/></proof>
-    </goal>
-    <goal name="delete_rec&#39;vc.21.0.1" expl="precondition" proved="true">
-    <proof prover="2"><result status="valid" time="0.05" steps="151"/></proof>
-    </goal>
-   </transf>
-   </goal>
-   <goal name="delete_rec&#39;vc.21.1" expl="precondition" proved="true">
-   <proof prover="0"><result status="valid" time="0.86" steps="92423"/></proof>
-   <proof prover="1" obsolete="true"><result status="timeout" time="1.00"/></proof>
-   <proof prover="2" obsolete="true"><result status="timeout" time="1.00"/></proof>
-=======
-    <goal name="delete_rec&#39;vc.38.0.0" expl="precondition" proved="true">
-    <proof prover="2"><result status="valid" time="0.04" steps="98"/></proof>
-    </goal>
-    <goal name="delete_rec&#39;vc.38.0.1" expl="precondition" proved="true">
-    <proof prover="2"><result status="valid" time="0.04" steps="117"/></proof>
-    </goal>
-   </transf>
-   </goal>
-   <goal name="delete_rec&#39;vc.38.1" expl="precondition" proved="true">
-   <transf name="split_vc" proved="true" >
-    <goal name="delete_rec&#39;vc.38.1.0" expl="precondition" proved="true">
-    <proof prover="2"><result status="valid" time="0.97" steps="6180"/></proof>
-    </goal>
-   </transf>
->>>>>>> 8927d7bc
-   </goal>
-   <goal name="delete_rec&#39;vc.21.2" expl="precondition" proved="true">
-   <proof prover="0" obsolete="true"><result status="timeout" time="1.00" steps="95487"/></proof>
-   <proof prover="1" obsolete="true"><result status="highfailure" time="0.73"/></proof>
-   <proof prover="2" obsolete="true"><result status="timeout" time="1.00"/></proof>
-   <transf name="split_vc" proved="true" >
-    <goal name="delete_rec&#39;vc.21.2.0" expl="precondition" proved="true">
-    <proof prover="0" obsolete="true"><result status="timeout" time="1.00" steps="114837"/></proof>
-    <proof prover="1" obsolete="true"><result status="highfailure" time="0.78"/></proof>
-    <proof prover="2" obsolete="true"><result status="timeout" time="1.00"/></proof>
-    <transf name="split_vc" proved="true" >
-<<<<<<< HEAD
-     <goal name="delete_rec&#39;vc.21.2.0.0" expl="precondition" proved="true">
-     <proof prover="2"><result status="valid" time="0.19" steps="3272"/></proof>
-     </goal>
-    </transf>
-    </goal>
-    <goal name="delete_rec&#39;vc.21.2.1" expl="precondition" proved="true">
-    <proof prover="2"><result status="valid" time="0.81" steps="5020"/></proof>
-=======
-     <goal name="delete_rec&#39;vc.38.2.0.0" expl="precondition" proved="true">
-     <proof prover="2"><result status="valid" time="0.07" steps="622"/></proof>
-     </goal>
-    </transf>
-    </goal>
-    <goal name="delete_rec&#39;vc.38.2.1" expl="precondition" proved="true">
-    <proof prover="2"><result status="valid" time="0.84" steps="4352"/></proof>
-    </goal>
-    <goal name="delete_rec&#39;vc.38.2.2" expl="precondition" proved="true">
-    <proof prover="2"><result status="valid" time="0.45" steps="1992"/></proof>
->>>>>>> 8927d7bc
-    </goal>
-   </transf>
-   </goal>
-  </transf>
-  </goal>
-  <goal name="delete_rec&#39;vc.22" expl="precondition" proved="true">
-  <proof prover="0" obsolete="true"><result status="timeout" time="1.00" steps="203597"/></proof>
-  <proof prover="1" obsolete="true"><result status="highfailure" time="0.79"/></proof>
-  <proof prover="2" obsolete="true"><result status="timeout" time="1.00"/></proof>
-  <transf name="split_vc" proved="true" >
-   <goal name="delete_rec&#39;vc.22.0" expl="precondition" proved="true">
-   <proof prover="0" obsolete="true"><result status="timeout" time="1.00" steps="117917"/></proof>
-   <proof prover="1" obsolete="true"><result status="timeout" time="1.00"/></proof>
-   <proof prover="2" obsolete="true"><result status="timeout" time="1.00"/></proof>
-   <transf name="split_vc" proved="true" >
-<<<<<<< HEAD
-    <goal name="delete_rec&#39;vc.22.0.0" expl="precondition" proved="true">
-    <proof prover="1"><result status="valid" time="0.35" steps="729032"/></proof>
-    <proof prover="2" obsolete="true"><result status="timeout" time="1.00"/></proof>
-    </goal>
-    <goal name="delete_rec&#39;vc.22.0.1" expl="precondition" proved="true">
-    <proof prover="2"><result status="valid" time="0.20" steps="2538"/></proof>
-    </goal>
-   </transf>
-   </goal>
-   <goal name="delete_rec&#39;vc.22.1" expl="precondition" proved="true">
-   <proof prover="0"><result status="valid" time="0.62" steps="92604"/></proof>
-   <proof prover="1" obsolete="true"><result status="highfailure" time="0.74"/></proof>
-   <proof prover="2" obsolete="true"><result status="timeout" time="1.00"/></proof>
-=======
-    <goal name="delete_rec&#39;vc.39.0.0" expl="precondition" proved="true">
-    <proof prover="2"><result status="valid" time="0.35" steps="2399"/></proof>
-    </goal>
-    <goal name="delete_rec&#39;vc.39.0.1" expl="precondition" proved="true">
-    <proof prover="2"><result status="valid" time="0.04" steps="228"/></proof>
-    </goal>
-   </transf>
-   </goal>
-   <goal name="delete_rec&#39;vc.39.1" expl="precondition" proved="true">
-   <proof prover="2"><result status="valid" time="1.19" steps="5823"/></proof>
->>>>>>> 8927d7bc
-   </goal>
-   <goal name="delete_rec&#39;vc.22.2" expl="precondition" proved="true">
-   <proof prover="0" obsolete="true"><result status="timeout" time="1.00" steps="120430"/></proof>
-   <proof prover="1" obsolete="true"><result status="timeout" time="1.00"/></proof>
-   <proof prover="2" obsolete="true"><result status="timeout" time="1.00"/></proof>
-   <transf name="split_vc" proved="true" >
-    <goal name="delete_rec&#39;vc.22.2.0" expl="precondition" proved="true">
-    <proof prover="0" obsolete="true"><result status="timeout" time="1.00" steps="117337"/></proof>
-    <proof prover="1" obsolete="true"><result status="highfailure" time="0.79"/></proof>
-    <proof prover="2" obsolete="true"><result status="timeout" time="1.00"/></proof>
-    <transf name="split_vc" proved="true" >
-<<<<<<< HEAD
-     <goal name="delete_rec&#39;vc.22.2.0.0" expl="precondition" proved="true">
-     <proof prover="2"><result status="valid" time="0.11" steps="336"/></proof>
-     </goal>
-    </transf>
-    </goal>
-    <goal name="delete_rec&#39;vc.22.2.1" expl="precondition" proved="true">
-    <proof prover="2"><result status="valid" time="0.23" steps="946"/></proof>
-=======
-     <goal name="delete_rec&#39;vc.39.2.0.0" expl="precondition" proved="true">
-     <proof prover="2"><result status="valid" time="0.05" steps="316"/></proof>
-     </goal>
-    </transf>
-    </goal>
-    <goal name="delete_rec&#39;vc.39.2.1" expl="precondition" proved="true">
-    <proof prover="2"><result status="valid" time="0.14" steps="946"/></proof>
-    </goal>
-    <goal name="delete_rec&#39;vc.39.2.2" expl="precondition" proved="true">
-    <proof prover="2"><result status="valid" time="0.15" steps="1051"/></proof>
->>>>>>> 8927d7bc
-    </goal>
-   </transf>
-   </goal>
-  </transf>
-  </goal>
-  <goal name="delete_rec&#39;vc.23" expl="precondition" proved="true">
-  <proof prover="0" obsolete="true"><result status="timeout" time="1.00" steps="178747"/></proof>
-  <proof prover="1" obsolete="true"><result status="timeout" time="1.00"/></proof>
-  <proof prover="2" obsolete="true"><result status="timeout" time="1.00"/></proof>
-  <transf name="split_vc" proved="true" >
-   <goal name="delete_rec&#39;vc.23.0" expl="precondition" proved="true">
-   <proof prover="0" obsolete="true"><result status="timeout" time="1.00" steps="107346"/></proof>
-   <proof prover="1" obsolete="true"><result status="timeout" time="1.00"/></proof>
-   <proof prover="2" obsolete="true"><result status="timeout" time="1.00"/></proof>
-   <transf name="split_vc" proved="true" >
-<<<<<<< HEAD
-    <goal name="delete_rec&#39;vc.23.0.0" expl="precondition" proved="true">
-    <proof prover="1"><result status="valid" time="0.37" steps="758668"/></proof>
-    <proof prover="2" obsolete="true"><result status="timeout" time="1.00"/></proof>
-    </goal>
-    <goal name="delete_rec&#39;vc.23.0.1" expl="precondition" proved="true">
-    <proof prover="2"><result status="valid" time="0.16" steps="1889"/></proof>
-    </goal>
-   </transf>
-   </goal>
-   <goal name="delete_rec&#39;vc.23.1" expl="precondition" proved="true">
-   <proof prover="0"><result status="valid" time="0.82" steps="92934"/></proof>
-   <proof prover="1" obsolete="true"><result status="highfailure" time="0.76"/></proof>
-   <proof prover="2" obsolete="true"><result status="timeout" time="1.00"/></proof>
-=======
-    <goal name="delete_rec&#39;vc.40.0.0" expl="precondition" proved="true">
-    <proof prover="2"><result status="valid" time="0.62" steps="3987"/></proof>
-    </goal>
-    <goal name="delete_rec&#39;vc.40.0.1" expl="precondition" proved="true">
-    <proof prover="2"><result status="valid" time="0.07" steps="456"/></proof>
-    </goal>
-   </transf>
-   </goal>
-   <goal name="delete_rec&#39;vc.40.1" expl="precondition" proved="true">
-   <transf name="split_vc" proved="true" >
-    <goal name="delete_rec&#39;vc.40.1.0" expl="precondition" proved="true">
-    <proof prover="2"><result status="valid" time="1.05" steps="5826"/></proof>
-    </goal>
-   </transf>
->>>>>>> 8927d7bc
-   </goal>
-   <goal name="delete_rec&#39;vc.23.2" expl="precondition" proved="true">
-   <proof prover="0" obsolete="true"><result status="timeout" time="1.00" steps="95569"/></proof>
-   <proof prover="1" obsolete="true"><result status="highfailure" time="0.77"/></proof>
-   <proof prover="2" obsolete="true"><result status="timeout" time="1.00"/></proof>
-   <transf name="split_vc" proved="true" >
-    <goal name="delete_rec&#39;vc.23.2.0" expl="precondition" proved="true">
-    <proof prover="0" obsolete="true"><result status="timeout" time="1.00" steps="99946"/></proof>
-    <proof prover="1" obsolete="true"><result status="highfailure" time="0.78"/></proof>
-    <proof prover="2" obsolete="true"><result status="timeout" time="1.00"/></proof>
-    <transf name="split_vc" proved="true" >
-<<<<<<< HEAD
-     <goal name="delete_rec&#39;vc.23.2.0.0" expl="precondition" proved="true">
-     <proof prover="2"><result status="valid" time="0.33" steps="3650"/></proof>
-     </goal>
-    </transf>
-    </goal>
-    <goal name="delete_rec&#39;vc.23.2.1" expl="precondition" proved="true">
-    <proof prover="0" obsolete="true"><result status="timeout" time="1.00" steps="144701"/></proof>
-    <proof prover="1" obsolete="true"><result status="highfailure" time="0.75"/></proof>
-    <proof prover="2" obsolete="true"><result status="timeout" time="1.00"/></proof>
-    <transf name="split_vc" proved="true" >
-     <goal name="delete_rec&#39;vc.23.2.1.0" expl="precondition" proved="true">
-     <proof prover="2"><result status="valid" time="0.36" steps="2458"/></proof>
-     </goal>
-    </transf>
-=======
-     <goal name="delete_rec&#39;vc.40.2.0.0" expl="precondition" proved="true">
-     <proof prover="2"><result status="valid" time="0.06" steps="629"/></proof>
-     </goal>
-    </transf>
-    </goal>
-    <goal name="delete_rec&#39;vc.40.2.1" expl="precondition" proved="true">
-    <proof prover="2"><result status="valid" time="0.61" steps="2767"/></proof>
-    </goal>
-    <goal name="delete_rec&#39;vc.40.2.2" expl="precondition" proved="true">
-    <proof prover="2"><result status="valid" time="0.48" steps="2153"/></proof>
->>>>>>> 8927d7bc
-    </goal>
-   </transf>
-   </goal>
-  </transf>
-  </goal>
-  <goal name="delete_rec&#39;vc.24" expl="postcondition" proved="true">
-  <proof prover="0" obsolete="true"><result status="timeout" time="1.00" steps="222381"/></proof>
-  <proof prover="1" obsolete="true"><result status="timeout" time="1.00"/></proof>
-  <proof prover="2" obsolete="true"><result status="timeout" time="1.00"/></proof>
-  <transf name="split_vc" proved="true" >
-<<<<<<< HEAD
-   <goal name="delete_rec&#39;vc.24.0" expl="postcondition" proved="true">
-   <proof prover="2"><result status="valid" time="0.16" steps="633"/></proof>
-   </goal>
-   <goal name="delete_rec&#39;vc.24.1" expl="postcondition" proved="true">
-   <proof prover="2"><result status="valid" time="0.29" steps="1891"/></proof>
-=======
-   <goal name="delete_rec&#39;vc.41.0" expl="postcondition" proved="true">
-   <proof prover="2"><result status="valid" time="0.07" steps="541"/></proof>
-   </goal>
-   <goal name="delete_rec&#39;vc.41.1" expl="postcondition" proved="true">
-   <proof prover="2"><result status="valid" time="0.39" steps="1493"/></proof>
->>>>>>> 8927d7bc
-   </goal>
-   <goal name="delete_rec&#39;vc.24.2" expl="postcondition" proved="true">
-   <proof prover="0" obsolete="true"><result status="timeout" time="1.00" steps="205658"/></proof>
-   <proof prover="1" obsolete="true"><result status="highfailure" time="0.76"/></proof>
-   <proof prover="2" obsolete="true"><result status="timeout" time="1.00"/></proof>
-   <transf name="split_vc" proved="true" >
-    <goal name="delete_rec&#39;vc.24.2.0" expl="postcondition" proved="true">
-    <proof prover="0" obsolete="true"><result status="timeout" time="1.00" steps="144584"/></proof>
-    <proof prover="1" obsolete="true"><result status="highfailure" time="0.78"/></proof>
-    <proof prover="2" obsolete="true"><result status="timeout" time="1.00"/></proof>
-    <transf name="split_vc" proved="true" >
-<<<<<<< HEAD
-     <goal name="delete_rec&#39;vc.24.2.0.0" expl="postcondition" proved="true">
-     <proof prover="0"><result status="valid" time="0.23" steps="54160"/></proof>
-     <proof prover="1" obsolete="true"><result status="highfailure" time="0.79"/></proof>
-     <proof prover="2" obsolete="true"><result status="timeout" time="1.00"/></proof>
-=======
-     <goal name="delete_rec&#39;vc.41.2.0.0" expl="postcondition" proved="true">
-     <proof prover="2"><result status="valid" time="0.59" steps="3753"/></proof>
->>>>>>> 8927d7bc
-     </goal>
-     <goal name="delete_rec&#39;vc.24.2.0.1" expl="postcondition" proved="true">
-     <proof prover="0" obsolete="true"><result status="timeout" time="1.00" steps="108005"/></proof>
-     <proof prover="1" obsolete="true"><result status="timeout" time="1.00"/></proof>
-     <proof prover="2" obsolete="true"><result status="timeout" time="1.00"/></proof>
-     <transf name="split_vc" proved="true" >
-<<<<<<< HEAD
-      <goal name="delete_rec&#39;vc.24.2.0.1.0" expl="postcondition" proved="true">
-      <proof prover="0" obsolete="true"><result status="timeout" time="1.00" steps="147455"/></proof>
-      <proof prover="1" obsolete="true"><result status="timeout" time="1.00"/></proof>
-      <proof prover="2" obsolete="true"><result status="timeout" time="1.00"/></proof>
-      <transf name="split_vc" proved="true" >
-       <goal name="delete_rec&#39;vc.24.2.0.1.0.0" expl="postcondition" proved="true">
-       <proof prover="0" obsolete="true"><result status="timeout" time="1.00" steps="107279"/></proof>
-       <proof prover="1" obsolete="true"><result status="timeout" time="1.00"/></proof>
-       <proof prover="2" obsolete="true"><result status="timeout" time="1.00"/></proof>
-       <transf name="split_vc" proved="true" >
-        <goal name="delete_rec&#39;vc.24.2.0.1.0.0.0" expl="postcondition" proved="true">
-        <proof prover="2"><result status="valid" time="0.03" steps="76"/></proof>
-        </goal>
-        <goal name="delete_rec&#39;vc.24.2.0.1.0.0.1" expl="postcondition" proved="true">
-        <proof prover="0" obsolete="true"><result status="timeout" time="1.00" steps="92115"/></proof>
-        <proof prover="1" obsolete="true"><result status="highfailure" time="0.79"/></proof>
-        <proof prover="2" obsolete="true"><result status="timeout" time="1.00"/></proof>
-        <transf name="split_vc" proved="true" >
-         <goal name="delete_rec&#39;vc.24.2.0.1.0.0.1.0" expl="postcondition" proved="true">
-         <proof prover="0" obsolete="true"><result status="timeout" time="1.00" steps="89636"/></proof>
-         <proof prover="1" obsolete="true"><result status="timeout" time="1.00"/></proof>
-         <proof prover="2" timelimit="5" memlimit="2000"><result status="valid" time="2.99" steps="36995"/></proof>
-         </goal>
-        </transf>
-        </goal>
-       </transf>
-       </goal>
-      </transf>
-=======
-      <goal name="delete_rec&#39;vc.41.2.0.1.0" expl="postcondition" proved="true">
-      <proof prover="2"><result status="valid" time="0.59" steps="4088"/></proof>
->>>>>>> 8927d7bc
-      </goal>
-     </transf>
-     </goal>
-    </transf>
-    </goal>
-<<<<<<< HEAD
-    <goal name="delete_rec&#39;vc.24.2.1" expl="postcondition" proved="true">
-    <proof prover="0" obsolete="true"><result status="timeout" time="1.00" steps="124997"/></proof>
-    <proof prover="1" obsolete="true"><result status="timeout" time="1.00"/></proof>
-    <proof prover="2" obsolete="true"><result status="timeout" time="1.00"/></proof>
-    <transf name="split_vc" proved="true" >
-     <goal name="delete_rec&#39;vc.24.2.1.0" expl="postcondition" proved="true">
-     <proof prover="0" obsolete="true"><result status="timeout" time="1.00" steps="129357"/></proof>
-     <proof prover="1" obsolete="true"><result status="highfailure" time="0.77"/></proof>
-     <proof prover="2" obsolete="true"><result status="timeout" time="1.00"/></proof>
-     <transf name="split_vc" proved="true" >
-      <goal name="delete_rec&#39;vc.24.2.1.0.0" expl="postcondition" proved="true">
-      <proof prover="0" obsolete="true"><result status="timeout" time="1.00" steps="157991"/></proof>
-      <proof prover="1" obsolete="true"><result status="timeout" time="1.00"/></proof>
-      <proof prover="2" obsolete="true"><result status="timeout" time="1.00"/></proof>
-      <transf name="split_vc" proved="true" >
-       <goal name="delete_rec&#39;vc.24.2.1.0.0.0" expl="postcondition" proved="true">
-       <proof prover="0" obsolete="true"><result status="timeout" time="1.00" steps="110975"/></proof>
-       <proof prover="1" timelimit="5" memlimit="2000"><result status="valid" time="2.50" steps="3443263"/></proof>
-       <proof prover="2" timelimit="5" memlimit="2000" obsolete="true"><result status="timeout" time="5.00"/></proof>
-       </goal>
-      </transf>
-      </goal>
-     </transf>
-     </goal>
-    </transf>
-=======
-    <goal name="delete_rec&#39;vc.41.2.1" expl="postcondition" proved="true">
-    <proof prover="2"><result status="valid" time="1.47" steps="6954"/></proof>
->>>>>>> 8927d7bc
-    </goal>
-    <goal name="delete_rec&#39;vc.24.2.2" expl="postcondition" proved="true">
-    <proof prover="0" obsolete="true"><result status="timeout" time="1.00" steps="117734"/></proof>
-    <proof prover="1" obsolete="true"><result status="timeout" time="1.00"/></proof>
-    <proof prover="2" obsolete="true"><result status="timeout" time="1.00"/></proof>
-    <transf name="split_vc" proved="true" >
-     <goal name="delete_rec&#39;vc.24.2.2.0" expl="postcondition" proved="true">
-     <proof prover="0" obsolete="true"><result status="timeout" time="1.00" steps="90687"/></proof>
-     <proof prover="1" obsolete="true"><result status="highfailure" time="0.79"/></proof>
-     <proof prover="2" obsolete="true"><result status="timeout" time="1.00"/></proof>
-     <transf name="split_vc" proved="true" >
-      <goal name="delete_rec&#39;vc.24.2.2.0.0" expl="postcondition" proved="true">
-      <proof prover="0" obsolete="true"><result status="timeout" time="1.00" steps="100768"/></proof>
-      <proof prover="1" obsolete="true"><result status="highfailure" time="0.78"/></proof>
-      <proof prover="2" obsolete="true"><result status="timeout" time="1.00"/></proof>
-      <transf name="split_vc" proved="true" >
-       <goal name="delete_rec&#39;vc.24.2.2.0.0.0" expl="postcondition" proved="true">
-       <proof prover="0" obsolete="true"><result status="timeout" time="1.00" steps="115482"/></proof>
-       <proof prover="1" obsolete="true"><result status="timeout" time="1.00"/></proof>
-       <proof prover="2" obsolete="true"><result status="timeout" time="1.00"/></proof>
-       <transf name="split_vc" proved="true" >
-        <goal name="delete_rec&#39;vc.24.2.2.0.0.0.0" expl="postcondition" proved="true">
-        <proof prover="0" obsolete="true"><result status="timeout" time="1.00" steps="96967"/></proof>
-        <proof prover="1" obsolete="true"><result status="highfailure" time="0.77"/></proof>
-        <proof prover="2" obsolete="true"><result status="timeout" time="1.00"/></proof>
-        <transf name="split_vc" proved="true" >
-<<<<<<< HEAD
-         <goal name="delete_rec&#39;vc.24.2.2.0.0.0.0.0" expl="postcondition" proved="true">
-         <proof prover="0"><result status="valid" time="0.42" steps="58036"/></proof>
-         <proof prover="1" obsolete="true"><result status="highfailure" time="0.78"/></proof>
-         <proof prover="2" obsolete="true"><result status="timeout" time="1.00"/></proof>
-         </goal>
-         <goal name="delete_rec&#39;vc.24.2.2.0.0.0.0.1" expl="postcondition" proved="true">
-         <proof prover="0" obsolete="true"><result status="timeout" time="1.00" steps="96008"/></proof>
-         <proof prover="1" obsolete="true"><result status="timeout" time="1.00"/></proof>
-         <proof prover="2" obsolete="true"><result status="timeout" time="1.00"/></proof>
-         <transf name="split_vc" proved="true" >
-          <goal name="delete_rec&#39;vc.24.2.2.0.0.0.0.1.0" expl="postcondition" proved="true">
-          <proof prover="0" timelimit="5" memlimit="2000" obsolete="true"><result status="timeout" time="5.00" steps="731658"/></proof>
-          <proof prover="1" timelimit="5" memlimit="2000" obsolete="true"><result status="timeout" time="5.00"/></proof>
-          <proof prover="2" timelimit="5" memlimit="2000" obsolete="true"><result status="timeout" time="5.00"/></proof>
-          <transf name="inline_goal" proved="true" >
-           <goal name="delete_rec&#39;vc.24.2.2.0.0.0.0.1.0.0" expl="postcondition" proved="true">
            <transf name="split_all_full" proved="true" >
-            <goal name="delete_rec&#39;vc.24.2.2.0.0.0.0.1.0.0.0" expl="VC for delete_rec" proved="true">
-            <proof prover="0" timelimit="5" memlimit="2000" obsolete="true"><result status="timeout" time="5.00" steps="1144340"/></proof>
-            <proof prover="1" timelimit="5" memlimit="2000" obsolete="true"><result status="timeout" time="5.00"/></proof>
-            <proof prover="2" timelimit="30" memlimit="4000"><result status="valid" time="16.09" steps="171218"/></proof>
+            <goal name="delete_rec&#39;vc.20.2.0.0.0.0.1.0.0.0.0" expl="VC for delete_rec" proved="true">
+            <transf name="inline_goal" proved="true" >
+             <goal name="delete_rec&#39;vc.20.2.0.0.0.0.1.0.0.0.0.0" expl="VC for delete_rec" proved="true">
+             <transf name="split_all_full" proved="true" >
+              <goal name="delete_rec&#39;vc.20.2.0.0.0.0.1.0.0.0.0.0.0" expl="VC for delete_rec" proved="true">
+              <proof prover="0"><result status="valid" time="1.62" steps="155574"/></proof>
+              </goal>
+              <goal name="delete_rec&#39;vc.20.2.0.0.0.0.1.0.0.0.0.0.1" expl="VC for delete_rec" proved="true">
+              <proof prover="2"><result status="valid" time="0.47" steps="3923"/></proof>
+              </goal>
+             </transf>
+             </goal>
+            </transf>
             </goal>
-            <goal name="delete_rec&#39;vc.24.2.2.0.0.0.0.1.0.0.1" expl="VC for delete_rec" proved="true">
-            <proof prover="0" timelimit="5" memlimit="2000" obsolete="true"><result status="timeout" time="5.00" steps="1144672"/></proof>
-            <proof prover="1" timelimit="5" memlimit="2000" obsolete="true"><result status="timeout" time="5.00"/></proof>
-            <proof prover="2" timelimit="30" memlimit="4000"><result status="valid" time="11.98" steps="103731"/></proof>
+            <goal name="delete_rec&#39;vc.20.2.0.0.0.0.1.0.0.0.1" expl="VC for delete_rec" proved="true">
+            <proof prover="2"><result status="valid" time="0.08" steps="1214"/></proof>
+            </goal>
+            <goal name="delete_rec&#39;vc.20.2.0.0.0.0.1.0.0.0.2" expl="VC for delete_rec" proved="true">
+            <proof prover="2"><result status="valid" time="0.04" steps="324"/></proof>
             </goal>
            </transf>
            </goal>
           </transf>
           </goal>
-         </transf>
-=======
-         <goal name="delete_rec&#39;vc.41.2.2.0.0.0.0.0" expl="postcondition" proved="true">
-         <proof prover="2"><result status="valid" time="0.66" steps="4864"/></proof>
-         </goal>
-         <goal name="delete_rec&#39;vc.41.2.2.0.0.0.0.1" expl="postcondition" proved="true">
-         <proof prover="2"><result status="valid" time="1.51" steps="9793"/></proof>
->>>>>>> 8927d7bc
-         </goal>
-        </transf>
-        </goal>
-       </transf>
-       </goal>
-      </transf>
-      </goal>
-     </transf>
-     </goal>
-<<<<<<< HEAD
-     <goal name="delete_rec&#39;vc.24.2.2.1" expl="postcondition" proved="true">
-     <proof prover="0" obsolete="true"><result status="timeout" time="1.00" steps="91976"/></proof>
-     <proof prover="1" obsolete="true"><result status="highfailure" time="0.75"/></proof>
-     <proof prover="2" obsolete="true"><result status="timeout" time="1.00"/></proof>
-     <transf name="split_vc" proved="true" >
-      <goal name="delete_rec&#39;vc.24.2.2.1.0" expl="postcondition" proved="true">
-      <proof prover="0" obsolete="true"><result status="timeout" time="1.00" steps="152112"/></proof>
-      <proof prover="1" obsolete="true"><result status="highfailure" time="0.67"/></proof>
-      <proof prover="2" obsolete="true"><result status="timeout" time="1.00"/></proof>
-      <transf name="split_vc" proved="true" >
-       <goal name="delete_rec&#39;vc.24.2.2.1.0.0" expl="postcondition" proved="true">
-       <proof prover="0" obsolete="true"><result status="timeout" time="1.00" steps="112282"/></proof>
-       <proof prover="1" obsolete="true"><result status="highfailure" time="0.70"/></proof>
-       <proof prover="2" obsolete="true"><result status="timeout" time="1.00"/></proof>
-       <transf name="split_vc" proved="true" >
-        <goal name="delete_rec&#39;vc.24.2.2.1.0.0.0" expl="postcondition" proved="true">
-        <proof prover="0" obsolete="true"><result status="timeout" time="1.00" steps="100011"/></proof>
-        <proof prover="1" obsolete="true"><result status="highfailure" time="0.69"/></proof>
-        <proof prover="2" obsolete="true"><result status="timeout" time="1.00"/></proof>
-        <transf name="split_vc" proved="true" >
-         <goal name="delete_rec&#39;vc.24.2.2.1.0.0.0.0" expl="postcondition" proved="true">
-         <proof prover="0"><result status="valid" time="0.41" steps="55739"/></proof>
-         <proof prover="1" obsolete="true"><result status="highfailure" time="0.72"/></proof>
-         <proof prover="2" obsolete="true"><result status="timeout" time="1.00"/></proof>
-         </goal>
-         <goal name="delete_rec&#39;vc.24.2.2.1.0.0.0.1" expl="postcondition" proved="true">
-         <proof prover="0" obsolete="true"><result status="timeout" time="1.00" steps="98871"/></proof>
-         <proof prover="1" obsolete="true"><result status="highfailure" time="0.71"/></proof>
-         <proof prover="2" obsolete="true"><result status="timeout" time="1.00"/></proof>
-         <transf name="split_vc" proved="true" >
-          <goal name="delete_rec&#39;vc.24.2.2.1.0.0.0.1.0" expl="postcondition" proved="true">
-          <proof prover="0" timelimit="5" memlimit="2000"><result status="valid" time="1.67" steps="237039"/></proof>
-          <proof prover="1" timelimit="5" memlimit="2000" obsolete="true"><result status="timeout" time="5.00"/></proof>
-          <proof prover="2" timelimit="5" memlimit="2000" obsolete="true"><result status="timeout" time="5.00"/></proof>
+          <goal name="delete_rec&#39;vc.20.2.0.0.0.0.1.0.1" expl="VC for delete_rec" proved="true">
+          <proof prover="2"><result status="valid" time="0.48" steps="3148"/></proof>
           </goal>
          </transf>
          </goal>
@@ -4044,808 +1567,212 @@
       </transf>
       </goal>
      </transf>
-=======
-     <goal name="delete_rec&#39;vc.41.2.2.1" expl="postcondition" proved="true">
-     <proof prover="2"><result status="valid" time="0.98" steps="5044"/></proof>
-     </goal>
-     <goal name="delete_rec&#39;vc.41.2.2.2" expl="postcondition" proved="true">
-     <proof prover="2"><result status="valid" time="1.17" steps="6110"/></proof>
->>>>>>> 8927d7bc
-     </goal>
-    </transf>
-    </goal>
-   </transf>
-   </goal>
-  </transf>
-  </goal>
-  <goal name="delete_rec&#39;vc.25" expl="postcondition" proved="true">
-  <proof prover="0" obsolete="true"><result status="timeout" time="1.00" steps="206549"/></proof>
-  <proof prover="1" obsolete="true"><result status="timeout" time="1.00"/></proof>
-  <proof prover="2" obsolete="true"><result status="timeout" time="1.00"/></proof>
-  <transf name="split_vc" proved="true" >
-<<<<<<< HEAD
-   <goal name="delete_rec&#39;vc.25.0" expl="postcondition" proved="true">
-   <proof prover="2"><result status="valid" time="0.08" steps="568"/></proof>
-   </goal>
-   <goal name="delete_rec&#39;vc.25.1" expl="postcondition" proved="true">
-   <proof prover="2"><result status="valid" time="1.33" steps="6496"/></proof>
-=======
-   <goal name="delete_rec&#39;vc.42.0" expl="postcondition" proved="true">
-   <proof prover="2"><result status="valid" time="0.33" steps="1886"/></proof>
-   </goal>
-   <goal name="delete_rec&#39;vc.42.1" expl="postcondition" proved="true">
-   <proof prover="2"><result status="valid" time="0.61" steps="2966"/></proof>
->>>>>>> 8927d7bc
-   </goal>
-   <goal name="delete_rec&#39;vc.25.2" expl="postcondition" proved="true">
-   <proof prover="0" obsolete="true"><result status="timeout" time="1.00" steps="168886"/></proof>
-   <proof prover="1" obsolete="true"><result status="highfailure" time="0.70"/></proof>
-   <proof prover="2" obsolete="true"><result status="timeout" time="1.00"/></proof>
-   <transf name="split_vc" proved="true" >
-    <goal name="delete_rec&#39;vc.25.2.0" expl="postcondition" proved="true">
-    <proof prover="0" obsolete="true"><result status="timeout" time="1.00" steps="107591"/></proof>
-    <proof prover="1" obsolete="true"><result status="timeout" time="1.00"/></proof>
-    <proof prover="2" obsolete="true"><result status="timeout" time="1.00"/></proof>
-    <transf name="split_vc" proved="true" >
-<<<<<<< HEAD
-     <goal name="delete_rec&#39;vc.25.2.0.0" expl="postcondition" proved="true">
-     <proof prover="0"><result status="valid" time="0.24" steps="52056"/></proof>
-     <proof prover="1" obsolete="true"><result status="highfailure" time="0.77"/></proof>
-     <proof prover="2" obsolete="true"><result status="timeout" time="1.00"/></proof>
-     </goal>
-     <goal name="delete_rec&#39;vc.25.2.0.1" expl="postcondition" proved="true">
-     <proof prover="0"><result status="valid" time="0.33" steps="54602"/></proof>
-     <proof prover="1" obsolete="true"><result status="timeout" time="1.00"/></proof>
-     <proof prover="2" obsolete="true"><result status="timeout" time="1.00"/></proof>
-=======
-     <goal name="delete_rec&#39;vc.42.2.0.0" expl="postcondition" proved="true">
-     <proof prover="2"><result status="valid" time="1.30" steps="9906"/></proof>
-     </goal>
-     <goal name="delete_rec&#39;vc.42.2.0.1" expl="postcondition" proved="true">
-     <proof prover="0"><result status="valid" time="1.00" steps="82180"/></proof>
->>>>>>> 8927d7bc
-     </goal>
-    </transf>
-    </goal>
-    <goal name="delete_rec&#39;vc.25.2.1" expl="postcondition" proved="true">
-    <proof prover="0" obsolete="true"><result status="timeout" time="1.00" steps="96296"/></proof>
-    <proof prover="1" obsolete="true"><result status="timeout" time="1.00"/></proof>
-    <proof prover="2" obsolete="true"><result status="timeout" time="1.00"/></proof>
-    <transf name="split_vc" proved="true" >
-<<<<<<< HEAD
-     <goal name="delete_rec&#39;vc.25.2.1.0" expl="postcondition" proved="true">
-     <proof prover="0" obsolete="true"><result status="timeout" time="1.00" steps="134263"/></proof>
-     <proof prover="1" obsolete="true"><result status="timeout" time="1.00"/></proof>
-     <proof prover="2" obsolete="true"><result status="timeout" time="1.00"/></proof>
-     <transf name="split_vc" proved="true" >
-      <goal name="delete_rec&#39;vc.25.2.1.0.0" expl="postcondition" proved="true">
-      <proof prover="2"><result status="valid" time="0.95" steps="8564"/></proof>
-      </goal>
-     </transf>
-=======
-     <goal name="delete_rec&#39;vc.42.2.1.0" expl="postcondition" proved="true">
-     <proof prover="2"><result status="valid" time="1.28" steps="9135"/></proof>
->>>>>>> 8927d7bc
-     </goal>
-    </transf>
-    </goal>
-    <goal name="delete_rec&#39;vc.25.2.2" expl="postcondition" proved="true">
-    <proof prover="0" obsolete="true"><result status="timeout" time="1.00" steps="90940"/></proof>
-    <proof prover="1" obsolete="true"><result status="highfailure" time="0.73"/></proof>
-    <proof prover="2" obsolete="true"><result status="timeout" time="1.00"/></proof>
-    <transf name="split_vc" proved="true" >
-     <goal name="delete_rec&#39;vc.25.2.2.0" expl="postcondition" proved="true">
-     <proof prover="0" obsolete="true"><result status="timeout" time="1.00" steps="91515"/></proof>
-     <proof prover="1" obsolete="true"><result status="timeout" time="1.00"/></proof>
-     <proof prover="2" obsolete="true"><result status="timeout" time="1.00"/></proof>
-     <transf name="split_vc" proved="true" >
-<<<<<<< HEAD
-      <goal name="delete_rec&#39;vc.25.2.2.0.0" expl="postcondition" proved="true">
-      <proof prover="0"><result status="valid" time="0.35" steps="56482"/></proof>
-      <proof prover="1" obsolete="true"><result status="highfailure" time="0.79"/></proof>
-      <proof prover="2" obsolete="true"><result status="timeout" time="1.00"/></proof>
-=======
-      <goal name="delete_rec&#39;vc.42.2.2.0.0" expl="postcondition" proved="true">
-      <proof prover="2"><result status="valid" time="0.06" steps="332"/></proof>
->>>>>>> 8927d7bc
-      </goal>
-     </transf>
-     </goal>
-     <goal name="delete_rec&#39;vc.25.2.2.1" expl="postcondition" proved="true">
-     <proof prover="0" obsolete="true"><result status="timeout" time="1.00" steps="93436"/></proof>
-     <proof prover="1" obsolete="true"><result status="highfailure" time="0.69"/></proof>
-     <proof prover="2" obsolete="true"><result status="timeout" time="1.00"/></proof>
-     <transf name="split_vc" proved="true" >
-<<<<<<< HEAD
-      <goal name="delete_rec&#39;vc.25.2.2.1.0" expl="postcondition" proved="true">
-      <proof prover="0"><result status="valid" time="0.37" steps="55661"/></proof>
-      <proof prover="1" obsolete="true"><result status="highfailure" time="0.67"/></proof>
-      <proof prover="2" obsolete="true"><result status="timeout" time="1.00"/></proof>
-=======
-      <goal name="delete_rec&#39;vc.42.2.2.1.0" expl="postcondition" proved="true">
-      <proof prover="0"><result status="valid" time="1.15" steps="81946"/></proof>
->>>>>>> 8927d7bc
-      </goal>
-     </transf>
-     </goal>
-    </transf>
-    </goal>
-   </transf>
-   </goal>
-  </transf>
-  </goal>
-  <goal name="delete_rec&#39;vc.26" expl="postcondition" proved="true">
-  <proof prover="0" obsolete="true"><result status="timeout" time="0.76" steps="209443"/></proof>
-  <proof prover="1" obsolete="true"><result status="highfailure" time="0.74"/></proof>
-  <proof prover="2" obsolete="true"><result status="timeout" time="1.00"/></proof>
-  <transf name="split_vc" proved="true" >
-   <goal name="delete_rec&#39;vc.26.0" expl="postcondition" proved="true">
-   <proof prover="2"><result status="valid" time="0.59" steps="5138"/></proof>
-   </goal>
-   <goal name="delete_rec&#39;vc.26.1" expl="postcondition" proved="true">
-   <proof prover="0" obsolete="true"><result status="timeout" time="1.00" steps="239681"/></proof>
-   <proof prover="1" obsolete="true"><result status="highfailure" time="0.74"/></proof>
-   <proof prover="2" obsolete="true"><result status="timeout" time="1.00"/></proof>
-   <transf name="split_vc" proved="true" >
-    <goal name="delete_rec&#39;vc.26.1.0" expl="postcondition" proved="true">
-    <proof prover="2"><result status="valid" time="0.85" steps="7392"/></proof>
-    </goal>
-   </transf>
-   </goal>
-   <goal name="delete_rec&#39;vc.26.2" expl="postcondition" proved="true">
-   <proof prover="0" obsolete="true"><result status="timeout" time="1.00" steps="199457"/></proof>
-   <proof prover="1" obsolete="true"><result status="highfailure" time="0.77"/></proof>
-   <proof prover="2" obsolete="true"><result status="timeout" time="1.00"/></proof>
-   <transf name="split_vc" proved="true" >
-    <goal name="delete_rec&#39;vc.26.2.0" expl="postcondition" proved="true">
-    <proof prover="0" obsolete="true"><result status="timeout" time="1.00" steps="151401"/></proof>
-    <proof prover="1" obsolete="true"><result status="timeout" time="1.00"/></proof>
-    <proof prover="2" obsolete="true"><result status="timeout" time="1.00"/></proof>
-    <transf name="split_vc" proved="true" >
-     <goal name="delete_rec&#39;vc.26.2.0.0" expl="postcondition" proved="true">
-     <proof prover="1"><result status="valid" time="0.30" steps="738938"/></proof>
-     <proof prover="2" obsolete="true"><result status="timeout" time="1.00"/></proof>
-     </goal>
-     <goal name="delete_rec&#39;vc.26.2.0.1" expl="postcondition" proved="true">
-     <proof prover="0" obsolete="true"><result status="timeout" time="1.00" steps="95097"/></proof>
-     <proof prover="1" obsolete="true"><result status="timeout" time="1.00"/></proof>
-     <proof prover="2" obsolete="true"><result status="timeout" time="1.00"/></proof>
-     <transf name="split_vc" proved="true" >
-<<<<<<< HEAD
-      <goal name="delete_rec&#39;vc.26.2.0.1.0" expl="postcondition" proved="true">
-      <proof prover="0" obsolete="true"><result status="timeout" time="1.00" steps="136994"/></proof>
-      <proof prover="1" obsolete="true"><result status="highfailure" time="0.77"/></proof>
-      <proof prover="2" obsolete="true"><result status="timeout" time="1.00"/></proof>
-      <transf name="split_vc" proved="true" >
-       <goal name="delete_rec&#39;vc.26.2.0.1.0.0" expl="postcondition" proved="true">
-       <proof prover="0" obsolete="true"><result status="timeout" time="1.00" steps="127150"/></proof>
-       <proof prover="1" obsolete="true"><result status="timeout" time="1.00"/></proof>
-       <proof prover="2" obsolete="true"><result status="timeout" time="1.00"/></proof>
+     </goal>
+    </transf>
+    </goal>
+    <goal name="delete_rec&#39;vc.20.2.1" expl="precondition" proved="true">
+    <transf name="split_vc" proved="true" >
+     <goal name="delete_rec&#39;vc.20.2.1.0" expl="precondition" proved="true">
+     <transf name="split_vc" proved="true" >
+      <goal name="delete_rec&#39;vc.20.2.1.0.0" expl="precondition" proved="true">
+      <transf name="split_vc" proved="true" >
+       <goal name="delete_rec&#39;vc.20.2.1.0.0.0" expl="precondition" proved="true">
        <transf name="split_vc" proved="true" >
-        <goal name="delete_rec&#39;vc.26.2.0.1.0.0.0" expl="postcondition" proved="true">
+        <goal name="delete_rec&#39;vc.20.2.1.0.0.0.0" expl="precondition" proved="true">
+        <proof prover="1" timelimit="5" memlimit="2000"><result status="valid" time="1.46" steps="2542601"/></proof>
+        </goal>
+        <goal name="delete_rec&#39;vc.20.2.1.0.0.0.1" expl="precondition" proved="true">
+        <proof prover="1" timelimit="5" memlimit="2000"><result status="valid" time="1.48" steps="2491974"/></proof>
+        </goal>
+       </transf>
+       </goal>
+      </transf>
+      </goal>
+     </transf>
+     </goal>
+    </transf>
+    </goal>
+   </transf>
+   </goal>
+  </transf>
+  </goal>
+  <goal name="delete_rec&#39;vc.21" expl="precondition" proved="true">
+  <transf name="split_vc" proved="true" >
+   <goal name="delete_rec&#39;vc.21.0" expl="precondition" proved="true">
+   <transf name="split_vc" proved="true" >
+    <goal name="delete_rec&#39;vc.21.0.0" expl="precondition" proved="true">
+    <proof prover="2"><result status="valid" time="0.08" steps="108"/></proof>
+    </goal>
+    <goal name="delete_rec&#39;vc.21.0.1" expl="precondition" proved="true">
+    <proof prover="2"><result status="valid" time="0.06" steps="152"/></proof>
+    </goal>
+   </transf>
+   </goal>
+   <goal name="delete_rec&#39;vc.21.1" expl="precondition" proved="true">
+   <transf name="split_vc" proved="true" >
+    <goal name="delete_rec&#39;vc.21.1.0" expl="precondition" proved="true">
+    <transf name="split_vc" proved="true" >
+     <goal name="delete_rec&#39;vc.21.1.0.0" expl="precondition" proved="true">
+     <proof prover="2"><result status="valid" time="0.57" steps="6296"/></proof>
+     </goal>
+    </transf>
+    </goal>
+   </transf>
+   </goal>
+   <goal name="delete_rec&#39;vc.21.2" expl="precondition" proved="true">
+   <transf name="split_vc" proved="true" >
+    <goal name="delete_rec&#39;vc.21.2.0" expl="precondition" proved="true">
+    <transf name="split_vc" proved="true" >
+     <goal name="delete_rec&#39;vc.21.2.0.0" expl="precondition" proved="true">
+     <proof prover="2"><result status="valid" time="0.27" steps="3279"/></proof>
+     </goal>
+    </transf>
+    </goal>
+    <goal name="delete_rec&#39;vc.21.2.1" expl="precondition" proved="true">
+    <proof prover="2"><result status="valid" time="0.63" steps="5045"/></proof>
+    </goal>
+   </transf>
+   </goal>
+  </transf>
+  </goal>
+  <goal name="delete_rec&#39;vc.22" expl="precondition" proved="true">
+  <transf name="split_vc" proved="true" >
+   <goal name="delete_rec&#39;vc.22.0" expl="precondition" proved="true">
+   <transf name="split_vc" proved="true" >
+    <goal name="delete_rec&#39;vc.22.0.0" expl="precondition" proved="true">
+    <proof prover="1"><result status="valid" time="0.24" steps="764633"/></proof>
+    </goal>
+    <goal name="delete_rec&#39;vc.22.0.1" expl="precondition" proved="true">
+    <proof prover="2"><result status="valid" time="0.20" steps="2545"/></proof>
+    </goal>
+   </transf>
+   </goal>
+   <goal name="delete_rec&#39;vc.22.1" expl="precondition" proved="true">
+   <proof prover="0"><result status="valid" time="0.56" steps="97949"/></proof>
+   </goal>
+   <goal name="delete_rec&#39;vc.22.2" expl="precondition" proved="true">
+   <transf name="split_vc" proved="true" >
+    <goal name="delete_rec&#39;vc.22.2.0" expl="precondition" proved="true">
+    <transf name="split_vc" proved="true" >
+     <goal name="delete_rec&#39;vc.22.2.0.0" expl="precondition" proved="true">
+     <proof prover="2"><result status="valid" time="0.05" steps="337"/></proof>
+     </goal>
+    </transf>
+    </goal>
+    <goal name="delete_rec&#39;vc.22.2.1" expl="precondition" proved="true">
+    <proof prover="2"><result status="valid" time="0.28" steps="952"/></proof>
+    </goal>
+   </transf>
+   </goal>
+  </transf>
+  </goal>
+  <goal name="delete_rec&#39;vc.23" expl="precondition" proved="true">
+  <transf name="split_vc" proved="true" >
+   <goal name="delete_rec&#39;vc.23.0" expl="precondition" proved="true">
+   <transf name="split_vc" proved="true" >
+    <goal name="delete_rec&#39;vc.23.0.0" expl="precondition" proved="true">
+    <proof prover="1"><result status="valid" time="0.30" steps="790210"/></proof>
+    </goal>
+    <goal name="delete_rec&#39;vc.23.0.1" expl="precondition" proved="true">
+    <proof prover="2"><result status="valid" time="0.23" steps="1891"/></proof>
+    </goal>
+   </transf>
+   </goal>
+   <goal name="delete_rec&#39;vc.23.1" expl="precondition" proved="true">
+   <proof prover="0"><result status="valid" time="0.60" steps="98738"/></proof>
+   </goal>
+   <goal name="delete_rec&#39;vc.23.2" expl="precondition" proved="true">
+   <transf name="split_vc" proved="true" >
+    <goal name="delete_rec&#39;vc.23.2.0" expl="precondition" proved="true">
+    <transf name="split_vc" proved="true" >
+     <goal name="delete_rec&#39;vc.23.2.0.0" expl="precondition" proved="true">
+     <proof prover="2"><result status="valid" time="0.29" steps="3672"/></proof>
+     </goal>
+    </transf>
+    </goal>
+    <goal name="delete_rec&#39;vc.23.2.1" expl="precondition" proved="true">
+    <transf name="split_vc" proved="true" >
+     <goal name="delete_rec&#39;vc.23.2.1.0" expl="precondition" proved="true">
+     <proof prover="2"><result status="valid" time="0.19" steps="2465"/></proof>
+     </goal>
+    </transf>
+    </goal>
+   </transf>
+   </goal>
+  </transf>
+  </goal>
+  <goal name="delete_rec&#39;vc.24" expl="postcondition" proved="true">
+  <transf name="split_vc" proved="true" >
+   <goal name="delete_rec&#39;vc.24.0" expl="postcondition" proved="true">
+   <proof prover="2"><result status="valid" time="0.12" steps="643"/></proof>
+   </goal>
+   <goal name="delete_rec&#39;vc.24.1" expl="postcondition" proved="true">
+   <proof prover="2"><result status="valid" time="0.22" steps="1908"/></proof>
+   </goal>
+   <goal name="delete_rec&#39;vc.24.2" expl="postcondition" proved="true">
+   <transf name="split_vc" proved="true" >
+    <goal name="delete_rec&#39;vc.24.2.0" expl="postcondition" proved="true">
+    <transf name="split_vc" proved="true" >
+     <goal name="delete_rec&#39;vc.24.2.0.0" expl="postcondition" proved="true">
+     <proof prover="0"><result status="valid" time="0.22" steps="58980"/></proof>
+     </goal>
+     <goal name="delete_rec&#39;vc.24.2.0.1" expl="postcondition" proved="true">
+     <transf name="split_vc" proved="true" >
+      <goal name="delete_rec&#39;vc.24.2.0.1.0" expl="postcondition" proved="true">
+      <transf name="split_vc" proved="true" >
+       <goal name="delete_rec&#39;vc.24.2.0.1.0.0" expl="postcondition" proved="true">
+       <transf name="split_vc" proved="true" >
+        <goal name="delete_rec&#39;vc.24.2.0.1.0.0.0" expl="postcondition" proved="true">
         <proof prover="2"><result status="valid" time="0.03" steps="76"/></proof>
         </goal>
-        <goal name="delete_rec&#39;vc.26.2.0.1.0.0.1" expl="postcondition" proved="true">
-        <proof prover="0" obsolete="true"><result status="timeout" time="1.00" steps="88927"/></proof>
-        <proof prover="1" obsolete="true"><result status="timeout" time="1.00"/></proof>
-        <proof prover="2" obsolete="true"><result status="timeout" time="1.00"/></proof>
+        <goal name="delete_rec&#39;vc.24.2.0.1.0.0.1" expl="postcondition" proved="true">
+        <proof prover="0" timelimit="5" memlimit="2000"><result status="valid" time="1.02" steps="154803"/></proof>
+        </goal>
+       </transf>
+       </goal>
+      </transf>
+      </goal>
+     </transf>
+     </goal>
+    </transf>
+    </goal>
+    <goal name="delete_rec&#39;vc.24.2.1" expl="postcondition" proved="true">
+    <transf name="split_vc" proved="true" >
+     <goal name="delete_rec&#39;vc.24.2.1.0" expl="postcondition" proved="true">
+     <transf name="split_vc" proved="true" >
+      <goal name="delete_rec&#39;vc.24.2.1.0.0" expl="postcondition" proved="true">
+      <transf name="split_vc" proved="true" >
+       <goal name="delete_rec&#39;vc.24.2.1.0.0.0" expl="postcondition" proved="true">
+       <proof prover="1" timelimit="5" memlimit="2000"><result status="valid" time="3.23" steps="4788486"/></proof>
+       </goal>
+      </transf>
+      </goal>
+     </transf>
+     </goal>
+    </transf>
+    </goal>
+    <goal name="delete_rec&#39;vc.24.2.2" expl="postcondition" proved="true">
+    <transf name="split_vc" proved="true" >
+     <goal name="delete_rec&#39;vc.24.2.2.0" expl="postcondition" proved="true">
+     <transf name="split_vc" proved="true" >
+      <goal name="delete_rec&#39;vc.24.2.2.0.0" expl="postcondition" proved="true">
+      <transf name="split_vc" proved="true" >
+       <goal name="delete_rec&#39;vc.24.2.2.0.0.0" expl="postcondition" proved="true">
+       <transf name="split_vc" proved="true" >
+        <goal name="delete_rec&#39;vc.24.2.2.0.0.0.0" expl="postcondition" proved="true">
         <transf name="split_vc" proved="true" >
-         <goal name="delete_rec&#39;vc.26.2.0.1.0.0.1.0" expl="postcondition" proved="true">
-         <proof prover="0" timelimit="5" memlimit="2000"><result status="valid" time="1.56" steps="136834"/></proof>
-         <proof prover="1" timelimit="5" memlimit="2000" obsolete="true"><result status="timeout" time="5.00"/></proof>
-         <proof prover="2" timelimit="5" memlimit="2000" obsolete="true"><result status="timeout" time="5.00"/></proof>
+         <goal name="delete_rec&#39;vc.24.2.2.0.0.0.0.0" expl="postcondition" proved="true">
+         <proof prover="0"><result status="valid" time="0.26" steps="63020"/></proof>
          </goal>
-        </transf>
-        </goal>
-       </transf>
-       </goal>
-      </transf>
-=======
-      <goal name="delete_rec&#39;vc.42.2.2.2.0" expl="postcondition" proved="true">
-      <proof prover="2"><result status="valid" time="1.50" steps="10423"/></proof>
->>>>>>> 8927d7bc
-      </goal>
-     </transf>
-     </goal>
-    </transf>
-    </goal>
-<<<<<<< HEAD
-    <goal name="delete_rec&#39;vc.26.2.1" expl="postcondition" proved="true">
-    <proof prover="0" obsolete="true"><result status="timeout" time="1.00" steps="100727"/></proof>
-    <proof prover="1" obsolete="true"><result status="timeout" time="1.00"/></proof>
-    <proof prover="2" obsolete="true"><result status="timeout" time="1.00"/></proof>
-=======
-   </transf>
-   </goal>
-  </transf>
-  </goal>
-  <goal name="delete_rec&#39;vc.43" expl="postcondition" proved="true">
-  <transf name="split_vc" proved="true" >
-   <goal name="delete_rec&#39;vc.43.0" expl="postcondition" proved="true">
-   <transf name="split_vc" proved="true" >
-    <goal name="delete_rec&#39;vc.43.0.0" expl="postcondition" proved="true">
-    <proof prover="2"><result status="valid" time="0.05" steps="249"/></proof>
-    </goal>
-    <goal name="delete_rec&#39;vc.43.0.1" expl="postcondition" proved="true">
-    <proof prover="2"><result status="valid" time="0.36" steps="1573"/></proof>
-    </goal>
-    <goal name="delete_rec&#39;vc.43.0.2" expl="postcondition" proved="true">
->>>>>>> 8927d7bc
-    <transf name="split_vc" proved="true" >
-     <goal name="delete_rec&#39;vc.26.2.1.0" expl="postcondition" proved="true">
-     <proof prover="0" obsolete="true"><result status="timeout" time="1.00" steps="88976"/></proof>
-     <proof prover="1" obsolete="true"><result status="timeout" time="1.00"/></proof>
-     <proof prover="2" obsolete="true"><result status="timeout" time="1.00"/></proof>
-     <transf name="split_vc" proved="true" >
-<<<<<<< HEAD
-      <goal name="delete_rec&#39;vc.26.2.1.0.0" expl="postcondition" proved="true">
-      <proof prover="0" obsolete="true"><result status="timeout" time="1.00" steps="104583"/></proof>
-      <proof prover="1" obsolete="true"><result status="timeout" time="1.00"/></proof>
-      <proof prover="2" obsolete="true"><result status="timeout" time="1.00"/></proof>
-      <transf name="split_vc" proved="true" >
-       <goal name="delete_rec&#39;vc.26.2.1.0.0.0" expl="postcondition" proved="true">
-       <proof prover="0"><result status="valid" time="0.74" steps="83263"/></proof>
-       <proof prover="1" obsolete="true"><result status="timeout" time="1.00"/></proof>
-       <proof prover="2" obsolete="true"><result status="timeout" time="1.00"/></proof>
-       </goal>
-      </transf>
-=======
-      <goal name="delete_rec&#39;vc.43.0.2.0.0" expl="postcondition" proved="true">
-      <proof prover="2"><result status="valid" time="0.04" steps="115"/></proof>
-      </goal>
-      <goal name="delete_rec&#39;vc.43.0.2.0.1" expl="postcondition" proved="true">
-      <proof prover="2"><result status="valid" time="0.04" steps="133"/></proof>
->>>>>>> 8927d7bc
-      </goal>
-     </transf>
-     </goal>
-    </transf>
-    </goal>
-    <goal name="delete_rec&#39;vc.26.2.2" expl="postcondition" proved="true">
-    <proof prover="0" obsolete="true"><result status="timeout" time="1.00" steps="91250"/></proof>
-    <proof prover="1" obsolete="true"><result status="timeout" time="1.00"/></proof>
-    <proof prover="2" obsolete="true"><result status="timeout" time="1.00"/></proof>
-    <transf name="split_vc" proved="true" >
-     <goal name="delete_rec&#39;vc.26.2.2.0" expl="postcondition" proved="true">
-     <proof prover="0" obsolete="true"><result status="timeout" time="1.00" steps="90674"/></proof>
-     <proof prover="1" obsolete="true"><result status="highfailure" time="0.77"/></proof>
-     <proof prover="2" obsolete="true"><result status="timeout" time="1.00"/></proof>
-     <transf name="split_vc" proved="true" >
-<<<<<<< HEAD
-      <goal name="delete_rec&#39;vc.26.2.2.0.0" expl="postcondition" proved="true">
-      <proof prover="2"><result status="valid" time="0.13" steps="433"/></proof>
-=======
-      <goal name="delete_rec&#39;vc.43.0.2.1.0" expl="postcondition" proved="true">
-      <proof prover="2"><result status="valid" time="0.28" steps="1298"/></proof>
->>>>>>> 8927d7bc
-      </goal>
-     </transf>
-     </goal>
-     <goal name="delete_rec&#39;vc.26.2.2.1" expl="postcondition" proved="true">
-     <proof prover="0" obsolete="true"><result status="timeout" time="1.00" steps="97506"/></proof>
-     <proof prover="1" obsolete="true"><result status="highfailure" time="0.66"/></proof>
-     <proof prover="2" obsolete="true"><result status="timeout" time="1.00"/></proof>
-     <transf name="split_vc" proved="true" >
-      <goal name="delete_rec&#39;vc.26.2.2.1.0" expl="postcondition" proved="true">
-      <proof prover="0" obsolete="true"><result status="timeout" time="1.00" steps="103694"/></proof>
-      <proof prover="1" obsolete="true"><result status="highfailure" time="0.69"/></proof>
-      <proof prover="2" obsolete="true"><result status="timeout" time="1.00"/></proof>
-      <transf name="split_vc" proved="true" >
-<<<<<<< HEAD
-       <goal name="delete_rec&#39;vc.26.2.2.1.0.0" expl="postcondition" proved="true">
-       <proof prover="0" obsolete="true"><result status="timeout" time="1.00" steps="103631"/></proof>
-       <proof prover="1" obsolete="true"><result status="highfailure" time="0.68"/></proof>
-       <proof prover="2" obsolete="true"><result status="timeout" time="1.00"/></proof>
-       <transf name="split_vc" proved="true" >
-        <goal name="delete_rec&#39;vc.26.2.2.1.0.0.0" expl="postcondition" proved="true">
-        <proof prover="0"><result status="valid" time="1.30" steps="105976"/></proof>
-        <proof prover="1" obsolete="true"><result status="highfailure" time="0.69"/></proof>
-        <proof prover="2" obsolete="true"><result status="timeout" time="1.00"/></proof>
-        </goal>
-       </transf>
-       </goal>
-      </transf>
-      </goal>
-=======
-       <goal name="delete_rec&#39;vc.43.0.2.2.0.0" expl="postcondition" proved="true">
-       <proof prover="2"><result status="valid" time="0.09" steps="790"/></proof>
-       </goal>
-      </transf>
-      </goal>
-      <goal name="delete_rec&#39;vc.43.0.2.2.1" expl="postcondition" proved="true">
-      <proof prover="2"><result status="valid" time="0.16" steps="1087"/></proof>
-      </goal>
-      <goal name="delete_rec&#39;vc.43.0.2.2.2" expl="postcondition" proved="true">
-      <proof prover="2"><result status="valid" time="0.18" steps="1196"/></proof>
-      </goal>
->>>>>>> 8927d7bc
-     </transf>
-     </goal>
-    </transf>
-    </goal>
-   </transf>
-   </goal>
-  </transf>
-  </goal>
-  <goal name="delete_rec&#39;vc.27" expl="postcondition" proved="true">
-  <proof prover="0" obsolete="true"><result status="timeout" time="0.78" steps="205159"/></proof>
-  <proof prover="1" obsolete="true"><result status="highfailure" time="0.74"/></proof>
-  <proof prover="2" obsolete="true"><result status="timeout" time="1.00"/></proof>
-  <transf name="split_vc" proved="true" >
-   <goal name="delete_rec&#39;vc.27.0" expl="postcondition" proved="true">
-   <proof prover="0" obsolete="true"><result status="timeout" time="1.00" steps="236614"/></proof>
-   <proof prover="1" obsolete="true"><result status="highfailure" time="0.73"/></proof>
-   <proof prover="2" obsolete="true"><result status="timeout" time="1.00"/></proof>
-   <transf name="split_vc" proved="true" >
-<<<<<<< HEAD
-    <goal name="delete_rec&#39;vc.27.0.0" expl="postcondition" proved="true">
-    <proof prover="2"><result status="valid" time="0.05" steps="278"/></proof>
-    </goal>
-    <goal name="delete_rec&#39;vc.27.0.1" expl="postcondition" proved="true">
-    <proof prover="2"><result status="valid" time="0.39" steps="1719"/></proof>
-=======
-    <goal name="delete_rec&#39;vc.43.1.0" expl="postcondition" proved="true">
-    <proof prover="2"><result status="valid" time="0.05" steps="260"/></proof>
-    </goal>
-    <goal name="delete_rec&#39;vc.43.1.1" expl="postcondition" proved="true">
-    <proof prover="2"><result status="valid" time="0.43" steps="2026"/></proof>
->>>>>>> 8927d7bc
-    </goal>
-    <goal name="delete_rec&#39;vc.27.0.2" expl="postcondition" proved="true">
-    <proof prover="0" obsolete="true"><result status="timeout" time="1.00" steps="168518"/></proof>
-    <proof prover="1" obsolete="true"><result status="highfailure" time="0.74"/></proof>
-    <proof prover="2" obsolete="true"><result status="timeout" time="1.00"/></proof>
-    <transf name="split_vc" proved="true" >
-     <goal name="delete_rec&#39;vc.27.0.2.0" expl="postcondition" proved="true">
-     <proof prover="0" obsolete="true"><result status="timeout" time="1.00" steps="105339"/></proof>
-     <proof prover="1" obsolete="true"><result status="highfailure" time="0.75"/></proof>
-     <proof prover="2" obsolete="true"><result status="timeout" time="1.00"/></proof>
-     <transf name="split_vc" proved="true" >
-<<<<<<< HEAD
-      <goal name="delete_rec&#39;vc.27.0.2.0.0" expl="postcondition" proved="true">
-      <proof prover="2"><result status="valid" time="0.09" steps="209"/></proof>
-      </goal>
-      <goal name="delete_rec&#39;vc.27.0.2.0.1" expl="postcondition" proved="true">
-      <proof prover="2"><result status="valid" time="0.11" steps="249"/></proof>
-=======
-      <goal name="delete_rec&#39;vc.43.1.2.0.0" expl="postcondition" proved="true">
-      <proof prover="2"><result status="valid" time="0.59" steps="3915"/></proof>
-      </goal>
-      <goal name="delete_rec&#39;vc.43.1.2.0.1" expl="postcondition" proved="true">
-      <proof prover="0"><result status="valid" time="0.69" steps="55800"/></proof>
->>>>>>> 8927d7bc
-      </goal>
-     </transf>
-     </goal>
-     <goal name="delete_rec&#39;vc.27.0.2.1" expl="postcondition" proved="true">
-     <proof prover="0" obsolete="true"><result status="timeout" time="1.00" steps="95533"/></proof>
-     <proof prover="1" obsolete="true"><result status="timeout" time="1.00"/></proof>
-     <proof prover="2" obsolete="true"><result status="timeout" time="1.00"/></proof>
-     <transf name="split_vc" proved="true" >
-<<<<<<< HEAD
-      <goal name="delete_rec&#39;vc.27.0.2.1.0" expl="postcondition" proved="true">
-      <proof prover="2"><result status="valid" time="0.55" steps="5515"/></proof>
-=======
-      <goal name="delete_rec&#39;vc.43.1.2.1.0" expl="postcondition" proved="true">
-      <proof prover="2"><result status="valid" time="0.63" steps="4045"/></proof>
->>>>>>> 8927d7bc
-      </goal>
-     </transf>
-     </goal>
-     <goal name="delete_rec&#39;vc.27.0.2.2" expl="postcondition" proved="true">
-     <proof prover="0" obsolete="true"><result status="timeout" time="1.00" steps="90184"/></proof>
-     <proof prover="1" obsolete="true"><result status="timeout" time="1.00"/></proof>
-     <proof prover="2" obsolete="true"><result status="timeout" time="1.00"/></proof>
-     <transf name="split_vc" proved="true" >
-<<<<<<< HEAD
-      <goal name="delete_rec&#39;vc.27.0.2.2.0" expl="postcondition" proved="true">
-      <proof prover="0" obsolete="true"><result status="timeout" time="1.00" steps="100600"/></proof>
-      <proof prover="1" obsolete="true"><result status="timeout" time="1.00"/></proof>
-      <proof prover="2" obsolete="true"><result status="timeout" time="1.00"/></proof>
-      <transf name="split_vc" proved="true" >
-       <goal name="delete_rec&#39;vc.27.0.2.2.0.0" expl="postcondition" proved="true">
-       <proof prover="2"><result status="valid" time="0.18" steps="1083"/></proof>
-       </goal>
-      </transf>
-      </goal>
-      <goal name="delete_rec&#39;vc.27.0.2.2.1" expl="postcondition" proved="true">
-      <proof prover="2"><result status="valid" time="0.52" steps="2796"/></proof>
-=======
-      <goal name="delete_rec&#39;vc.43.1.2.2.0" expl="postcondition" proved="true">
-      <transf name="split_vc" proved="true" >
-       <goal name="delete_rec&#39;vc.43.1.2.2.0.0" expl="postcondition" proved="true">
-       <proof prover="2"><result status="valid" time="1.55" steps="9960"/></proof>
-       </goal>
-      </transf>
-      </goal>
-      <goal name="delete_rec&#39;vc.43.1.2.2.1" expl="postcondition" proved="true">
-      <transf name="split_vc" proved="true" >
-       <goal name="delete_rec&#39;vc.43.1.2.2.1.0" expl="postcondition" proved="true">
-       <proof prover="2"><result status="valid" time="0.95" steps="6356"/></proof>
-       </goal>
-      </transf>
-      </goal>
-      <goal name="delete_rec&#39;vc.43.1.2.2.2" expl="postcondition" proved="true">
-      <transf name="split_vc" proved="true" >
-       <goal name="delete_rec&#39;vc.43.1.2.2.2.0" expl="postcondition" proved="true">
-       <proof prover="2"><result status="valid" time="1.17" steps="7562"/></proof>
-       </goal>
-      </transf>
->>>>>>> 8927d7bc
-      </goal>
-     </transf>
-     </goal>
-    </transf>
-    </goal>
-   </transf>
-   </goal>
-<<<<<<< HEAD
-   <goal name="delete_rec&#39;vc.27.1" expl="postcondition" proved="true">
-   <proof prover="0" obsolete="true"><result status="timeout" time="1.00" steps="226695"/></proof>
-   <proof prover="1" obsolete="true"><result status="timeout" time="1.00"/></proof>
-   <proof prover="2" obsolete="true"><result status="timeout" time="1.00"/></proof>
-=======
-  </transf>
-  </goal>
-  <goal name="delete_rec&#39;vc.44" expl="postcondition" proved="true">
-  <transf name="split_vc" proved="true" >
-   <goal name="delete_rec&#39;vc.44.0" expl="postcondition" proved="true">
-   <proof prover="2"><result status="valid" time="0.08" steps="620"/></proof>
-   </goal>
-   <goal name="delete_rec&#39;vc.44.1" expl="postcondition" proved="true">
->>>>>>> 8927d7bc
-   <transf name="split_vc" proved="true" >
-    <goal name="delete_rec&#39;vc.27.1.0" expl="postcondition" proved="true">
-    <proof prover="2"><result status="valid" time="0.05" steps="284"/></proof>
-    </goal>
-    <goal name="delete_rec&#39;vc.27.1.1" expl="postcondition" proved="true">
-    <proof prover="2"><result status="valid" time="0.94" steps="4803"/></proof>
-    </goal>
-    <goal name="delete_rec&#39;vc.27.1.2" expl="postcondition" proved="true">
-    <proof prover="0" obsolete="true"><result status="timeout" time="1.00" steps="170096"/></proof>
-    <proof prover="1" obsolete="true"><result status="highfailure" time="0.74"/></proof>
-    <proof prover="2" obsolete="true"><result status="timeout" time="1.00"/></proof>
-    <transf name="split_vc" proved="true" >
-     <goal name="delete_rec&#39;vc.27.1.2.0" expl="postcondition" proved="true">
-     <proof prover="0" obsolete="true"><result status="timeout" time="1.00" steps="141100"/></proof>
-     <proof prover="1" obsolete="true"><result status="highfailure" time="0.75"/></proof>
-     <proof prover="2" obsolete="true"><result status="timeout" time="1.00"/></proof>
-     <transf name="split_vc" proved="true" >
-<<<<<<< HEAD
-      <goal name="delete_rec&#39;vc.27.1.2.0.0" expl="postcondition" proved="true">
-      <proof prover="2"><result status="valid" time="0.97" steps="6086"/></proof>
-      </goal>
-      <goal name="delete_rec&#39;vc.27.1.2.0.1" expl="postcondition" proved="true">
-      <proof prover="0"><result status="valid" time="0.53" steps="64618"/></proof>
-      <proof prover="1" obsolete="true"><result status="highfailure" time="0.73"/></proof>
-      <proof prover="2" obsolete="true"><result status="timeout" time="1.00"/></proof>
-      </goal>
-     </transf>
-     </goal>
-     <goal name="delete_rec&#39;vc.27.1.2.1" expl="postcondition" proved="true">
-     <proof prover="0"><result status="valid" time="1.01" steps="105640"/></proof>
-     <proof prover="1" obsolete="true"><result status="timeout" time="1.00"/></proof>
-     <proof prover="2" obsolete="true"><result status="timeout" time="1.00"/></proof>
-     </goal>
-     <goal name="delete_rec&#39;vc.27.1.2.2" expl="postcondition" proved="true">
-     <proof prover="0" obsolete="true"><result status="timeout" time="1.00" steps="118511"/></proof>
-     <proof prover="1" obsolete="true"><result status="highfailure" time="0.74"/></proof>
-     <proof prover="2" obsolete="true"><result status="timeout" time="1.00"/></proof>
-=======
-      <goal name="delete_rec&#39;vc.44.1.0.0.0" expl="postcondition" proved="true">
-      <transf name="split_vc" proved="true" >
-       <goal name="delete_rec&#39;vc.44.1.0.0.0.0" expl="postcondition" proved="true">
-       <proof prover="2"><result status="valid" time="0.06" steps="430"/></proof>
-       </goal>
-       <goal name="delete_rec&#39;vc.44.1.0.0.0.1" expl="postcondition" proved="true">
-       <proof prover="2"><result status="valid" time="0.77" steps="5798"/></proof>
-       </goal>
-      </transf>
-      </goal>
-     </transf>
-     </goal>
-    </transf>
-    </goal>
-   </transf>
-   </goal>
-   <goal name="delete_rec&#39;vc.44.2" expl="postcondition" proved="true">
-   <transf name="split_vc" proved="true" >
-    <goal name="delete_rec&#39;vc.44.2.0" expl="postcondition" proved="true">
-    <transf name="split_vc" proved="true" >
-     <goal name="delete_rec&#39;vc.44.2.0.0" expl="postcondition" proved="true">
-     <proof prover="2"><result status="valid" time="1.39" steps="10062"/></proof>
-     </goal>
-     <goal name="delete_rec&#39;vc.44.2.0.1" expl="postcondition" proved="true">
-     <proof prover="0"><result status="valid" time="0.92" steps="76055"/></proof>
-     </goal>
-    </transf>
-    </goal>
-    <goal name="delete_rec&#39;vc.44.2.1" expl="postcondition" proved="true">
-    <transf name="split_vc" proved="true" >
-     <goal name="delete_rec&#39;vc.44.2.1.0" expl="postcondition" proved="true">
->>>>>>> 8927d7bc
-     <transf name="split_vc" proved="true" >
-      <goal name="delete_rec&#39;vc.27.1.2.2.0" expl="postcondition" proved="true">
-      <proof prover="0" obsolete="true"><result status="timeout" time="1.00" steps="111420"/></proof>
-      <proof prover="1" obsolete="true"><result status="timeout" time="1.00"/></proof>
-      <proof prover="2" obsolete="true"><result status="timeout" time="1.00"/></proof>
-      <transf name="split_vc" proved="true" >
-<<<<<<< HEAD
-       <goal name="delete_rec&#39;vc.27.1.2.2.0.0" expl="postcondition" proved="true">
-       <proof prover="0"><result status="valid" time="0.51" steps="75518"/></proof>
-       <proof prover="1" obsolete="true"><result status="highfailure" time="0.77"/></proof>
-       <proof prover="2" obsolete="true"><result status="timeout" time="1.00"/></proof>
-       </goal>
-      </transf>
-      </goal>
-      <goal name="delete_rec&#39;vc.27.1.2.2.1" expl="postcondition" proved="true">
-      <proof prover="0" obsolete="true"><result status="timeout" time="1.00" steps="139375"/></proof>
-      <proof prover="1" obsolete="true"><result status="highfailure" time="0.67"/></proof>
-      <proof prover="2" obsolete="true"><result status="timeout" time="1.00"/></proof>
-      <transf name="split_vc" proved="true" >
-       <goal name="delete_rec&#39;vc.27.1.2.2.1.0" expl="postcondition" proved="true">
-       <proof prover="0"><result status="valid" time="0.32" steps="67958"/></proof>
-       <proof prover="1" obsolete="true"><result status="highfailure" time="0.64"/></proof>
-       <proof prover="2" obsolete="true"><result status="timeout" time="1.00"/></proof>
-       </goal>
-      </transf>
-=======
-       <goal name="delete_rec&#39;vc.44.2.1.0.0.0" expl="postcondition" proved="true">
-       <proof prover="0"><result status="valid" time="0.76" steps="65583"/></proof>
-       </goal>
-      </transf>
-      </goal>
-     </transf>
-     </goal>
-    </transf>
-    </goal>
-    <goal name="delete_rec&#39;vc.44.2.2" expl="postcondition" proved="true">
-    <transf name="split_vc" proved="true" >
-     <goal name="delete_rec&#39;vc.44.2.2.0" expl="postcondition" proved="true">
-     <transf name="split_vc" proved="true" >
-      <goal name="delete_rec&#39;vc.44.2.2.0.0" expl="postcondition" proved="true">
-      <proof prover="0"><result status="valid" time="1.07" steps="78125"/></proof>
-      </goal>
-     </transf>
-     </goal>
-     <goal name="delete_rec&#39;vc.44.2.2.1" expl="postcondition" proved="true">
-     <transf name="split_vc" proved="true" >
-      <goal name="delete_rec&#39;vc.44.2.2.1.0" expl="postcondition" proved="true">
-      <proof prover="0"><result status="valid" time="1.06" steps="81992"/></proof>
-      </goal>
-     </transf>
-     </goal>
-     <goal name="delete_rec&#39;vc.44.2.2.2" expl="postcondition" proved="true">
-     <transf name="split_vc" proved="true" >
-      <goal name="delete_rec&#39;vc.44.2.2.2.0" expl="postcondition" proved="true">
-      <proof prover="2"><result status="valid" time="1.16" steps="8758"/></proof>
->>>>>>> 8927d7bc
-      </goal>
-     </transf>
-     </goal>
-    </transf>
-    </goal>
-   </transf>
-   </goal>
-  </transf>
-  </goal>
-  <goal name="delete_rec&#39;vc.28" expl="postcondition" proved="true">
-  <proof prover="0" obsolete="true"><result status="timeout" time="0.78" steps="204851"/></proof>
-  <proof prover="1" obsolete="true"><result status="timeout" time="1.00"/></proof>
-  <proof prover="2" obsolete="true"><result status="timeout" time="1.00"/></proof>
-  <transf name="split_vc" proved="true" >
-   <goal name="delete_rec&#39;vc.28.0" expl="postcondition" proved="true">
-   <proof prover="0" obsolete="true"><result status="timeout" time="1.00" steps="224709"/></proof>
-   <proof prover="1" obsolete="true"><result status="highfailure" time="0.79"/></proof>
-   <proof prover="2" obsolete="true"><result status="timeout" time="1.00"/></proof>
-   <transf name="split_vc" proved="true" >
-<<<<<<< HEAD
-    <goal name="delete_rec&#39;vc.28.0.0" expl="postcondition" proved="true">
-    <proof prover="2"><result status="valid" time="0.16" steps="819"/></proof>
-    </goal>
-    <goal name="delete_rec&#39;vc.28.0.1" expl="postcondition" proved="true">
-    <proof prover="2"><result status="valid" time="0.52" steps="2990"/></proof>
-=======
-    <goal name="delete_rec&#39;vc.45.0.0" expl="postcondition" proved="true">
-    <proof prover="2"><result status="valid" time="0.08" steps="742"/></proof>
-    </goal>
-    <goal name="delete_rec&#39;vc.45.0.1" expl="postcondition" proved="true">
-    <proof prover="2"><result status="valid" time="0.43" steps="2131"/></proof>
->>>>>>> 8927d7bc
-    </goal>
-    <goal name="delete_rec&#39;vc.28.0.2" expl="postcondition" proved="true">
-    <proof prover="0" obsolete="true"><result status="timeout" time="1.00" steps="201058"/></proof>
-    <proof prover="1" obsolete="true"><result status="highfailure" time="0.79"/></proof>
-    <proof prover="2" obsolete="true"><result status="timeout" time="1.00"/></proof>
-    <transf name="split_vc" proved="true" >
-     <goal name="delete_rec&#39;vc.28.0.2.0" expl="postcondition" proved="true">
-     <proof prover="0" obsolete="true"><result status="timeout" time="1.00" steps="118005"/></proof>
-     <proof prover="1" obsolete="true"><result status="timeout" time="1.00"/></proof>
-     <proof prover="2" obsolete="true"><result status="timeout" time="1.00"/></proof>
-     <transf name="split_vc" proved="true" >
-<<<<<<< HEAD
-      <goal name="delete_rec&#39;vc.28.0.2.0.0" expl="postcondition" proved="true">
-      <proof prover="0"><result status="valid" time="0.45" steps="77055"/></proof>
-      <proof prover="1" obsolete="true"><result status="highfailure" time="0.67"/></proof>
-      <proof prover="2" obsolete="true"><result status="timeout" time="1.00"/></proof>
-=======
-      <goal name="delete_rec&#39;vc.45.0.2.0.0" expl="postcondition" proved="true">
-      <proof prover="0"><result status="valid" time="0.67" steps="60748"/></proof>
-      </goal>
-      <goal name="delete_rec&#39;vc.45.0.2.0.1" expl="postcondition" proved="true">
-      <proof prover="0"><result status="valid" time="0.98" steps="82640"/></proof>
->>>>>>> 8927d7bc
-      </goal>
-      <goal name="delete_rec&#39;vc.28.0.2.0.1" expl="postcondition" proved="true">
-      <proof prover="0" obsolete="true"><result status="timeout" time="1.00" steps="95332"/></proof>
-      <proof prover="1" obsolete="true"><result status="highfailure" time="0.68"/></proof>
-      <proof prover="2" obsolete="true"><result status="timeout" time="1.00"/></proof>
-      <transf name="split_vc" proved="true" >
-       <goal name="delete_rec&#39;vc.28.0.2.0.1.0" expl="postcondition" proved="true">
-       <proof prover="0" obsolete="true"><result status="timeout" time="1.00" steps="92483"/></proof>
-       <proof prover="1" obsolete="true"><result status="highfailure" time="0.78"/></proof>
-       <proof prover="2" obsolete="true"><result status="timeout" time="1.00"/></proof>
-       <transf name="split_vc" proved="true" >
-<<<<<<< HEAD
-        <goal name="delete_rec&#39;vc.28.0.2.0.1.0.0" expl="postcondition" proved="true">
-        <proof prover="0" obsolete="true"><result status="timeout" time="1.00" steps="88075"/></proof>
-        <proof prover="1" obsolete="true"><result status="highfailure" time="0.79"/></proof>
-        <proof prover="2" obsolete="true"><result status="timeout" time="1.00"/></proof>
-        <transf name="split_vc" proved="true" >
-         <goal name="delete_rec&#39;vc.28.0.2.0.1.0.0.0" expl="postcondition" proved="true">
-         <proof prover="2"><result status="valid" time="0.06" steps="76"/></proof>
-         </goal>
-         <goal name="delete_rec&#39;vc.28.0.2.0.1.0.0.1" expl="postcondition" proved="true">
-         <proof prover="0" obsolete="true"><result status="timeout" time="1.00" steps="93499"/></proof>
-         <proof prover="1" obsolete="true"><result status="highfailure" time="0.79"/></proof>
-         <proof prover="2" obsolete="true"><result status="timeout" time="1.00"/></proof>
-         <transf name="split_vc" proved="true" >
-          <goal name="delete_rec&#39;vc.28.0.2.0.1.0.0.1.0" expl="postcondition" proved="true">
-          <proof prover="0" timelimit="5" memlimit="2000"><result status="valid" time="2.50" steps="213210"/></proof>
-          <proof prover="1" timelimit="5" memlimit="2000" obsolete="true"><result status="timeout" time="5.00"/></proof>
-          <proof prover="2" timelimit="5" memlimit="2000" obsolete="true"><result status="timeout" time="5.00"/></proof>
-          </goal>
-         </transf>
-         </goal>
-        </transf>
-=======
-        <goal name="delete_rec&#39;vc.45.0.2.1.0.0.0" expl="postcondition" proved="true">
-        <proof prover="2" timelimit="5" memlimit="2000"><result status="valid" time="2.19" steps="17445"/></proof>
->>>>>>> 8927d7bc
-        </goal>
-       </transf>
-       </goal>
-      </transf>
-      </goal>
-     </transf>
-     </goal>
-     <goal name="delete_rec&#39;vc.28.0.2.1" expl="postcondition" proved="true">
-     <proof prover="0" obsolete="true"><result status="timeout" time="1.00" steps="91194"/></proof>
-     <proof prover="1" obsolete="true"><result status="timeout" time="1.00"/></proof>
-     <proof prover="2" obsolete="true"><result status="timeout" time="1.00"/></proof>
-     <transf name="split_vc" proved="true" >
-      <goal name="delete_rec&#39;vc.28.0.2.1.0" expl="postcondition" proved="true">
-      <proof prover="0" obsolete="true"><result status="timeout" time="1.00" steps="115874"/></proof>
-      <proof prover="1" obsolete="true"><result status="highfailure" time="0.74"/></proof>
-      <proof prover="2" obsolete="true"><result status="timeout" time="1.00"/></proof>
-      <transf name="split_vc" proved="true" >
-<<<<<<< HEAD
-       <goal name="delete_rec&#39;vc.28.0.2.1.0.0" expl="postcondition" proved="true">
-       <proof prover="0" obsolete="true"><result status="timeout" time="1.00" steps="107608"/></proof>
-       <proof prover="1" obsolete="true"><result status="highfailure" time="0.78"/></proof>
-       <proof prover="2" obsolete="true"><result status="timeout" time="1.00"/></proof>
-       <transf name="split_vc" proved="true" >
-        <goal name="delete_rec&#39;vc.28.0.2.1.0.0.0" expl="postcondition" proved="true">
-        <proof prover="0" timelimit="5" memlimit="2000"><result status="valid" time="2.38" steps="194305"/></proof>
-        <proof prover="1" timelimit="5" memlimit="2000" obsolete="true"><result status="timeout" time="5.00"/></proof>
-        <proof prover="2" timelimit="5" memlimit="2000" obsolete="true"><result status="timeout" time="5.00"/></proof>
-        </goal>
-       </transf>
-=======
-       <goal name="delete_rec&#39;vc.45.0.2.2.0.0" expl="postcondition" proved="true">
-       <proof prover="0"><result status="valid" time="1.58" steps="98185"/></proof>
->>>>>>> 8927d7bc
-       </goal>
-      </transf>
-      </goal>
-     </transf>
-     </goal>
-     <goal name="delete_rec&#39;vc.28.0.2.2" expl="postcondition" proved="true">
-     <proof prover="0" obsolete="true"><result status="timeout" time="1.00" steps="93023"/></proof>
-     <proof prover="1" obsolete="true"><result status="highfailure" time="0.79"/></proof>
-     <proof prover="2" obsolete="true"><result status="timeout" time="1.00"/></proof>
-     <transf name="split_vc" proved="true" >
-      <goal name="delete_rec&#39;vc.28.0.2.2.0" expl="postcondition" proved="true">
-      <proof prover="0" obsolete="true"><result status="timeout" time="1.00" steps="90403"/></proof>
-      <proof prover="1" obsolete="true"><result status="timeout" time="1.00"/></proof>
-      <proof prover="2" obsolete="true"><result status="timeout" time="1.00"/></proof>
-      <transf name="split_vc" proved="true" >
-       <goal name="delete_rec&#39;vc.28.0.2.2.0.0" expl="postcondition" proved="true">
-       <proof prover="0" obsolete="true"><result status="timeout" time="1.00" steps="102341"/></proof>
-       <proof prover="1" obsolete="true"><result status="highfailure" time="0.74"/></proof>
-       <proof prover="2" obsolete="true"><result status="timeout" time="1.00"/></proof>
-       <transf name="split_vc" proved="true" >
-<<<<<<< HEAD
-        <goal name="delete_rec&#39;vc.28.0.2.2.0.0.0" expl="postcondition" proved="true">
-        <proof prover="0" obsolete="true"><result status="timeout" time="1.00" steps="108669"/></proof>
-        <proof prover="1" obsolete="true"><result status="highfailure" time="0.76"/></proof>
-        <proof prover="2" obsolete="true"><result status="timeout" time="1.00"/></proof>
-        <transf name="split_vc" proved="true" >
-         <goal name="delete_rec&#39;vc.28.0.2.2.0.0.0.0" expl="postcondition" proved="true">
-         <proof prover="0" obsolete="true"><result status="timeout" time="1.00" steps="102123"/></proof>
-         <proof prover="1" obsolete="true"><result status="highfailure" time="0.76"/></proof>
-         <proof prover="2" obsolete="true"><result status="timeout" time="1.00"/></proof>
-         <transf name="split_vc" proved="true" >
-          <goal name="delete_rec&#39;vc.28.0.2.2.0.0.0.0.0" expl="postcondition" proved="true">
-          <proof prover="1"><result status="valid" time="0.56" steps="1228610"/></proof>
-          <proof prover="2" obsolete="true"><result status="timeout" time="1.00"/></proof>
-          </goal>
-          <goal name="delete_rec&#39;vc.28.0.2.2.0.0.0.0.1" expl="postcondition" proved="true">
-          <proof prover="0" obsolete="true"><result status="timeout" time="1.00" steps="109353"/></proof>
-          <proof prover="1" obsolete="true"><result status="timeout" time="1.00"/></proof>
-          <proof prover="2" obsolete="true"><result status="timeout" time="1.00"/></proof>
-          <transf name="split_vc" proved="true" >
-           <goal name="delete_rec&#39;vc.28.0.2.2.0.0.0.0.1.0" expl="postcondition" proved="true">
-           <proof prover="0" timelimit="5" memlimit="2000"><result status="valid" time="4.30" steps="273798"/></proof>
-           <proof prover="1" timelimit="5" memlimit="2000" obsolete="true"><result status="timeout" time="5.00"/></proof>
-           <proof prover="2" timelimit="5" memlimit="2000" obsolete="true"><result status="timeout" time="5.00"/></proof>
+         <goal name="delete_rec&#39;vc.24.2.2.0.0.0.0.1" expl="postcondition" proved="true">
+         <transf name="inline_goal" proved="true" >
+          <goal name="delete_rec&#39;vc.24.2.2.0.0.0.0.1.0" expl="postcondition" proved="true">
+          <transf name="split_all_full" proved="true" >
+           <goal name="delete_rec&#39;vc.24.2.2.0.0.0.0.1.0.0" expl="VC for delete_rec" proved="true">
+           <proof prover="2" timelimit="30" memlimit="4000"><result status="valid" time="13.30" steps="132414"/></proof>
            </goal>
-          </transf>
-=======
-        <goal name="delete_rec&#39;vc.45.0.2.2.1.0.0" expl="postcondition" proved="true">
-        <transf name="split_vc" proved="true" >
-         <goal name="delete_rec&#39;vc.45.0.2.2.1.0.0.0" expl="postcondition" proved="true">
-         <transf name="split_vc" proved="true" >
-          <goal name="delete_rec&#39;vc.45.0.2.2.1.0.0.0.0" expl="postcondition" proved="true">
-          <proof prover="2"><result status="valid" time="1.02" steps="9486"/></proof>
-          </goal>
-          <goal name="delete_rec&#39;vc.45.0.2.2.1.0.0.0.1" expl="postcondition" proved="true">
-          <proof prover="0"><result status="valid" time="1.66" steps="125755"/></proof>
->>>>>>> 8927d7bc
-          </goal>
-         </transf>
-         </goal>
-        </transf>
-        </goal>
-       </transf>
-       </goal>
-      </transf>
-      </goal>
-      <goal name="delete_rec&#39;vc.28.0.2.2.1" expl="postcondition" proved="true">
-      <proof prover="0" obsolete="true"><result status="timeout" time="1.00" steps="94966"/></proof>
-      <proof prover="1" obsolete="true"><result status="highfailure" time="0.60"/></proof>
-      <proof prover="2" obsolete="true"><result status="timeout" time="1.00"/></proof>
-      <transf name="split_vc" proved="true" >
-<<<<<<< HEAD
-       <goal name="delete_rec&#39;vc.28.0.2.2.1.0" expl="postcondition" proved="true">
-       <proof prover="0" obsolete="true"><result status="timeout" time="1.00" steps="101706"/></proof>
-       <proof prover="1" obsolete="true"><result status="highfailure" time="0.70"/></proof>
-       <proof prover="2" obsolete="true"><result status="timeout" time="1.00"/></proof>
-       <transf name="split_vc" proved="true" >
-        <goal name="delete_rec&#39;vc.28.0.2.2.1.0.0" expl="postcondition" proved="true">
-        <proof prover="0" obsolete="true"><result status="timeout" time="1.00" steps="103241"/></proof>
-        <proof prover="1" obsolete="true"><result status="highfailure" time="0.67"/></proof>
-        <proof prover="2" obsolete="true"><result status="timeout" time="1.00"/></proof>
-        <transf name="split_vc" proved="true" >
-         <goal name="delete_rec&#39;vc.28.0.2.2.1.0.0.0" expl="postcondition" proved="true">
-         <proof prover="0" obsolete="true"><result status="timeout" time="1.00" steps="103036"/></proof>
-         <proof prover="1" obsolete="true"><result status="highfailure" time="0.75"/></proof>
-         <proof prover="2" obsolete="true"><result status="timeout" time="1.00"/></proof>
-         <transf name="split_vc" proved="true" >
-          <goal name="delete_rec&#39;vc.28.0.2.2.1.0.0.0.0" expl="postcondition" proved="true">
-          <proof prover="0" obsolete="true"><result status="timeout" time="1.00" steps="99019"/></proof>
-          <proof prover="1" obsolete="true"><result status="highfailure" time="0.69"/></proof>
-          <proof prover="2" timelimit="5" memlimit="2000"><result status="valid" time="1.80" steps="15177"/></proof>
-          </goal>
-          <goal name="delete_rec&#39;vc.28.0.2.2.1.0.0.0.1" expl="postcondition" proved="true">
-          <proof prover="0" obsolete="true"><result status="timeout" time="1.00" steps="101432"/></proof>
-          <proof prover="1" obsolete="true"><result status="highfailure" time="0.75"/></proof>
-          <proof prover="2" obsolete="true"><result status="timeout" time="1.00"/></proof>
-          <transf name="split_vc" proved="true" >
-           <goal name="delete_rec&#39;vc.28.0.2.2.1.0.0.0.1.0" expl="postcondition" proved="true">
-           <proof prover="0" timelimit="5" memlimit="2000"><result status="valid" time="5.76" steps="592167"/></proof>
-           <proof prover="1" timelimit="5" memlimit="2000" obsolete="true"><result status="timeout" time="5.00"/></proof>
-           <proof prover="2" timelimit="5" memlimit="2000" obsolete="true"><result status="timeout" time="5.00"/></proof>
+           <goal name="delete_rec&#39;vc.24.2.2.0.0.0.0.1.0.1" expl="VC for delete_rec" proved="true">
+           <proof prover="2" timelimit="5" memlimit="2000"><result status="valid" time="7.65" steps="59939"/></proof>
            </goal>
           </transf>
           </goal>
@@ -4854,92 +1781,26 @@
         </transf>
         </goal>
        </transf>
-=======
-       <goal name="delete_rec&#39;vc.45.0.2.2.2.0" expl="postcondition" proved="true">
-       <proof prover="2"><result status="valid" time="1.11" steps="8889"/></proof>
->>>>>>> 8927d7bc
-       </goal>
-      </transf>
-      </goal>
-     </transf>
-     </goal>
-    </transf>
-    </goal>
-   </transf>
-   </goal>
-   <goal name="delete_rec&#39;vc.28.1" expl="postcondition" proved="true">
-   <proof prover="0" obsolete="true"><result status="timeout" time="1.00" steps="214425"/></proof>
-   <proof prover="1" obsolete="true"><result status="timeout" time="1.00"/></proof>
-   <proof prover="2" obsolete="true"><result status="timeout" time="1.00"/></proof>
-   <transf name="split_vc" proved="true" >
-<<<<<<< HEAD
-    <goal name="delete_rec&#39;vc.28.1.0" expl="postcondition" proved="true">
-    <proof prover="2"><result status="valid" time="0.13" steps="606"/></proof>
-    </goal>
-    <goal name="delete_rec&#39;vc.28.1.1" expl="postcondition" proved="true">
-    <proof prover="2"><result status="valid" time="0.36" steps="1396"/></proof>
-=======
-    <goal name="delete_rec&#39;vc.45.1.0" expl="postcondition" proved="true">
-    <proof prover="2"><result status="valid" time="0.08" steps="698"/></proof>
-    </goal>
-    <goal name="delete_rec&#39;vc.45.1.1" expl="postcondition" proved="true">
-    <proof prover="2"><result status="valid" time="0.40" steps="1939"/></proof>
->>>>>>> 8927d7bc
-    </goal>
-    <goal name="delete_rec&#39;vc.28.1.2" expl="postcondition" proved="true">
-    <proof prover="0" obsolete="true"><result status="timeout" time="1.00" steps="169833"/></proof>
-    <proof prover="1" obsolete="true"><result status="timeout" time="1.00"/></proof>
-    <proof prover="2" obsolete="true"><result status="timeout" time="1.00"/></proof>
-    <transf name="split_vc" proved="true" >
-     <goal name="delete_rec&#39;vc.28.1.2.0" expl="postcondition" proved="true">
-     <proof prover="0" obsolete="true"><result status="timeout" time="1.00" steps="150175"/></proof>
-     <proof prover="1" obsolete="true"><result status="highfailure" time="0.75"/></proof>
-     <proof prover="2" obsolete="true"><result status="timeout" time="1.00"/></proof>
-     <transf name="split_vc" proved="true" >
-<<<<<<< HEAD
-      <goal name="delete_rec&#39;vc.28.1.2.0.0" expl="postcondition" proved="true">
-      <proof prover="0"><result status="valid" time="0.49" steps="65887"/></proof>
-      <proof prover="1" obsolete="true"><result status="highfailure" time="0.79"/></proof>
-      <proof prover="2" obsolete="true"><result status="timeout" time="1.00"/></proof>
-      </goal>
-      <goal name="delete_rec&#39;vc.28.1.2.0.1" expl="postcondition" proved="true">
-      <proof prover="0"><result status="valid" time="0.86" steps="88559"/></proof>
-      <proof prover="1" obsolete="true"><result status="highfailure" time="0.74"/></proof>
-      <proof prover="2" obsolete="true"><result status="timeout" time="1.00"/></proof>
-=======
-      <goal name="delete_rec&#39;vc.45.1.2.0.0" expl="postcondition" proved="true">
-      <proof prover="0"><result status="valid" time="0.62" steps="54523"/></proof>
-      </goal>
-      <goal name="delete_rec&#39;vc.45.1.2.0.1" expl="postcondition" proved="true">
-      <proof prover="0"><result status="valid" time="0.85" steps="75697"/></proof>
->>>>>>> 8927d7bc
-      </goal>
-     </transf>
-     </goal>
-     <goal name="delete_rec&#39;vc.28.1.2.1" expl="postcondition" proved="true">
-     <proof prover="0" obsolete="true"><result status="timeout" time="1.00" steps="126109"/></proof>
-     <proof prover="1" obsolete="true"><result status="timeout" time="1.00"/></proof>
-     <proof prover="2" obsolete="true"><result status="timeout" time="1.00"/></proof>
-     <transf name="split_vc" proved="true" >
-      <goal name="delete_rec&#39;vc.28.1.2.1.0" expl="postcondition" proved="true">
-      <proof prover="0" obsolete="true"><result status="timeout" time="1.00" steps="109094"/></proof>
-      <proof prover="1" obsolete="true"><result status="highfailure" time="0.76"/></proof>
-      <proof prover="2" obsolete="true"><result status="timeout" time="1.00"/></proof>
-      <transf name="split_vc" proved="true" >
-       <goal name="delete_rec&#39;vc.28.1.2.1.0.0" expl="postcondition" proved="true">
-       <proof prover="0" obsolete="true"><result status="timeout" time="1.00" steps="92070"/></proof>
-       <proof prover="1" obsolete="true"><result status="highfailure" time="0.78"/></proof>
-       <proof prover="2" obsolete="true"><result status="timeout" time="1.00"/></proof>
+       </goal>
+      </transf>
+      </goal>
+     </transf>
+     </goal>
+     <goal name="delete_rec&#39;vc.24.2.2.1" expl="postcondition" proved="true">
+     <transf name="split_vc" proved="true" >
+      <goal name="delete_rec&#39;vc.24.2.2.1.0" expl="postcondition" proved="true">
+      <transf name="split_vc" proved="true" >
+       <goal name="delete_rec&#39;vc.24.2.2.1.0.0" expl="postcondition" proved="true">
        <transf name="split_vc" proved="true" >
-<<<<<<< HEAD
-        <goal name="delete_rec&#39;vc.28.1.2.1.0.0.0" expl="postcondition" proved="true">
-        <proof prover="0" timelimit="5" memlimit="2000"><result status="valid" time="1.10" steps="108204"/></proof>
-        <proof prover="1" timelimit="5" memlimit="2000" obsolete="true"><result status="timeout" time="5.00"/></proof>
-        <proof prover="2" timelimit="5" memlimit="2000" obsolete="true"><result status="timeout" time="5.00"/></proof>
-=======
-        <goal name="delete_rec&#39;vc.45.1.2.1.0.0.0" expl="postcondition" proved="true">
-        <proof prover="0"><result status="valid" time="0.91" steps="77825"/></proof>
->>>>>>> 8927d7bc
+        <goal name="delete_rec&#39;vc.24.2.2.1.0.0.0" expl="postcondition" proved="true">
+        <transf name="split_vc" proved="true" >
+         <goal name="delete_rec&#39;vc.24.2.2.1.0.0.0.0" expl="postcondition" proved="true">
+         <proof prover="0"><result status="valid" time="0.37" steps="60551"/></proof>
+         </goal>
+         <goal name="delete_rec&#39;vc.24.2.2.1.0.0.0.1" expl="postcondition" proved="true">
+         <proof prover="0" timelimit="5" memlimit="2000"><result status="valid" time="1.72" steps="241163"/></proof>
+         </goal>
+        </transf>
         </goal>
        </transf>
        </goal>
@@ -4947,45 +1808,327 @@
       </goal>
      </transf>
      </goal>
-     <goal name="delete_rec&#39;vc.28.1.2.2" expl="postcondition" proved="true">
-     <proof prover="0" obsolete="true"><result status="timeout" time="1.00" steps="134128"/></proof>
-     <proof prover="1" obsolete="true"><result status="timeout" time="1.00"/></proof>
-     <proof prover="2" obsolete="true"><result status="timeout" time="1.00"/></proof>
-     <transf name="split_vc" proved="true" >
-<<<<<<< HEAD
-      <goal name="delete_rec&#39;vc.28.1.2.2.0" expl="postcondition" proved="true">
-      <proof prover="0" obsolete="true"><result status="timeout" time="1.00" steps="91082"/></proof>
-      <proof prover="1" obsolete="true"><result status="highfailure" time="0.77"/></proof>
-      <proof prover="2" obsolete="true"><result status="timeout" time="1.00"/></proof>
-      <transf name="split_vc" proved="true" >
-       <goal name="delete_rec&#39;vc.28.1.2.2.0.0" expl="postcondition" proved="true">
-       <proof prover="0" obsolete="true"><result status="timeout" time="1.00" steps="97461"/></proof>
-       <proof prover="1" obsolete="true"><result status="highfailure" time="0.75"/></proof>
-       <proof prover="2" obsolete="true"><result status="timeout" time="1.00"/></proof>
+    </transf>
+    </goal>
+   </transf>
+   </goal>
+  </transf>
+  </goal>
+  <goal name="delete_rec&#39;vc.25" expl="postcondition" proved="true">
+  <transf name="split_vc" proved="true" >
+   <goal name="delete_rec&#39;vc.25.0" expl="postcondition" proved="true">
+   <proof prover="2"><result status="valid" time="0.16" steps="575"/></proof>
+   </goal>
+   <goal name="delete_rec&#39;vc.25.1" expl="postcondition" proved="true">
+   <transf name="split_vc" proved="true" >
+    <goal name="delete_rec&#39;vc.25.1.0" expl="postcondition" proved="true">
+    <transf name="split_vc" proved="true" >
+     <goal name="delete_rec&#39;vc.25.1.0.0" expl="postcondition" proved="true">
+     <transf name="split_vc" proved="true" >
+      <goal name="delete_rec&#39;vc.25.1.0.0.0" expl="postcondition" proved="true">
+      <transf name="split_vc" proved="true" >
+       <goal name="delete_rec&#39;vc.25.1.0.0.0.0" expl="postcondition" proved="true">
+       <proof prover="2"><result status="valid" time="0.12" steps="425"/></proof>
+       </goal>
+       <goal name="delete_rec&#39;vc.25.1.0.0.0.1" expl="postcondition" proved="true">
+       <proof prover="2"><result status="valid" time="0.96" steps="9391"/></proof>
+       </goal>
+      </transf>
+      </goal>
+     </transf>
+     </goal>
+    </transf>
+    </goal>
+   </transf>
+   </goal>
+   <goal name="delete_rec&#39;vc.25.2" expl="postcondition" proved="true">
+   <transf name="split_vc" proved="true" >
+    <goal name="delete_rec&#39;vc.25.2.0" expl="postcondition" proved="true">
+    <transf name="split_vc" proved="true" >
+     <goal name="delete_rec&#39;vc.25.2.0.0" expl="postcondition" proved="true">
+     <proof prover="0"><result status="valid" time="0.38" steps="56856"/></proof>
+     </goal>
+     <goal name="delete_rec&#39;vc.25.2.0.1" expl="postcondition" proved="true">
+     <proof prover="0"><result status="valid" time="0.42" steps="59514"/></proof>
+     </goal>
+    </transf>
+    </goal>
+    <goal name="delete_rec&#39;vc.25.2.1" expl="postcondition" proved="true">
+    <transf name="split_vc" proved="true" >
+     <goal name="delete_rec&#39;vc.25.2.1.0" expl="postcondition" proved="true">
+     <transf name="split_vc" proved="true" >
+      <goal name="delete_rec&#39;vc.25.2.1.0.0" expl="postcondition" proved="true">
+      <transf name="split_vc" proved="true" >
+       <goal name="delete_rec&#39;vc.25.2.1.0.0.0" expl="postcondition" proved="true">
+       <proof prover="2"><result status="valid" time="0.20" steps="1074"/></proof>
+       </goal>
+      </transf>
+      </goal>
+     </transf>
+     </goal>
+    </transf>
+    </goal>
+    <goal name="delete_rec&#39;vc.25.2.2" expl="postcondition" proved="true">
+    <transf name="split_vc" proved="true" >
+     <goal name="delete_rec&#39;vc.25.2.2.0" expl="postcondition" proved="true">
+     <transf name="split_vc" proved="true" >
+      <goal name="delete_rec&#39;vc.25.2.2.0.0" expl="postcondition" proved="true">
+      <proof prover="0"><result status="valid" time="0.38" steps="61284"/></proof>
+      </goal>
+     </transf>
+     </goal>
+     <goal name="delete_rec&#39;vc.25.2.2.1" expl="postcondition" proved="true">
+     <transf name="split_vc" proved="true" >
+      <goal name="delete_rec&#39;vc.25.2.2.1.0" expl="postcondition" proved="true">
+      <proof prover="0"><result status="valid" time="0.30" steps="60451"/></proof>
+      </goal>
+     </transf>
+     </goal>
+    </transf>
+    </goal>
+   </transf>
+   </goal>
+  </transf>
+  </goal>
+  <goal name="delete_rec&#39;vc.26" expl="postcondition" proved="true">
+  <transf name="split_vc" proved="true" >
+   <goal name="delete_rec&#39;vc.26.0" expl="postcondition" proved="true">
+   <proof prover="2"><result status="valid" time="0.57" steps="5155"/></proof>
+   </goal>
+   <goal name="delete_rec&#39;vc.26.1" expl="postcondition" proved="true">
+   <transf name="split_vc" proved="true" >
+    <goal name="delete_rec&#39;vc.26.1.0" expl="postcondition" proved="true">
+    <proof prover="2"><result status="valid" time="0.78" steps="6446"/></proof>
+    </goal>
+   </transf>
+   </goal>
+   <goal name="delete_rec&#39;vc.26.2" expl="postcondition" proved="true">
+   <transf name="split_vc" proved="true" >
+    <goal name="delete_rec&#39;vc.26.2.0" expl="postcondition" proved="true">
+    <transf name="split_vc" proved="true" >
+     <goal name="delete_rec&#39;vc.26.2.0.0" expl="postcondition" proved="true">
+     <proof prover="1"><result status="valid" time="0.37" steps="833961"/></proof>
+     </goal>
+     <goal name="delete_rec&#39;vc.26.2.0.1" expl="postcondition" proved="true">
+     <transf name="split_vc" proved="true" >
+      <goal name="delete_rec&#39;vc.26.2.0.1.0" expl="postcondition" proved="true">
+      <transf name="split_vc" proved="true" >
+       <goal name="delete_rec&#39;vc.26.2.0.1.0.0" expl="postcondition" proved="true">
        <transf name="split_vc" proved="true" >
-        <goal name="delete_rec&#39;vc.28.1.2.2.0.0.0" expl="postcondition" proved="true">
-        <proof prover="0" obsolete="true"><result status="timeout" time="1.00" steps="104298"/></proof>
-        <proof prover="1" obsolete="true"><result status="highfailure" time="0.76"/></proof>
-        <proof prover="2" obsolete="true"><result status="timeout" time="1.00"/></proof>
+        <goal name="delete_rec&#39;vc.26.2.0.1.0.0.0" expl="postcondition" proved="true">
+        <proof prover="2"><result status="valid" time="0.06" steps="76"/></proof>
+        </goal>
+        <goal name="delete_rec&#39;vc.26.2.0.1.0.0.1" expl="postcondition" proved="true">
+        <proof prover="0" timelimit="5" memlimit="2000"><result status="valid" time="1.77" steps="142190"/></proof>
+        </goal>
+       </transf>
+       </goal>
+      </transf>
+      </goal>
+     </transf>
+     </goal>
+    </transf>
+    </goal>
+    <goal name="delete_rec&#39;vc.26.2.1" expl="postcondition" proved="true">
+    <transf name="split_vc" proved="true" >
+     <goal name="delete_rec&#39;vc.26.2.1.0" expl="postcondition" proved="true">
+     <transf name="split_vc" proved="true" >
+      <goal name="delete_rec&#39;vc.26.2.1.0.0" expl="postcondition" proved="true">
+      <transf name="split_vc" proved="true" >
+       <goal name="delete_rec&#39;vc.26.2.1.0.0.0" expl="postcondition" proved="true">
+       <proof prover="0"><result status="valid" time="0.77" steps="88134"/></proof>
+       </goal>
+      </transf>
+      </goal>
+     </transf>
+     </goal>
+    </transf>
+    </goal>
+    <goal name="delete_rec&#39;vc.26.2.2" expl="postcondition" proved="true">
+    <transf name="split_vc" proved="true" >
+     <goal name="delete_rec&#39;vc.26.2.2.0" expl="postcondition" proved="true">
+     <transf name="split_vc" proved="true" >
+      <goal name="delete_rec&#39;vc.26.2.2.0.0" expl="postcondition" proved="true">
+      <proof prover="2"><result status="valid" time="0.07" steps="434"/></proof>
+      </goal>
+     </transf>
+     </goal>
+     <goal name="delete_rec&#39;vc.26.2.2.1" expl="postcondition" proved="true">
+     <transf name="split_vc" proved="true" >
+      <goal name="delete_rec&#39;vc.26.2.2.1.0" expl="postcondition" proved="true">
+      <proof prover="0"><result status="valid" time="1.12" steps="110400"/></proof>
+      </goal>
+     </transf>
+     </goal>
+    </transf>
+    </goal>
+   </transf>
+   </goal>
+  </transf>
+  </goal>
+  <goal name="delete_rec&#39;vc.27" expl="postcondition" proved="true">
+  <transf name="split_vc" proved="true" >
+   <goal name="delete_rec&#39;vc.27.0" expl="postcondition" proved="true">
+   <transf name="split_vc" proved="true" >
+    <goal name="delete_rec&#39;vc.27.0.0" expl="postcondition" proved="true">
+    <proof prover="2"><result status="valid" time="0.06" steps="282"/></proof>
+    </goal>
+    <goal name="delete_rec&#39;vc.27.0.1" expl="postcondition" proved="true">
+    <proof prover="2"><result status="valid" time="0.42" steps="1734"/></proof>
+    </goal>
+    <goal name="delete_rec&#39;vc.27.0.2" expl="postcondition" proved="true">
+    <transf name="split_vc" proved="true" >
+     <goal name="delete_rec&#39;vc.27.0.2.0" expl="postcondition" proved="true">
+     <transf name="split_vc" proved="true" >
+      <goal name="delete_rec&#39;vc.27.0.2.0.0" expl="postcondition" proved="true">
+      <proof prover="2"><result status="valid" time="0.10" steps="210"/></proof>
+      </goal>
+      <goal name="delete_rec&#39;vc.27.0.2.0.1" expl="postcondition" proved="true">
+      <proof prover="2"><result status="valid" time="0.10" steps="250"/></proof>
+      </goal>
+     </transf>
+     </goal>
+     <goal name="delete_rec&#39;vc.27.0.2.1" expl="postcondition" proved="true">
+     <proof prover="0"><result status="valid" time="0.78" steps="109588"/></proof>
+     </goal>
+     <goal name="delete_rec&#39;vc.27.0.2.2" expl="postcondition" proved="true">
+     <transf name="split_vc" proved="true" >
+      <goal name="delete_rec&#39;vc.27.0.2.2.0" expl="postcondition" proved="true">
+      <transf name="split_vc" proved="true" >
+       <goal name="delete_rec&#39;vc.27.0.2.2.0.0" expl="postcondition" proved="true">
+       <proof prover="2"><result status="valid" time="0.19" steps="1085"/></proof>
+       </goal>
+      </transf>
+      </goal>
+      <goal name="delete_rec&#39;vc.27.0.2.2.1" expl="postcondition" proved="true">
+      <proof prover="2"><result status="valid" time="0.57" steps="2820"/></proof>
+      </goal>
+     </transf>
+     </goal>
+    </transf>
+    </goal>
+   </transf>
+   </goal>
+   <goal name="delete_rec&#39;vc.27.1" expl="postcondition" proved="true">
+   <transf name="split_vc" proved="true" >
+    <goal name="delete_rec&#39;vc.27.1.0" expl="postcondition" proved="true">
+    <proof prover="2"><result status="valid" time="0.07" steps="288"/></proof>
+    </goal>
+    <goal name="delete_rec&#39;vc.27.1.1" expl="postcondition" proved="true">
+    <proof prover="0"><result status="valid" time="0.21" steps="55196"/></proof>
+    </goal>
+    <goal name="delete_rec&#39;vc.27.1.2" expl="postcondition" proved="true">
+    <transf name="split_vc" proved="true" >
+     <goal name="delete_rec&#39;vc.27.1.2.0" expl="postcondition" proved="true">
+     <transf name="split_vc" proved="true" >
+      <goal name="delete_rec&#39;vc.27.1.2.0.0" expl="postcondition" proved="true">
+      <proof prover="1"><result status="valid" time="0.39" steps="792291"/></proof>
+      </goal>
+      <goal name="delete_rec&#39;vc.27.1.2.0.1" expl="postcondition" proved="true">
+      <proof prover="0"><result status="valid" time="0.43" steps="69608"/></proof>
+      </goal>
+     </transf>
+     </goal>
+     <goal name="delete_rec&#39;vc.27.1.2.1" expl="postcondition" proved="true">
+     <proof prover="0"><result status="valid" time="0.87" steps="110794"/></proof>
+     </goal>
+     <goal name="delete_rec&#39;vc.27.1.2.2" expl="postcondition" proved="true">
+     <transf name="split_vc" proved="true" >
+      <goal name="delete_rec&#39;vc.27.1.2.2.0" expl="postcondition" proved="true">
+      <transf name="split_vc" proved="true" >
+       <goal name="delete_rec&#39;vc.27.1.2.2.0.0" expl="postcondition" proved="true">
+       <proof prover="0"><result status="valid" time="0.66" steps="80834"/></proof>
+       </goal>
+      </transf>
+      </goal>
+      <goal name="delete_rec&#39;vc.27.1.2.2.1" expl="postcondition" proved="true">
+      <transf name="split_vc" proved="true" >
+       <goal name="delete_rec&#39;vc.27.1.2.2.1.0" expl="postcondition" proved="true">
+       <proof prover="0"><result status="valid" time="0.49" steps="72888"/></proof>
+       </goal>
+      </transf>
+      </goal>
+     </transf>
+     </goal>
+    </transf>
+    </goal>
+   </transf>
+   </goal>
+  </transf>
+  </goal>
+  <goal name="delete_rec&#39;vc.28" expl="postcondition" proved="true">
+  <transf name="split_vc" proved="true" >
+   <goal name="delete_rec&#39;vc.28.0" expl="postcondition" proved="true">
+   <transf name="split_vc" proved="true" >
+    <goal name="delete_rec&#39;vc.28.0.0" expl="postcondition" proved="true">
+    <proof prover="2"><result status="valid" time="0.12" steps="830"/></proof>
+    </goal>
+    <goal name="delete_rec&#39;vc.28.0.1" expl="postcondition" proved="true">
+    <proof prover="2"><result status="valid" time="0.58" steps="3032"/></proof>
+    </goal>
+    <goal name="delete_rec&#39;vc.28.0.2" expl="postcondition" proved="true">
+    <transf name="split_vc" proved="true" >
+     <goal name="delete_rec&#39;vc.28.0.2.0" expl="postcondition" proved="true">
+     <transf name="split_vc" proved="true" >
+      <goal name="delete_rec&#39;vc.28.0.2.0.0" expl="postcondition" proved="true">
+      <proof prover="0"><result status="valid" time="0.69" steps="81937"/></proof>
+      </goal>
+      <goal name="delete_rec&#39;vc.28.0.2.0.1" expl="postcondition" proved="true">
+      <transf name="split_vc" proved="true" >
+       <goal name="delete_rec&#39;vc.28.0.2.0.1.0" expl="postcondition" proved="true">
+       <transf name="split_vc" proved="true" >
+        <goal name="delete_rec&#39;vc.28.0.2.0.1.0.0" expl="postcondition" proved="true">
         <transf name="split_vc" proved="true" >
-         <goal name="delete_rec&#39;vc.28.1.2.2.0.0.0.0" expl="postcondition" proved="true">
-         <proof prover="0" obsolete="true"><result status="timeout" time="1.00" steps="96953"/></proof>
-         <proof prover="1" obsolete="true"><result status="timeout" time="1.00"/></proof>
-         <proof prover="2" obsolete="true"><result status="timeout" time="1.00"/></proof>
+         <goal name="delete_rec&#39;vc.28.0.2.0.1.0.0.0" expl="postcondition" proved="true">
+         <proof prover="2"><result status="valid" time="0.07" steps="76"/></proof>
+         </goal>
+         <goal name="delete_rec&#39;vc.28.0.2.0.1.0.0.1" expl="postcondition" proved="true">
          <transf name="split_vc" proved="true" >
-          <goal name="delete_rec&#39;vc.28.1.2.2.0.0.0.0.0" expl="postcondition" proved="true">
-          <proof prover="1"><result status="valid" time="0.64" steps="1132901"/></proof>
-          <proof prover="2" obsolete="true"><result status="timeout" time="1.00"/></proof>
+          <goal name="delete_rec&#39;vc.28.0.2.0.1.0.0.1.0" expl="postcondition" proved="true">
+          <proof prover="0" timelimit="5" memlimit="2000"><result status="valid" time="2.17" steps="219227"/></proof>
           </goal>
-          <goal name="delete_rec&#39;vc.28.1.2.2.0.0.0.0.1" expl="postcondition" proved="true">
-          <proof prover="0" obsolete="true"><result status="timeout" time="1.00" steps="90262"/></proof>
-          <proof prover="1" obsolete="true"><result status="timeout" time="1.00"/></proof>
-          <proof prover="2" obsolete="true"><result status="timeout" time="1.00"/></proof>
+         </transf>
+         </goal>
+        </transf>
+        </goal>
+       </transf>
+       </goal>
+      </transf>
+      </goal>
+     </transf>
+     </goal>
+     <goal name="delete_rec&#39;vc.28.0.2.1" expl="postcondition" proved="true">
+     <transf name="split_vc" proved="true" >
+      <goal name="delete_rec&#39;vc.28.0.2.1.0" expl="postcondition" proved="true">
+      <transf name="split_vc" proved="true" >
+       <goal name="delete_rec&#39;vc.28.0.2.1.0.0" expl="postcondition" proved="true">
+       <transf name="split_vc" proved="true" >
+        <goal name="delete_rec&#39;vc.28.0.2.1.0.0.0" expl="postcondition" proved="true">
+        <proof prover="0" timelimit="5" memlimit="2000"><result status="valid" time="1.98" steps="199265"/></proof>
+        </goal>
+       </transf>
+       </goal>
+      </transf>
+      </goal>
+     </transf>
+     </goal>
+     <goal name="delete_rec&#39;vc.28.0.2.2" expl="postcondition" proved="true">
+     <transf name="split_vc" proved="true" >
+      <goal name="delete_rec&#39;vc.28.0.2.2.0" expl="postcondition" proved="true">
+      <transf name="split_vc" proved="true" >
+       <goal name="delete_rec&#39;vc.28.0.2.2.0.0" expl="postcondition" proved="true">
+       <transf name="split_vc" proved="true" >
+        <goal name="delete_rec&#39;vc.28.0.2.2.0.0.0" expl="postcondition" proved="true">
+        <transf name="split_vc" proved="true" >
+         <goal name="delete_rec&#39;vc.28.0.2.2.0.0.0.0" expl="postcondition" proved="true">
+         <transf name="split_vc" proved="true" >
+          <goal name="delete_rec&#39;vc.28.0.2.2.0.0.0.0.0" expl="postcondition" proved="true">
+          <proof prover="1"><result status="valid" time="0.50" steps="1263031"/></proof>
+          </goal>
+          <goal name="delete_rec&#39;vc.28.0.2.2.0.0.0.0.1" expl="postcondition" proved="true">
           <transf name="split_vc" proved="true" >
-           <goal name="delete_rec&#39;vc.28.1.2.2.0.0.0.0.1.0" expl="postcondition" proved="true">
-           <proof prover="0" timelimit="5" memlimit="2000"><result status="valid" time="1.27" steps="112374"/></proof>
-           <proof prover="1" timelimit="5" memlimit="2000" obsolete="true"><result status="timeout" time="5.00"/></proof>
-           <proof prover="2" timelimit="5" memlimit="2000" obsolete="true"><result status="timeout" time="5.00"/></proof>
+           <goal name="delete_rec&#39;vc.28.0.2.2.0.0.0.0.1.0" expl="postcondition" proved="true">
+           <proof prover="0" timelimit="5" memlimit="2000"><result status="valid" time="3.63" steps="270341"/></proof>
            </goal>
           </transf>
           </goal>
@@ -4994,57 +2137,24 @@
         </transf>
         </goal>
        </transf>
-=======
-      <goal name="delete_rec&#39;vc.45.1.2.2.0" expl="postcondition" proved="true">
-      <transf name="split_vc" proved="true" >
-       <goal name="delete_rec&#39;vc.45.1.2.2.0.0" expl="postcondition" proved="true">
-       <proof prover="0"><result status="valid" time="1.38" steps="98647"/></proof>
-       </goal>
-      </transf>
-      </goal>
-      <goal name="delete_rec&#39;vc.45.1.2.2.1" expl="postcondition" proved="true">
-      <transf name="split_vc" proved="true" >
-       <goal name="delete_rec&#39;vc.45.1.2.2.1.0" expl="postcondition" proved="true">
-       <proof prover="0"><result status="valid" time="1.51" steps="110161"/></proof>
->>>>>>> 8927d7bc
-       </goal>
-      </transf>
-      </goal>
-      <goal name="delete_rec&#39;vc.28.1.2.2.1" expl="postcondition" proved="true">
-      <proof prover="0" obsolete="true"><result status="timeout" time="1.00" steps="91932"/></proof>
-      <proof prover="1" obsolete="true"><result status="highfailure" time="0.67"/></proof>
-      <proof prover="2" obsolete="true"><result status="timeout" time="1.00"/></proof>
-      <transf name="split_vc" proved="true" >
-<<<<<<< HEAD
-       <goal name="delete_rec&#39;vc.28.1.2.2.1.0" expl="postcondition" proved="true">
-       <proof prover="0" obsolete="true"><result status="timeout" time="1.00" steps="103370"/></proof>
-       <proof prover="1" obsolete="true"><result status="highfailure" time="0.69"/></proof>
-       <proof prover="2" obsolete="true"><result status="timeout" time="1.00"/></proof>
+       </goal>
+      </transf>
+      </goal>
+      <goal name="delete_rec&#39;vc.28.0.2.2.1" expl="postcondition" proved="true">
+      <transf name="split_vc" proved="true" >
+       <goal name="delete_rec&#39;vc.28.0.2.2.1.0" expl="postcondition" proved="true">
        <transf name="split_vc" proved="true" >
-        <goal name="delete_rec&#39;vc.28.1.2.2.1.0.0" expl="postcondition" proved="true">
-        <proof prover="0" obsolete="true"><result status="timeout" time="1.00" steps="101898"/></proof>
-        <proof prover="1" obsolete="true"><result status="highfailure" time="0.67"/></proof>
-        <proof prover="2" obsolete="true"><result status="timeout" time="1.00"/></proof>
+        <goal name="delete_rec&#39;vc.28.0.2.2.1.0.0" expl="postcondition" proved="true">
         <transf name="split_vc" proved="true" >
-         <goal name="delete_rec&#39;vc.28.1.2.2.1.0.0.0" expl="postcondition" proved="true">
-         <proof prover="0" obsolete="true"><result status="timeout" time="1.00" steps="102564"/></proof>
-         <proof prover="1" obsolete="true"><result status="highfailure" time="0.74"/></proof>
-         <proof prover="2" obsolete="true"><result status="timeout" time="1.00"/></proof>
+         <goal name="delete_rec&#39;vc.28.0.2.2.1.0.0.0" expl="postcondition" proved="true">
          <transf name="split_vc" proved="true" >
-          <goal name="delete_rec&#39;vc.28.1.2.2.1.0.0.0.0" expl="postcondition" proved="true">
-          <proof prover="0"><result status="valid" time="0.63" steps="76358"/></proof>
-          <proof prover="1" obsolete="true"><result status="highfailure" time="0.69"/></proof>
-          <proof prover="2" obsolete="true"><result status="timeout" time="1.00"/></proof>
+          <goal name="delete_rec&#39;vc.28.0.2.2.1.0.0.0.0" expl="postcondition" proved="true">
+          <proof prover="1" timelimit="5" memlimit="2000"><result status="valid" time="4.06" steps="3833961"/></proof>
           </goal>
-          <goal name="delete_rec&#39;vc.28.1.2.2.1.0.0.0.1" expl="postcondition" proved="true">
-          <proof prover="0" obsolete="true"><result status="timeout" time="1.00" steps="102181"/></proof>
-          <proof prover="1" obsolete="true"><result status="highfailure" time="0.75"/></proof>
-          <proof prover="2" obsolete="true"><result status="timeout" time="1.00"/></proof>
+          <goal name="delete_rec&#39;vc.28.0.2.2.1.0.0.0.1" expl="postcondition" proved="true">
           <transf name="split_vc" proved="true" >
-           <goal name="delete_rec&#39;vc.28.1.2.2.1.0.0.0.1.0" expl="postcondition" proved="true">
-           <proof prover="0" timelimit="5" memlimit="2000"><result status="valid" time="1.19" steps="106576"/></proof>
-           <proof prover="1" timelimit="5" memlimit="2000" obsolete="true"><result status="timeout" time="5.00"/></proof>
-           <proof prover="2" timelimit="5" memlimit="2000" obsolete="true"><result status="timeout" time="5.00"/></proof>
+           <goal name="delete_rec&#39;vc.28.0.2.2.1.0.0.0.1.0" expl="postcondition" proved="true">
+           <proof prover="0" timelimit="5" memlimit="2000"><result status="valid" time="4.92" steps="555201"/></proof>
            </goal>
           </transf>
           </goal>
@@ -5053,180 +2163,99 @@
         </transf>
         </goal>
        </transf>
-=======
-       <goal name="delete_rec&#39;vc.45.1.2.2.2.0" expl="postcondition" proved="true">
-       <proof prover="2"><result status="valid" time="0.90" steps="7379"/></proof>
->>>>>>> 8927d7bc
-       </goal>
-      </transf>
-      </goal>
-     </transf>
-     </goal>
-    </transf>
-    </goal>
-   </transf>
-   </goal>
-<<<<<<< HEAD
-   <goal name="delete_rec&#39;vc.28.2" expl="postcondition" proved="true">
-   <proof prover="0" obsolete="true"><result status="timeout" time="1.00" steps="220954"/></proof>
-   <proof prover="1" obsolete="true"><result status="timeout" time="1.00"/></proof>
-   <proof prover="2" obsolete="true"><result status="timeout" time="1.00"/></proof>
-   <transf name="split_vc" proved="true" >
-    <goal name="delete_rec&#39;vc.28.2.0" expl="postcondition" proved="true">
-    <proof prover="2"><result status="valid" time="0.10" steps="729"/></proof>
-=======
-  </transf>
-  </goal>
-  <goal name="delete_rec&#39;vc.46" expl="postcondition" proved="true">
-  <transf name="split_vc" proved="true" >
-   <goal name="delete_rec&#39;vc.46.0" expl="postcondition" proved="true">
-   <proof prover="2"><result status="valid" time="0.08" steps="630"/></proof>
-   </goal>
-   <goal name="delete_rec&#39;vc.46.1" expl="postcondition" proved="true">
-   <proof prover="2"><result status="valid" time="0.28" steps="2028"/></proof>
-   </goal>
-   <goal name="delete_rec&#39;vc.46.2" expl="postcondition" proved="true">
-   <transf name="split_vc" proved="true" >
-    <goal name="delete_rec&#39;vc.46.2.0" expl="postcondition" proved="true">
-    <transf name="split_vc" proved="true" >
-     <goal name="delete_rec&#39;vc.46.2.0.0" expl="postcondition" proved="true">
-     <proof prover="2"><result status="valid" time="1.41" steps="10598"/></proof>
-     </goal>
-     <goal name="delete_rec&#39;vc.46.2.0.1" expl="postcondition" proved="true">
-     <transf name="split_vc" proved="true" >
-      <goal name="delete_rec&#39;vc.46.2.0.1.0" expl="postcondition" proved="true">
-      <proof prover="3"><result status="valid" time="0.93" steps="1084915"/></proof>
-      </goal>
-     </transf>
-     </goal>
-    </transf>
->>>>>>> 8927d7bc
-    </goal>
-    <goal name="delete_rec&#39;vc.28.2.1" expl="postcondition" proved="true">
-    <proof prover="0" obsolete="true"><result status="timeout" time="1.00" steps="155374"/></proof>
-    <proof prover="1" obsolete="true"><result status="highfailure" time="0.75"/></proof>
-    <proof prover="2" obsolete="true"><result status="timeout" time="1.00"/></proof>
-    <transf name="split_vc" proved="true" >
-     <goal name="delete_rec&#39;vc.28.2.1.0" expl="postcondition" proved="true">
-     <proof prover="0" obsolete="true"><result status="timeout" time="1.00" steps="229163"/></proof>
-     <proof prover="1" obsolete="true"><result status="highfailure" time="0.77"/></proof>
-     <proof prover="2" obsolete="true"><result status="timeout" time="1.00"/></proof>
-     <transf name="split_vc" proved="true" >
-      <goal name="delete_rec&#39;vc.28.2.1.0.0" expl="postcondition" proved="true">
-      <proof prover="0" obsolete="true"><result status="timeout" time="1.00" steps="229345"/></proof>
-      <proof prover="1" obsolete="true"><result status="highfailure" time="0.75"/></proof>
-      <proof prover="2" obsolete="true"><result status="timeout" time="1.00"/></proof>
-      <transf name="split_vc" proved="true" >
-<<<<<<< HEAD
-       <goal name="delete_rec&#39;vc.28.2.1.0.0.0" expl="postcondition" proved="true">
-       <proof prover="0" obsolete="true"><result status="timeout" time="1.00" steps="209801"/></proof>
-       <proof prover="1" obsolete="true"><result status="highfailure" time="0.77"/></proof>
-       <proof prover="2" obsolete="true"><result status="timeout" time="1.00"/></proof>
+       </goal>
+      </transf>
+      </goal>
+     </transf>
+     </goal>
+    </transf>
+    </goal>
+   </transf>
+   </goal>
+   <goal name="delete_rec&#39;vc.28.1" expl="postcondition" proved="true">
+   <transf name="split_vc" proved="true" >
+    <goal name="delete_rec&#39;vc.28.1.0" expl="postcondition" proved="true">
+    <proof prover="2"><result status="valid" time="0.09" steps="611"/></proof>
+    </goal>
+    <goal name="delete_rec&#39;vc.28.1.1" expl="postcondition" proved="true">
+    <proof prover="2"><result status="valid" time="0.24" steps="1405"/></proof>
+    </goal>
+    <goal name="delete_rec&#39;vc.28.1.2" expl="postcondition" proved="true">
+    <transf name="split_vc" proved="true" >
+     <goal name="delete_rec&#39;vc.28.1.2.0" expl="postcondition" proved="true">
+     <transf name="split_vc" proved="true" >
+      <goal name="delete_rec&#39;vc.28.1.2.0.0" expl="postcondition" proved="true">
+      <proof prover="0"><result status="valid" time="0.55" steps="70761"/></proof>
+      </goal>
+      <goal name="delete_rec&#39;vc.28.1.2.0.1" expl="postcondition" proved="true">
+      <proof prover="0"><result status="valid" time="0.89" steps="93567"/></proof>
+      </goal>
+     </transf>
+     </goal>
+     <goal name="delete_rec&#39;vc.28.1.2.1" expl="postcondition" proved="true">
+     <transf name="split_vc" proved="true" >
+      <goal name="delete_rec&#39;vc.28.1.2.1.0" expl="postcondition" proved="true">
+      <transf name="split_vc" proved="true" >
+       <goal name="delete_rec&#39;vc.28.1.2.1.0.0" expl="postcondition" proved="true">
        <transf name="split_vc" proved="true" >
-        <goal name="delete_rec&#39;vc.28.2.1.0.0.0.0" expl="postcondition" proved="true">
-        <proof prover="2"><result status="valid" time="0.10" steps="428"/></proof>
-        </goal>
-        <goal name="delete_rec&#39;vc.28.2.1.0.0.0.1" expl="postcondition" proved="true">
-        <proof prover="2"><result status="valid" time="0.69" steps="6615"/></proof>
+        <goal name="delete_rec&#39;vc.28.1.2.1.0.0.0" expl="postcondition" proved="true">
+        <proof prover="0" timelimit="5" memlimit="2000"><result status="valid" time="1.20" steps="112791"/></proof>
         </goal>
        </transf>
-=======
-       <goal name="delete_rec&#39;vc.46.2.1.0.0.0" expl="postcondition" proved="true">
-       <proof prover="3"><result status="valid" time="0.98" steps="1169731"/></proof>
->>>>>>> 8927d7bc
-       </goal>
-      </transf>
-      </goal>
-     </transf>
-     </goal>
-    </transf>
-    </goal>
-    <goal name="delete_rec&#39;vc.28.2.2" expl="postcondition" proved="true">
-    <proof prover="0" obsolete="true"><result status="timeout" time="1.00" steps="169765"/></proof>
-    <proof prover="1" obsolete="true"><result status="highfailure" time="0.75"/></proof>
-    <proof prover="2" obsolete="true"><result status="timeout" time="1.00"/></proof>
-    <transf name="split_vc" proved="true" >
-     <goal name="delete_rec&#39;vc.28.2.2.0" expl="postcondition" proved="true">
-     <proof prover="0" obsolete="true"><result status="timeout" time="1.00" steps="96136"/></proof>
-     <proof prover="1" obsolete="true"><result status="timeout" time="1.00"/></proof>
-     <proof prover="2" obsolete="true"><result status="timeout" time="1.00"/></proof>
-     <transf name="split_vc" proved="true" >
-<<<<<<< HEAD
-      <goal name="delete_rec&#39;vc.28.2.2.0.0" expl="postcondition" proved="true">
-      <proof prover="0"><result status="valid" time="0.52" steps="65764"/></proof>
-      <proof prover="1" obsolete="true"><result status="highfailure" time="0.76"/></proof>
-      <proof prover="2" obsolete="true"><result status="timeout" time="1.00"/></proof>
-      </goal>
-      <goal name="delete_rec&#39;vc.28.2.2.0.1" expl="postcondition" proved="true">
-      <proof prover="0" obsolete="true"><result status="timeout" time="1.00" steps="116506"/></proof>
-      <proof prover="1" obsolete="true"><result status="highfailure" time="0.79"/></proof>
-      <proof prover="2" obsolete="true"><result status="timeout" time="1.00"/></proof>
-      <transf name="split_vc" proved="true" >
-       <goal name="delete_rec&#39;vc.28.2.2.0.1.0" expl="postcondition" proved="true">
-       <proof prover="0"><result status="valid" time="0.97" steps="90437"/></proof>
-       <proof prover="1" obsolete="true"><result status="timeout" time="1.00"/></proof>
-       <proof prover="2" obsolete="true"><result status="timeout" time="1.00"/></proof>
-=======
-      <goal name="delete_rec&#39;vc.46.2.2.0.0" expl="postcondition" proved="true">
-      <transf name="split_vc" proved="true" >
-       <goal name="delete_rec&#39;vc.46.2.2.0.0.0" expl="postcondition" proved="true">
+       </goal>
+      </transf>
+      </goal>
+     </transf>
+     </goal>
+     <goal name="delete_rec&#39;vc.28.1.2.2" expl="postcondition" proved="true">
+     <transf name="split_vc" proved="true" >
+      <goal name="delete_rec&#39;vc.28.1.2.2.0" expl="postcondition" proved="true">
+      <transf name="split_vc" proved="true" >
+       <goal name="delete_rec&#39;vc.28.1.2.2.0.0" expl="postcondition" proved="true">
        <transf name="split_vc" proved="true" >
-        <goal name="delete_rec&#39;vc.46.2.2.0.0.0.0" expl="postcondition" proved="true">
+        <goal name="delete_rec&#39;vc.28.1.2.2.0.0.0" expl="postcondition" proved="true">
         <transf name="split_vc" proved="true" >
-         <goal name="delete_rec&#39;vc.46.2.2.0.0.0.0.0" expl="postcondition" proved="true">
-         <proof prover="2"><result status="valid" time="0.70" steps="5624"/></proof>
-         </goal>
-         <goal name="delete_rec&#39;vc.46.2.2.0.0.0.0.1" expl="postcondition" proved="true">
+         <goal name="delete_rec&#39;vc.28.1.2.2.0.0.0.0" expl="postcondition" proved="true">
          <transf name="split_vc" proved="true" >
-          <goal name="delete_rec&#39;vc.46.2.2.0.0.0.0.1.0" expl="postcondition" proved="true">
-          <proof prover="3" timelimit="5" memlimit="2000"><result status="valid" time="1.59" steps="2084550"/></proof>
+          <goal name="delete_rec&#39;vc.28.1.2.2.0.0.0.0.0" expl="postcondition" proved="true">
+          <proof prover="1"><result status="valid" time="0.70" steps="1167482"/></proof>
+          </goal>
+          <goal name="delete_rec&#39;vc.28.1.2.2.0.0.0.0.1" expl="postcondition" proved="true">
+          <transf name="split_vc" proved="true" >
+           <goal name="delete_rec&#39;vc.28.1.2.2.0.0.0.0.1.0" expl="postcondition" proved="true">
+           <proof prover="0" timelimit="5" memlimit="2000"><result status="valid" time="1.40" steps="117492"/></proof>
+           </goal>
+          </transf>
           </goal>
          </transf>
          </goal>
         </transf>
         </goal>
        </transf>
->>>>>>> 8927d7bc
-       </goal>
-      </transf>
-      </goal>
-     </transf>
-     </goal>
-     <goal name="delete_rec&#39;vc.28.2.2.1" expl="postcondition" proved="true">
-     <proof prover="0" obsolete="true"><result status="timeout" time="1.00" steps="97243"/></proof>
-     <proof prover="1" obsolete="true"><result status="highfailure" time="0.77"/></proof>
-     <proof prover="2" obsolete="true"><result status="timeout" time="1.00"/></proof>
-     <transf name="split_vc" proved="true" >
-      <goal name="delete_rec&#39;vc.28.2.2.1.0" expl="postcondition" proved="true">
-      <proof prover="0" obsolete="true"><result status="timeout" time="1.00" steps="133783"/></proof>
-      <proof prover="1" obsolete="true"><result status="timeout" time="1.00"/></proof>
-      <proof prover="2" obsolete="true"><result status="timeout" time="1.00"/></proof>
-      <transf name="split_vc" proved="true" >
-       <goal name="delete_rec&#39;vc.28.2.2.1.0.0" expl="postcondition" proved="true">
-       <proof prover="0" obsolete="true"><result status="timeout" time="1.00" steps="133824"/></proof>
-       <proof prover="1" obsolete="true"><result status="timeout" time="1.00"/></proof>
-       <proof prover="2" obsolete="true"><result status="timeout" time="1.00"/></proof>
+       </goal>
+      </transf>
+      </goal>
+      <goal name="delete_rec&#39;vc.28.1.2.2.1" expl="postcondition" proved="true">
+      <transf name="split_vc" proved="true" >
+       <goal name="delete_rec&#39;vc.28.1.2.2.1.0" expl="postcondition" proved="true">
        <transf name="split_vc" proved="true" >
-<<<<<<< HEAD
-        <goal name="delete_rec&#39;vc.28.2.2.1.0.0.0" expl="postcondition" proved="true">
-        <proof prover="0"><result status="valid" time="0.82" steps="83971"/></proof>
-        <proof prover="1" obsolete="true"><result status="highfailure" time="0.78"/></proof>
-        <proof prover="2" obsolete="true"><result status="timeout" time="1.00"/></proof>
-=======
-        <goal name="delete_rec&#39;vc.46.2.2.1.0.0.0" expl="postcondition" proved="true">
+        <goal name="delete_rec&#39;vc.28.1.2.2.1.0.0" expl="postcondition" proved="true">
         <transf name="split_vc" proved="true" >
-         <goal name="delete_rec&#39;vc.46.2.2.1.0.0.0.0" expl="postcondition" proved="true">
-         <proof prover="2"><result status="valid" time="0.80" steps="7276"/></proof>
-         </goal>
-         <goal name="delete_rec&#39;vc.46.2.2.1.0.0.0.1" expl="postcondition" proved="true">
+         <goal name="delete_rec&#39;vc.28.1.2.2.1.0.0.0" expl="postcondition" proved="true">
          <transf name="split_vc" proved="true" >
-          <goal name="delete_rec&#39;vc.46.2.2.1.0.0.0.1.0" expl="postcondition" proved="true">
-          <proof prover="3" timelimit="5" memlimit="2000"><result status="valid" time="3.24" steps="2553131"/></proof>
+          <goal name="delete_rec&#39;vc.28.1.2.2.1.0.0.0.0" expl="postcondition" proved="true">
+          <proof prover="0"><result status="valid" time="0.70" steps="81195"/></proof>
+          </goal>
+          <goal name="delete_rec&#39;vc.28.1.2.2.1.0.0.0.1" expl="postcondition" proved="true">
+          <transf name="split_vc" proved="true" >
+           <goal name="delete_rec&#39;vc.28.1.2.2.1.0.0.0.1.0" expl="postcondition" proved="true">
+           <proof prover="0" timelimit="5" memlimit="2000"><result status="valid" time="1.20" steps="110835"/></proof>
+           </goal>
+          </transf>
           </goal>
          </transf>
          </goal>
         </transf>
->>>>>>> 8927d7bc
         </goal>
        </transf>
        </goal>
@@ -5234,56 +2263,95 @@
       </goal>
      </transf>
      </goal>
+    </transf>
+    </goal>
+   </transf>
+   </goal>
+   <goal name="delete_rec&#39;vc.28.2" expl="postcondition" proved="true">
+   <transf name="split_vc" proved="true" >
+    <goal name="delete_rec&#39;vc.28.2.0" expl="postcondition" proved="true">
+    <proof prover="2"><result status="valid" time="0.11" steps="735"/></proof>
+    </goal>
+    <goal name="delete_rec&#39;vc.28.2.1" expl="postcondition" proved="true">
+    <transf name="split_vc" proved="true" >
+     <goal name="delete_rec&#39;vc.28.2.1.0" expl="postcondition" proved="true">
+     <transf name="split_vc" proved="true" >
+      <goal name="delete_rec&#39;vc.28.2.1.0.0" expl="postcondition" proved="true">
+      <transf name="split_vc" proved="true" >
+       <goal name="delete_rec&#39;vc.28.2.1.0.0.0" expl="postcondition" proved="true">
+       <transf name="split_vc" proved="true" >
+        <goal name="delete_rec&#39;vc.28.2.1.0.0.0.0" expl="postcondition" proved="true">
+        <proof prover="2"><result status="valid" time="0.10" steps="429"/></proof>
+        </goal>
+        <goal name="delete_rec&#39;vc.28.2.1.0.0.0.1" expl="postcondition" proved="true">
+        <transf name="split_vc" proved="true" >
+         <goal name="delete_rec&#39;vc.28.2.1.0.0.0.1.0" expl="postcondition" proved="true">
+         <proof prover="2" timelimit="5" memlimit="2000"><result status="valid" time="1.12" steps="8545"/></proof>
+         </goal>
+        </transf>
+        </goal>
+       </transf>
+       </goal>
+      </transf>
+      </goal>
+     </transf>
+     </goal>
+    </transf>
+    </goal>
+    <goal name="delete_rec&#39;vc.28.2.2" expl="postcondition" proved="true">
+    <transf name="split_vc" proved="true" >
+     <goal name="delete_rec&#39;vc.28.2.2.0" expl="postcondition" proved="true">
+     <transf name="split_vc" proved="true" >
+      <goal name="delete_rec&#39;vc.28.2.2.0.0" expl="postcondition" proved="true">
+      <proof prover="0"><result status="valid" time="0.55" steps="70638"/></proof>
+      </goal>
+      <goal name="delete_rec&#39;vc.28.2.2.0.1" expl="postcondition" proved="true">
+      <transf name="split_vc" proved="true" >
+       <goal name="delete_rec&#39;vc.28.2.2.0.1.0" expl="postcondition" proved="true">
+       <transf name="split_vc" proved="true" >
+        <goal name="delete_rec&#39;vc.28.2.2.0.1.0.0" expl="postcondition" proved="true">
+        <proof prover="0"><result status="valid" time="0.81" steps="95395"/></proof>
+        </goal>
+       </transf>
+       </goal>
+      </transf>
+      </goal>
+     </transf>
+     </goal>
+     <goal name="delete_rec&#39;vc.28.2.2.1" expl="postcondition" proved="true">
+     <transf name="split_vc" proved="true" >
+      <goal name="delete_rec&#39;vc.28.2.2.1.0" expl="postcondition" proved="true">
+      <transf name="split_vc" proved="true" >
+       <goal name="delete_rec&#39;vc.28.2.2.1.0.0" expl="postcondition" proved="true">
+       <transf name="split_vc" proved="true" >
+        <goal name="delete_rec&#39;vc.28.2.2.1.0.0.0" expl="postcondition" proved="true">
+        <proof prover="0"><result status="valid" time="0.82" steps="88840"/></proof>
+        </goal>
+       </transf>
+       </goal>
+      </transf>
+      </goal>
+     </transf>
+     </goal>
      <goal name="delete_rec&#39;vc.28.2.2.2" expl="postcondition" proved="true">
-     <proof prover="0" obsolete="true"><result status="timeout" time="1.00" steps="93249"/></proof>
-     <proof prover="1" obsolete="true"><result status="timeout" time="1.00"/></proof>
-     <proof prover="2" obsolete="true"><result status="timeout" time="1.00"/></proof>
      <transf name="split_vc" proved="true" >
       <goal name="delete_rec&#39;vc.28.2.2.2.0" expl="postcondition" proved="true">
-      <proof prover="0" obsolete="true"><result status="timeout" time="1.00" steps="109628"/></proof>
-      <proof prover="1" obsolete="true"><result status="highfailure" time="0.74"/></proof>
-      <proof prover="2" obsolete="true"><result status="timeout" time="1.00"/></proof>
       <transf name="split_vc" proved="true" >
        <goal name="delete_rec&#39;vc.28.2.2.2.0.0" expl="postcondition" proved="true">
-       <proof prover="0" obsolete="true"><result status="timeout" time="1.00" steps="104527"/></proof>
-       <proof prover="1" obsolete="true"><result status="highfailure" time="0.77"/></proof>
-       <proof prover="2" obsolete="true"><result status="timeout" time="1.00"/></proof>
        <transf name="split_vc" proved="true" >
         <goal name="delete_rec&#39;vc.28.2.2.2.0.0.0" expl="postcondition" proved="true">
-        <proof prover="0" obsolete="true"><result status="timeout" time="1.00" steps="97495"/></proof>
-        <proof prover="1" obsolete="true"><result status="highfailure" time="0.79"/></proof>
-        <proof prover="2" obsolete="true"><result status="timeout" time="1.00"/></proof>
         <transf name="split_vc" proved="true" >
-<<<<<<< HEAD
          <goal name="delete_rec&#39;vc.28.2.2.2.0.0.0.0" expl="postcondition" proved="true">
-         <proof prover="0" obsolete="true"><result status="timeout" time="1.00" steps="89235"/></proof>
-         <proof prover="1" obsolete="true"><result status="timeout" time="1.00"/></proof>
-         <proof prover="2" obsolete="true"><result status="timeout" time="1.00"/></proof>
          <transf name="split_vc" proved="true" >
           <goal name="delete_rec&#39;vc.28.2.2.2.0.0.0.0.0" expl="postcondition" proved="true">
-          <proof prover="1"><result status="valid" time="0.69" steps="1159351"/></proof>
-          <proof prover="2" obsolete="true"><result status="timeout" time="1.00"/></proof>
+          <proof prover="1"><result status="valid" time="0.70" steps="1192749"/></proof>
           </goal>
           <goal name="delete_rec&#39;vc.28.2.2.2.0.0.0.0.1" expl="postcondition" proved="true">
-          <proof prover="0" obsolete="true"><result status="timeout" time="1.00" steps="97422"/></proof>
-          <proof prover="1" obsolete="true"><result status="highfailure" time="0.79"/></proof>
-          <proof prover="2" obsolete="true"><result status="timeout" time="1.00"/></proof>
           <transf name="split_vc" proved="true" >
            <goal name="delete_rec&#39;vc.28.2.2.2.0.0.0.0.1.0" expl="postcondition" proved="true">
-           <proof prover="0" timelimit="5" memlimit="2000"><result status="valid" time="1.27" steps="112833"/></proof>
-           <proof prover="1" timelimit="5" memlimit="2000" obsolete="true"><result status="timeout" time="5.00"/></proof>
-           <proof prover="2" timelimit="5" memlimit="2000" obsolete="true"><result status="timeout" time="5.00"/></proof>
+           <proof prover="0" timelimit="5" memlimit="2000"><result status="valid" time="1.30" steps="117884"/></proof>
            </goal>
           </transf>
-=======
-         <goal name="delete_rec&#39;vc.46.2.2.2.0.0.0.0" expl="postcondition" proved="true">
-         <proof prover="2"><result status="valid" time="0.03" steps="99"/></proof>
-         </goal>
-         <goal name="delete_rec&#39;vc.46.2.2.2.0.0.0.1" expl="postcondition" proved="true">
-         <transf name="split_vc" proved="true" >
-          <goal name="delete_rec&#39;vc.46.2.2.2.0.0.0.1.0" expl="postcondition" proved="true">
-          <proof prover="3" timelimit="5" memlimit="2000"><result status="valid" time="3.05" steps="2473711"/></proof>
->>>>>>> 8927d7bc
           </goal>
          </transf>
          </goal>
@@ -5294,14 +2362,9 @@
       </transf>
       </goal>
       <goal name="delete_rec&#39;vc.28.2.2.2.1" expl="postcondition" proved="true">
-      <proof prover="0" obsolete="true"><result status="timeout" time="1.00" steps="142367"/></proof>
-      <proof prover="1" obsolete="true"><result status="highfailure" time="0.70"/></proof>
-      <proof prover="2" obsolete="true"><result status="timeout" time="1.00"/></proof>
       <transf name="split_vc" proved="true" >
        <goal name="delete_rec&#39;vc.28.2.2.2.1.0" expl="postcondition" proved="true">
-       <proof prover="0"><result status="valid" time="1.14" steps="106309"/></proof>
-       <proof prover="1" obsolete="true"><result status="highfailure" time="0.70"/></proof>
-       <proof prover="2" obsolete="true"><result status="timeout" time="1.00"/></proof>
+       <proof prover="0"><result status="valid" time="1.22" steps="110607"/></proof>
        </goal>
       </transf>
       </goal>
@@ -5314,166 +2377,92 @@
   </transf>
   </goal>
   <goal name="delete_rec&#39;vc.29" expl="postcondition" proved="true">
-  <proof prover="0" obsolete="true"><result status="timeout" time="1.00" steps="206673"/></proof>
-  <proof prover="1" obsolete="true"><result status="timeout" time="1.00"/></proof>
-  <proof prover="2" obsolete="true"><result status="timeout" time="1.00"/></proof>
-  <transf name="split_vc" proved="true" >
-<<<<<<< HEAD
+  <transf name="split_vc" proved="true" >
    <goal name="delete_rec&#39;vc.29.0" expl="postcondition" proved="true">
-   <proof prover="2"><result status="valid" time="0.27" steps="1355"/></proof>
+   <proof prover="2"><result status="valid" time="0.27" steps="1363"/></proof>
    </goal>
    <goal name="delete_rec&#39;vc.29.1" expl="postcondition" proved="true">
-   <proof prover="2"><result status="valid" time="0.52" steps="3125"/></proof>
-=======
-   <goal name="delete_rec&#39;vc.47.0" expl="postcondition" proved="true">
-   <proof prover="2"><result status="valid" time="0.07" steps="553"/></proof>
-   </goal>
-   <goal name="delete_rec&#39;vc.47.1" expl="postcondition" proved="true">
-   <proof prover="2"><result status="valid" time="0.23" steps="1622"/></proof>
->>>>>>> 8927d7bc
+   <proof prover="2"><result status="valid" time="0.68" steps="3137"/></proof>
    </goal>
    <goal name="delete_rec&#39;vc.29.2" expl="postcondition" proved="true">
-   <proof prover="0" obsolete="true"><result status="timeout" time="1.00" steps="195110"/></proof>
-   <proof prover="1" obsolete="true"><result status="highfailure" time="0.76"/></proof>
-   <proof prover="2" obsolete="true"><result status="timeout" time="1.00"/></proof>
    <transf name="split_vc" proved="true" >
     <goal name="delete_rec&#39;vc.29.2.0" expl="postcondition" proved="true">
-    <proof prover="0" obsolete="true"><result status="timeout" time="1.00" steps="112792"/></proof>
-    <proof prover="1" obsolete="true"><result status="timeout" time="1.00"/></proof>
-    <proof prover="2" obsolete="true"><result status="timeout" time="1.00"/></proof>
-    <transf name="split_vc" proved="true" >
-<<<<<<< HEAD
+    <transf name="split_vc" proved="true" >
      <goal name="delete_rec&#39;vc.29.2.0.0" expl="postcondition" proved="true">
-     <proof prover="0"><result status="valid" time="0.39" steps="54628"/></proof>
-     <proof prover="1" obsolete="true"><result status="highfailure" time="0.77"/></proof>
-     <proof prover="2" obsolete="true"><result status="timeout" time="1.00"/></proof>
-=======
-     <goal name="delete_rec&#39;vc.47.2.0.0" expl="postcondition" proved="true">
-     <proof prover="0"><result status="valid" time="0.52" steps="50830"/></proof>
->>>>>>> 8927d7bc
+     <proof prover="0"><result status="valid" time="0.41" steps="59448"/></proof>
      </goal>
      <goal name="delete_rec&#39;vc.29.2.0.1" expl="postcondition" proved="true">
-     <proof prover="0" obsolete="true"><result status="timeout" time="1.00" steps="124591"/></proof>
-     <proof prover="1" obsolete="true"><result status="timeout" time="1.00"/></proof>
-     <proof prover="2" obsolete="true"><result status="timeout" time="1.00"/></proof>
-     <transf name="split_vc" proved="true" >
-<<<<<<< HEAD
+     <transf name="split_vc" proved="true" >
       <goal name="delete_rec&#39;vc.29.2.0.1.0" expl="postcondition" proved="true">
-      <proof prover="0" obsolete="true"><result status="timeout" time="1.00" steps="92651"/></proof>
-      <proof prover="1" obsolete="true"><result status="highfailure" time="0.70"/></proof>
-      <proof prover="2" obsolete="true"><result status="timeout" time="1.00"/></proof>
       <transf name="split_vc" proved="true" >
        <goal name="delete_rec&#39;vc.29.2.0.1.0.0" expl="postcondition" proved="true">
-       <proof prover="0" obsolete="true"><result status="timeout" time="1.00" steps="93102"/></proof>
-       <proof prover="1" obsolete="true"><result status="highfailure" time="0.78"/></proof>
-       <proof prover="2" obsolete="true"><result status="timeout" time="1.00"/></proof>
        <transf name="split_vc" proved="true" >
         <goal name="delete_rec&#39;vc.29.2.0.1.0.0.0" expl="postcondition" proved="true">
         <proof prover="2"><result status="valid" time="0.06" steps="76"/></proof>
         </goal>
         <goal name="delete_rec&#39;vc.29.2.0.1.0.0.1" expl="postcondition" proved="true">
-        <proof prover="0" obsolete="true"><result status="timeout" time="1.00" steps="145063"/></proof>
-        <proof prover="1" obsolete="true"><result status="timeout" time="1.00"/></proof>
-        <proof prover="2" obsolete="true"><result status="timeout" time="1.00"/></proof>
+        <proof prover="0" timelimit="5" memlimit="2000"><result status="valid" time="1.69" steps="153933"/></proof>
+        </goal>
+       </transf>
+       </goal>
+      </transf>
+      </goal>
+     </transf>
+     </goal>
+    </transf>
+    </goal>
+    <goal name="delete_rec&#39;vc.29.2.1" expl="postcondition" proved="true">
+    <transf name="split_vc" proved="true" >
+     <goal name="delete_rec&#39;vc.29.2.1.0" expl="postcondition" proved="true">
+     <transf name="split_vc" proved="true" >
+      <goal name="delete_rec&#39;vc.29.2.1.0.0" expl="postcondition" proved="true">
+      <transf name="split_vc" proved="true" >
+       <goal name="delete_rec&#39;vc.29.2.1.0.0.0" expl="postcondition" proved="true">
+       <proof prover="2" timelimit="30" memlimit="4000"><result status="valid" time="10.68" steps="159194"/></proof>
+       </goal>
+      </transf>
+      </goal>
+     </transf>
+     </goal>
+    </transf>
+    </goal>
+    <goal name="delete_rec&#39;vc.29.2.2" expl="postcondition" proved="true">
+    <transf name="split_vc" proved="true" >
+     <goal name="delete_rec&#39;vc.29.2.2.0" expl="postcondition" proved="true">
+     <transf name="split_vc" proved="true" >
+      <goal name="delete_rec&#39;vc.29.2.2.0.0" expl="postcondition" proved="true">
+      <transf name="split_vc" proved="true" >
+       <goal name="delete_rec&#39;vc.29.2.2.0.0.0" expl="postcondition" proved="true">
+       <transf name="split_vc" proved="true" >
+        <goal name="delete_rec&#39;vc.29.2.2.0.0.0.0" expl="postcondition" proved="true">
         <transf name="split_vc" proved="true" >
-         <goal name="delete_rec&#39;vc.29.2.0.1.0.0.1.0" expl="postcondition" proved="true">
-         <proof prover="0" timelimit="5" memlimit="2000"><result status="valid" time="1.02" steps="147919"/></proof>
-         <proof prover="1" timelimit="5" memlimit="2000" obsolete="true"><result status="timeout" time="5.00"/></proof>
-         <proof prover="2" timelimit="5" memlimit="2000" obsolete="true"><result status="timeout" time="5.00"/></proof>
+         <goal name="delete_rec&#39;vc.29.2.2.0.0.0.0.0" expl="postcondition" proved="true">
+         <proof prover="1"><result status="valid" time="0.72" steps="1179431"/></proof>
+         </goal>
+         <goal name="delete_rec&#39;vc.29.2.2.0.0.0.0.1" expl="postcondition" proved="true">
+         <proof prover="2" timelimit="30" memlimit="4000"><result status="valid" time="11.18" steps="152014"/></proof>
          </goal>
         </transf>
         </goal>
        </transf>
        </goal>
       </transf>
-=======
-      <goal name="delete_rec&#39;vc.47.2.0.1.0" expl="postcondition" proved="true">
-      <proof prover="2"><result status="valid" time="1.03" steps="8290"/></proof>
->>>>>>> 8927d7bc
-      </goal>
-     </transf>
-     </goal>
-    </transf>
-    </goal>
-    <goal name="delete_rec&#39;vc.29.2.1" expl="postcondition" proved="true">
-    <proof prover="0" obsolete="true"><result status="timeout" time="1.00" steps="97708"/></proof>
-    <proof prover="1" obsolete="true"><result status="timeout" time="1.00"/></proof>
-    <proof prover="2" obsolete="true"><result status="timeout" time="1.00"/></proof>
-    <transf name="split_vc" proved="true" >
-     <goal name="delete_rec&#39;vc.29.2.1.0" expl="postcondition" proved="true">
-     <proof prover="0" obsolete="true"><result status="timeout" time="1.00" steps="136765"/></proof>
-     <proof prover="1" obsolete="true"><result status="timeout" time="1.00"/></proof>
-     <proof prover="2" obsolete="true"><result status="timeout" time="1.00"/></proof>
-     <transf name="split_vc" proved="true" >
-      <goal name="delete_rec&#39;vc.29.2.1.0.0" expl="postcondition" proved="true">
-      <proof prover="0" obsolete="true"><result status="timeout" time="1.00" steps="103134"/></proof>
-      <proof prover="1" obsolete="true"><result status="highfailure" time="0.74"/></proof>
-      <proof prover="2" obsolete="true"><result status="timeout" time="1.00"/></proof>
-      <transf name="split_vc" proved="true" >
-<<<<<<< HEAD
-       <goal name="delete_rec&#39;vc.29.2.1.0.0.0" expl="postcondition" proved="true">
-       <proof prover="0" timelimit="5" memlimit="2000" obsolete="true"><result status="timeout" time="5.00" steps="683801"/></proof>
-       <proof prover="1" timelimit="5" memlimit="2000" obsolete="true"><result status="timeout" time="5.00"/></proof>
-       <proof prover="2" timelimit="30" memlimit="4000"><result status="valid" time="9.39" steps="128135"/></proof>
-=======
-       <goal name="delete_rec&#39;vc.47.2.1.0.0.0" expl="postcondition" proved="true">
-       <proof prover="2" timelimit="5" memlimit="2000"><result status="valid" time="1.88" steps="14696"/></proof>
->>>>>>> 8927d7bc
-       </goal>
-      </transf>
-      </goal>
-     </transf>
-     </goal>
-    </transf>
-    </goal>
-    <goal name="delete_rec&#39;vc.29.2.2" expl="postcondition" proved="true">
-    <proof prover="0" obsolete="true"><result status="timeout" time="1.00" steps="109946"/></proof>
-    <proof prover="1" obsolete="true"><result status="timeout" time="1.00"/></proof>
-    <proof prover="2" obsolete="true"><result status="timeout" time="1.00"/></proof>
-    <transf name="split_vc" proved="true" >
-     <goal name="delete_rec&#39;vc.29.2.2.0" expl="postcondition" proved="true">
-     <proof prover="0" obsolete="true"><result status="timeout" time="1.00" steps="122717"/></proof>
-     <proof prover="1" obsolete="true"><result status="timeout" time="1.00"/></proof>
-     <proof prover="2" obsolete="true"><result status="timeout" time="1.00"/></proof>
-     <transf name="split_vc" proved="true" >
-      <goal name="delete_rec&#39;vc.29.2.2.0.0" expl="postcondition" proved="true">
-      <proof prover="0" obsolete="true"><result status="timeout" time="1.00" steps="101503"/></proof>
-      <proof prover="1" obsolete="true"><result status="highfailure" time="0.79"/></proof>
-      <proof prover="2" obsolete="true"><result status="timeout" time="1.00"/></proof>
-      <transf name="split_vc" proved="true" >
-       <goal name="delete_rec&#39;vc.29.2.2.0.0.0" expl="postcondition" proved="true">
-       <proof prover="0" obsolete="true"><result status="timeout" time="1.00" steps="101463"/></proof>
-       <proof prover="1" obsolete="true"><result status="highfailure" time="0.77"/></proof>
-       <proof prover="2" obsolete="true"><result status="timeout" time="1.00"/></proof>
+      </goal>
+     </transf>
+     </goal>
+     <goal name="delete_rec&#39;vc.29.2.2.1" expl="postcondition" proved="true">
+     <transf name="split_vc" proved="true" >
+      <goal name="delete_rec&#39;vc.29.2.2.1.0" expl="postcondition" proved="true">
+      <transf name="split_vc" proved="true" >
+       <goal name="delete_rec&#39;vc.29.2.2.1.0.0" expl="postcondition" proved="true">
        <transf name="split_vc" proved="true" >
-        <goal name="delete_rec&#39;vc.29.2.2.0.0.0.0" expl="postcondition" proved="true">
-        <proof prover="0" obsolete="true"><result status="timeout" time="1.00" steps="106962"/></proof>
-        <proof prover="1" obsolete="true"><result status="highfailure" time="0.79"/></proof>
-        <proof prover="2" obsolete="true"><result status="timeout" time="1.00"/></proof>
+        <goal name="delete_rec&#39;vc.29.2.2.1.0.0.0" expl="postcondition" proved="true">
         <transf name="split_vc" proved="true" >
-<<<<<<< HEAD
-         <goal name="delete_rec&#39;vc.29.2.2.0.0.0.0.0" expl="postcondition" proved="true">
-         <proof prover="1"><result status="valid" time="0.61" steps="1145079"/></proof>
-         <proof prover="2" obsolete="true"><result status="timeout" time="1.00"/></proof>
+         <goal name="delete_rec&#39;vc.29.2.2.1.0.0.0.0" expl="postcondition" proved="true">
+         <proof prover="0"><result status="valid" time="0.42" steps="60960"/></proof>
          </goal>
-         <goal name="delete_rec&#39;vc.29.2.2.0.0.0.0.1" expl="postcondition" proved="true">
-         <proof prover="0" obsolete="true"><result status="timeout" time="1.00" steps="103412"/></proof>
-         <proof prover="1" obsolete="true"><result status="timeout" time="1.00"/></proof>
-         <proof prover="2" obsolete="true"><result status="timeout" time="1.00"/></proof>
-         <transf name="split_vc" proved="true" >
-          <goal name="delete_rec&#39;vc.29.2.2.0.0.0.0.1.0" expl="postcondition" proved="true">
-          <proof prover="0" timelimit="5" memlimit="2000" obsolete="true"><result status="timeout" time="5.00" steps="725263"/></proof>
-          <proof prover="1" timelimit="5" memlimit="2000" obsolete="true"><result status="timeout" time="5.00"/></proof>
-          <proof prover="2" timelimit="30" memlimit="4000"><result status="valid" time="17.33" steps="221143"/></proof>
-          </goal>
-         </transf>
-=======
-         <goal name="delete_rec&#39;vc.47.2.2.0.0.0.0.0" expl="postcondition" proved="true">
-         <proof prover="2"><result status="valid" time="0.67" steps="5992"/></proof>
-         </goal>
-         <goal name="delete_rec&#39;vc.47.2.2.0.0.0.0.1" expl="postcondition" proved="true">
-         <proof prover="2"><result status="valid" time="1.35" steps="9513"/></proof>
->>>>>>> 8927d7bc
+         <goal name="delete_rec&#39;vc.29.2.2.1.0.0.0.1" expl="postcondition" proved="true">
+         <proof prover="0" timelimit="5" memlimit="2000"><result status="valid" time="2.14" steps="243927"/></proof>
          </goal>
         </transf>
         </goal>
@@ -5483,66 +2472,6 @@
       </goal>
      </transf>
      </goal>
-     <goal name="delete_rec&#39;vc.29.2.2.1" expl="postcondition" proved="true">
-     <proof prover="0" obsolete="true"><result status="timeout" time="1.00" steps="114781"/></proof>
-     <proof prover="1" obsolete="true"><result status="highfailure" time="0.70"/></proof>
-     <proof prover="2" obsolete="true"><result status="timeout" time="1.00"/></proof>
-     <transf name="split_vc" proved="true" >
-<<<<<<< HEAD
-      <goal name="delete_rec&#39;vc.29.2.2.1.0" expl="postcondition" proved="true">
-      <proof prover="0" obsolete="true"><result status="timeout" time="1.00" steps="99444"/></proof>
-      <proof prover="1" obsolete="true"><result status="highfailure" time="0.64"/></proof>
-      <proof prover="2" obsolete="true"><result status="timeout" time="1.00"/></proof>
-      <transf name="split_vc" proved="true" >
-       <goal name="delete_rec&#39;vc.29.2.2.1.0.0" expl="postcondition" proved="true">
-       <proof prover="0" obsolete="true"><result status="timeout" time="1.00" steps="99436"/></proof>
-       <proof prover="1" obsolete="true"><result status="highfailure" time="0.66"/></proof>
-       <proof prover="2" obsolete="true"><result status="timeout" time="1.00"/></proof>
-       <transf name="split_vc" proved="true" >
-        <goal name="delete_rec&#39;vc.29.2.2.1.0.0.0" expl="postcondition" proved="true">
-        <proof prover="0" obsolete="true"><result status="timeout" time="1.00" steps="112403"/></proof>
-        <proof prover="1" obsolete="true"><result status="highfailure" time="0.69"/></proof>
-        <proof prover="2" obsolete="true"><result status="timeout" time="1.00"/></proof>
-        <transf name="split_vc" proved="true" >
-         <goal name="delete_rec&#39;vc.29.2.2.1.0.0.0.0" expl="postcondition" proved="true">
-         <proof prover="0"><result status="valid" time="0.41" steps="56146"/></proof>
-         <proof prover="1" obsolete="true"><result status="highfailure" time="0.72"/></proof>
-         <proof prover="2" obsolete="true"><result status="timeout" time="1.00"/></proof>
-         </goal>
-         <goal name="delete_rec&#39;vc.29.2.2.1.0.0.0.1" expl="postcondition" proved="true">
-         <proof prover="0" obsolete="true"><result status="timeout" time="1.00" steps="100088"/></proof>
-         <proof prover="1" obsolete="true"><result status="highfailure" time="0.69"/></proof>
-         <proof prover="2" obsolete="true"><result status="timeout" time="1.00"/></proof>
-         <transf name="split_vc" proved="true" >
-          <goal name="delete_rec&#39;vc.29.2.2.1.0.0.0.1.0" expl="postcondition" proved="true">
-          <proof prover="0" timelimit="5" memlimit="2000"><result status="valid" time="2.05" steps="239786"/></proof>
-          <proof prover="1" timelimit="5" memlimit="2000" obsolete="true"><result status="timeout" time="5.00"/></proof>
-          <proof prover="2" timelimit="5" memlimit="2000" obsolete="true"><result status="timeout" time="5.00"/></proof>
-          </goal>
-         </transf>
-         </goal>
-        </transf>
-        </goal>
-       </transf>
-       </goal>
-      </transf>
-      </goal>
-     </transf>
-     </goal>
-=======
-      <goal name="delete_rec&#39;vc.47.2.2.1.0" expl="postcondition" proved="true">
-      <proof prover="2"><result status="valid" time="1.58" steps="12345"/></proof>
-      </goal>
-     </transf>
-     </goal>
-     <goal name="delete_rec&#39;vc.47.2.2.2" expl="postcondition" proved="true">
-     <transf name="split_vc" proved="true" >
-      <goal name="delete_rec&#39;vc.47.2.2.2.0" expl="postcondition" proved="true">
-      <proof prover="2"><result status="valid" time="0.41" steps="3018"/></proof>
-      </goal>
-     </transf>
-     </goal>
->>>>>>> 8927d7bc
     </transf>
     </goal>
    </transf>
@@ -5550,92 +2479,42 @@
   </transf>
   </goal>
   <goal name="delete_rec&#39;vc.30" expl="postcondition" proved="true">
-  <proof prover="0" obsolete="true"><result status="timeout" time="0.78" steps="204109"/></proof>
-  <proof prover="1" obsolete="true"><result status="highfailure" time="0.79"/></proof>
-  <proof prover="2" obsolete="true"><result status="timeout" time="1.00"/></proof>
-  <transf name="split_vc" proved="true" >
-<<<<<<< HEAD
+  <transf name="split_vc" proved="true" >
    <goal name="delete_rec&#39;vc.30.0" expl="postcondition" proved="true">
-   <proof prover="2"><result status="valid" time="0.12" steps="1221"/></proof>
+   <proof prover="2"><result status="valid" time="0.17" steps="1230"/></proof>
    </goal>
    <goal name="delete_rec&#39;vc.30.1" expl="postcondition" proved="true">
-   <proof prover="2"><result status="valid" time="0.46" steps="2135"/></proof>
-=======
-   <goal name="delete_rec&#39;vc.48.0" expl="postcondition" proved="true">
-   <proof prover="2"><result status="valid" time="0.07" steps="586"/></proof>
-   </goal>
-   <goal name="delete_rec&#39;vc.48.1" expl="postcondition" proved="true">
-   <proof prover="2"><result status="valid" time="0.34" steps="1732"/></proof>
->>>>>>> 8927d7bc
+   <proof prover="2"><result status="valid" time="0.40" steps="2151"/></proof>
    </goal>
    <goal name="delete_rec&#39;vc.30.2" expl="postcondition" proved="true">
-   <proof prover="0" obsolete="true"><result status="timeout" time="1.00" steps="202498"/></proof>
-   <proof prover="1" obsolete="true"><result status="highfailure" time="0.71"/></proof>
-   <proof prover="2" obsolete="true"><result status="timeout" time="1.00"/></proof>
    <transf name="split_vc" proved="true" >
     <goal name="delete_rec&#39;vc.30.2.0" expl="postcondition" proved="true">
-    <proof prover="0" obsolete="true"><result status="timeout" time="1.00" steps="140237"/></proof>
-    <proof prover="1" obsolete="true"><result status="highfailure" time="0.79"/></proof>
-    <proof prover="2" obsolete="true"><result status="timeout" time="1.00"/></proof>
-    <transf name="split_vc" proved="true" >
-<<<<<<< HEAD
+    <transf name="split_vc" proved="true" >
      <goal name="delete_rec&#39;vc.30.2.0.0" expl="postcondition" proved="true">
-     <proof prover="2"><result status="valid" time="0.85" steps="6143"/></proof>
+     <proof prover="2"><result status="valid" time="1.25" steps="8838"/></proof>
      </goal>
      <goal name="delete_rec&#39;vc.30.2.0.1" expl="postcondition" proved="true">
-     <proof prover="0"><result status="valid" time="0.37" steps="64320"/></proof>
-     <proof prover="1" obsolete="true"><result status="highfailure" time="0.78"/></proof>
-     <proof prover="2" obsolete="true"><result status="timeout" time="1.00"/></proof>
-=======
-     <goal name="delete_rec&#39;vc.48.2.0.0" expl="postcondition" proved="true">
-     <proof prover="0"><result status="valid" time="0.56" steps="51945"/></proof>
-     </goal>
-     <goal name="delete_rec&#39;vc.48.2.0.1" expl="postcondition" proved="true">
-     <proof prover="2"><result status="valid" time="1.17" steps="7526"/></proof>
->>>>>>> 8927d7bc
+     <proof prover="0"><result status="valid" time="0.47" steps="69278"/></proof>
      </goal>
     </transf>
     </goal>
     <goal name="delete_rec&#39;vc.30.2.1" expl="postcondition" proved="true">
-    <proof prover="0" obsolete="true"><result status="timeout" time="1.00" steps="99981"/></proof>
-    <proof prover="1" obsolete="true"><result status="timeout" time="1.00"/></proof>
-    <proof prover="2" obsolete="true"><result status="timeout" time="1.00"/></proof>
     <transf name="split_vc" proved="true" >
      <goal name="delete_rec&#39;vc.30.2.1.0" expl="postcondition" proved="true">
-     <proof prover="0" obsolete="true"><result status="timeout" time="1.00" steps="104234"/></proof>
-     <proof prover="1" obsolete="true"><result status="highfailure" time="0.78"/></proof>
-     <proof prover="2" obsolete="true"><result status="timeout" time="1.00"/></proof>
      <transf name="split_vc" proved="true" >
       <goal name="delete_rec&#39;vc.30.2.1.0.0" expl="postcondition" proved="true">
-      <proof prover="0" obsolete="true"><result status="timeout" time="1.00" steps="128567"/></proof>
-      <proof prover="1" obsolete="true"><result status="highfailure" time="0.78"/></proof>
-      <proof prover="2" obsolete="true"><result status="timeout" time="1.00"/></proof>
-      <transf name="split_vc" proved="true" >
-<<<<<<< HEAD
+      <transf name="split_vc" proved="true" >
        <goal name="delete_rec&#39;vc.30.2.1.0.0.0" expl="postcondition" proved="true">
-       <proof prover="0" obsolete="true"><result status="timeout" time="1.00" steps="146607"/></proof>
-       <proof prover="1" obsolete="true"><result status="timeout" time="1.00"/></proof>
-       <proof prover="2" timelimit="5" memlimit="2000"><result status="valid" time="2.81" steps="32116"/></proof>
-=======
-       <goal name="delete_rec&#39;vc.48.2.1.0.0.0" expl="postcondition" proved="true">
-       <proof prover="2"><result status="valid" time="0.93" steps="6632"/></proof>
->>>>>>> 8927d7bc
-       </goal>
-      </transf>
-      </goal>
-     </transf>
-     </goal>
-    </transf>
-    </goal>
-<<<<<<< HEAD
+       <proof prover="2" timelimit="5" memlimit="2000"><result status="valid" time="3.76" steps="32622"/></proof>
+       </goal>
+      </transf>
+      </goal>
+     </transf>
+     </goal>
+    </transf>
+    </goal>
     <goal name="delete_rec&#39;vc.30.2.2" expl="postcondition" proved="true">
-    <proof prover="0"><result status="valid" time="0.70" steps="82494"/></proof>
-    <proof prover="1" obsolete="true"><result status="highfailure" time="0.77"/></proof>
-    <proof prover="2" obsolete="true"><result status="timeout" time="1.00"/></proof>
-=======
-    <goal name="delete_rec&#39;vc.48.2.2" expl="postcondition" proved="true">
-    <proof prover="2"><result status="valid" time="0.64" steps="2633"/></proof>
->>>>>>> 8927d7bc
+    <proof prover="0"><result status="valid" time="0.71" steps="87791"/></proof>
     </goal>
    </transf>
    </goal>
@@ -5646,193 +2525,64 @@
 </theory>
 <theory name="RedBlackTree_Impl16_Delete" proved="true">
  <goal name="delete&#39;vc" expl="VC for delete" proved="true">
- <proof prover="0" obsolete="true"><result status="timeout" time="1.00" steps="145557"/></proof>
- <proof prover="1" obsolete="true"><result status="timeout" time="1.00"/></proof>
- <proof prover="2" obsolete="true"><result status="timeout" time="1.00"/></proof>
  <transf name="split_vc" proved="true" >
   <goal name="delete&#39;vc.0" expl="unreachable point" proved="true">
-<<<<<<< HEAD
-  <proof prover="2"><result status="valid" time="0.04" steps="63"/></proof>
+  <proof prover="2"><result status="valid" time="0.04" steps="64"/></proof>
   </goal>
   <goal name="delete&#39;vc.1" expl="precondition" proved="true">
-  <proof prover="0" obsolete="true"><result status="timeout" time="1.00" steps="186510"/></proof>
-  <proof prover="1" obsolete="true"><result status="highfailure" time="0.73"/></proof>
-  <proof prover="2" obsolete="true"><result status="timeout" time="1.00"/></proof>
   <transf name="split_vc" proved="true" >
    <goal name="delete&#39;vc.1.0" expl="precondition" proved="true">
-   <proof prover="0"><result status="valid" time="0.38" steps="69742"/></proof>
-   <proof prover="1" obsolete="true"><result status="highfailure" time="0.72"/></proof>
-   <proof prover="2" obsolete="true"><result status="timeout" time="1.00"/></proof>
+   <proof prover="0"><result status="valid" time="0.63" steps="73969"/></proof>
    </goal>
   </transf>
   </goal>
   <goal name="delete&#39;vc.2" expl="precondition" proved="true">
-  <proof prover="0" obsolete="true"><result status="timeout" time="1.00" steps="138192"/></proof>
-  <proof prover="1" obsolete="true"><result status="highfailure" time="0.71"/></proof>
-  <proof prover="2" obsolete="true"><result status="timeout" time="1.00"/></proof>
   <transf name="split_vc" proved="true" >
    <goal name="delete&#39;vc.2.0" expl="precondition" proved="true">
-   <proof prover="0"><result status="valid" time="0.40" steps="55395"/></proof>
-   <proof prover="1" obsolete="true"><result status="timeout" time="1.00"/></proof>
-   <proof prover="2" obsolete="true"><result status="timeout" time="1.00"/></proof>
+   <proof prover="0"><result status="valid" time="0.40" steps="59606"/></proof>
    </goal>
   </transf>
   </goal>
   <goal name="delete&#39;vc.3" expl="assertion" proved="true">
-  <proof prover="0" obsolete="true"><result status="timeout" time="1.00" steps="127951"/></proof>
-  <proof prover="1" obsolete="true"><result status="highfailure" time="0.73"/></proof>
-  <proof prover="2" obsolete="true"><result status="timeout" time="1.00"/></proof>
   <transf name="split_vc" proved="true" >
    <goal name="delete&#39;vc.3.0" expl="assertion" proved="true">
-   <proof prover="0"><result status="valid" time="0.86" steps="90009"/></proof>
-   <proof prover="1" obsolete="true"><result status="highfailure" time="0.71"/></proof>
-   <proof prover="2" obsolete="true"><result status="timeout" time="1.00"/></proof>
-=======
-  <proof prover="2"><result status="valid" time="0.02" steps="61"/></proof>
-  </goal>
-  <goal name="delete&#39;vc.1" expl="assertion" proved="true">
-  <proof prover="2"><result status="valid" time="0.34" steps="1719"/></proof>
-  </goal>
-  <goal name="delete&#39;vc.2" expl="precondition" proved="true">
-  <transf name="split_vc" proved="true" >
-   <goal name="delete&#39;vc.2.0" expl="precondition" proved="true">
-   <proof prover="2"><result status="valid" time="0.04" steps="276"/></proof>
-   </goal>
-   <goal name="delete&#39;vc.2.1" expl="precondition" proved="true">
-   <proof prover="2"><result status="valid" time="0.15" steps="1233"/></proof>
-   </goal>
-  </transf>
-  </goal>
-  <goal name="delete&#39;vc.3" expl="precondition" proved="true">
-  <proof prover="2"><result status="valid" time="0.49" steps="2719"/></proof>
+   <proof prover="0"><result status="valid" time="0.65" steps="73660"/></proof>
+   </goal>
+  </transf>
   </goal>
   <goal name="delete&#39;vc.4" expl="precondition" proved="true">
-  <proof prover="2"><result status="valid" time="0.40" steps="2246"/></proof>
-  </goal>
-  <goal name="delete&#39;vc.5" expl="precondition" proved="true">
-  <proof prover="2"><result status="valid" time="0.37" steps="1890"/></proof>
-  </goal>
-  <goal name="delete&#39;vc.6" expl="assertion" proved="true">
-  <transf name="split_vc" proved="true" >
-   <goal name="delete&#39;vc.6.0" expl="assertion" proved="true">
-   <transf name="split_vc" proved="true" >
-    <goal name="delete&#39;vc.6.0.0" expl="assertion" proved="true">
-    <proof prover="3"><result status="valid" time="0.60" steps="641823"/></proof>
-    </goal>
-   </transf>
-   </goal>
-   <goal name="delete&#39;vc.6.1" expl="assertion" proved="true">
-   <transf name="split_vc" proved="true" >
-    <goal name="delete&#39;vc.6.1.0" expl="assertion" proved="true">
-    <proof prover="3"><result status="valid" time="0.71" steps="737785"/></proof>
-    </goal>
-   </transf>
-   </goal>
-  </transf>
-  </goal>
-  <goal name="delete&#39;vc.7" expl="precondition" proved="true">
-  <proof prover="2"><result status="valid" time="0.06" steps="453"/></proof>
-  </goal>
-  <goal name="delete&#39;vc.8" expl="assertion" proved="true">
-  <transf name="split_vc" proved="true" >
-   <goal name="delete&#39;vc.8.0" expl="assertion" proved="true">
-   <proof prover="2"><result status="valid" time="0.45" steps="2199"/></proof>
-   </goal>
-   <goal name="delete&#39;vc.8.1" expl="assertion" proved="true">
-   <transf name="split_vc" proved="true" >
-    <goal name="delete&#39;vc.8.1.0" expl="assertion" proved="true">
-    <proof prover="2"><result status="valid" time="0.14" steps="1353"/></proof>
-    </goal>
-    <goal name="delete&#39;vc.8.1.1" expl="assertion" proved="true">
-    <proof prover="2"><result status="valid" time="0.14" steps="1340"/></proof>
-    </goal>
-   </transf>
->>>>>>> 8927d7bc
-   </goal>
-  </transf>
-  </goal>
-  <goal name="delete&#39;vc.4" expl="precondition" proved="true">
-  <proof prover="2"><result status="valid" time="0.10" steps="456"/></proof>
+  <proof prover="2"><result status="valid" time="0.12" steps="461"/></proof>
   </goal>
   <goal name="delete&#39;vc.5" expl="postcondition" proved="true">
-  <proof prover="0" obsolete="true"><result status="timeout" time="1.00" steps="181947"/></proof>
-  <proof prover="1" obsolete="true"><result status="highfailure" time="0.75"/></proof>
-  <proof prover="2" obsolete="true"><result status="timeout" time="1.00"/></proof>
-  <transf name="split_vc" proved="true" >
-<<<<<<< HEAD
+  <transf name="split_vc" proved="true" >
    <goal name="delete&#39;vc.5.0" expl="postcondition" proved="true">
-   <proof prover="2"><result status="valid" time="0.07" steps="224"/></proof>
-=======
-   <goal name="delete&#39;vc.9.0" expl="postcondition" proved="true">
-   <proof prover="2"><result status="valid" time="0.04" steps="231"/></proof>
->>>>>>> 8927d7bc
+   <proof prover="2"><result status="valid" time="0.05" steps="230"/></proof>
    </goal>
    <goal name="delete&#39;vc.5.1" expl="postcondition" proved="true">
-   <proof prover="0" obsolete="true"><result status="timeout" time="1.00" steps="174023"/></proof>
-   <proof prover="1" obsolete="true"><result status="highfailure" time="0.73"/></proof>
-   <proof prover="2" obsolete="true"><result status="timeout" time="1.00"/></proof>
    <transf name="split_vc" proved="true" >
     <goal name="delete&#39;vc.5.1.0" expl="postcondition" proved="true">
-    <proof prover="0" obsolete="true"><result status="timeout" time="1.00" steps="174031"/></proof>
-    <proof prover="1" obsolete="true"><result status="highfailure" time="0.77"/></proof>
-    <proof prover="2" obsolete="true"><result status="timeout" time="1.00"/></proof>
-    <transf name="split_vc" proved="true" >
-<<<<<<< HEAD
+    <transf name="split_vc" proved="true" >
      <goal name="delete&#39;vc.5.1.0.0" expl="postcondition" proved="true">
-     <proof prover="2"><result status="valid" time="0.08" steps="258"/></proof>
-=======
-     <goal name="delete&#39;vc.9.1.0.0" expl="postcondition" proved="true">
-     <proof prover="2"><result status="valid" time="0.39" steps="2063"/></proof>
->>>>>>> 8927d7bc
+     <proof prover="2"><result status="valid" time="0.09" steps="259"/></proof>
      </goal>
      <goal name="delete&#39;vc.5.1.0.1" expl="postcondition" proved="true">
-     <proof prover="0" obsolete="true"><result status="timeout" time="1.00" steps="174911"/></proof>
-     <proof prover="1" obsolete="true"><result status="highfailure" time="0.73"/></proof>
-     <proof prover="2" obsolete="true"><result status="timeout" time="1.00"/></proof>
-     <transf name="split_vc" proved="true" >
-<<<<<<< HEAD
+     <transf name="split_vc" proved="true" >
       <goal name="delete&#39;vc.5.1.0.1.0" expl="postcondition" proved="true">
-      <proof prover="2"><result status="valid" time="0.51" steps="5582"/></proof>
-=======
-      <goal name="delete&#39;vc.9.1.0.1.0" expl="postcondition" proved="true">
-      <proof prover="2"><result status="valid" time="0.75" steps="4723"/></proof>
-      </goal>
-      <goal name="delete&#39;vc.9.1.0.1.1" expl="postcondition" proved="true">
-      <proof prover="3"><result status="valid" time="1.16" steps="1117033"/></proof>
->>>>>>> 8927d7bc
+      <proof prover="2"><result status="valid" time="0.51" steps="5601"/></proof>
       </goal>
      </transf>
      </goal>
     </transf>
     </goal>
     <goal name="delete&#39;vc.5.1.1" expl="postcondition" proved="true">
-    <proof prover="0" obsolete="true"><result status="timeout" time="1.00" steps="254123"/></proof>
-    <proof prover="1" obsolete="true"><result status="highfailure" time="0.76"/></proof>
-    <proof prover="2" obsolete="true"><result status="timeout" time="1.00"/></proof>
-    <transf name="split_vc" proved="true" >
-<<<<<<< HEAD
+    <transf name="split_vc" proved="true" >
      <goal name="delete&#39;vc.5.1.1.0" expl="postcondition" proved="true">
      <proof prover="2"><result status="valid" time="0.09" steps="288"/></proof>
-=======
-     <goal name="delete&#39;vc.9.1.1.0" expl="postcondition" proved="true">
-     <proof prover="2"><result status="valid" time="0.48" steps="2852"/></proof>
->>>>>>> 8927d7bc
      </goal>
      <goal name="delete&#39;vc.5.1.1.1" expl="postcondition" proved="true">
-     <proof prover="0" obsolete="true"><result status="timeout" time="1.00" steps="147144"/></proof>
-     <proof prover="1" obsolete="true"><result status="highfailure" time="0.77"/></proof>
-     <proof prover="2" obsolete="true"><result status="timeout" time="1.00"/></proof>
-     <transf name="split_vc" proved="true" >
-<<<<<<< HEAD
+     <transf name="split_vc" proved="true" >
       <goal name="delete&#39;vc.5.1.1.1.0" expl="postcondition" proved="true">
-      <proof prover="2"><result status="valid" time="0.86" steps="5416"/></proof>
-=======
-      <goal name="delete&#39;vc.9.1.1.1.0" expl="postcondition" proved="true">
-      <proof prover="2"><result status="valid" time="0.86" steps="5532"/></proof>
-      </goal>
-      <goal name="delete&#39;vc.9.1.1.1.1" expl="postcondition" proved="true">
-      <proof prover="3"><result status="valid" time="1.15" steps="1117179"/></proof>
->>>>>>> 8927d7bc
+      <proof prover="2"><result status="valid" time="0.53" steps="5441"/></proof>
       </goal>
      </transf>
      </goal>
@@ -5843,227 +2593,101 @@
   </transf>
   </goal>
   <goal name="delete&#39;vc.6" expl="postcondition" proved="true">
-  <proof prover="0" obsolete="true"><result status="timeout" time="1.00" steps="185509"/></proof>
-  <proof prover="1" obsolete="true"><result status="highfailure" time="0.75"/></proof>
-  <proof prover="2" obsolete="true"><result status="timeout" time="1.00"/></proof>
   <transf name="split_vc" proved="true" >
    <goal name="delete&#39;vc.6.0" expl="postcondition" proved="true">
-   <proof prover="0" obsolete="true"><result status="timeout" time="1.00" steps="208444"/></proof>
-   <proof prover="1" obsolete="true"><result status="highfailure" time="0.75"/></proof>
-   <proof prover="2" obsolete="true"><result status="timeout" time="1.00"/></proof>
-   <transf name="split_vc" proved="true" >
-<<<<<<< HEAD
+   <transf name="split_vc" proved="true" >
     <goal name="delete&#39;vc.6.0.0" expl="postcondition" proved="true">
-    <proof prover="2"><result status="valid" time="0.06" steps="431"/></proof>
-=======
-    <goal name="delete&#39;vc.10.0.0" expl="postcondition" proved="true">
-    <proof prover="2"><result status="valid" time="0.06" steps="513"/></proof>
->>>>>>> 8927d7bc
+    <proof prover="2"><result status="valid" time="0.11" steps="438"/></proof>
     </goal>
     <goal name="delete&#39;vc.6.0.1" expl="postcondition" proved="true">
-    <proof prover="0" obsolete="true"><result status="timeout" time="1.00" steps="171760"/></proof>
-    <proof prover="1" obsolete="true"><result status="highfailure" time="0.75"/></proof>
-    <proof prover="2" obsolete="true"><result status="timeout" time="1.00"/></proof>
     <transf name="split_vc" proved="true" >
      <goal name="delete&#39;vc.6.0.1.0" expl="postcondition" proved="true">
-     <proof prover="0" obsolete="true"><result status="timeout" time="1.00" steps="171765"/></proof>
-     <proof prover="1" obsolete="true"><result status="highfailure" time="0.77"/></proof>
-     <proof prover="2" obsolete="true"><result status="timeout" time="1.00"/></proof>
-     <transf name="split_vc" proved="true" >
-<<<<<<< HEAD
+     <transf name="split_vc" proved="true" >
       <goal name="delete&#39;vc.6.0.1.0.0" expl="postcondition" proved="true">
-      <proof prover="0" obsolete="true"><result status="timeout" time="1.00" steps="179830"/></proof>
-      <proof prover="1" obsolete="true"><result status="highfailure" time="0.73"/></proof>
-      <proof prover="2" obsolete="true"><result status="timeout" time="1.00"/></proof>
       <transf name="split_vc" proved="true" >
        <goal name="delete&#39;vc.6.0.1.0.0.0" expl="postcondition" proved="true">
-       <proof prover="0" obsolete="true"><result status="timeout" time="1.00" steps="91835"/></proof>
-       <proof prover="1" obsolete="true"><result status="highfailure" time="0.73"/></proof>
-       <proof prover="2" obsolete="true"><result status="timeout" time="1.00"/></proof>
        <transf name="split_vc" proved="true" >
         <goal name="delete&#39;vc.6.0.1.0.0.0.0" expl="postcondition" proved="true">
-        <proof prover="0" obsolete="true"><result status="timeout" time="1.00" steps="90433"/></proof>
-        <proof prover="1" obsolete="true"><result status="highfailure" time="0.72"/></proof>
-        <proof prover="2" obsolete="true"><result status="timeout" time="1.00"/></proof>
         <transf name="split_vc" proved="true" >
          <goal name="delete&#39;vc.6.0.1.0.0.0.0.0" expl="postcondition" proved="true">
-         <proof prover="2"><result status="valid" time="0.10" steps="816"/></proof>
+         <proof prover="2"><result status="valid" time="0.19" steps="817"/></proof>
          </goal>
          <goal name="delete&#39;vc.6.0.1.0.0.0.0.1" expl="postcondition" proved="true">
-         <proof prover="0" obsolete="true"><result status="timeout" time="1.00" steps="112803"/></proof>
-         <proof prover="1" obsolete="true"><result status="highfailure" time="0.74"/></proof>
-         <proof prover="2" obsolete="true"><result status="timeout" time="1.00"/></proof>
          <transf name="split_vc" proved="true" >
           <goal name="delete&#39;vc.6.0.1.0.0.0.0.1.0" expl="postcondition" proved="true">
-          <proof prover="0"><result status="valid" time="0.42" steps="51560"/></proof>
-          <proof prover="1" obsolete="true"><result status="highfailure" time="0.70"/></proof>
-          <proof prover="2" obsolete="true"><result status="timeout" time="1.00"/></proof>
+          <proof prover="0"><result status="valid" time="0.48" steps="57300"/></proof>
           </goal>
          </transf>
          </goal>
         </transf>
-=======
-      <goal name="delete&#39;vc.10.0.1.0.0" expl="postcondition" proved="true">
-      <proof prover="2"><result status="valid" time="0.71" steps="3956"/></proof>
-      </goal>
-      <goal name="delete&#39;vc.10.0.1.0.1" expl="postcondition" proved="true">
-      <transf name="split_vc" proved="true" >
-       <goal name="delete&#39;vc.10.0.1.0.1.0" expl="postcondition" proved="true">
-       <proof prover="2"><result status="valid" time="0.82" steps="5439"/></proof>
-       </goal>
-       <goal name="delete&#39;vc.10.0.1.0.1.1" expl="postcondition" proved="true">
-       <transf name="split_vc" proved="true" >
-        <goal name="delete&#39;vc.10.0.1.0.1.1.0" expl="postcondition" proved="true">
-        <proof prover="0"><result status="valid" time="0.92" steps="66281"/></proof>
->>>>>>> 8927d7bc
         </goal>
        </transf>
        </goal>
       </transf>
       </goal>
       <goal name="delete&#39;vc.6.0.1.0.1" expl="postcondition" proved="true">
-      <proof prover="0" obsolete="true"><result status="timeout" time="1.00" steps="200716"/></proof>
-      <proof prover="1" obsolete="true"><result status="highfailure" time="0.78"/></proof>
-      <proof prover="2" obsolete="true"><result status="timeout" time="1.00"/></proof>
       <transf name="split_vc" proved="true" >
        <goal name="delete&#39;vc.6.0.1.0.1.0" expl="postcondition" proved="true">
-       <proof prover="0"><result status="valid" time="0.59" steps="66457"/></proof>
-       <proof prover="1" obsolete="true"><result status="highfailure" time="0.72"/></proof>
-       <proof prover="2" obsolete="true"><result status="timeout" time="1.00"/></proof>
-       </goal>
-      </transf>
-      </goal>
-     </transf>
-     </goal>
-<<<<<<< HEAD
+       <proof prover="0"><result status="valid" time="0.67" steps="72161"/></proof>
+       </goal>
+      </transf>
+      </goal>
+     </transf>
+     </goal>
      <goal name="delete&#39;vc.6.0.1.1" expl="postcondition" proved="true">
-     <proof prover="2"><result status="valid" time="0.07" steps="102"/></proof>
-=======
-     <goal name="delete&#39;vc.10.0.1.1" expl="postcondition" proved="true">
-     <proof prover="2"><result status="valid" time="0.04" steps="100"/></proof>
->>>>>>> 8927d7bc
+     <proof prover="2"><result status="valid" time="0.05" steps="102"/></proof>
      </goal>
     </transf>
     </goal>
    </transf>
    </goal>
    <goal name="delete&#39;vc.6.1" expl="postcondition" proved="true">
-   <proof prover="0" obsolete="true"><result status="timeout" time="1.00" steps="185470"/></proof>
-   <proof prover="1" obsolete="true"><result status="highfailure" time="0.76"/></proof>
-   <proof prover="2" obsolete="true"><result status="timeout" time="1.00"/></proof>
-   <transf name="split_vc" proved="true" >
-<<<<<<< HEAD
+   <transf name="split_vc" proved="true" >
     <goal name="delete&#39;vc.6.1.0" expl="postcondition" proved="true">
-    <proof prover="2"><result status="valid" time="0.07" steps="267"/></proof>
-=======
-    <goal name="delete&#39;vc.10.1.0" expl="postcondition" proved="true">
-    <proof prover="2"><result status="valid" time="0.04" steps="260"/></proof>
->>>>>>> 8927d7bc
+    <proof prover="2"><result status="valid" time="0.09" steps="273"/></proof>
     </goal>
     <goal name="delete&#39;vc.6.1.1" expl="postcondition" proved="true">
-    <proof prover="0" obsolete="true"><result status="timeout" time="1.00" steps="184468"/></proof>
-    <proof prover="1" obsolete="true"><result status="highfailure" time="0.74"/></proof>
-    <proof prover="2" obsolete="true"><result status="timeout" time="1.00"/></proof>
-    <transf name="split_vc" proved="true" >
-<<<<<<< HEAD
+    <transf name="split_vc" proved="true" >
      <goal name="delete&#39;vc.6.1.1.0" expl="postcondition" proved="true">
-     <proof prover="2"><result status="valid" time="0.06" steps="62"/></proof>
-=======
-     <goal name="delete&#39;vc.10.1.1.0" expl="postcondition" proved="true">
-     <proof prover="2"><result status="valid" time="0.02" steps="58"/></proof>
->>>>>>> 8927d7bc
+     <proof prover="2"><result status="valid" time="0.04" steps="62"/></proof>
      </goal>
      <goal name="delete&#39;vc.6.1.1.1" expl="postcondition" proved="true">
-     <proof prover="0" obsolete="true"><result status="timeout" time="1.00" steps="163492"/></proof>
-     <proof prover="1" obsolete="true"><result status="highfailure" time="0.79"/></proof>
-     <proof prover="2" obsolete="true"><result status="timeout" time="1.00"/></proof>
      <transf name="split_vc" proved="true" >
       <goal name="delete&#39;vc.6.1.1.1.0" expl="postcondition" proved="true">
-      <proof prover="0" obsolete="true"><result status="timeout" time="1.00" steps="178382"/></proof>
-      <proof prover="1" obsolete="true"><result status="highfailure" time="0.75"/></proof>
-      <proof prover="2" obsolete="true"><result status="timeout" time="1.00"/></proof>
-      <transf name="split_vc" proved="true" >
-<<<<<<< HEAD
+      <transf name="split_vc" proved="true" >
        <goal name="delete&#39;vc.6.1.1.1.0.0" expl="postcondition" proved="true">
-       <proof prover="0" obsolete="true"><result status="timeout" time="1.00" steps="130759"/></proof>
-       <proof prover="1" obsolete="true"><result status="highfailure" time="0.71"/></proof>
-       <proof prover="2" obsolete="true"><result status="timeout" time="1.00"/></proof>
        <transf name="split_vc" proved="true" >
         <goal name="delete&#39;vc.6.1.1.1.0.0.0" expl="postcondition" proved="true">
-        <proof prover="0" obsolete="true"><result status="timeout" time="1.00" steps="129324"/></proof>
-        <proof prover="1" obsolete="true"><result status="highfailure" time="0.76"/></proof>
-        <proof prover="2" obsolete="true"><result status="timeout" time="1.00"/></proof>
         <transf name="split_vc" proved="true" >
          <goal name="delete&#39;vc.6.1.1.1.0.0.0.0" expl="postcondition" proved="true">
-         <proof prover="2"><result status="valid" time="0.13" steps="606"/></proof>
+         <proof prover="2"><result status="valid" time="0.15" steps="608"/></proof>
          </goal>
          <goal name="delete&#39;vc.6.1.1.1.0.0.0.1" expl="postcondition" proved="true">
-         <proof prover="0" obsolete="true"><result status="timeout" time="1.00" steps="129392"/></proof>
-         <proof prover="1" obsolete="true"><result status="highfailure" time="0.74"/></proof>
-         <proof prover="2" obsolete="true"><result status="timeout" time="1.00"/></proof>
          <transf name="split_vc" proved="true" >
           <goal name="delete&#39;vc.6.1.1.1.0.0.0.1.0" expl="postcondition" proved="true">
-          <proof prover="0" obsolete="true"><result status="timeout" time="1.00" steps="104278"/></proof>
-          <proof prover="1" obsolete="true"><result status="highfailure" time="0.70"/></proof>
-          <proof prover="2" timelimit="5" memlimit="2000"><result status="valid" time="0.65" steps="5897"/></proof>
+          <proof prover="2" timelimit="5" memlimit="2000"><result status="valid" time="0.74" steps="5922"/></proof>
           </goal>
          </transf>
          </goal>
         </transf>
         </goal>
        </transf>
-=======
-       <goal name="delete&#39;vc.10.1.1.1.0.0" expl="postcondition" proved="true">
-       <proof prover="2"><result status="valid" time="0.14" steps="1383"/></proof>
-       </goal>
-       <goal name="delete&#39;vc.10.1.1.1.0.1" expl="postcondition" proved="true">
-       <proof prover="2"><result status="valid" time="1.14" steps="6655"/></proof>
->>>>>>> 8927d7bc
        </goal>
       </transf>
       </goal>
       <goal name="delete&#39;vc.6.1.1.1.1" expl="postcondition" proved="true">
-      <proof prover="0" obsolete="true"><result status="timeout" time="1.00" steps="146837"/></proof>
-      <proof prover="1" obsolete="true"><result status="highfailure" time="0.73"/></proof>
-      <proof prover="2" obsolete="true"><result status="timeout" time="1.00"/></proof>
-      <transf name="split_vc" proved="true" >
-<<<<<<< HEAD
+      <transf name="split_vc" proved="true" >
        <goal name="delete&#39;vc.6.1.1.1.1.0" expl="postcondition" proved="true">
-       <proof prover="0" obsolete="true"><result status="timeout" time="1.00" steps="113635"/></proof>
-       <proof prover="1" obsolete="true"><result status="highfailure" time="0.73"/></proof>
-       <proof prover="2" obsolete="true"><result status="timeout" time="1.00"/></proof>
-=======
-       <goal name="delete&#39;vc.10.1.1.1.1.0" expl="postcondition" proved="true">
-       <proof prover="2"><result status="valid" time="0.73" steps="4547"/></proof>
-       </goal>
-       <goal name="delete&#39;vc.10.1.1.1.1.1" expl="postcondition" proved="true">
->>>>>>> 8927d7bc
        <transf name="split_vc" proved="true" >
         <goal name="delete&#39;vc.6.1.1.1.1.0.0" expl="postcondition" proved="true">
-        <proof prover="0" obsolete="true"><result status="timeout" time="1.00" steps="85414"/></proof>
-        <proof prover="1" obsolete="true"><result status="highfailure" time="0.75"/></proof>
-        <proof prover="2" obsolete="true"><result status="timeout" time="1.00"/></proof>
         <transf name="split_vc" proved="true" >
          <goal name="delete&#39;vc.6.1.1.1.1.0.0.0" expl="postcondition" proved="true">
-         <proof prover="2"><result status="valid" time="0.08" steps="210"/></proof>
+         <proof prover="2"><result status="valid" time="0.10" steps="210"/></proof>
          </goal>
          <goal name="delete&#39;vc.6.1.1.1.1.0.0.1" expl="postcondition" proved="true">
-         <proof prover="0" obsolete="true"><result status="timeout" time="1.00" steps="98281"/></proof>
-         <proof prover="1" obsolete="true"><result status="highfailure" time="0.72"/></proof>
-         <proof prover="2" obsolete="true"><result status="timeout" time="1.00"/></proof>
          <transf name="split_vc" proved="true" >
-<<<<<<< HEAD
           <goal name="delete&#39;vc.6.1.1.1.1.0.0.1.0" expl="postcondition" proved="true">
-          <proof prover="0" obsolete="true"><result status="timeout" time="1.00" steps="190523"/></proof>
-          <proof prover="1" obsolete="true"><result status="highfailure" time="0.72"/></proof>
-          <proof prover="2" timelimit="5" memlimit="2000"><result status="valid" time="1.77" steps="16257"/></proof>
-=======
-          <goal name="delete&#39;vc.10.1.1.1.1.1.0.0.0" expl="postcondition" proved="true">
-          <proof prover="2"><result status="valid" time="0.02" steps="56"/></proof>
-          </goal>
-          <goal name="delete&#39;vc.10.1.1.1.1.1.0.0.1" expl="postcondition" proved="true">
-          <proof prover="2" timelimit="5" memlimit="2000"><result status="valid" time="6.38" steps="39374"/></proof>
->>>>>>> 8927d7bc
+          <proof prover="2" timelimit="5" memlimit="2000"><result status="valid" time="1.61" steps="16315"/></proof>
           </goal>
          </transf>
          </goal>
@@ -6081,71 +2705,33 @@
    </goal>
   </transf>
   </goal>
-<<<<<<< HEAD
   <goal name="delete&#39;vc.7" expl="postcondition" proved="true">
-  <proof prover="0" obsolete="true"><result status="timeout" time="1.00" steps="283661"/></proof>
-  <proof prover="1" obsolete="true"><result status="highfailure" time="0.72"/></proof>
-  <proof prover="2" obsolete="true"><result status="timeout" time="1.00"/></proof>
   <transf name="split_vc" proved="true" >
    <goal name="delete&#39;vc.7.0" expl="postcondition" proved="true">
-   <proof prover="2"><result status="valid" time="0.06" steps="290"/></proof>
-=======
-  <goal name="delete&#39;vc.11" expl="postcondition" proved="true">
-  <proof prover="2"><result status="valid" time="1.53" steps="8640"/></proof>
-  </goal>
-  <goal name="delete&#39;vc.12" expl="postcondition" proved="true">
-  <transf name="split_vc" proved="true" >
-   <goal name="delete&#39;vc.12.0" expl="postcondition" proved="true">
-   <proof prover="2"><result status="valid" time="0.07" steps="596"/></proof>
->>>>>>> 8927d7bc
+   <proof prover="2"><result status="valid" time="0.11" steps="296"/></proof>
    </goal>
    <goal name="delete&#39;vc.7.1" expl="postcondition" proved="true">
-   <proof prover="0" obsolete="true"><result status="timeout" time="1.00" steps="150607"/></proof>
-   <proof prover="1" obsolete="true"><result status="highfailure" time="0.72"/></proof>
-   <proof prover="2" obsolete="true"><result status="timeout" time="1.00"/></proof>
    <transf name="split_vc" proved="true" >
     <goal name="delete&#39;vc.7.1.0" expl="postcondition" proved="true">
-    <proof prover="2"><result status="valid" time="0.08" steps="105"/></proof>
+    <proof prover="2"><result status="valid" time="0.04" steps="105"/></proof>
     </goal>
     <goal name="delete&#39;vc.7.1.1" expl="postcondition" proved="true">
-    <proof prover="0" obsolete="true"><result status="timeout" time="1.00" steps="150704"/></proof>
-    <proof prover="1" obsolete="true"><result status="highfailure" time="0.75"/></proof>
-    <proof prover="2" obsolete="true"><result status="timeout" time="1.00"/></proof>
-    <transf name="split_vc" proved="true" >
-<<<<<<< HEAD
+    <transf name="split_vc" proved="true" >
      <goal name="delete&#39;vc.7.1.1.0" expl="postcondition" proved="true">
-     <proof prover="0" obsolete="true"><result status="timeout" time="1.00" steps="235014"/></proof>
-     <proof prover="1" obsolete="true"><result status="highfailure" time="0.75"/></proof>
-     <proof prover="2" obsolete="true"><result status="timeout" time="1.00"/></proof>
      <transf name="split_vc" proved="true" >
       <goal name="delete&#39;vc.7.1.1.0.0" expl="postcondition" proved="true">
-      <proof prover="0"><result status="valid" time="0.89" steps="80661"/></proof>
-      <proof prover="1" obsolete="true"><result status="highfailure" time="0.76"/></proof>
-      <proof prover="2" obsolete="true"><result status="timeout" time="1.00"/></proof>
+      <transf name="split_vc" proved="true" >
+       <goal name="delete&#39;vc.7.1.1.0.0.0" expl="postcondition" proved="true">
+       <proof prover="0"><result status="valid" time="0.90" steps="85890"/></proof>
+       </goal>
+      </transf>
       </goal>
      </transf>
      </goal>
      <goal name="delete&#39;vc.7.1.1.1" expl="postcondition" proved="true">
-     <proof prover="0" obsolete="true"><result status="timeout" time="1.00" steps="224159"/></proof>
-     <proof prover="1" obsolete="true"><result status="highfailure" time="0.77"/></proof>
-     <proof prover="2" obsolete="true"><result status="timeout" time="1.00"/></proof>
      <transf name="split_vc" proved="true" >
       <goal name="delete&#39;vc.7.1.1.1.0" expl="postcondition" proved="true">
-      <proof prover="0"><result status="valid" time="0.66" steps="72242"/></proof>
-      <proof prover="1" obsolete="true"><result status="highfailure" time="0.71"/></proof>
-      <proof prover="2" obsolete="true"><result status="timeout" time="1.00"/></proof>
-=======
-     <goal name="delete&#39;vc.12.1.0.0" expl="postcondition" proved="true">
-     <proof prover="2"><result status="valid" time="0.05" steps="272"/></proof>
-     </goal>
-     <goal name="delete&#39;vc.12.1.0.1" expl="postcondition" proved="true">
-     <transf name="split_vc" proved="true" >
-      <goal name="delete&#39;vc.12.1.0.1.0" expl="postcondition" proved="true">
-      <proof prover="2"><result status="valid" time="0.32" steps="1693"/></proof>
-      </goal>
-      <goal name="delete&#39;vc.12.1.0.1.1" expl="postcondition" proved="true">
-      <proof prover="2"><result status="valid" time="0.24" steps="1693"/></proof>
->>>>>>> 8927d7bc
+      <proof prover="0"><result status="valid" time="0.73" steps="77858"/></proof>
       </goal>
      </transf>
      </goal>
@@ -6156,66 +2742,35 @@
   </transf>
   </goal>
   <goal name="delete&#39;vc.8" expl="postcondition" proved="true">
-  <proof prover="0" obsolete="true"><result status="timeout" time="1.00" steps="196428"/></proof>
-  <proof prover="1" obsolete="true"><result status="timeout" time="1.00"/></proof>
-  <proof prover="2" obsolete="true"><result status="timeout" time="1.00"/></proof>
   <transf name="split_vc" proved="true" >
    <goal name="delete&#39;vc.8.0" expl="postcondition" proved="true">
-   <proof prover="2"><result status="valid" time="0.07" steps="579"/></proof>
+   <proof prover="2"><result status="valid" time="0.06" steps="585"/></proof>
    </goal>
    <goal name="delete&#39;vc.8.1" expl="postcondition" proved="true">
-   <proof prover="0" obsolete="true"><result status="timeout" time="1.00" steps="149559"/></proof>
-   <proof prover="1" obsolete="true"><result status="highfailure" time="0.78"/></proof>
-   <proof prover="2" obsolete="true"><result status="timeout" time="1.00"/></proof>
    <transf name="split_vc" proved="true" >
     <goal name="delete&#39;vc.8.1.0" expl="postcondition" proved="true">
-    <proof prover="0" obsolete="true"><result status="timeout" time="1.00" steps="234379"/></proof>
-    <proof prover="1" obsolete="true"><result status="highfailure" time="0.76"/></proof>
-    <proof prover="2" obsolete="true"><result status="timeout" time="1.00"/></proof>
-    <transf name="split_vc" proved="true" >
-<<<<<<< HEAD
+    <transf name="split_vc" proved="true" >
      <goal name="delete&#39;vc.8.1.0.0" expl="postcondition" proved="true">
-     <proof prover="2"><result status="valid" time="0.09" steps="262"/></proof>
-=======
-     <goal name="delete&#39;vc.12.1.1.0" expl="postcondition" proved="true">
-     <proof prover="2"><result status="valid" time="0.05" steps="316"/></proof>
->>>>>>> 8927d7bc
+     <proof prover="2"><result status="valid" time="0.07" steps="262"/></proof>
      </goal>
      <goal name="delete&#39;vc.8.1.0.1" expl="postcondition" proved="true">
-     <proof prover="0" obsolete="true"><result status="timeout" time="1.00" steps="143862"/></proof>
-     <proof prover="1" obsolete="true"><result status="highfailure" time="0.75"/></proof>
-     <proof prover="2" obsolete="true"><result status="timeout" time="1.00"/></proof>
-     <transf name="split_vc" proved="true" >
-<<<<<<< HEAD
+     <transf name="split_vc" proved="true" >
       <goal name="delete&#39;vc.8.1.0.1.0" expl="postcondition" proved="true">
-      <proof prover="2"><result status="valid" time="0.18" steps="1037"/></proof>
+      <proof prover="2"><result status="valid" time="0.18" steps="1044"/></proof>
       </goal>
      </transf>
      </goal>
     </transf>
     </goal>
     <goal name="delete&#39;vc.8.1.1" expl="postcondition" proved="true">
-    <proof prover="0" obsolete="true"><result status="timeout" time="1.00" steps="155793"/></proof>
-    <proof prover="1" obsolete="true"><result status="highfailure" time="0.79"/></proof>
-    <proof prover="2" obsolete="true"><result status="timeout" time="1.00"/></proof>
     <transf name="split_vc" proved="true" >
      <goal name="delete&#39;vc.8.1.1.0" expl="postcondition" proved="true">
-     <proof prover="2"><result status="valid" time="0.11" steps="304"/></proof>
+     <proof prover="2"><result status="valid" time="0.12" steps="305"/></proof>
      </goal>
      <goal name="delete&#39;vc.8.1.1.1" expl="postcondition" proved="true">
-     <proof prover="0" obsolete="true"><result status="timeout" time="1.00" steps="156151"/></proof>
-     <proof prover="1" obsolete="true"><result status="highfailure" time="0.78"/></proof>
-     <proof prover="2" obsolete="true"><result status="timeout" time="1.00"/></proof>
      <transf name="split_vc" proved="true" >
       <goal name="delete&#39;vc.8.1.1.1.0" expl="postcondition" proved="true">
-      <proof prover="2"><result status="valid" time="0.16" steps="1136"/></proof>
-=======
-      <goal name="delete&#39;vc.12.1.1.1.0" expl="postcondition" proved="true">
-      <proof prover="2"><result status="valid" time="0.36" steps="1852"/></proof>
-      </goal>
-      <goal name="delete&#39;vc.12.1.1.1.1" expl="postcondition" proved="true">
-      <proof prover="2"><result status="valid" time="0.22" steps="1859"/></proof>
->>>>>>> 8927d7bc
+      <proof prover="2"><result status="valid" time="0.13" steps="1147"/></proof>
       </goal>
      </transf>
      </goal>
@@ -6230,28 +2785,20 @@
 </theory>
 <theory name="RedBlackTree_Impl16_Get" proved="true">
  <goal name="get&#39;vc" expl="VC for get" proved="true">
-<<<<<<< HEAD
- <proof prover="2"><result status="valid" time="0.72" steps="4148"/></proof>
-=======
- <proof prover="2" timelimit="5"><result status="valid" time="0.56" steps="3329"/></proof>
->>>>>>> 8927d7bc
+ <proof prover="2"><result status="valid" time="0.44" steps="4225"/></proof>
  </goal>
 </theory>
 <theory name="RedBlackTree_Impl16_GetMut" proved="true">
  <goal name="get_mut&#39;vc" expl="VC for get_mut" proved="true">
- <proof prover="0" obsolete="true"><result status="timeout" time="1.00" steps="141540"/></proof>
- <proof prover="1" obsolete="true"><result status="timeout" time="1.00"/></proof>
- <proof prover="2" obsolete="true"><result status="timeout" time="1.00"/></proof>
  <transf name="split_vc" proved="true" >
   <goal name="get_mut&#39;vc.0" expl="loop invariant init" proved="true">
-<<<<<<< HEAD
-  <proof prover="2"><result status="valid" time="0.05" steps="78"/></proof>
+  <proof prover="2"><result status="valid" time="0.07" steps="80"/></proof>
   </goal>
   <goal name="get_mut&#39;vc.1" expl="loop invariant init" proved="true">
-  <proof prover="2"><result status="valid" time="0.04" steps="43"/></proof>
+  <proof prover="2"><result status="valid" time="0.05" steps="44"/></proof>
   </goal>
   <goal name="get_mut&#39;vc.2" expl="loop invariant init" proved="true">
-  <proof prover="2"><result status="valid" time="0.03" steps="44"/></proof>
+  <proof prover="2"><result status="valid" time="0.04" steps="45"/></proof>
   </goal>
   <goal name="get_mut&#39;vc.3" expl="loop invariant init" proved="true">
   <proof prover="2"><result status="valid" time="0.03" steps="38"/></proof>
@@ -6260,254 +2807,109 @@
   <proof prover="2"><result status="valid" time="0.03" steps="38"/></proof>
   </goal>
   <goal name="get_mut&#39;vc.5" expl="loop invariant init" proved="true">
-  <proof prover="2"><result status="valid" time="0.02" steps="40"/></proof>
+  <proof prover="2"><result status="valid" time="0.03" steps="40"/></proof>
   </goal>
   <goal name="get_mut&#39;vc.6" expl="loop invariant init" proved="true">
-  <proof prover="2"><result status="valid" time="0.02" steps="42"/></proof>
+  <proof prover="2"><result status="valid" time="0.03" steps="42"/></proof>
   </goal>
   <goal name="get_mut&#39;vc.7" expl="loop invariant init" proved="true">
   <proof prover="2"><result status="valid" time="0.03" steps="61"/></proof>
   </goal>
   <goal name="get_mut&#39;vc.8" expl="loop invariant init" proved="true">
-  <proof prover="2"><result status="valid" time="0.02" steps="44"/></proof>
+  <proof prover="2"><result status="valid" time="0.03" steps="44"/></proof>
   </goal>
   <goal name="get_mut&#39;vc.9" expl="unreachable point" proved="true">
-  <proof prover="2"><result status="valid" time="0.04" steps="78"/></proof>
+  <proof prover="2"><result status="valid" time="0.03" steps="78"/></proof>
   </goal>
   <goal name="get_mut&#39;vc.10" expl="loop invariant preservation" proved="true">
-  <proof prover="2"><result status="valid" time="0.40" steps="3048"/></proof>
+  <proof prover="2"><result status="valid" time="0.39" steps="3083"/></proof>
   </goal>
   <goal name="get_mut&#39;vc.11" expl="loop invariant preservation" proved="true">
-  <proof prover="2"><result status="valid" time="0.39" steps="3073"/></proof>
+  <proof prover="2"><result status="valid" time="0.43" steps="3108"/></proof>
   </goal>
   <goal name="get_mut&#39;vc.12" expl="loop invariant preservation" proved="true">
-  <proof prover="2"><result status="valid" time="0.38" steps="3066"/></proof>
+  <proof prover="2"><result status="valid" time="0.42" steps="3101"/></proof>
   </goal>
   <goal name="get_mut&#39;vc.13" expl="loop invariant preservation" proved="true">
-  <proof prover="0" obsolete="true"><result status="timeout" time="1.00" steps="160497"/></proof>
-  <proof prover="1" obsolete="true"><result status="highfailure" time="0.75"/></proof>
-  <proof prover="2" obsolete="true"><result status="timeout" time="1.00"/></proof>
-=======
-  <proof prover="2"><result status="valid" time="0.02" steps="40"/></proof>
-  </goal>
-  <goal name="get_mut&#39;vc.1" expl="loop invariant init" proved="true">
-  <proof prover="2"><result status="valid" time="0.02" steps="42"/></proof>
-  </goal>
-  <goal name="get_mut&#39;vc.2" expl="loop invariant init" proved="true">
-  <proof prover="2"><result status="valid" time="0.02" steps="34"/></proof>
-  </goal>
-  <goal name="get_mut&#39;vc.3" expl="loop invariant init" proved="true">
-  <proof prover="2"><result status="valid" time="0.02" steps="34"/></proof>
-  </goal>
-  <goal name="get_mut&#39;vc.4" expl="loop invariant init" proved="true">
-  <proof prover="2"><result status="valid" time="0.02" steps="36"/></proof>
-  </goal>
-  <goal name="get_mut&#39;vc.5" expl="loop invariant init" proved="true">
-  <proof prover="2"><result status="valid" time="0.02" steps="38"/></proof>
-  </goal>
-  <goal name="get_mut&#39;vc.6" expl="loop invariant init" proved="true">
-  <proof prover="2"><result status="valid" time="0.02" steps="36"/></proof>
-  </goal>
-  <goal name="get_mut&#39;vc.7" expl="loop invariant init" proved="true">
-  <proof prover="2"><result status="valid" time="0.02" steps="40"/></proof>
-  </goal>
-  <goal name="get_mut&#39;vc.8" expl="loop invariant init" proved="true">
-  <proof prover="2"><result status="valid" time="0.02" steps="58"/></proof>
-  </goal>
-  <goal name="get_mut&#39;vc.9" expl="unreachable point" proved="true">
-  <proof prover="2"><result status="valid" time="0.02" steps="67"/></proof>
-  </goal>
-  <goal name="get_mut&#39;vc.10" expl="loop invariant preservation" proved="true">
-  <proof prover="2"><result status="valid" time="0.13" steps="928"/></proof>
-  </goal>
-  <goal name="get_mut&#39;vc.11" expl="loop invariant preservation" proved="true">
-  <proof prover="2"><result status="valid" time="0.14" steps="929"/></proof>
-  </goal>
-  <goal name="get_mut&#39;vc.12" expl="loop invariant preservation" proved="true">
-  <transf name="split_vc" proved="true" >
-   <goal name="get_mut&#39;vc.12.0" expl="loop invariant preservation" proved="true">
-   <proof prover="2"><result status="valid" time="1.11" steps="4390"/></proof>
-   </goal>
-   <goal name="get_mut&#39;vc.12.1" expl="loop invariant preservation" proved="true">
-   <transf name="split_vc" proved="true" >
-    <goal name="get_mut&#39;vc.12.1.0" expl="loop invariant preservation" proved="true">
-    <proof prover="0"><result status="valid" time="1.37" steps="100817"/></proof>
-    </goal>
-   </transf>
-   </goal>
-  </transf>
-  </goal>
-  <goal name="get_mut&#39;vc.13" expl="loop invariant preservation" proved="true">
   <transf name="split_vc" proved="true" >
    <goal name="get_mut&#39;vc.13.0" expl="loop invariant preservation" proved="true">
-   <proof prover="2"><result status="valid" time="0.15" steps="940"/></proof>
+   <transf name="split_vc" proved="true" >
+    <goal name="get_mut&#39;vc.13.0.0" expl="loop invariant preservation" proved="true">
+    <transf name="split_vc" proved="true" >
+     <goal name="get_mut&#39;vc.13.0.0.0" expl="loop invariant preservation" proved="true">
+     <proof prover="0"><result status="valid" time="0.87" steps="121036"/></proof>
+     </goal>
+    </transf>
+    </goal>
+   </transf>
    </goal>
    <goal name="get_mut&#39;vc.13.1" expl="loop invariant preservation" proved="true">
    <transf name="split_vc" proved="true" >
     <goal name="get_mut&#39;vc.13.1.0" expl="loop invariant preservation" proved="true">
-    <proof prover="0"><result status="valid" time="0.96" steps="75751"/></proof>
+    <transf name="split_vc" proved="true" >
+     <goal name="get_mut&#39;vc.13.1.0.0" expl="loop invariant preservation" proved="true">
+     <transf name="split_vc" proved="true" >
+      <goal name="get_mut&#39;vc.13.1.0.0.0" expl="loop invariant preservation" proved="true">
+      <proof prover="1"><result status="valid" time="0.29" steps="620098"/></proof>
+      </goal>
+      <goal name="get_mut&#39;vc.13.1.0.0.1" expl="loop invariant preservation" proved="true">
+      <proof prover="2"><result status="valid" time="0.40" steps="5000"/></proof>
+      </goal>
+     </transf>
+     </goal>
+    </transf>
     </goal>
    </transf>
    </goal>
   </transf>
   </goal>
   <goal name="get_mut&#39;vc.14" expl="loop invariant preservation" proved="true">
->>>>>>> 8927d7bc
-  <transf name="split_vc" proved="true" >
-   <goal name="get_mut&#39;vc.13.0" expl="loop invariant preservation" proved="true">
-   <proof prover="0" obsolete="true"><result status="timeout" time="1.00" steps="127083"/></proof>
-   <proof prover="1" obsolete="true"><result status="highfailure" time="0.76"/></proof>
-   <proof prover="2" obsolete="true"><result status="timeout" time="1.00"/></proof>
-   <transf name="split_vc" proved="true" >
-    <goal name="get_mut&#39;vc.13.0.0" expl="loop invariant preservation" proved="true">
-    <proof prover="0" obsolete="true"><result status="timeout" time="1.00" steps="93396"/></proof>
-    <proof prover="1" obsolete="true"><result status="highfailure" time="0.74"/></proof>
-    <proof prover="2" obsolete="true"><result status="timeout" time="1.00"/></proof>
-    <transf name="split_vc" proved="true" >
-<<<<<<< HEAD
-     <goal name="get_mut&#39;vc.13.0.0.0" expl="loop invariant preservation" proved="true">
-     <proof prover="0"><result status="valid" time="1.11" steps="116489"/></proof>
-     <proof prover="1" obsolete="true"><result status="timeout" time="1.00"/></proof>
-     <proof prover="2" obsolete="true"><result status="timeout" time="1.00"/></proof>
-     </goal>
-    </transf>
-    </goal>
-   </transf>
-   </goal>
-   <goal name="get_mut&#39;vc.13.1" expl="loop invariant preservation" proved="true">
-   <proof prover="0" obsolete="true"><result status="timeout" time="1.00" steps="126825"/></proof>
-   <proof prover="1" obsolete="true"><result status="highfailure" time="0.78"/></proof>
-   <proof prover="2" obsolete="true"><result status="timeout" time="1.00"/></proof>
-   <transf name="split_vc" proved="true" >
-    <goal name="get_mut&#39;vc.13.1.0" expl="loop invariant preservation" proved="true">
-    <proof prover="0" obsolete="true"><result status="timeout" time="1.00" steps="92153"/></proof>
-    <proof prover="1" obsolete="true"><result status="highfailure" time="0.73"/></proof>
-    <proof prover="2" obsolete="true"><result status="timeout" time="1.00"/></proof>
-    <transf name="split_vc" proved="true" >
-     <goal name="get_mut&#39;vc.13.1.0.0" expl="loop invariant preservation" proved="true">
-     <proof prover="0" obsolete="true"><result status="timeout" time="1.00" steps="92239"/></proof>
-     <proof prover="1" obsolete="true"><result status="highfailure" time="0.78"/></proof>
-     <proof prover="2" obsolete="true"><result status="timeout" time="1.00"/></proof>
-     <transf name="split_vc" proved="true" >
-      <goal name="get_mut&#39;vc.13.1.0.0.0" expl="loop invariant preservation" proved="true">
-      <proof prover="1"><result status="valid" time="0.36" steps="654380"/></proof>
-      <proof prover="2" obsolete="true"><result status="timeout" time="1.00"/></proof>
-      </goal>
-      <goal name="get_mut&#39;vc.13.1.0.0.1" expl="loop invariant preservation" proved="true">
-      <proof prover="2"><result status="valid" time="0.70" steps="4957"/></proof>
-      </goal>
-     </transf>
-     </goal>
-=======
-     <goal name="get_mut&#39;vc.14.0.0.0" expl="loop invariant preservation" proved="true">
-     <proof prover="0"><result status="valid" time="1.61" steps="125863"/></proof>
-     </goal>
-     <goal name="get_mut&#39;vc.14.0.0.1" expl="loop invariant preservation" proved="true">
-     <proof prover="2"><result status="valid" time="0.79" steps="5141"/></proof>
-     </goal>
->>>>>>> 8927d7bc
-    </transf>
-    </goal>
-   </transf>
-   </goal>
-  </transf>
-  </goal>
-  <goal name="get_mut&#39;vc.14" expl="loop invariant preservation" proved="true">
-  <proof prover="0" obsolete="true"><result status="timeout" time="1.00" steps="136997"/></proof>
-  <proof prover="1" obsolete="true"><result status="highfailure" time="0.73"/></proof>
-  <proof prover="2" obsolete="true"><result status="timeout" time="1.00"/></proof>
   <transf name="split_vc" proved="true" >
    <goal name="get_mut&#39;vc.14.0" expl="loop invariant preservation" proved="true">
-   <proof prover="0" obsolete="true"><result status="timeout" time="1.00" steps="106564"/></proof>
-   <proof prover="1" obsolete="true"><result status="highfailure" time="0.74"/></proof>
-   <proof prover="2" obsolete="true"><result status="timeout" time="1.00"/></proof>
    <transf name="split_vc" proved="true" >
     <goal name="get_mut&#39;vc.14.0.0" expl="loop invariant preservation" proved="true">
-    <proof prover="0"><result status="valid" time="0.37" steps="60206"/></proof>
-    <proof prover="1" obsolete="true"><result status="highfailure" time="0.73"/></proof>
-    <proof prover="2" obsolete="true"><result status="timeout" time="1.00"/></proof>
+    <proof prover="0"><result status="valid" time="0.45" steps="65347"/></proof>
     </goal>
    </transf>
    </goal>
    <goal name="get_mut&#39;vc.14.1" expl="loop invariant preservation" proved="true">
-   <proof prover="0" obsolete="true"><result status="timeout" time="1.00" steps="136934"/></proof>
-   <proof prover="1" obsolete="true"><result status="highfailure" time="0.77"/></proof>
-   <proof prover="2" obsolete="true"><result status="timeout" time="1.00"/></proof>
    <transf name="split_vc" proved="true" >
     <goal name="get_mut&#39;vc.14.1.0" expl="loop invariant preservation" proved="true">
-    <proof prover="0"><result status="valid" time="0.64" steps="78998"/></proof>
-    <proof prover="1" obsolete="true"><result status="highfailure" time="0.77"/></proof>
-    <proof prover="2" obsolete="true"><result status="timeout" time="1.00"/></proof>
+    <proof prover="0"><result status="valid" time="0.68" steps="83749"/></proof>
     </goal>
    </transf>
    </goal>
   </transf>
   </goal>
   <goal name="get_mut&#39;vc.15" expl="loop invariant preservation" proved="true">
-  <proof prover="0" obsolete="true"><result status="timeout" time="1.00" steps="243796"/></proof>
-  <proof prover="1" obsolete="true"><result status="highfailure" time="0.76"/></proof>
-  <proof prover="2" obsolete="true"><result status="timeout" time="1.00"/></proof>
   <transf name="split_vc" proved="true" >
    <goal name="get_mut&#39;vc.15.0" expl="loop invariant preservation" proved="true">
-<<<<<<< HEAD
-   <proof prover="0" obsolete="true"><result status="timeout" time="1.00" steps="134228"/></proof>
-   <proof prover="1" obsolete="true"><result status="highfailure" time="0.77"/></proof>
-   <proof prover="2" obsolete="true"><result status="timeout" time="1.00"/></proof>
    <transf name="split_vc" proved="true" >
     <goal name="get_mut&#39;vc.15.0.0" expl="loop invariant preservation" proved="true">
-    <proof prover="0" obsolete="true"><result status="timeout" time="1.00" steps="106597"/></proof>
-    <proof prover="1" obsolete="true"><result status="timeout" time="1.00"/></proof>
-    <proof prover="2" obsolete="true"><result status="timeout" time="1.00"/></proof>
     <transf name="split_vc" proved="true" >
      <goal name="get_mut&#39;vc.15.0.0.0" expl="loop invariant preservation" proved="true">
-     <proof prover="1"><result status="valid" time="0.33" steps="630244"/></proof>
-     <proof prover="2" obsolete="true"><result status="timeout" time="1.00"/></proof>
+     <proof prover="1"><result status="valid" time="0.79" steps="1394935"/></proof>
      </goal>
      <goal name="get_mut&#39;vc.15.0.0.1" expl="loop invariant preservation" proved="true">
-     <proof prover="0" obsolete="true"><result status="timeout" time="1.00" steps="148654"/></proof>
-     <proof prover="1" obsolete="true"><result status="timeout" time="1.00"/></proof>
-     <proof prover="2" obsolete="true"><result status="timeout" time="1.00"/></proof>
-     <transf name="split_vc" proved="true" >
-      <goal name="get_mut&#39;vc.15.0.0.1.0" expl="loop invariant preservation" proved="true">
-      <proof prover="1"><result status="valid" time="0.51" steps="867674"/></proof>
-      <proof prover="2" obsolete="true"><result status="timeout" time="1.00"/></proof>
-      </goal>
-     </transf>
-     </goal>
-    </transf>
-    </goal>
-   </transf>
-=======
-   <proof prover="0"><result status="valid" time="1.34" steps="95948"/></proof>
->>>>>>> 8927d7bc
+     <proof prover="1"><result status="valid" time="0.35" steps="826790"/></proof>
+     </goal>
+    </transf>
+    </goal>
+   </transf>
    </goal>
   </transf>
   </goal>
   <goal name="get_mut&#39;vc.16" expl="loop invariant preservation" proved="true">
-<<<<<<< HEAD
-  <proof prover="0" obsolete="true"><result status="timeout" time="1.00" steps="151661"/></proof>
-  <proof prover="1" obsolete="true"><result status="timeout" time="1.00"/></proof>
-  <proof prover="2" obsolete="true"><result status="timeout" time="1.00"/></proof>
   <transf name="split_vc" proved="true" >
    <goal name="get_mut&#39;vc.16.0" expl="loop invariant preservation" proved="true">
-   <proof prover="0" obsolete="true"><result status="timeout" time="1.00" steps="102797"/></proof>
-   <proof prover="1" obsolete="true"><result status="highfailure" time="0.79"/></proof>
-   <proof prover="2" obsolete="true"><result status="timeout" time="1.00"/></proof>
    <transf name="split_vc" proved="true" >
     <goal name="get_mut&#39;vc.16.0.0" expl="loop invariant preservation" proved="true">
-    <proof prover="0" obsolete="true"><result status="timeout" time="1.00" steps="94120"/></proof>
-    <proof prover="1" obsolete="true"><result status="timeout" time="1.00"/></proof>
-    <proof prover="2" obsolete="true"><result status="timeout" time="1.00"/></proof>
     <transf name="split_vc" proved="true" >
      <goal name="get_mut&#39;vc.16.0.0.0" expl="loop invariant preservation" proved="true">
-     <proof prover="0"><result status="valid" time="0.62" steps="77967"/></proof>
-     <proof prover="1" obsolete="true"><result status="highfailure" time="0.75"/></proof>
-     <proof prover="2" obsolete="true"><result status="timeout" time="1.00"/></proof>
+     <proof prover="0"><result status="valid" time="0.65" steps="82697"/></proof>
      </goal>
      <goal name="get_mut&#39;vc.16.0.0.1" expl="loop invariant preservation" proved="true">
-     <proof prover="0"><result status="valid" time="0.61" steps="77630"/></proof>
-     <proof prover="1" obsolete="true"><result status="highfailure" time="0.75"/></proof>
-     <proof prover="2" obsolete="true"><result status="timeout" time="1.00"/></proof>
+     <proof prover="0"><result status="valid" time="0.67" steps="82349"/></proof>
      </goal>
     </transf>
     </goal>
@@ -6516,78 +2918,36 @@
   </transf>
   </goal>
   <goal name="get_mut&#39;vc.17" expl="loop invariant preservation" proved="true">
-  <proof prover="0" obsolete="true"><result status="timeout" time="1.00" steps="169541"/></proof>
-  <proof prover="1" obsolete="true"><result status="timeout" time="1.00"/></proof>
-  <proof prover="2" obsolete="true"><result status="timeout" time="1.00"/></proof>
   <transf name="split_vc" proved="true" >
    <goal name="get_mut&#39;vc.17.0" expl="loop invariant preservation" proved="true">
-   <proof prover="0" obsolete="true"><result status="timeout" time="1.00" steps="126856"/></proof>
-   <proof prover="1" obsolete="true"><result status="highfailure" time="0.78"/></proof>
-   <proof prover="2" obsolete="true"><result status="timeout" time="1.00"/></proof>
    <transf name="split_vc" proved="true" >
     <goal name="get_mut&#39;vc.17.0.0" expl="loop invariant preservation" proved="true">
-    <proof prover="0" obsolete="true"><result status="timeout" time="1.00" steps="101000"/></proof>
-    <proof prover="1" obsolete="true"><result status="highfailure" time="0.77"/></proof>
-    <proof prover="2" obsolete="true"><result status="timeout" time="1.00"/></proof>
     <transf name="split_vc" proved="true" >
      <goal name="get_mut&#39;vc.17.0.0.0" expl="loop invariant preservation" proved="true">
-     <proof prover="1"><result status="valid" time="0.58" steps="942562"/></proof>
-     <proof prover="2" obsolete="true"><result status="timeout" time="1.00"/></proof>
+     <proof prover="0"><result status="valid" time="0.50" steps="69966"/></proof>
      </goal>
      <goal name="get_mut&#39;vc.17.0.0.1" expl="loop invariant preservation" proved="true">
-     <proof prover="1"><result status="valid" time="0.56" steps="1044149"/></proof>
-     <proof prover="2" obsolete="true"><result status="timeout" time="1.00"/></proof>
-     </goal>
-    </transf>
-=======
-  <proof prover="2"><result status="valid" time="0.79" steps="3138"/></proof>
-  </goal>
-  <goal name="get_mut&#39;vc.17" expl="loop invariant preservation" proved="true">
-  <transf name="split_vc" proved="true" >
-   <goal name="get_mut&#39;vc.17.0" expl="loop invariant preservation" proved="true">
-   <transf name="split_vc" proved="true" >
-    <goal name="get_mut&#39;vc.17.0.0" expl="loop invariant preservation" proved="true">
-    <proof prover="0"><result status="valid" time="1.56" steps="109898"/></proof>
-    </goal>
-   </transf>
-   </goal>
-   <goal name="get_mut&#39;vc.17.1" expl="loop invariant preservation" proved="true">
-   <transf name="split_vc" proved="true" >
-    <goal name="get_mut&#39;vc.17.1.0" expl="loop invariant preservation" proved="true">
-    <proof prover="0"><result status="valid" time="1.45" steps="106552"/></proof>
->>>>>>> 8927d7bc
+     <proof prover="0"><result status="valid" time="0.52" steps="69617"/></proof>
+     </goal>
+    </transf>
     </goal>
    </transf>
    </goal>
   </transf>
   </goal>
   <goal name="get_mut&#39;vc.18" expl="loop invariant preservation" proved="true">
-  <proof prover="0" obsolete="true"><result status="timeout" time="1.00" steps="189624"/></proof>
-  <proof prover="1" obsolete="true"><result status="timeout" time="1.00"/></proof>
-  <proof prover="2" obsolete="true"><result status="timeout" time="1.00"/></proof>
   <transf name="split_vc" proved="true" >
    <goal name="get_mut&#39;vc.18.0" expl="loop invariant preservation" proved="true">
-<<<<<<< HEAD
-   <proof prover="0" obsolete="true"><result status="timeout" time="1.00" steps="114078"/></proof>
-   <proof prover="1" obsolete="true"><result status="highfailure" time="0.76"/></proof>
-   <proof prover="2" obsolete="true"><result status="timeout" time="1.00"/></proof>
    <transf name="split_vc" proved="true" >
     <goal name="get_mut&#39;vc.18.0.0" expl="loop invariant preservation" proved="true">
-    <proof prover="0" obsolete="true"><result status="timeout" time="1.00" steps="103841"/></proof>
-    <proof prover="1" obsolete="true"><result status="highfailure" time="0.78"/></proof>
-    <proof prover="2" obsolete="true"><result status="timeout" time="1.00"/></proof>
     <transf name="split_vc" proved="true" >
      <goal name="get_mut&#39;vc.18.0.0.0" expl="loop invariant preservation" proved="true">
-     <proof prover="0" obsolete="true"><result status="timeout" time="1.00" steps="117286"/></proof>
-     <proof prover="1" obsolete="true"><result status="highfailure" time="0.76"/></proof>
-     <proof prover="2" obsolete="true"><result status="timeout" time="1.00"/></proof>
      <transf name="split_vc" proved="true" >
       <goal name="get_mut&#39;vc.18.0.0.0.0" expl="loop invariant preservation" proved="true">
-      <proof prover="1"><result status="valid" time="0.40" steps="731205"/></proof>
-      <proof prover="2" obsolete="true"><result status="timeout" time="1.00"/></proof>
+      <proof prover="0"><result status="valid" time="0.51" steps="72316"/></proof>
       </goal>
       <goal name="get_mut&#39;vc.18.0.0.0.1" expl="loop invariant preservation" proved="true">
-      <proof prover="2"><result status="valid" time="0.54" steps="3882"/></proof>
+      <proof prover="2"><result status="valid" time="0.37" steps="3870"/></proof>
       </goal>
      </transf>
      </goal>
@@ -6596,74 +2956,35 @@
    </transf>
    </goal>
    <goal name="get_mut&#39;vc.18.1" expl="loop invariant preservation" proved="true">
-   <proof prover="0" obsolete="true"><result status="timeout" time="1.00" steps="111282"/></proof>
-   <proof prover="1" obsolete="true"><result status="timeout" time="1.00"/></proof>
-   <proof prover="2" obsolete="true"><result status="timeout" time="1.00"/></proof>
    <transf name="split_vc" proved="true" >
     <goal name="get_mut&#39;vc.18.1.0" expl="loop invariant preservation" proved="true">
-    <proof prover="0" obsolete="true"><result status="timeout" time="1.00" steps="101418"/></proof>
-    <proof prover="1" obsolete="true"><result status="highfailure" time="0.78"/></proof>
-    <proof prover="2" obsolete="true"><result status="timeout" time="1.00"/></proof>
     <transf name="split_vc" proved="true" >
      <goal name="get_mut&#39;vc.18.1.0.0" expl="loop invariant preservation" proved="true">
-     <proof prover="0" obsolete="true"><result status="timeout" time="1.00" steps="105884"/></proof>
-     <proof prover="1" obsolete="true"><result status="highfailure" time="0.75"/></proof>
-     <proof prover="2" obsolete="true"><result status="timeout" time="1.00"/></proof>
      <transf name="split_vc" proved="true" >
       <goal name="get_mut&#39;vc.18.1.0.0.0" expl="loop invariant preservation" proved="true">
-      <proof prover="1"><result status="valid" time="0.40" steps="731205"/></proof>
-      <proof prover="2" obsolete="true"><result status="timeout" time="1.00"/></proof>
+      <proof prover="0"><result status="valid" time="0.36" steps="71525"/></proof>
       </goal>
       <goal name="get_mut&#39;vc.18.1.0.0.1" expl="loop invariant preservation" proved="true">
-      <proof prover="2"><result status="valid" time="0.56" steps="3863"/></proof>
-      </goal>
-     </transf>
-     </goal>
-    </transf>
-    </goal>
-   </transf>
-=======
-   <proof prover="2"><result status="valid" time="0.81" steps="4773"/></proof>
->>>>>>> 8927d7bc
+      <proof prover="2"><result status="valid" time="0.29" steps="3874"/></proof>
+      </goal>
+     </transf>
+     </goal>
+    </transf>
+    </goal>
+   </transf>
    </goal>
   </transf>
   </goal>
   <goal name="get_mut&#39;vc.19" expl="postcondition" proved="true">
-<<<<<<< HEAD
-  <proof prover="0" obsolete="true"><result status="timeout" time="1.00" steps="139454"/></proof>
-  <proof prover="1" obsolete="true"><result status="highfailure" time="0.75"/></proof>
-  <proof prover="2" obsolete="true"><result status="timeout" time="1.00"/></proof>
   <transf name="split_vc" proved="true" >
    <goal name="get_mut&#39;vc.19.0" expl="postcondition" proved="true">
-   <proof prover="0" obsolete="true"><result status="timeout" time="1.00" steps="130781"/></proof>
-   <proof prover="1" obsolete="true"><result status="highfailure" time="0.70"/></proof>
-   <proof prover="2" obsolete="true"><result status="timeout" time="1.00"/></proof>
    <transf name="split_vc" proved="true" >
     <goal name="get_mut&#39;vc.19.0.0" expl="postcondition" proved="true">
-    <proof prover="0" obsolete="true"><result status="timeout" time="1.00" steps="89563"/></proof>
-    <proof prover="1" obsolete="true"><result status="highfailure" time="0.78"/></proof>
-    <proof prover="2" obsolete="true"><result status="timeout" time="1.00"/></proof>
     <transf name="split_vc" proved="true" >
      <goal name="get_mut&#39;vc.19.0.0.0" expl="postcondition" proved="true">
-     <proof prover="0" obsolete="true"><result status="timeout" time="1.00" steps="128892"/></proof>
-     <proof prover="1" obsolete="true"><result status="timeout" time="1.00"/></proof>
-     <proof prover="2" obsolete="true"><result status="timeout" time="1.00"/></proof>
      <transf name="split_vc" proved="true" >
       <goal name="get_mut&#39;vc.19.0.0.0.0" expl="postcondition" proved="true">
-      <proof prover="0"><result status="valid" time="0.42" steps="56799"/></proof>
-      <proof prover="1" obsolete="true"><result status="timeout" time="1.00"/></proof>
-      <proof prover="2" obsolete="true"><result status="timeout" time="1.00"/></proof>
-=======
-  <transf name="split_vc" proved="true" >
-   <goal name="get_mut&#39;vc.19.0" expl="postcondition" proved="true">
-   <transf name="split_vc" proved="true" >
-    <goal name="get_mut&#39;vc.19.0.0" expl="postcondition" proved="true">
-    <transf name="split_vc" proved="true" >
-     <goal name="get_mut&#39;vc.19.0.0.0" expl="postcondition" proved="true">
-     <transf name="split_vc" proved="true" >
-      <goal name="get_mut&#39;vc.19.0.0.0.0" expl="postcondition" proved="true">
-      <proof prover="2"><result status="valid" time="0.62" steps="4900"/></proof>
->>>>>>> 8927d7bc
+      <proof prover="0"><result status="valid" time="0.30" steps="61941"/></proof>
       </goal>
      </transf>
      </goal>
@@ -6672,63 +2993,32 @@
    </transf>
    </goal>
    <goal name="get_mut&#39;vc.19.1" expl="postcondition" proved="true">
-<<<<<<< HEAD
-   <proof prover="2"><result status="valid" time="0.08" steps="435"/></proof>
-=======
-   <proof prover="2"><result status="valid" time="0.07" steps="538"/></proof>
->>>>>>> 8927d7bc
+   <proof prover="2"><result status="valid" time="0.09" steps="441"/></proof>
    </goal>
   </transf>
   </goal>
   <goal name="get_mut&#39;vc.20" expl="postcondition" proved="true">
-  <proof prover="0" obsolete="true"><result status="timeout" time="1.00" steps="210016"/></proof>
-  <proof prover="1" obsolete="true"><result status="timeout" time="1.00"/></proof>
-  <proof prover="2" obsolete="true"><result status="timeout" time="1.00"/></proof>
   <transf name="split_vc" proved="true" >
    <goal name="get_mut&#39;vc.20.0" expl="postcondition" proved="true">
-<<<<<<< HEAD
-   <proof prover="0" obsolete="true"><result status="timeout" time="1.00" steps="196312"/></proof>
-   <proof prover="1" obsolete="true"><result status="highfailure" time="0.76"/></proof>
-   <proof prover="2" obsolete="true"><result status="timeout" time="1.00"/></proof>
    <transf name="split_vc" proved="true" >
     <goal name="get_mut&#39;vc.20.0.0" expl="postcondition" proved="true">
-    <proof prover="2"><result status="valid" time="0.20" steps="1332"/></proof>
+    <proof prover="2"><result status="valid" time="0.15" steps="1343"/></proof>
     </goal>
     <goal name="get_mut&#39;vc.20.0.1" expl="postcondition" proved="true">
-    <proof prover="2"><result status="valid" time="0.05" steps="86"/></proof>
-    </goal>
-   </transf>
-=======
-   <proof prover="2"><result status="valid" time="0.39" steps="2941"/></proof>
->>>>>>> 8927d7bc
+    <proof prover="2"><result status="valid" time="0.04" steps="86"/></proof>
+    </goal>
+   </transf>
    </goal>
    <goal name="get_mut&#39;vc.20.1" expl="postcondition" proved="true">
-   <proof prover="0" obsolete="true"><result status="timeout" time="1.00" steps="108964"/></proof>
-   <proof prover="1" obsolete="true"><result status="highfailure" time="0.78"/></proof>
-   <proof prover="2" obsolete="true"><result status="timeout" time="1.00"/></proof>
    <transf name="split_vc" proved="true" >
     <goal name="get_mut&#39;vc.20.1.0" expl="postcondition" proved="true">
-    <proof prover="0" obsolete="true"><result status="timeout" time="1.00" steps="145289"/></proof>
-    <proof prover="1" obsolete="true"><result status="highfailure" time="0.74"/></proof>
-    <proof prover="2" obsolete="true"><result status="timeout" time="1.00"/></proof>
     <transf name="split_vc" proved="true" >
      <goal name="get_mut&#39;vc.20.1.0.0" expl="postcondition" proved="true">
-     <proof prover="0" obsolete="true"><result status="timeout" time="1.00" steps="296275"/></proof>
-     <proof prover="1" obsolete="true"><result status="highfailure" time="0.79"/></proof>
-     <proof prover="2" obsolete="true"><result status="timeout" time="1.00"/></proof>
      <transf name="split_vc" proved="true" >
       <goal name="get_mut&#39;vc.20.1.0.0.0" expl="postcondition" proved="true">
-      <proof prover="0" obsolete="true"><result status="timeout" time="1.00" steps="156764"/></proof>
-      <proof prover="1" obsolete="true"><result status="timeout" time="1.00"/></proof>
-      <proof prover="2" obsolete="true"><result status="timeout" time="1.00"/></proof>
       <transf name="split_vc" proved="true" >
        <goal name="get_mut&#39;vc.20.1.0.0.0.0" expl="postcondition" proved="true">
-<<<<<<< HEAD
-       <proof prover="1"><result status="valid" time="0.76" steps="1533367"/></proof>
-       <proof prover="2" obsolete="true"><result status="timeout" time="1.00"/></proof>
-=======
-       <proof prover="3"><result status="valid" time="0.98" steps="1185947"/></proof>
->>>>>>> 8927d7bc
+       <proof prover="2" timelimit="5" memlimit="2000"><result status="valid" time="1.09" steps="15966"/></proof>
        </goal>
       </transf>
       </goal>
@@ -6737,59 +3027,42 @@
     </transf>
     </goal>
     <goal name="get_mut&#39;vc.20.1.1" expl="postcondition" proved="true">
-<<<<<<< HEAD
-    <proof prover="2"><result status="valid" time="0.03" steps="90"/></proof>
-=======
-    <proof prover="2"><result status="valid" time="0.03" steps="80"/></proof>
->>>>>>> 8927d7bc
+    <proof prover="2"><result status="valid" time="0.08" steps="90"/></proof>
     </goal>
    </transf>
    </goal>
   </transf>
   </goal>
   <goal name="get_mut&#39;vc.21" expl="postcondition" proved="true">
-<<<<<<< HEAD
-  <proof prover="0" obsolete="true"><result status="timeout" time="1.00" steps="194122"/></proof>
-  <proof prover="1" obsolete="true"><result status="timeout" time="1.00"/></proof>
-  <proof prover="2" obsolete="true"><result status="timeout" time="1.00"/></proof>
   <transf name="split_vc" proved="true" >
    <goal name="get_mut&#39;vc.21.0" expl="postcondition" proved="true">
-   <proof prover="0" obsolete="true"><result status="timeout" time="1.00" steps="200746"/></proof>
-   <proof prover="1" obsolete="true"><result status="highfailure" time="0.78"/></proof>
-   <proof prover="2" obsolete="true"><result status="timeout" time="1.00"/></proof>
    <transf name="split_vc" proved="true" >
     <goal name="get_mut&#39;vc.21.0.0" expl="postcondition" proved="true">
-    <proof prover="2"><result status="valid" time="0.17" steps="1322"/></proof>
+    <proof prover="2"><result status="valid" time="0.24" steps="1337"/></proof>
     </goal>
     <goal name="get_mut&#39;vc.21.0.1" expl="postcondition" proved="true">
-    <proof prover="2"><result status="valid" time="0.15" steps="744"/></proof>
+    <proof prover="2"><result status="valid" time="0.14" steps="753"/></proof>
     </goal>
    </transf>
    </goal>
    <goal name="get_mut&#39;vc.21.1" expl="postcondition" proved="true">
-   <proof prover="0" obsolete="true"><result status="timeout" time="1.00" steps="123023"/></proof>
-   <proof prover="1" obsolete="true"><result status="highfailure" time="0.76"/></proof>
-   <proof prover="2" obsolete="true"><result status="timeout" time="1.00"/></proof>
    <transf name="split_vc" proved="true" >
     <goal name="get_mut&#39;vc.21.1.0" expl="postcondition" proved="true">
-    <proof prover="2"><result status="valid" time="0.15" steps="1502"/></proof>
+    <proof prover="2"><result status="valid" time="0.14" steps="1514"/></proof>
     </goal>
     <goal name="get_mut&#39;vc.21.1.1" expl="postcondition" proved="true">
-    <proof prover="2"><result status="valid" time="0.15" steps="778"/></proof>
-    </goal>
-   </transf>
-   </goal>
-  </transf>
-=======
-  <proof prover="2"><result status="valid" time="1.19" steps="7266"/></proof>
->>>>>>> 8927d7bc
+    <proof prover="2"><result status="valid" time="0.17" steps="788"/></proof>
+    </goal>
+   </transf>
+   </goal>
+  </transf>
   </goal>
  </transf>
  </goal>
 </theory>
 <theory name="RedBlackTree_Impl17" proved="true">
  <goal name="Clone1.clone&#39;&#39;refn&#39;vc" expl="VC for clone&#39;&#39;refn" proved="true">
- <proof prover="2"><result status="valid" time="0.03" steps="16"/></proof>
+ <proof prover="2"><result status="valid" time="0.02" steps="16"/></proof>
  </goal>
 </theory>
 </file>
