
module Core_Option_Option_Type
  type t_option 't =
    | C_None
    | C_Some 't
    
end
module PromotedConstants_PromotedNone
  use prelude.Borrow
  use prelude.Int32
  use Core_Option_Option_Type as Core_Option_Option_Type
  predicate resolve1 (self : Core_Option_Option_Type.t_option int32) =
    [#"../../../../../creusot-contracts/src/resolve.rs" 45 8 45 12] true
  val resolve1 (self : Core_Option_Option_Type.t_option int32) : bool
    ensures { result = resolve1 self }
    
  predicate resolve0 (self : (Core_Option_Option_Type.t_option int32, Core_Option_Option_Type.t_option int32)) =
    [#"../../../../../creusot-contracts/src/resolve.rs" 16 8 16 60] resolve1 (let (a, _) = self in a) /\ resolve1 (let (_, a) = self in a)
  val resolve0 (self : (Core_Option_Option_Type.t_option int32, Core_Option_Option_Type.t_option int32)) : bool
    ensures { result = resolve0 self }
    
  use prelude.Int
  let constant promoted0 [#"../promoted_constants.rs" 3 0 3 22]  : Core_Option_Option_Type.t_option int32
   = [@vc:do_not_keep_trace] [@vc:sp]
    let _1 = [#"../promoted_constants.rs" 6 23 6 31] Core_Option_Option_Type.C_Some ([#"../promoted_constants.rs" 6 28 6 30] [#"../promoted_constants.rs" 6 28 6 30] (43 : int32)) in let _0 = [#"../promoted_constants.rs" 6 22 6 31] _1 in _0
  let constant promoted1 [#"../promoted_constants.rs" 3 0 3 22]  : Core_Option_Option_Type.t_option int32
   = [@vc:do_not_keep_trace] [@vc:sp]
    let _1 = [#"../promoted_constants.rs" 6 12 6 20] Core_Option_Option_Type.C_Some ([#"../promoted_constants.rs" 6 17 6 19] [#"../promoted_constants.rs" 6 17 6 19] (42 : int32)) in let _0 = [#"../promoted_constants.rs" 6 11 6 20] _1 in _0
  let rec cfg promoted_none [#"../promoted_constants.rs" 3 0 3 22] [@cfg:stackify] [@cfg:subregion_analysis] (_1 : ()) : ()
    
   = [@vc:do_not_keep_trace] [@vc:sp]
  var _0 : ();
  var _ix : Core_Option_Option_Type.t_option int32;
  var _2 : (Core_Option_Option_Type.t_option int32, Core_Option_Option_Type.t_option int32);
  var _10 : Core_Option_Option_Type.t_option int32;
  var _11 : Core_Option_Option_Type.t_option int32;
  {
    goto BB0
  }
  BB0 {
<<<<<<< HEAD
    [#"../promoted_constants.rs" 4 14 4 21] _ix <- ([#"../promoted_constants.rs" 4 14 4 21] Core_Option_Option_Type.C_Some ([#"../promoted_constants.rs" 4 19 4 20] [#"../promoted_constants.rs" 4 19 4 20] (0 : int32)));
    [#"../promoted_constants.rs" 6 11 6 20] _11 <- ([#"../promoted_constants.rs" 6 11 6 20] [#"../promoted_constants.rs" 6 11 6 20] promoted1);
    [#"../promoted_constants.rs" 6 22 6 31] _10 <- ([#"../promoted_constants.rs" 6 22 6 31] [#"../promoted_constants.rs" 6 22 6 31] promoted0);
    [#"../promoted_constants.rs" 6 10 6 32] _2 <- ([#"../promoted_constants.rs" 6 10 6 32] ([#"../promoted_constants.rs" 6 11 6 20] _11, [#"../promoted_constants.rs" 6 22 6 31] _10));
=======
    _ix <- ([#"../promoted_constants.rs" 4 14 4 21] Core_Option_Option_Type.C_Some ([#"../promoted_constants.rs" 4 19 4 20] [#"../promoted_constants.rs" 4 19 4 20] (0 : int32)));
    _11 <- ([#"../promoted_constants.rs" 6 11 6 20] [#"../promoted_constants.rs" 6 11 6 20] promoted1);
    _10 <- ([#"../promoted_constants.rs" 6 22 6 31] [#"../promoted_constants.rs" 6 22 6 31] promoted0);
    _2 <- ([#"../promoted_constants.rs" 6 10 6 32] (([#"../promoted_constants.rs" 6 11 6 20] _11), ([#"../promoted_constants.rs" 6 22 6 31] _10)));
>>>>>>> aa6c5257
    switch (let (a, _) = _2 in a)
      | Core_Option_Option_Type.C_None -> goto BB1
      | _ -> goto BB6
      end
  }
  BB1 {
    assume { resolve0 _2 };
    switch (let (_, a) = _2 in a)
      | Core_Option_Option_Type.C_None -> goto BB2
      | _ -> goto BB3
      end
  }
  BB2 {
    goto BB4
  }
  BB3 {
    [#"../promoted_constants.rs" 8 13 8 15] _0 <- ([#"../promoted_constants.rs" 8 13 8 15] ());
    return _0
  }
  BB4 {
    assert { false };
    absurd
  }
  BB6 {
    assume { resolve0 _2 };
    goto BB3
  }
  
end
module PromotedConstants_PromotedInt
  use prelude.Borrow
  use prelude.Int32
  use prelude.Int
  let constant promoted0 [#"../promoted_constants.rs" 12 0 12 21]  : int32 = [@vc:do_not_keep_trace] [@vc:sp]
    let _2 = [#"../promoted_constants.rs" 13 15 13 20] ([#"../promoted_constants.rs" 13 15 13 16] [#"../promoted_constants.rs" 13 15 13 16] (1 : int32)) + ([#"../promoted_constants.rs" 13 19 13 20] [#"../promoted_constants.rs" 13 19 13 20] (5 : int32)) in let _1 = [#"../promoted_constants.rs" 13 14 13 26] _2 + ([#"../promoted_constants.rs" 13 23 13 25] [#"../promoted_constants.rs" 13 23 13 25] (10 : int32)) in let _2 = any int32 in let _0 = [#"../promoted_constants.rs" 13 13 13 26] _1 in _0
  let rec cfg promoted_int [#"../promoted_constants.rs" 12 0 12 21] [@cfg:stackify] [@cfg:subregion_analysis] (_1 : ()) : ()
    
   = [@vc:do_not_keep_trace] [@vc:sp]
  var _0 : ();
  var ix : int32;
  var _9 : int32;
  {
    goto BB0
  }
  BB0 {
    [#"../promoted_constants.rs" 13 13 13 26] _9 <- ([#"../promoted_constants.rs" 13 13 13 26] [#"../promoted_constants.rs" 13 13 13 26] promoted0);
    [#"../promoted_constants.rs" 13 13 13 26] ix <- ([#"../promoted_constants.rs" 13 13 13 26] _9);
    switch ([#"../promoted_constants.rs" 15 7 15 16] ([#"../promoted_constants.rs" 15 7 15 10] ix) <> ([#"../promoted_constants.rs" 15 14 15 16] [#"../promoted_constants.rs" 15 14 15 16] (16 : int32)))
      | False -> goto BB2
      | True -> goto BB1
      end
  }
  BB1 {
    assert { false };
    absurd
  }
  BB2 {
    [#"../promoted_constants.rs" 17 5 17 5] _0 <- ([#"../promoted_constants.rs" 17 5 17 5] ());
    return _0
  }
  
end
module Core_Ptr_NonNull_NonNull_Type
  use prelude.Opaque
  type t_nonnull 't =
    | C_NonNull opaque_ptr
    
end
module Core_Marker_PhantomData_Type
  type t_phantomdata 't =
    | C_PhantomData
    
end
module Core_Ptr_Unique_Unique_Type
  use Core_Marker_PhantomData_Type as Core_Marker_PhantomData_Type
  use Core_Ptr_NonNull_NonNull_Type as Core_Ptr_NonNull_NonNull_Type
  type t_unique 't =
    | C_Unique (Core_Ptr_NonNull_NonNull_Type.t_nonnull 't) (Core_Marker_PhantomData_Type.t_phantomdata 't)
    
end
module Alloc_RawVec_RawVec_Type
  use prelude.UIntSize
  use prelude.Int
  use Core_Ptr_Unique_Unique_Type as Core_Ptr_Unique_Unique_Type
  type t_rawvec 't 'a =
    | C_RawVec (Core_Ptr_Unique_Unique_Type.t_unique 't) usize 'a
    
end
module Alloc_Vec_Vec_Type
  use prelude.UIntSize
  use prelude.Int
  use Alloc_RawVec_RawVec_Type as Alloc_RawVec_RawVec_Type
  type t_vec 't 'a =
    | C_Vec (Alloc_RawVec_RawVec_Type.t_rawvec 't 'a) usize
    
end
module Alloc_Alloc_Global_Type
  type t_global  =
    | C_Global
    
end
module Alloc_String_String_Type
  use Alloc_Alloc_Global_Type as Alloc_Alloc_Global_Type
  use prelude.UInt8
  use prelude.Int
  use Alloc_Vec_Vec_Type as Alloc_Vec_Vec_Type
  type t_string  =
    | C_String (Alloc_Vec_Vec_Type.t_vec uint8 (Alloc_Alloc_Global_Type.t_global))
    
end
module PromotedConstants_String
  use Alloc_String_String_Type as Alloc_String_String_Type
  let rec cfg string [#"../promoted_constants.rs" 20 0 20 25] [@cfg:stackify] [@cfg:subregion_analysis] (_s : Alloc_String_String_Type.t_string) : ()
    
   = [@vc:do_not_keep_trace] [@vc:sp]
  var _0 : ();
  {
    goto BB0
  }
  BB0 {
    [#"../promoted_constants.rs" 20 26 20 28] _0 <- ([#"../promoted_constants.rs" 20 26 20 28] ());
    goto BB1
  }
  BB1 {
    return _0
  }
  
end
module PromotedConstants_Str
  use prelude.Borrow
  let rec cfg str [#"../promoted_constants.rs" 22 0 22 12] [@cfg:stackify] [@cfg:subregion_analysis] (_1 : ()) : ()
   = [@vc:do_not_keep_trace] [@vc:sp]
  var _0 : ();
  var _s : string;
  {
    goto BB0
  }
  BB0 {
    [#"../promoted_constants.rs" 23 13 23 115] _s <- ([#"../promoted_constants.rs" 23 13 23 115] [#"../promoted_constants.rs" 23 13 23 115] "1234567890123456789012345678901234567890123456789012345678901234567890123456789012345678901234567890");
    [#"../promoted_constants.rs" 22 13 24 1] _0 <- ([#"../promoted_constants.rs" 22 13 24 1] ());
    return _0
  }
  
end<|MERGE_RESOLUTION|>--- conflicted
+++ resolved
@@ -38,17 +38,10 @@
     goto BB0
   }
   BB0 {
-<<<<<<< HEAD
-    [#"../promoted_constants.rs" 4 14 4 21] _ix <- ([#"../promoted_constants.rs" 4 14 4 21] Core_Option_Option_Type.C_Some ([#"../promoted_constants.rs" 4 19 4 20] [#"../promoted_constants.rs" 4 19 4 20] (0 : int32)));
-    [#"../promoted_constants.rs" 6 11 6 20] _11 <- ([#"../promoted_constants.rs" 6 11 6 20] [#"../promoted_constants.rs" 6 11 6 20] promoted1);
-    [#"../promoted_constants.rs" 6 22 6 31] _10 <- ([#"../promoted_constants.rs" 6 22 6 31] [#"../promoted_constants.rs" 6 22 6 31] promoted0);
-    [#"../promoted_constants.rs" 6 10 6 32] _2 <- ([#"../promoted_constants.rs" 6 10 6 32] ([#"../promoted_constants.rs" 6 11 6 20] _11, [#"../promoted_constants.rs" 6 22 6 31] _10));
-=======
     _ix <- ([#"../promoted_constants.rs" 4 14 4 21] Core_Option_Option_Type.C_Some ([#"../promoted_constants.rs" 4 19 4 20] [#"../promoted_constants.rs" 4 19 4 20] (0 : int32)));
     _11 <- ([#"../promoted_constants.rs" 6 11 6 20] [#"../promoted_constants.rs" 6 11 6 20] promoted1);
     _10 <- ([#"../promoted_constants.rs" 6 22 6 31] [#"../promoted_constants.rs" 6 22 6 31] promoted0);
     _2 <- ([#"../promoted_constants.rs" 6 10 6 32] (([#"../promoted_constants.rs" 6 11 6 20] _11), ([#"../promoted_constants.rs" 6 22 6 31] _10)));
->>>>>>> aa6c5257
     switch (let (a, _) = _2 in a)
       | Core_Option_Option_Type.C_None -> goto BB1
       | _ -> goto BB6
@@ -65,11 +58,10 @@
     goto BB4
   }
   BB3 {
-    [#"../promoted_constants.rs" 8 13 8 15] _0 <- ([#"../promoted_constants.rs" 8 13 8 15] ());
+    _0 <- ([#"../promoted_constants.rs" 8 13 8 15] ());
     return _0
   }
   BB4 {
-    assert { false };
     absurd
   }
   BB6 {
@@ -94,19 +86,18 @@
     goto BB0
   }
   BB0 {
-    [#"../promoted_constants.rs" 13 13 13 26] _9 <- ([#"../promoted_constants.rs" 13 13 13 26] [#"../promoted_constants.rs" 13 13 13 26] promoted0);
-    [#"../promoted_constants.rs" 13 13 13 26] ix <- ([#"../promoted_constants.rs" 13 13 13 26] _9);
-    switch ([#"../promoted_constants.rs" 15 7 15 16] ([#"../promoted_constants.rs" 15 7 15 10] ix) <> ([#"../promoted_constants.rs" 15 14 15 16] [#"../promoted_constants.rs" 15 14 15 16] (16 : int32)))
+    _9 <- ([#"../promoted_constants.rs" 13 13 13 26] [#"../promoted_constants.rs" 13 13 13 26] promoted0);
+    ix <- ([#"../promoted_constants.rs" 13 13 13 26] _9);
+    switch ([#"../promoted_constants.rs" 15 7 15 16] ix <> ([#"../promoted_constants.rs" 15 14 15 16] [#"../promoted_constants.rs" 15 14 15 16] (16 : int32)))
       | False -> goto BB2
       | True -> goto BB1
       end
   }
   BB1 {
-    assert { false };
     absurd
   }
   BB2 {
-    [#"../promoted_constants.rs" 17 5 17 5] _0 <- ([#"../promoted_constants.rs" 17 5 17 5] ());
+    _0 <- ([#"../promoted_constants.rs" 17 5 17 5] ());
     return _0
   }
   
@@ -169,7 +160,7 @@
     goto BB0
   }
   BB0 {
-    [#"../promoted_constants.rs" 20 26 20 28] _0 <- ([#"../promoted_constants.rs" 20 26 20 28] ());
+    _0 <- ([#"../promoted_constants.rs" 20 26 20 28] ());
     goto BB1
   }
   BB1 {
@@ -187,8 +178,8 @@
     goto BB0
   }
   BB0 {
-    [#"../promoted_constants.rs" 23 13 23 115] _s <- ([#"../promoted_constants.rs" 23 13 23 115] [#"../promoted_constants.rs" 23 13 23 115] "1234567890123456789012345678901234567890123456789012345678901234567890123456789012345678901234567890");
-    [#"../promoted_constants.rs" 22 13 24 1] _0 <- ([#"../promoted_constants.rs" 22 13 24 1] ());
+    _s <- ([#"../promoted_constants.rs" 23 13 23 115] [#"../promoted_constants.rs" 23 13 23 115] "1234567890123456789012345678901234567890123456789012345678901234567890123456789012345678901234567890");
+    _0 <- ([#"../promoted_constants.rs" 22 13 24 1] ());
     return _0
   }
   
