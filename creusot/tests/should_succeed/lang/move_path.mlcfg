--- conflicted
+++ resolved
@@ -19,18 +19,6 @@
     goto BB0
   }
   BB0 {
-<<<<<<< HEAD
-    [#"../move_path.rs" 4 16 4 17] x <- ([#"../move_path.rs" 4 16 4 17] [#"../move_path.rs" 4 16 4 17] (1 : int32));
-    [#"../move_path.rs" 6 12 6 18] y <- Borrow.borrow_mut x;
-    [#"../move_path.rs" 6 12 6 18] x <-  ^ y;
-    [#"../move_path.rs" 7 12 7 13] d <- ([#"../move_path.rs" 7 12 7 13] y);
-    [#"../move_path.rs" 7 12 7 13] y <- any borrowed int32;
-    [#"../move_path.rs" 8 12 8 13] z <- ([#"../move_path.rs" 8 12 8 13] d);
-    [#"../move_path.rs" 8 12 8 13] d <- any borrowed int32;
-    [#"../move_path.rs" 10 12 10 18] z <- { z with current = ([#"../move_path.rs" 10 12 10 18] [#"../move_path.rs" 10 17 10 18] (2 : int32)) };
-    assume { Resolve0.resolve z };
-    [#"../move_path.rs" 3 11 15 1] _0 <- ([#"../move_path.rs" 3 11 15 1] ());
-=======
     x <- ([#"../move_path.rs" 4 16 4 17] [#"../move_path.rs" 4 16 4 17] (1 : int32));
     y <- Borrow.borrow_mut x;
     x <-  ^ y;
@@ -41,7 +29,6 @@
     z <- { z with current = ([#"../move_path.rs" 10 17 10 18] [#"../move_path.rs" 10 17 10 18] (2 : int32)) };
     assume { resolve0 z };
     _0 <- ([#"../move_path.rs" 3 11 15 1] ());
->>>>>>> 62b454c8
     return _0
   }
   
