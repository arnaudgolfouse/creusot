--- conflicted
+++ resolved
@@ -201,19 +201,7 @@
       | C_MyHashMap a -> a
       end
 end
-<<<<<<< HEAD
-module Hashmap_Impl5_New
-=======
-module T_alloc__boxed__Box
-  use T_core__ptr__unique__Unique as Unique'0
-  
-  type t_Box 't 'a =
-    | C_Box (Unique'0.t_Unique 't) 'a
-  
-  function any_l (_ : 'b) : 'a
-end
 module M_hashmap__qy123zimplqy35z5qy125z__new
->>>>>>> c3369865
   type k
   
   type v
@@ -273,11 +261,7 @@
   
   predicate inv'4 (_1 : List'0.t_List (k, v))
   
-<<<<<<< HEAD
-  axiom inv'4 [@rewrite] : forall x : List'0.t_list (k, v) . inv'4 x = true
-=======
-  axiom inv'4 : forall x : List'0.t_List (k, v) . inv'4 x = true
->>>>>>> c3369865
+  axiom inv'4 [@rewrite] : forall x : List'0.t_List (k, v) . inv'4 x = true
   
   use seq.Seq
   
@@ -292,11 +276,7 @@
   
   predicate inv'3 (_1 : Seq.seq (List'0.t_List (k, v)))
   
-<<<<<<< HEAD
-  axiom inv'3 [@rewrite] : forall x : Seq.seq (List'0.t_list (k, v)) . inv'3 x = true
-=======
-  axiom inv'3 : forall x : Seq.seq (List'0.t_List (k, v)) . inv'3 x = true
->>>>>>> c3369865
+  axiom inv'3 [@rewrite] : forall x : Seq.seq (List'0.t_List (k, v)) . inv'3 x = true
   
   use T_alloc__vec__Vec as Vec'0
   
@@ -317,20 +297,12 @@
   
   predicate inv'2 (_1 : Vec'0.t_Vec (List'0.t_List (k, v)) (Global'0.t_Global))
   
-<<<<<<< HEAD
-  axiom inv'2 [@rewrite] : forall x : Vec'0.t_vec (List'0.t_list (k, v)) (Global'0.t_global) . inv'2 x = true
-=======
-  axiom inv'2 : forall x : Vec'0.t_Vec (List'0.t_List (k, v)) (Global'0.t_Global) . inv'2 x = true
->>>>>>> c3369865
+  axiom inv'2 [@rewrite] : forall x : Vec'0.t_Vec (List'0.t_List (k, v)) (Global'0.t_Global) . inv'2 x = true
   
   predicate invariant'1 (self : List'0.t_List (k, v)) =
     [%#span9] true
   
-<<<<<<< HEAD
-  axiom inv'1 [@rewrite] : forall x : List'0.t_list (k, v) . inv'1 x = true
-=======
-  axiom inv'1 : forall x : List'0.t_List (k, v) . inv'1 x = true
->>>>>>> c3369865
+  axiom inv'1 [@rewrite] : forall x : List'0.t_List (k, v) . inv'1 x = true
   
   use T_hashmap__MyHashMap as MyHashMap'0
   
@@ -339,11 +311,7 @@
   
   predicate inv'0 (_1 : MyHashMap'0.t_MyHashMap k v)
   
-<<<<<<< HEAD
-  axiom inv'0 [@rewrite] : forall x : MyHashMap'0.t_myhashmap k v . inv'0 x = true
-=======
-  axiom inv'0 : forall x : MyHashMap'0.t_MyHashMap k v . inv'0 x = true
->>>>>>> c3369865
+  axiom inv'0 [@rewrite] : forall x : MyHashMap'0.t_MyHashMap k v . inv'0 x = true
   
   use T_core__option__Option as Option'0
   
@@ -561,11 +529,7 @@
   
   predicate inv'15 (_1 : MyHashMap'0.t_MyHashMap k v)
   
-<<<<<<< HEAD
-  axiom inv'15 [@rewrite] : forall x : MyHashMap'0.t_myhashmap k v . inv'15 x = true
-=======
-  axiom inv'15 : forall x : MyHashMap'0.t_MyHashMap k v . inv'15 x = true
->>>>>>> c3369865
+  axiom inv'15 [@rewrite] : forall x : MyHashMap'0.t_MyHashMap k v . inv'15 x = true
   
   use T_hashmap__List as List'0
   
@@ -584,11 +548,7 @@
   
   predicate inv'14 (_1 : Seq.seq (List'0.t_List (k, v)))
   
-<<<<<<< HEAD
-  axiom inv'14 [@rewrite] : forall x : Seq.seq (List'0.t_list (k, v)) . inv'14 x = true
-=======
-  axiom inv'14 : forall x : Seq.seq (List'0.t_List (k, v)) . inv'14 x = true
->>>>>>> c3369865
+  axiom inv'14 [@rewrite] : forall x : Seq.seq (List'0.t_List (k, v)) . inv'14 x = true
   
   use prelude.prelude.UIntSize
   
@@ -612,12 +572,8 @@
   
   predicate inv'12 (_1 : borrowed (Vec'0.t_Vec (List'0.t_List (k, v)) (Global'0.t_Global)))
   
-<<<<<<< HEAD
-  axiom inv'12 [@rewrite] : forall x : borrowed (Vec'0.t_vec (List'0.t_list (k, v)) (Global'0.t_global)) . inv'12 x
+  axiom inv'12 [@rewrite] : forall x : borrowed (Vec'0.t_Vec (List'0.t_List (k, v)) (Global'0.t_Global)) . inv'12 x
   = true
-=======
-  axiom inv'12 : forall x : borrowed (Vec'0.t_Vec (List'0.t_List (k, v)) (Global'0.t_Global)) . inv'12 x = true
->>>>>>> c3369865
   
   predicate inv'3 (_1 : k)
   
@@ -633,33 +589,21 @@
   
   predicate inv'10 (_1 : Vec'0.t_Vec (List'0.t_List (k, v)) (Global'0.t_Global))
   
-<<<<<<< HEAD
-  axiom inv'10 [@rewrite] : forall x : Vec'0.t_vec (List'0.t_list (k, v)) (Global'0.t_global) . inv'10 x = true
-=======
-  axiom inv'10 : forall x : Vec'0.t_Vec (List'0.t_List (k, v)) (Global'0.t_Global) . inv'10 x = true
->>>>>>> c3369865
+  axiom inv'10 [@rewrite] : forall x : Vec'0.t_Vec (List'0.t_List (k, v)) (Global'0.t_Global) . inv'10 x = true
   
   predicate invariant'9 (self : borrowed (MyHashMap'0.t_MyHashMap k v)) =
     [%#span16] inv'15 self.current /\ inv'15 self.final
   
   predicate inv'9 (_1 : borrowed (MyHashMap'0.t_MyHashMap k v))
   
-<<<<<<< HEAD
-  axiom inv'9 [@rewrite] : forall x : borrowed (MyHashMap'0.t_myhashmap k v) . inv'9 x = true
-=======
-  axiom inv'9 : forall x : borrowed (MyHashMap'0.t_MyHashMap k v) . inv'9 x = true
->>>>>>> c3369865
+  axiom inv'9 [@rewrite] : forall x : borrowed (MyHashMap'0.t_MyHashMap k v) . inv'9 x = true
   
   predicate invariant'8 (self : borrowed (List'0.t_List (k, v))) =
     [%#span16] inv'5 self.current /\ inv'5 self.final
   
   predicate inv'8 (_1 : borrowed (List'0.t_List (k, v)))
   
-<<<<<<< HEAD
-  axiom inv'8 [@rewrite] : forall x : borrowed (List'0.t_list (k, v)) . inv'8 x = true
-=======
-  axiom inv'8 : forall x : borrowed (List'0.t_List (k, v)) . inv'8 x = true
->>>>>>> c3369865
+  axiom inv'8 [@rewrite] : forall x : borrowed (List'0.t_List (k, v)) . inv'8 x = true
   
   predicate inv'4 (_1 : v)
   
@@ -682,11 +626,7 @@
   predicate invariant'5 (self : List'0.t_List (k, v)) =
     [%#span18] inv'1 self
   
-<<<<<<< HEAD
-  axiom inv'5 [@rewrite] : forall x : List'0.t_list (k, v) . inv'5 x = true
-=======
-  axiom inv'5 : forall x : List'0.t_List (k, v) . inv'5 x = true
->>>>>>> c3369865
+  axiom inv'5 [@rewrite] : forall x : List'0.t_List (k, v) . inv'5 x = true
   
   predicate invariant'4 (self : v)
   
@@ -701,20 +641,12 @@
   
   predicate inv'2 (_1 : borrowed (List'0.t_List (k, v)))
   
-<<<<<<< HEAD
-  axiom inv'2 [@rewrite] : forall x : borrowed (List'0.t_list (k, v)) . inv'2 x = true
-=======
-  axiom inv'2 : forall x : borrowed (List'0.t_List (k, v)) . inv'2 x = true
->>>>>>> c3369865
+  axiom inv'2 [@rewrite] : forall x : borrowed (List'0.t_List (k, v)) . inv'2 x = true
   
   predicate invariant'1 (self : List'0.t_List (k, v)) =
     [%#span14] true
   
-<<<<<<< HEAD
-  axiom inv'1 [@rewrite] : forall x : List'0.t_list (k, v) . inv'1 x = true
-=======
-  axiom inv'1 : forall x : List'0.t_List (k, v) . inv'1 x = true
->>>>>>> c3369865
+  axiom inv'1 [@rewrite] : forall x : List'0.t_List (k, v) . inv'1 x = true
   
   use prelude.prelude.UIntSize
   
@@ -729,11 +661,7 @@
   predicate invariant'0 (self : Vec'0.t_Vec (List'0.t_List (k, v)) (Global'0.t_Global)) =
     [%#span21] inv'14 (shallow_model'4 self)
   
-<<<<<<< HEAD
-  axiom inv'0 [@rewrite] : forall x : Vec'0.t_vec (List'0.t_list (k, v)) (Global'0.t_global) . inv'0 x = true
-=======
-  axiom inv'0 : forall x : Vec'0.t_Vec (List'0.t_List (k, v)) (Global'0.t_Global) . inv'0 x = true
->>>>>>> c3369865
+  axiom inv'0 [@rewrite] : forall x : Vec'0.t_Vec (List'0.t_List (k, v)) (Global'0.t_Global) . inv'0 x = true
   
   use prelude.prelude.Mapping
   
@@ -1191,11 +1119,7 @@
   
   predicate inv'11 (_1 : List'0.t_List (k, v))
   
-<<<<<<< HEAD
-  axiom inv'11 [@rewrite] : forall x : List'0.t_list (k, v) . inv'11 x = true
-=======
-  axiom inv'11 : forall x : List'0.t_List (k, v) . inv'11 x = true
->>>>>>> c3369865
+  axiom inv'11 [@rewrite] : forall x : List'0.t_List (k, v) . inv'11 x = true
   
   use seq.Seq
   
@@ -1210,20 +1134,12 @@
   
   predicate inv'10 (_1 : Seq.seq (List'0.t_List (k, v)))
   
-<<<<<<< HEAD
-  axiom inv'10 [@rewrite] : forall x : Seq.seq (List'0.t_list (k, v)) . inv'10 x = true
-=======
-  axiom inv'10 : forall x : Seq.seq (List'0.t_List (k, v)) . inv'10 x = true
->>>>>>> c3369865
+  axiom inv'10 [@rewrite] : forall x : Seq.seq (List'0.t_List (k, v)) . inv'10 x = true
   
   predicate invariant'9 (self : List'0.t_List (k, v)) =
     [%#span9] true
   
-<<<<<<< HEAD
-  axiom inv'9 [@rewrite] : forall x : List'0.t_list (k, v) . inv'9 x = true
-=======
-  axiom inv'9 : forall x : List'0.t_List (k, v) . inv'9 x = true
->>>>>>> c3369865
+  axiom inv'9 [@rewrite] : forall x : List'0.t_List (k, v) . inv'9 x = true
   
   use T_alloc__vec__Vec as Vec'0
   
@@ -1244,11 +1160,7 @@
   
   predicate inv'8 (_1 : Vec'0.t_Vec (List'0.t_List (k, v)) (Global'0.t_Global))
   
-<<<<<<< HEAD
-  axiom inv'8 [@rewrite] : forall x : Vec'0.t_vec (List'0.t_list (k, v)) (Global'0.t_global) . inv'8 x = true
-=======
-  axiom inv'8 : forall x : Vec'0.t_Vec (List'0.t_List (k, v)) (Global'0.t_Global) . inv'8 x = true
->>>>>>> c3369865
+  axiom inv'8 [@rewrite] : forall x : Vec'0.t_Vec (List'0.t_List (k, v)) (Global'0.t_Global) . inv'8 x = true
   
   use T_hashmap__MyHashMap as MyHashMap'0
   
@@ -1257,11 +1169,7 @@
   
   predicate inv'7 (_1 : MyHashMap'0.t_MyHashMap k v)
   
-<<<<<<< HEAD
-  axiom inv'7 [@rewrite] : forall x : MyHashMap'0.t_myhashmap k v . inv'7 x = true
-=======
-  axiom inv'7 : forall x : MyHashMap'0.t_MyHashMap k v . inv'7 x = true
->>>>>>> c3369865
+  axiom inv'7 [@rewrite] : forall x : MyHashMap'0.t_MyHashMap k v . inv'7 x = true
   
   use prelude.prelude.Borrow
   
@@ -1270,11 +1178,7 @@
   
   predicate inv'6 (_1 : List'0.t_List (k, v))
   
-<<<<<<< HEAD
-  axiom inv'6 [@rewrite] : forall x : List'0.t_list (k, v) . inv'6 x = true
-=======
-  axiom inv'6 : forall x : List'0.t_List (k, v) . inv'6 x = true
->>>>>>> c3369865
+  axiom inv'6 [@rewrite] : forall x : List'0.t_List (k, v) . inv'6 x = true
   
   predicate invariant'5 (self : usize) =
     [%#span9] true
@@ -1288,11 +1192,7 @@
   
   predicate inv'4 (_1 : Vec'0.t_Vec (List'0.t_List (k, v)) (Global'0.t_Global))
   
-<<<<<<< HEAD
-  axiom inv'4 [@rewrite] : forall x : Vec'0.t_vec (List'0.t_list (k, v)) (Global'0.t_global) . inv'4 x = true
-=======
-  axiom inv'4 : forall x : Vec'0.t_Vec (List'0.t_List (k, v)) (Global'0.t_Global) . inv'4 x = true
->>>>>>> c3369865
+  axiom inv'4 [@rewrite] : forall x : Vec'0.t_Vec (List'0.t_List (k, v)) (Global'0.t_Global) . inv'4 x = true
   
   predicate inv'1 (_1 : k)
   
@@ -1310,11 +1210,7 @@
   
   predicate inv'2 (_1 : Option'0.t_Option v)
   
-<<<<<<< HEAD
-  axiom inv'2 [@rewrite] : forall x : Option'0.t_option v . inv'2 x = true
-=======
-  axiom inv'2 : forall x : Option'0.t_Option v . inv'2 x = true
->>>>>>> c3369865
+  axiom inv'2 [@rewrite] : forall x : Option'0.t_Option v . inv'2 x = true
   
   predicate invariant'1 (self : k)
   
@@ -1325,11 +1221,7 @@
   
   predicate inv'0 (_1 : MyHashMap'0.t_MyHashMap k v)
   
-<<<<<<< HEAD
-  axiom inv'0 [@rewrite] : forall x : MyHashMap'0.t_myhashmap k v . inv'0 x = true
-=======
-  axiom inv'0 : forall x : MyHashMap'0.t_MyHashMap k v . inv'0 x = true
->>>>>>> c3369865
+  axiom inv'0 [@rewrite] : forall x : MyHashMap'0.t_MyHashMap k v . inv'0 x = true
   
   use map.Map
   
@@ -1667,11 +1559,7 @@
   
   predicate inv'11 (_1 : List'0.t_List (k, v))
   
-<<<<<<< HEAD
-  axiom inv'11 [@rewrite] : forall x : List'0.t_list (k, v) . inv'11 x = true
-=======
-  axiom inv'11 : forall x : List'0.t_List (k, v) . inv'11 x = true
->>>>>>> c3369865
+  axiom inv'11 [@rewrite] : forall x : List'0.t_List (k, v) . inv'11 x = true
   
   use seq.Seq
   
@@ -1686,11 +1574,7 @@
   
   predicate inv'10 (_1 : Seq.seq (List'0.t_List (k, v)))
   
-<<<<<<< HEAD
-  axiom inv'10 [@rewrite] : forall x : Seq.seq (List'0.t_list (k, v)) . inv'10 x = true
-=======
-  axiom inv'10 : forall x : Seq.seq (List'0.t_List (k, v)) . inv'10 x = true
->>>>>>> c3369865
+  axiom inv'10 [@rewrite] : forall x : Seq.seq (List'0.t_List (k, v)) . inv'10 x = true
   
   predicate invariant'9 (self : v)
   
@@ -1724,22 +1608,14 @@
   
   predicate inv'6 (_1 : borrowed (Vec'0.t_Vec (List'0.t_List (k, v)) (Global'0.t_Global)))
   
-<<<<<<< HEAD
-  axiom inv'6 [@rewrite] : forall x : borrowed (Vec'0.t_vec (List'0.t_list (k, v)) (Global'0.t_global)) . inv'6 x = true
-=======
-  axiom inv'6 : forall x : borrowed (Vec'0.t_Vec (List'0.t_List (k, v)) (Global'0.t_Global)) . inv'6 x = true
->>>>>>> c3369865
+  axiom inv'6 [@rewrite] : forall x : borrowed (Vec'0.t_Vec (List'0.t_List (k, v)) (Global'0.t_Global)) . inv'6 x = true
   
   predicate invariant'5 (self : Vec'0.t_Vec (List'0.t_List (k, v)) (Global'0.t_Global)) =
     [%#span22] inv'0 self
   
   predicate inv'5 (_1 : Vec'0.t_Vec (List'0.t_List (k, v)) (Global'0.t_Global))
   
-<<<<<<< HEAD
-  axiom inv'5 [@rewrite] : forall x : Vec'0.t_vec (List'0.t_list (k, v)) (Global'0.t_global) . inv'5 x = true
-=======
-  axiom inv'5 : forall x : Vec'0.t_Vec (List'0.t_List (k, v)) (Global'0.t_Global) . inv'5 x = true
->>>>>>> c3369865
+  axiom inv'5 [@rewrite] : forall x : Vec'0.t_Vec (List'0.t_List (k, v)) (Global'0.t_Global) . inv'5 x = true
   
   use T_hashmap__MyHashMap as MyHashMap'0
   
@@ -1750,40 +1626,24 @@
   
   predicate inv'4 (_1 : borrowed (MyHashMap'0.t_MyHashMap k v))
   
-<<<<<<< HEAD
-  axiom inv'4 [@rewrite] : forall x : borrowed (MyHashMap'0.t_myhashmap k v) . inv'4 x = true
-=======
-  axiom inv'4 : forall x : borrowed (MyHashMap'0.t_MyHashMap k v) . inv'4 x = true
->>>>>>> c3369865
+  axiom inv'4 [@rewrite] : forall x : borrowed (MyHashMap'0.t_MyHashMap k v) . inv'4 x = true
   
   predicate invariant'3 (self : MyHashMap'0.t_MyHashMap k v) =
     [%#span20] true
   
-<<<<<<< HEAD
-  axiom inv'3 [@rewrite] : forall x : MyHashMap'0.t_myhashmap k v . inv'3 x = true
-=======
-  axiom inv'3 : forall x : MyHashMap'0.t_MyHashMap k v . inv'3 x = true
->>>>>>> c3369865
+  axiom inv'3 [@rewrite] : forall x : MyHashMap'0.t_MyHashMap k v . inv'3 x = true
   
   predicate invariant'2 (self : borrowed (List'0.t_List (k, v))) =
     [%#span21] inv'1 self.current /\ inv'1 self.final
   
   predicate inv'2 (_1 : borrowed (List'0.t_List (k, v)))
   
-<<<<<<< HEAD
-  axiom inv'2 [@rewrite] : forall x : borrowed (List'0.t_list (k, v)) . inv'2 x = true
-=======
-  axiom inv'2 : forall x : borrowed (List'0.t_List (k, v)) . inv'2 x = true
->>>>>>> c3369865
+  axiom inv'2 [@rewrite] : forall x : borrowed (List'0.t_List (k, v)) . inv'2 x = true
   
   predicate invariant'1 (self : List'0.t_List (k, v)) =
     [%#span20] true
   
-<<<<<<< HEAD
-  axiom inv'1 [@rewrite] : forall x : List'0.t_list (k, v) . inv'1 x = true
-=======
-  axiom inv'1 : forall x : List'0.t_List (k, v) . inv'1 x = true
->>>>>>> c3369865
+  axiom inv'1 [@rewrite] : forall x : List'0.t_List (k, v) . inv'1 x = true
   
   use prelude.prelude.UIntSize
   
@@ -1798,11 +1658,7 @@
   predicate invariant'0 (self : Vec'0.t_Vec (List'0.t_List (k, v)) (Global'0.t_Global)) =
     [%#span25] inv'10 (shallow_model'2 self)
   
-<<<<<<< HEAD
-  axiom inv'0 [@rewrite] : forall x : Vec'0.t_vec (List'0.t_list (k, v)) (Global'0.t_global) . inv'0 x = true
-=======
-  axiom inv'0 : forall x : Vec'0.t_Vec (List'0.t_List (k, v)) (Global'0.t_Global) . inv'0 x = true
->>>>>>> c3369865
+  axiom inv'0 [@rewrite] : forall x : Vec'0.t_Vec (List'0.t_List (k, v)) (Global'0.t_Global) . inv'0 x = true
   
   use prelude.prelude.Mapping
   
@@ -2282,11 +2138,7 @@
   
   predicate inv'4 (_1 : borrowed (MyHashMap'0.t_MyHashMap usize isize))
   
-<<<<<<< HEAD
-  axiom inv'4 [@rewrite] : forall x : borrowed (MyHashMap'0.t_myhashmap usize isize) . inv'4 x = true
-=======
-  axiom inv'4 : forall x : borrowed (MyHashMap'0.t_MyHashMap usize isize) . inv'4 x = true
->>>>>>> c3369865
+  axiom inv'4 [@rewrite] : forall x : borrowed (MyHashMap'0.t_MyHashMap usize isize) . inv'4 x = true
   
   use T_core__option__Option as Option'0
   
@@ -2295,11 +2147,7 @@
   
   predicate inv'3 (_1 : Option'0.t_Option isize)
   
-<<<<<<< HEAD
-  axiom inv'3 [@rewrite] : forall x : Option'0.t_option isize . inv'3 x = true
-=======
-  axiom inv'3 : forall x : Option'0.t_Option isize . inv'3 x = true
->>>>>>> c3369865
+  axiom inv'3 [@rewrite] : forall x : Option'0.t_Option isize . inv'3 x = true
   
   predicate invariant'2 (self : usize) =
     [%#span18] true
@@ -2313,20 +2161,12 @@
   
   predicate inv'1 (_1 : MyHashMap'0.t_MyHashMap usize isize)
   
-<<<<<<< HEAD
-  axiom inv'1 [@rewrite] : forall x : MyHashMap'0.t_myhashmap usize isize . inv'1 x = true
-=======
-  axiom inv'1 : forall x : MyHashMap'0.t_MyHashMap usize isize . inv'1 x = true
->>>>>>> c3369865
+  axiom inv'1 [@rewrite] : forall x : MyHashMap'0.t_MyHashMap usize isize . inv'1 x = true
   
   predicate invariant'0 (self : MyHashMap'0.t_MyHashMap usize isize) =
     [%#span18] true
   
-<<<<<<< HEAD
-  axiom inv'0 [@rewrite] : forall x : MyHashMap'0.t_myhashmap usize isize . inv'0 x = true
-=======
-  axiom inv'0 : forall x : MyHashMap'0.t_MyHashMap usize isize . inv'0 x = true
->>>>>>> c3369865
+  axiom inv'0 [@rewrite] : forall x : MyHashMap'0.t_MyHashMap usize isize . inv'0 x = true
   
   use prelude.prelude.Intrinsic
   
@@ -2576,11 +2416,7 @@
   
   predicate inv'1 (_1 : List'0.t_List t)
   
-<<<<<<< HEAD
-  axiom inv'1 [@rewrite] : forall x : List'0.t_list t . inv'1 x = true
-=======
-  axiom inv'1 : forall x : List'0.t_List t . inv'1 x = true
->>>>>>> c3369865
+  axiom inv'1 [@rewrite] : forall x : List'0.t_List t . inv'1 x = true
   
   use prelude.prelude.Borrow
   
@@ -2589,11 +2425,7 @@
   
   predicate inv'0 (_1 : List'0.t_List t)
   
-<<<<<<< HEAD
-  axiom inv'0 [@rewrite] : forall x : List'0.t_list t . inv'0 x = true
-=======
-  axiom inv'0 : forall x : List'0.t_List t . inv'0 x = true
->>>>>>> c3369865
+  axiom inv'0 [@rewrite] : forall x : List'0.t_List t . inv'0 x = true
   
   goal clone'_refn : [%#shashmap0] forall self : List'0.t_List t . inv'0 self
    -> inv'0 self /\ (forall result : List'0.t_List t . inv'1 result /\ result = self  -> inv'1 result /\ result = self)
