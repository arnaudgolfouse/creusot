--- conflicted
+++ resolved
@@ -66,11 +66,7 @@
   val inv5 (_x : VecInv_SumTo10_Type.t_sumto10) : bool
     ensures { result = inv5 _x }
     
-<<<<<<< HEAD
-  axiom inv5 : forall x : VecInv_SumTo10_Type.t_sumto10 . inv5 x = (invariant4 x /\ match (x) with
-=======
   axiom inv5 : [#"../vec_inv.rs" 1 0 1 0] forall x : VecInv_SumTo10_Type.t_sumto10 . inv5 x = (invariant4 x /\ match x with
->>>>>>> aa6c5257
     | VecInv_SumTo10_Type.C_SumTo10 a b -> true
     end)
   use prelude.Borrow
@@ -83,7 +79,7 @@
   val inv4 (_x : borrowed (VecInv_SumTo10_Type.t_sumto10)) : bool
     ensures { result = inv4 _x }
     
-  axiom inv4 : forall x : borrowed (VecInv_SumTo10_Type.t_sumto10) . inv4 x = (inv5 ( * x) /\ inv5 ( ^ x))
+  axiom inv4 : [#"../vec_inv.rs" 1 0 1 0] forall x : borrowed (VecInv_SumTo10_Type.t_sumto10) . inv4 x = (inv5 ( * x) /\ inv5 ( ^ x))
   use prelude.Slice
   predicate invariant1 (self : slice (borrowed (VecInv_SumTo10_Type.t_sumto10))) =
     [#"../../../../../creusot-contracts/src/invariant.rs" 8 8 8 12] true
@@ -126,7 +122,7 @@
     ensures { result = slice_len0 x }
     
   use prelude.UInt64
-  axiom inv3 : forall x : slice (borrowed (VecInv_SumTo10_Type.t_sumto10)) . inv3 x = (forall i : uint64 . 0 <= i -> i < slice_len0 x -> inv4 (index_logic2 x i))
+  axiom inv3 : [#"../vec_inv.rs" 1 0 1 0] forall x : slice (borrowed (VecInv_SumTo10_Type.t_sumto10)) . inv3 x = (forall i : uint64 . 0 <= i -> i < slice_len0 x -> inv4 (index_logic2 x i))
   use Alloc_Alloc_Global_Type as Alloc_Alloc_Global_Type
   use Alloc_RawVec_RawVec_Type as Alloc_RawVec_RawVec_Type
   predicate invariant2 (self : Alloc_RawVec_RawVec_Type.t_rawvec (borrowed (VecInv_SumTo10_Type.t_sumto10)) (Alloc_Alloc_Global_Type.t_global))
@@ -141,8 +137,8 @@
   val inv2 (_x : Alloc_RawVec_RawVec_Type.t_rawvec (borrowed (VecInv_SumTo10_Type.t_sumto10)) (Alloc_Alloc_Global_Type.t_global)) : bool
     ensures { result = inv2 _x }
     
-  axiom inv2 : forall x : Alloc_RawVec_RawVec_Type.t_rawvec (borrowed (VecInv_SumTo10_Type.t_sumto10)) (Alloc_Alloc_Global_Type.t_global) . inv2 x = true
-  axiom inv1 : forall x : Seq.seq (borrowed (VecInv_SumTo10_Type.t_sumto10)) . inv1 x = (forall i : int . 0 <= i -> i < Seq.length x -> inv4 (Seq.get x i))
+  axiom inv2 : [#"../vec_inv.rs" 1 0 1 0] forall x : Alloc_RawVec_RawVec_Type.t_rawvec (borrowed (VecInv_SumTo10_Type.t_sumto10)) (Alloc_Alloc_Global_Type.t_global) . inv2 x = true
+  axiom inv1 : [#"../vec_inv.rs" 1 0 1 0] forall x : Seq.seq (borrowed (VecInv_SumTo10_Type.t_sumto10)) . inv1 x = (forall i : int . 0 <= i -> i < Seq.length x -> inv4 (Seq.get x i))
   use Alloc_Vec_Vec_Type as Alloc_Vec_Vec_Type
   predicate inv0 (_x : Alloc_Vec_Vec_Type.t_vec (borrowed (VecInv_SumTo10_Type.t_sumto10)) (Alloc_Alloc_Global_Type.t_global))
     
@@ -163,11 +159,7 @@
   val invariant0 (self : Alloc_Vec_Vec_Type.t_vec (borrowed (VecInv_SumTo10_Type.t_sumto10)) (Alloc_Alloc_Global_Type.t_global)) : bool
     ensures { result = invariant0 self }
     
-<<<<<<< HEAD
-  axiom inv0 : forall x : Alloc_Vec_Vec_Type.t_vec (borrowed (VecInv_SumTo10_Type.t_sumto10)) (Alloc_Alloc_Global_Type.t_global) . inv0 x = (invariant0 x /\ match (x) with
-=======
   axiom inv0 : [#"../vec_inv.rs" 1 0 1 0] forall x : Alloc_Vec_Vec_Type.t_vec (borrowed (VecInv_SumTo10_Type.t_sumto10)) (Alloc_Alloc_Global_Type.t_global) . inv0 x = (invariant0 x /\ match x with
->>>>>>> aa6c5257
     | Alloc_Vec_Vec_Type.C_Vec buf len -> true
     end)
   function index_logic0 [@inline:trivial] (self : Alloc_Vec_Vec_Type.t_vec (borrowed (VecInv_SumTo10_Type.t_sumto10)) (Alloc_Alloc_Global_Type.t_global)) (ix : int) : borrowed (VecInv_SumTo10_Type.t_sumto10)
@@ -209,7 +201,7 @@
     goto BB2
   }
   BB2 {
-    [#"../vec_inv.rs" 18 33 20 1] _0 <- ([#"../vec_inv.rs" 18 33 20 1] ());
+    _0 <- ([#"../vec_inv.rs" 18 33 20 1] ());
     goto BB3
   }
   BB3 {
