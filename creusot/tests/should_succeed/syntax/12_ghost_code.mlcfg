
module C12GhostCode_GhostArg
  use prelude.UInt32
  use prelude.Int
  use prelude.Ghost
  use prelude.Ghost
  use prelude.Ghost
  let rec cfg ghost_arg [#"../12_ghost_code.rs" 4 0 4 31] [@cfg:stackify] [@cfg:subregion_analysis] (g : Ghost.ghost_ty uint32) : ()
    
   = [@vc:do_not_keep_trace] [@vc:sp]
  var _0 : ();
  var g : Ghost.ghost_ty uint32 = g;
  var _x : Ghost.ghost_ty uint32;
  {
    goto BB0
  }
  BB0 {
    [#"../12_ghost_code.rs" 5 25 5 35] _x <- ([#"../12_ghost_code.rs" 5 25 5 35] Ghost.new (Ghost.inner g));
    goto BB1
  }
  BB1 {
    [#"../12_ghost_code.rs" 4 32 6 1] _0 <- ([#"../12_ghost_code.rs" 4 32 6 1] ());
    return _0
  }
  
end
module Core_Ptr_NonNull_NonNull_Type
  use prelude.Opaque
  type t_nonnull 't =
    | C_NonNull opaque_ptr
    
end
module Core_Marker_PhantomData_Type
  type t_phantomdata 't =
    | C_PhantomData
    
end
module Core_Ptr_Unique_Unique_Type
  use Core_Marker_PhantomData_Type as Core_Marker_PhantomData_Type
  use Core_Ptr_NonNull_NonNull_Type as Core_Ptr_NonNull_NonNull_Type
  type t_unique 't =
    | C_Unique (Core_Ptr_NonNull_NonNull_Type.t_nonnull 't) (Core_Marker_PhantomData_Type.t_phantomdata 't)
    
end
module Alloc_RawVec_RawVec_Type
  use prelude.UIntSize
  use prelude.Int
  use Core_Ptr_Unique_Unique_Type as Core_Ptr_Unique_Unique_Type
  type t_rawvec 't 'a =
    | C_RawVec (Core_Ptr_Unique_Unique_Type.t_unique 't) usize 'a
    
end
module Alloc_Vec_Vec_Type
  use prelude.UIntSize
  use prelude.Int
  use Alloc_RawVec_RawVec_Type as Alloc_RawVec_RawVec_Type
  type t_vec 't 'a =
    | C_Vec (Alloc_RawVec_RawVec_Type.t_rawvec 't 'a) usize
    
end
module Alloc_Alloc_Global_Type
  type t_global  =
    | C_Global
    
end
module C12GhostCode_GhostVec
  use prelude.UInt32
  use seq.Seq
  predicate invariant1 (self : Seq.seq uint32) =
    [#"../../../../../creusot-contracts/src/invariant.rs" 8 8 8 12] true
  val invariant1 (self : Seq.seq uint32) : bool
    ensures { result = invariant1 self }
    
  predicate inv1 (_x : Seq.seq uint32)
  val inv1 (_x : Seq.seq uint32) : bool
    ensures { result = inv1 _x }
    
  axiom inv1 : forall x : Seq.seq uint32 . inv1 x = true
  use prelude.UIntSize
  use Alloc_Alloc_Global_Type as Alloc_Alloc_Global_Type
  use Alloc_Vec_Vec_Type as Alloc_Vec_Vec_Type
  use prelude.Int
  use prelude.UIntSize
  let constant max0  : usize = [@vc:do_not_keep_trace] [@vc:sp]
    (18446744073709551615 : usize)
  use seq.Seq
  predicate inv0 (_x : Alloc_Vec_Vec_Type.t_vec uint32 (Alloc_Alloc_Global_Type.t_global))
  val inv0 (_x : Alloc_Vec_Vec_Type.t_vec uint32 (Alloc_Alloc_Global_Type.t_global)) : bool
    ensures { result = inv0 _x }
    
  function shallow_model0 (self : Alloc_Vec_Vec_Type.t_vec uint32 (Alloc_Alloc_Global_Type.t_global)) : Seq.seq uint32
  val shallow_model0 (self : Alloc_Vec_Vec_Type.t_vec uint32 (Alloc_Alloc_Global_Type.t_global)) : Seq.seq uint32
    requires {[#"../../../../../creusot-contracts/src/std/vec.rs" 19 21 19 25] inv0 self}
    ensures { result = shallow_model0 self }
    
  axiom shallow_model0_spec : forall self : Alloc_Vec_Vec_Type.t_vec uint32 (Alloc_Alloc_Global_Type.t_global) . ([#"../../../../../creusot-contracts/src/std/vec.rs" 19 21 19 25] inv0 self) -> ([#"../../../../../creusot-contracts/src/std/vec.rs" 19 4 19 36] inv1 (shallow_model0 self)) && ([#"../../../../../creusot-contracts/src/std/vec.rs" 18 14 18 41] Seq.length (shallow_model0 self) <= UIntSize.to_int max0)
  predicate invariant0 (self : Alloc_Vec_Vec_Type.t_vec uint32 (Alloc_Alloc_Global_Type.t_global)) =
    [#"../../../../../creusot-contracts/src/std/vec.rs" 60 20 60 41] inv1 (shallow_model0 self)
  val invariant0 (self : Alloc_Vec_Vec_Type.t_vec uint32 (Alloc_Alloc_Global_Type.t_global)) : bool
    ensures { result = invariant0 self }
    
  axiom inv0 : forall x : Alloc_Vec_Vec_Type.t_vec uint32 (Alloc_Alloc_Global_Type.t_global) . inv0 x = true
  use prelude.Ghost
  use prelude.Ghost
  predicate resolve1 (self : uint32) =
    [#"../../../../../creusot-contracts/src/resolve.rs" 45 8 45 12] true
  val resolve1 (self : uint32) : bool
    ensures { result = resolve1 self }
    
  use seq.Seq
  function index_logic0 [@inline:trivial] (self : Alloc_Vec_Vec_Type.t_vec uint32 (Alloc_Alloc_Global_Type.t_global)) (ix : int) : uint32
    
   =
    [#"../../../../../creusot-contracts/src/logic/ops.rs" 20 8 20 31] Seq.get (shallow_model0 self) ix
  val index_logic0 [@inline:trivial] (self : Alloc_Vec_Vec_Type.t_vec uint32 (Alloc_Alloc_Global_Type.t_global)) (ix : int) : uint32
    ensures { result = index_logic0 self ix }
    
  predicate resolve0 (self : Alloc_Vec_Vec_Type.t_vec uint32 (Alloc_Alloc_Global_Type.t_global)) =
    [#"../../../../../creusot-contracts/src/std/vec.rs" 51 8 51 85] forall i : int . 0 <= i /\ i < Seq.length (shallow_model0 self) -> resolve1 (index_logic0 self i)
  val resolve0 (self : Alloc_Vec_Vec_Type.t_vec uint32 (Alloc_Alloc_Global_Type.t_global)) : bool
    ensures { result = resolve0 self }
    
  val new0 (_1 : ()) : Alloc_Vec_Vec_Type.t_vec uint32 (Alloc_Alloc_Global_Type.t_global)
    ensures { [#"../../../../../creusot-contracts/src/std/vec.rs" 68 26 68 44] Seq.length (shallow_model0 result) = 0 }
    ensures { inv0 result }
    
  let rec cfg ghost_vec [#"../12_ghost_code.rs" 8 0 8 18] [@cfg:stackify] [@cfg:subregion_analysis] (_1 : ()) : ()
   = [@vc:do_not_keep_trace] [@vc:sp]
  var _0 : ();
  var x : Alloc_Vec_Vec_Type.t_vec uint32 (Alloc_Alloc_Global_Type.t_global);
  var _s : Ghost.ghost_ty (Alloc_Vec_Vec_Type.t_vec uint32 (Alloc_Alloc_Global_Type.t_global));
  {
    goto BB0
  }
  BB0 {
    [#"../12_ghost_code.rs" 9 22 9 32] x <- ([#"../12_ghost_code.rs" 9 22 9 32] new0 ());
    goto BB1
  }
  BB1 {
    assume { resolve0 x };
    [#"../12_ghost_code.rs" 10 32 10 41] _s <- ([#"../12_ghost_code.rs" 10 32 10 41] Ghost.new x);
    goto BB2
  }
  BB2 {
    [#"../12_ghost_code.rs" 8 19 11 1] _0 <- ([#"../12_ghost_code.rs" 8 19 11 1] ());
    goto BB3
  }
  BB3 {
    return _0
  }
  
end
module C12GhostCode_GhostCopy
  use prelude.Int32
  use seq.Seq
  use prelude.Ghost
  use prelude.Ghost
  use prelude.Ghost
  use seq.Seq
  use seq.Seq
  use prelude.Int
  let rec cfg ghost_copy [#"../12_ghost_code.rs" 17 0 17 19] [@cfg:stackify] [@cfg:subregion_analysis] (_1 : ()) : ()
   = [@vc:do_not_keep_trace] [@vc:sp]
  var _0 : ();
  var a : int32;
  var _s : Ghost.ghost_ty (Seq.seq int32);
  var _4 : Ghost.ghost_ty (Seq.seq int32);
  {
    goto BB0
  }
  BB0 {
    [#"../12_ghost_code.rs" 18 12 18 13] a <- ([#"../12_ghost_code.rs" 18 12 18 13] [#"../12_ghost_code.rs" 18 12 18 13] (0 : int32));
    [#"../12_ghost_code.rs" 19 17 19 46] _s <- ([#"../12_ghost_code.rs" 19 17 19 46] Ghost.new (Seq.snoc (Seq.empty ) (0 : int32)));
    goto BB1
  }
  BB1 {
    [#"../12_ghost_code.rs" 20 9 20 27] _4 <- ([#"../12_ghost_code.rs" 20 9 20 27] Ghost.new (Seq.snoc (Ghost.inner _s) a));
    goto BB2
  }
  BB2 {
    [#"../12_ghost_code.rs" 20 4 20 27] _s <- ([#"../12_ghost_code.rs" 20 4 20 27] _4);
    [#"../12_ghost_code.rs" 20 4 20 27] _4 <- any Ghost.ghost_ty (Seq.seq int32);
    [#"../12_ghost_code.rs" 17 20 21 1] _0 <- ([#"../12_ghost_code.rs" 17 20 21 1] ());
    return _0
  }
  
end
module C12GhostCode_GhostIsCopy
  use prelude.Int32
  use prelude.Borrow
  use prelude.Ghost
  use prelude.Ghost
  predicate resolve0 (self : borrowed int32) =
    [#"../../../../../creusot-contracts/src/resolve.rs" 25 20 25 34]  ^ self =  * self
  val resolve0 (self : borrowed int32) : bool
    ensures { result = resolve0 self }
    
  use prelude.Int
  let rec cfg ghost_is_copy [#"../12_ghost_code.rs" 23 0 23 22] [@cfg:stackify] [@cfg:subregion_analysis] (_1 : ()) : ()
   = [@vc:do_not_keep_trace] [@vc:sp]
  var _0 : ();
  var x : int32;
  var r : borrowed int32;
  var g : Ghost.ghost_ty (borrowed int32);
  var g1 : Ghost.ghost_ty (borrowed int32);
  var g2 : Ghost.ghost_ty (borrowed int32);
  {
    goto BB0
  }
  BB0 {
    [#"../12_ghost_code.rs" 24 16 24 17] x <- ([#"../12_ghost_code.rs" 24 16 24 17] [#"../12_ghost_code.rs" 24 16 24 17] (0 : int32));
    [#"../12_ghost_code.rs" 25 12 25 18] r <- Borrow.borrow_mut x;
    [#"../12_ghost_code.rs" 25 12 25 18] x <-  ^ r;
    assume { resolve0 r };
    [#"../12_ghost_code.rs" 26 12 26 21] g <- ([#"../12_ghost_code.rs" 26 12 26 21] Ghost.new r);
    goto BB1
  }
  BB1 {
    [#"../12_ghost_code.rs" 27 13 27 14] g1 <- ([#"../12_ghost_code.rs" 27 13 27 14] g);
    [#"../12_ghost_code.rs" 28 13 28 14] g2 <- ([#"../12_ghost_code.rs" 28 13 28 14] g);
    assert { [@expl:assertion] [#"../12_ghost_code.rs" 29 18 29 26] g1 = g2 };
    [#"../12_ghost_code.rs" 23 23 30 1] _0 <- ([#"../12_ghost_code.rs" 23 23 30 1] ());
    return _0
  }
  
end
module C12GhostCode_GhostCheck
  use prelude.Int32
  use seq.Seq
  predicate invariant4 (self : Seq.seq int32) =
    [#"../../../../../creusot-contracts/src/invariant.rs" 8 8 8 12] true
  val invariant4 (self : Seq.seq int32) : bool
    ensures { result = invariant4 self }
    
  predicate inv4 (_x : Seq.seq int32)
  val inv4 (_x : Seq.seq int32) : bool
    ensures { result = inv4 _x }
    
  axiom inv4 : forall x : Seq.seq int32 . inv4 x = true
  use Alloc_Alloc_Global_Type as Alloc_Alloc_Global_Type
  use Alloc_Vec_Vec_Type as Alloc_Vec_Vec_Type
  predicate invariant3 (self : Alloc_Vec_Vec_Type.t_vec int32 (Alloc_Alloc_Global_Type.t_global)) =
    [#"../../../../../creusot-contracts/src/invariant.rs" 8 8 8 12] true
  val invariant3 (self : Alloc_Vec_Vec_Type.t_vec int32 (Alloc_Alloc_Global_Type.t_global)) : bool
    ensures { result = invariant3 self }
    
  predicate inv3 (_x : Alloc_Vec_Vec_Type.t_vec int32 (Alloc_Alloc_Global_Type.t_global))
  val inv3 (_x : Alloc_Vec_Vec_Type.t_vec int32 (Alloc_Alloc_Global_Type.t_global)) : bool
    ensures { result = inv3 _x }
    
  axiom inv3 : forall x : Alloc_Vec_Vec_Type.t_vec int32 (Alloc_Alloc_Global_Type.t_global) . inv3 x = true
  predicate invariant2 (self : int32) =
    [#"../../../../../creusot-contracts/src/invariant.rs" 8 8 8 12] true
  val invariant2 (self : int32) : bool
    ensures { result = invariant2 self }
    
  predicate inv2 (_x : int32)
  val inv2 (_x : int32) : bool
    ensures { result = inv2 _x }
    
  axiom inv2 : forall x : int32 . inv2 x = true
  use prelude.Borrow
  predicate invariant1 (self : borrowed (Alloc_Vec_Vec_Type.t_vec int32 (Alloc_Alloc_Global_Type.t_global))) =
    [#"../../../../../creusot-contracts/src/invariant.rs" 8 8 8 12] true
  val invariant1 (self : borrowed (Alloc_Vec_Vec_Type.t_vec int32 (Alloc_Alloc_Global_Type.t_global))) : bool
    ensures { result = invariant1 self }
    
  predicate inv1 (_x : borrowed (Alloc_Vec_Vec_Type.t_vec int32 (Alloc_Alloc_Global_Type.t_global)))
  val inv1 (_x : borrowed (Alloc_Vec_Vec_Type.t_vec int32 (Alloc_Alloc_Global_Type.t_global))) : bool
    ensures { result = inv1 _x }
    
  axiom inv1 : forall x : borrowed (Alloc_Vec_Vec_Type.t_vec int32 (Alloc_Alloc_Global_Type.t_global)) . inv1 x = true
  use prelude.UIntSize
  use prelude.Int
  use prelude.UIntSize
  let constant max0  : usize = [@vc:do_not_keep_trace] [@vc:sp]
    (18446744073709551615 : usize)
  use seq.Seq
  predicate inv0 (_x : Alloc_Vec_Vec_Type.t_vec int32 (Alloc_Alloc_Global_Type.t_global))
  val inv0 (_x : Alloc_Vec_Vec_Type.t_vec int32 (Alloc_Alloc_Global_Type.t_global)) : bool
    ensures { result = inv0 _x }
    
  function shallow_model0 (self : Alloc_Vec_Vec_Type.t_vec int32 (Alloc_Alloc_Global_Type.t_global)) : Seq.seq int32
  val shallow_model0 (self : Alloc_Vec_Vec_Type.t_vec int32 (Alloc_Alloc_Global_Type.t_global)) : Seq.seq int32
    requires {[#"../../../../../creusot-contracts/src/std/vec.rs" 19 21 19 25] inv0 self}
    ensures { result = shallow_model0 self }
    
  axiom shallow_model0_spec : forall self : Alloc_Vec_Vec_Type.t_vec int32 (Alloc_Alloc_Global_Type.t_global) . ([#"../../../../../creusot-contracts/src/std/vec.rs" 19 21 19 25] inv0 self) -> ([#"../../../../../creusot-contracts/src/std/vec.rs" 19 4 19 36] inv4 (shallow_model0 self)) && ([#"../../../../../creusot-contracts/src/std/vec.rs" 18 14 18 41] Seq.length (shallow_model0 self) <= UIntSize.to_int max0)
  predicate invariant0 (self : Alloc_Vec_Vec_Type.t_vec int32 (Alloc_Alloc_Global_Type.t_global)) =
    [#"../../../../../creusot-contracts/src/std/vec.rs" 60 20 60 41] inv4 (shallow_model0 self)
  val invariant0 (self : Alloc_Vec_Vec_Type.t_vec int32 (Alloc_Alloc_Global_Type.t_global)) : bool
    ensures { result = invariant0 self }
    
  axiom inv0 : forall x : Alloc_Vec_Vec_Type.t_vec int32 (Alloc_Alloc_Global_Type.t_global) . inv0 x = true
  use prelude.Ghost
  predicate resolve1 (self : int32) =
    [#"../../../../../creusot-contracts/src/resolve.rs" 45 8 45 12] true
  val resolve1 (self : int32) : bool
    ensures { result = resolve1 self }
    
  use seq.Seq
  function index_logic0 [@inline:trivial] (self : Alloc_Vec_Vec_Type.t_vec int32 (Alloc_Alloc_Global_Type.t_global)) (ix : int) : int32
    
   =
    [#"../../../../../creusot-contracts/src/logic/ops.rs" 20 8 20 31] Seq.get (shallow_model0 self) ix
  val index_logic0 [@inline:trivial] (self : Alloc_Vec_Vec_Type.t_vec int32 (Alloc_Alloc_Global_Type.t_global)) (ix : int) : int32
    ensures { result = index_logic0 self ix }
    
  predicate resolve0 (self : Alloc_Vec_Vec_Type.t_vec int32 (Alloc_Alloc_Global_Type.t_global)) =
    [#"../../../../../creusot-contracts/src/std/vec.rs" 51 8 51 85] forall i : int . 0 <= i /\ i < Seq.length (shallow_model0 self) -> resolve1 (index_logic0 self i)
  val resolve0 (self : Alloc_Vec_Vec_Type.t_vec int32 (Alloc_Alloc_Global_Type.t_global)) : bool
    ensures { result = resolve0 self }
    
  function shallow_model3 (self : Alloc_Vec_Vec_Type.t_vec int32 (Alloc_Alloc_Global_Type.t_global)) : Seq.seq int32 =
    [#"../../../../../creusot-contracts/src/model.rs" 83 8 83 31] shallow_model0 self
  val shallow_model3 (self : Alloc_Vec_Vec_Type.t_vec int32 (Alloc_Alloc_Global_Type.t_global)) : Seq.seq int32
    ensures { result = shallow_model3 self }
    
  val len0 (self : Alloc_Vec_Vec_Type.t_vec int32 (Alloc_Alloc_Global_Type.t_global)) : usize
    requires {inv3 self}
    ensures { [#"../../../../../creusot-contracts/src/std/vec.rs" 75 26 75 48] UIntSize.to_int result = Seq.length (shallow_model3 self) }
    
  use seq.Seq
  function shallow_model1 (self : borrowed (Alloc_Vec_Vec_Type.t_vec int32 (Alloc_Alloc_Global_Type.t_global))) : Seq.seq int32
    
   =
    [#"../../../../../creusot-contracts/src/model.rs" 101 8 101 31] shallow_model0 ( * self)
  val shallow_model1 (self : borrowed (Alloc_Vec_Vec_Type.t_vec int32 (Alloc_Alloc_Global_Type.t_global))) : Seq.seq int32
    ensures { result = shallow_model1 self }
    
  val push0 (self : borrowed (Alloc_Vec_Vec_Type.t_vec int32 (Alloc_Alloc_Global_Type.t_global))) (value : int32) : ()
    requires {inv1 self}
    requires {inv2 value}
    ensures { [#"../../../../../creusot-contracts/src/std/vec.rs" 78 26 78 51] shallow_model0 ( ^ self) = Seq.snoc (shallow_model1 self) value }
    
  use prelude.Ghost
  function logi_drop0 [#"../12_ghost_code.rs" 33 0 33 21] (_1 : Alloc_Vec_Vec_Type.t_vec int32 (Alloc_Alloc_Global_Type.t_global)) : ()
    
   =
    [#"../12_ghost_code.rs" 32 0 32 8] ()
  val logi_drop0 [#"../12_ghost_code.rs" 33 0 33 21] (_1 : Alloc_Vec_Vec_Type.t_vec int32 (Alloc_Alloc_Global_Type.t_global)) : ()
    ensures { result = logi_drop0 _1 }
    
  val new0 (_1 : ()) : Alloc_Vec_Vec_Type.t_vec int32 (Alloc_Alloc_Global_Type.t_global)
    ensures { [#"../../../../../creusot-contracts/src/std/vec.rs" 68 26 68 44] Seq.length (shallow_model0 result) = 0 }
    ensures { inv0 result }
    
  let rec cfg ghost_check [#"../12_ghost_code.rs" 35 0 35 20] [@cfg:stackify] [@cfg:subregion_analysis] (_1 : ()) : ()
   = [@vc:do_not_keep_trace] [@vc:sp]
  var _0 : ();
  var x : Alloc_Vec_Vec_Type.t_vec int32 (Alloc_Alloc_Global_Type.t_global);
  var _2 : Ghost.ghost_ty ();
  var _4 : ();
  var _5 : borrowed (Alloc_Vec_Vec_Type.t_vec int32 (Alloc_Alloc_Global_Type.t_global));
  var _9 : usize;
  {
    goto BB0
  }
  BB0 {
    [#"../12_ghost_code.rs" 36 16 36 26] x <- ([#"../12_ghost_code.rs" 36 16 36 26] new0 ());
    goto BB1
  }
  BB1 {
    [#"../12_ghost_code.rs" 39 4 39 25] _2 <- ([#"../12_ghost_code.rs" 39 4 39 25] Ghost.new (let _ = logi_drop0 x in ()));
    goto BB2
  }
  BB2 {
    [#"../12_ghost_code.rs" 41 4 41 13] _5 <- Borrow.borrow_mut x;
    [#"../12_ghost_code.rs" 41 4 41 13] x <-  ^ _5;
    [#"../12_ghost_code.rs" 41 4 41 13] _4 <- ([#"../12_ghost_code.rs" 41 4 41 13] push0 _5 ([#"../12_ghost_code.rs" 41 11 41 12] [#"../12_ghost_code.rs" 41 11 41 12] (0 : int32)));
    _5 <- any borrowed (Alloc_Vec_Vec_Type.t_vec int32 (Alloc_Alloc_Global_Type.t_global));
    goto BB3
  }
  BB3 {
    [#"../12_ghost_code.rs" 43 12 43 19] _9 <- ([#"../12_ghost_code.rs" 43 12 43 19] len0 ([#"../12_ghost_code.rs" 43 12 43 19] x));
    goto BB4
  }
  BB4 {
    assume { resolve0 x };
    switch ([#"../12_ghost_code.rs" 43 4 43 25] not ([#"../12_ghost_code.rs" 43 12 43 24] _9 = ([#"../12_ghost_code.rs" 43 23 43 24] [#"../12_ghost_code.rs" 43 23 43 24] (1 : usize))))
      | False -> goto BB6
      | True -> goto BB5
      end
  }
  BB5 {
    assert { [#"../12_ghost_code.rs" 43 4 43 25] false };
    absurd
  }
  BB6 {
    [#"../12_ghost_code.rs" 35 21 44 1] _0 <- ([#"../12_ghost_code.rs" 35 21 44 1] ());
    goto BB7
  }
  BB7 {
    return _0
  }
  
end
module C12GhostCode_MyStruct_Type
  use prelude.UInt32
  use prelude.Ghost
  use prelude.Int
  type t_mystruct  =
    | C_MyStruct uint32 (Ghost.ghost_ty uint32)
    
  let function mystruct_f (self : t_mystruct) : uint32 = [@vc:do_not_keep_trace] [@vc:sp]
    match self with
      | C_MyStruct a _ -> a
      end
  let function mystruct_g (self : t_mystruct) : Ghost.ghost_ty uint32 = [@vc:do_not_keep_trace] [@vc:sp]
    match self with
      | C_MyStruct _ a -> a
      end
end
module C12GhostCode_TakesStruct
  use prelude.Borrow
  use prelude.UInt32
  use prelude.Int
  use prelude.UInt32
  function shallow_model1 (self : uint32) : int =
    [#"../../../../../creusot-contracts/src/model.rs" 83 8 83 31] UInt32.to_int self
  val shallow_model1 (self : uint32) : int
    ensures { result = shallow_model1 self }
    
  use prelude.Ghost
  use prelude.Ghost
  function shallow_model0 (self : Ghost.ghost_ty uint32) : int =
    [#"../../../../../creusot-contracts/src/ghost.rs" 27 20 27 48] shallow_model1 (Ghost.inner self)
  val shallow_model0 (self : Ghost.ghost_ty uint32) : int
    ensures { result = shallow_model0 self }
    
  use prelude.Int
  use prelude.Ghost
  use C12GhostCode_MyStruct_Type as C12GhostCode_MyStruct_Type
  let rec cfg takes_struct [#"../12_ghost_code.rs" 52 0 52 36] [@cfg:stackify] [@cfg:subregion_analysis] (x : C12GhostCode_MyStruct_Type.t_mystruct) : ()
    requires {[#"../12_ghost_code.rs" 51 11 51 20] shallow_model0 (C12GhostCode_MyStruct_Type.mystruct_g x) = 0}
    
   = [@vc:do_not_keep_trace] [@vc:sp]
  var _0 : ();
  var x : C12GhostCode_MyStruct_Type.t_mystruct = x;
  var _3 : Ghost.ghost_ty uint32;
  {
    goto BB0
  }
  BB0 {
    [#"../12_ghost_code.rs" 53 10 53 21] _3 <- ([#"../12_ghost_code.rs" 53 10 53 21] Ghost.new (C12GhostCode_MyStruct_Type.mystruct_f x));
    goto BB1
  }
  BB1 {
<<<<<<< HEAD
    [#"../12_ghost_code.rs" 53 4 53 21] x <- (let C12GhostCode_MyStruct_Type.C_MyStruct a b = x in C12GhostCode_MyStruct_Type.C_MyStruct a ([#"../12_ghost_code.rs" 53 4 53 21] _3));
    [#"../12_ghost_code.rs" 53 4 53 21] _3 <- any Ghost.ghost_ty uint32;
    [#"../12_ghost_code.rs" 52 37 54 1] _0 <- ([#"../12_ghost_code.rs" 52 37 54 1] ());
=======
    x <- (let C12GhostCode_MyStruct_Type.C_MyStruct x0 x1 = x in C12GhostCode_MyStruct_Type.C_MyStruct x0 _3);
    _3 <- any Ghost.ghost_ty uint32;
    _0 <- ([#"../12_ghost_code.rs" 52 37 54 1] ());
>>>>>>> aa6c5257
    return _0
  }
  
end<|MERGE_RESOLUTION|>--- conflicted
+++ resolved
@@ -15,11 +15,11 @@
     goto BB0
   }
   BB0 {
-    [#"../12_ghost_code.rs" 5 25 5 35] _x <- ([#"../12_ghost_code.rs" 5 25 5 35] Ghost.new (Ghost.inner g));
-    goto BB1
-  }
-  BB1 {
-    [#"../12_ghost_code.rs" 4 32 6 1] _0 <- ([#"../12_ghost_code.rs" 4 32 6 1] ());
+    _x <- ([#"../12_ghost_code.rs" 5 25 5 35] Ghost.new (Ghost.inner g));
+    goto BB1
+  }
+  BB1 {
+    _0 <- ([#"../12_ghost_code.rs" 4 32 6 1] ());
     return _0
   }
   
@@ -75,7 +75,7 @@
   val inv1 (_x : Seq.seq uint32) : bool
     ensures { result = inv1 _x }
     
-  axiom inv1 : forall x : Seq.seq uint32 . inv1 x = true
+  axiom inv1 : [#"../12_ghost_code.rs" 1 0 1 0] forall x : Seq.seq uint32 . inv1 x = true
   use prelude.UIntSize
   use Alloc_Alloc_Global_Type as Alloc_Alloc_Global_Type
   use Alloc_Vec_Vec_Type as Alloc_Vec_Vec_Type
@@ -99,7 +99,7 @@
   val invariant0 (self : Alloc_Vec_Vec_Type.t_vec uint32 (Alloc_Alloc_Global_Type.t_global)) : bool
     ensures { result = invariant0 self }
     
-  axiom inv0 : forall x : Alloc_Vec_Vec_Type.t_vec uint32 (Alloc_Alloc_Global_Type.t_global) . inv0 x = true
+  axiom inv0 : [#"../12_ghost_code.rs" 1 0 1 0] forall x : Alloc_Vec_Vec_Type.t_vec uint32 (Alloc_Alloc_Global_Type.t_global) . inv0 x = true
   use prelude.Ghost
   use prelude.Ghost
   predicate resolve1 (self : uint32) =
@@ -133,16 +133,16 @@
     goto BB0
   }
   BB0 {
-    [#"../12_ghost_code.rs" 9 22 9 32] x <- ([#"../12_ghost_code.rs" 9 22 9 32] new0 ());
+    x <- ([#"../12_ghost_code.rs" 9 22 9 32] new0 ());
     goto BB1
   }
   BB1 {
     assume { resolve0 x };
-    [#"../12_ghost_code.rs" 10 32 10 41] _s <- ([#"../12_ghost_code.rs" 10 32 10 41] Ghost.new x);
+    _s <- ([#"../12_ghost_code.rs" 10 32 10 41] Ghost.new x);
     goto BB2
   }
   BB2 {
-    [#"../12_ghost_code.rs" 8 19 11 1] _0 <- ([#"../12_ghost_code.rs" 8 19 11 1] ());
+    _0 <- ([#"../12_ghost_code.rs" 8 19 11 1] ());
     goto BB3
   }
   BB3 {
@@ -169,18 +169,18 @@
     goto BB0
   }
   BB0 {
-    [#"../12_ghost_code.rs" 18 12 18 13] a <- ([#"../12_ghost_code.rs" 18 12 18 13] [#"../12_ghost_code.rs" 18 12 18 13] (0 : int32));
-    [#"../12_ghost_code.rs" 19 17 19 46] _s <- ([#"../12_ghost_code.rs" 19 17 19 46] Ghost.new (Seq.snoc (Seq.empty ) (0 : int32)));
-    goto BB1
-  }
-  BB1 {
-    [#"../12_ghost_code.rs" 20 9 20 27] _4 <- ([#"../12_ghost_code.rs" 20 9 20 27] Ghost.new (Seq.snoc (Ghost.inner _s) a));
+    a <- ([#"../12_ghost_code.rs" 18 12 18 13] [#"../12_ghost_code.rs" 18 12 18 13] (0 : int32));
+    _s <- ([#"../12_ghost_code.rs" 19 17 19 46] Ghost.new (Seq.snoc (Seq.empty ) (0 : int32)));
+    goto BB1
+  }
+  BB1 {
+    _4 <- ([#"../12_ghost_code.rs" 20 9 20 27] Ghost.new (Seq.snoc (Ghost.inner _s) a));
     goto BB2
   }
   BB2 {
-    [#"../12_ghost_code.rs" 20 4 20 27] _s <- ([#"../12_ghost_code.rs" 20 4 20 27] _4);
-    [#"../12_ghost_code.rs" 20 4 20 27] _4 <- any Ghost.ghost_ty (Seq.seq int32);
-    [#"../12_ghost_code.rs" 17 20 21 1] _0 <- ([#"../12_ghost_code.rs" 17 20 21 1] ());
+    _s <- _4;
+    _4 <- any Ghost.ghost_ty (Seq.seq int32);
+    _0 <- ([#"../12_ghost_code.rs" 17 20 21 1] ());
     return _0
   }
   
@@ -208,18 +208,18 @@
     goto BB0
   }
   BB0 {
-    [#"../12_ghost_code.rs" 24 16 24 17] x <- ([#"../12_ghost_code.rs" 24 16 24 17] [#"../12_ghost_code.rs" 24 16 24 17] (0 : int32));
-    [#"../12_ghost_code.rs" 25 12 25 18] r <- Borrow.borrow_mut x;
-    [#"../12_ghost_code.rs" 25 12 25 18] x <-  ^ r;
+    x <- ([#"../12_ghost_code.rs" 24 16 24 17] [#"../12_ghost_code.rs" 24 16 24 17] (0 : int32));
+    r <- Borrow.borrow_mut x;
+    x <-  ^ r;
     assume { resolve0 r };
-    [#"../12_ghost_code.rs" 26 12 26 21] g <- ([#"../12_ghost_code.rs" 26 12 26 21] Ghost.new r);
-    goto BB1
-  }
-  BB1 {
-    [#"../12_ghost_code.rs" 27 13 27 14] g1 <- ([#"../12_ghost_code.rs" 27 13 27 14] g);
-    [#"../12_ghost_code.rs" 28 13 28 14] g2 <- ([#"../12_ghost_code.rs" 28 13 28 14] g);
+    g <- ([#"../12_ghost_code.rs" 26 12 26 21] Ghost.new r);
+    goto BB1
+  }
+  BB1 {
+    g1 <- g;
+    g2 <- g;
     assert { [@expl:assertion] [#"../12_ghost_code.rs" 29 18 29 26] g1 = g2 };
-    [#"../12_ghost_code.rs" 23 23 30 1] _0 <- ([#"../12_ghost_code.rs" 23 23 30 1] ());
+    _0 <- ([#"../12_ghost_code.rs" 23 23 30 1] ());
     return _0
   }
   
@@ -236,7 +236,7 @@
   val inv4 (_x : Seq.seq int32) : bool
     ensures { result = inv4 _x }
     
-  axiom inv4 : forall x : Seq.seq int32 . inv4 x = true
+  axiom inv4 : [#"../12_ghost_code.rs" 1 0 1 0] forall x : Seq.seq int32 . inv4 x = true
   use Alloc_Alloc_Global_Type as Alloc_Alloc_Global_Type
   use Alloc_Vec_Vec_Type as Alloc_Vec_Vec_Type
   predicate invariant3 (self : Alloc_Vec_Vec_Type.t_vec int32 (Alloc_Alloc_Global_Type.t_global)) =
@@ -248,7 +248,7 @@
   val inv3 (_x : Alloc_Vec_Vec_Type.t_vec int32 (Alloc_Alloc_Global_Type.t_global)) : bool
     ensures { result = inv3 _x }
     
-  axiom inv3 : forall x : Alloc_Vec_Vec_Type.t_vec int32 (Alloc_Alloc_Global_Type.t_global) . inv3 x = true
+  axiom inv3 : [#"../12_ghost_code.rs" 1 0 1 0] forall x : Alloc_Vec_Vec_Type.t_vec int32 (Alloc_Alloc_Global_Type.t_global) . inv3 x = true
   predicate invariant2 (self : int32) =
     [#"../../../../../creusot-contracts/src/invariant.rs" 8 8 8 12] true
   val invariant2 (self : int32) : bool
@@ -258,7 +258,7 @@
   val inv2 (_x : int32) : bool
     ensures { result = inv2 _x }
     
-  axiom inv2 : forall x : int32 . inv2 x = true
+  axiom inv2 : [#"../12_ghost_code.rs" 1 0 1 0] forall x : int32 . inv2 x = true
   use prelude.Borrow
   predicate invariant1 (self : borrowed (Alloc_Vec_Vec_Type.t_vec int32 (Alloc_Alloc_Global_Type.t_global))) =
     [#"../../../../../creusot-contracts/src/invariant.rs" 8 8 8 12] true
@@ -269,7 +269,7 @@
   val inv1 (_x : borrowed (Alloc_Vec_Vec_Type.t_vec int32 (Alloc_Alloc_Global_Type.t_global))) : bool
     ensures { result = inv1 _x }
     
-  axiom inv1 : forall x : borrowed (Alloc_Vec_Vec_Type.t_vec int32 (Alloc_Alloc_Global_Type.t_global)) . inv1 x = true
+  axiom inv1 : [#"../12_ghost_code.rs" 1 0 1 0] forall x : borrowed (Alloc_Vec_Vec_Type.t_vec int32 (Alloc_Alloc_Global_Type.t_global)) . inv1 x = true
   use prelude.UIntSize
   use prelude.Int
   use prelude.UIntSize
@@ -291,7 +291,7 @@
   val invariant0 (self : Alloc_Vec_Vec_Type.t_vec int32 (Alloc_Alloc_Global_Type.t_global)) : bool
     ensures { result = invariant0 self }
     
-  axiom inv0 : forall x : Alloc_Vec_Vec_Type.t_vec int32 (Alloc_Alloc_Global_Type.t_global) . inv0 x = true
+  axiom inv0 : [#"../12_ghost_code.rs" 1 0 1 0] forall x : Alloc_Vec_Vec_Type.t_vec int32 (Alloc_Alloc_Global_Type.t_global) . inv0 x = true
   use prelude.Ghost
   predicate resolve1 (self : int32) =
     [#"../../../../../creusot-contracts/src/resolve.rs" 45 8 45 12] true
@@ -357,22 +357,22 @@
     goto BB0
   }
   BB0 {
-    [#"../12_ghost_code.rs" 36 16 36 26] x <- ([#"../12_ghost_code.rs" 36 16 36 26] new0 ());
-    goto BB1
-  }
-  BB1 {
-    [#"../12_ghost_code.rs" 39 4 39 25] _2 <- ([#"../12_ghost_code.rs" 39 4 39 25] Ghost.new (let _ = logi_drop0 x in ()));
+    x <- ([#"../12_ghost_code.rs" 36 16 36 26] new0 ());
+    goto BB1
+  }
+  BB1 {
+    _2 <- ([#"../12_ghost_code.rs" 39 4 39 25] Ghost.new (let _ = logi_drop0 x in ()));
     goto BB2
   }
   BB2 {
-    [#"../12_ghost_code.rs" 41 4 41 13] _5 <- Borrow.borrow_mut x;
-    [#"../12_ghost_code.rs" 41 4 41 13] x <-  ^ _5;
-    [#"../12_ghost_code.rs" 41 4 41 13] _4 <- ([#"../12_ghost_code.rs" 41 4 41 13] push0 _5 ([#"../12_ghost_code.rs" 41 11 41 12] [#"../12_ghost_code.rs" 41 11 41 12] (0 : int32)));
+    _5 <- Borrow.borrow_mut x;
+    x <-  ^ _5;
+    _4 <- ([#"../12_ghost_code.rs" 41 4 41 13] push0 _5 ([#"../12_ghost_code.rs" 41 11 41 12] [#"../12_ghost_code.rs" 41 11 41 12] (0 : int32)));
     _5 <- any borrowed (Alloc_Vec_Vec_Type.t_vec int32 (Alloc_Alloc_Global_Type.t_global));
     goto BB3
   }
   BB3 {
-    [#"../12_ghost_code.rs" 43 12 43 19] _9 <- ([#"../12_ghost_code.rs" 43 12 43 19] len0 ([#"../12_ghost_code.rs" 43 12 43 19] x));
+    _9 <- ([#"../12_ghost_code.rs" 43 12 43 19] len0 ([#"../12_ghost_code.rs" 43 12 43 19] x));
     goto BB4
   }
   BB4 {
@@ -383,11 +383,10 @@
       end
   }
   BB5 {
-    assert { [#"../12_ghost_code.rs" 43 4 43 25] false };
     absurd
   }
   BB6 {
-    [#"../12_ghost_code.rs" 35 21 44 1] _0 <- ([#"../12_ghost_code.rs" 35 21 44 1] ());
+    _0 <- ([#"../12_ghost_code.rs" 35 21 44 1] ());
     goto BB7
   }
   BB7 {
@@ -442,19 +441,13 @@
     goto BB0
   }
   BB0 {
-    [#"../12_ghost_code.rs" 53 10 53 21] _3 <- ([#"../12_ghost_code.rs" 53 10 53 21] Ghost.new (C12GhostCode_MyStruct_Type.mystruct_f x));
-    goto BB1
-  }
-  BB1 {
-<<<<<<< HEAD
-    [#"../12_ghost_code.rs" 53 4 53 21] x <- (let C12GhostCode_MyStruct_Type.C_MyStruct a b = x in C12GhostCode_MyStruct_Type.C_MyStruct a ([#"../12_ghost_code.rs" 53 4 53 21] _3));
-    [#"../12_ghost_code.rs" 53 4 53 21] _3 <- any Ghost.ghost_ty uint32;
-    [#"../12_ghost_code.rs" 52 37 54 1] _0 <- ([#"../12_ghost_code.rs" 52 37 54 1] ());
-=======
+    _3 <- ([#"../12_ghost_code.rs" 53 10 53 21] Ghost.new (C12GhostCode_MyStruct_Type.mystruct_f x));
+    goto BB1
+  }
+  BB1 {
     x <- (let C12GhostCode_MyStruct_Type.C_MyStruct x0 x1 = x in C12GhostCode_MyStruct_Type.C_MyStruct x0 _3);
     _3 <- any Ghost.ghost_ty uint32;
     _0 <- ([#"../12_ghost_code.rs" 52 37 54 1] ());
->>>>>>> aa6c5257
     return _0
   }
   
