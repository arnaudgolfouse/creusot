
module C09Maintains_A_Type
  type t_a  =
    | C_A
    
end
module C09Maintains_Test1
  use prelude.UInt64
  use prelude.Int
  use C09Maintains_A_Type as C09Maintains_A_Type
  predicate invariant0 [#"../09_maintains.rs" 12 4 12 47] (self : C09Maintains_A_Type.t_a) (b : bool) (c : uint64) =
    [#"../09_maintains.rs" 13 8 13 12] true
  val invariant0 [#"../09_maintains.rs" 12 4 12 47] (self : C09Maintains_A_Type.t_a) (b : bool) (c : uint64) : bool
    ensures { result = invariant0 self b c }
    
  let rec cfg test_1 [#"../09_maintains.rs" 28 0 28 36] [@cfg:stackify] [@cfg:subregion_analysis] (a : C09Maintains_A_Type.t_a) (b : bool) (c : uint64) : ()
    requires {[#"../09_maintains.rs" 27 0 27 31] invariant0 a b c}
    ensures { [#"../09_maintains.rs" 27 0 27 31] invariant0 a b c }
    
   = [@vc:do_not_keep_trace] [@vc:sp]
  var _0 : ();
  {
    goto BB0
  }
  BB0 {
    [#"../09_maintains.rs" 28 37 28 39] _0 <- ([#"../09_maintains.rs" 28 37 28 39] ());
    return _0
  }
  
end
module C09Maintains_Test2
  use prelude.UInt64
  use prelude.Int
  use C09Maintains_A_Type as C09Maintains_A_Type
  predicate invariant0 [#"../09_maintains.rs" 12 4 12 47] (self : C09Maintains_A_Type.t_a) (b : bool) (c : uint64) =
    [#"../09_maintains.rs" 13 8 13 12] true
  val invariant0 [#"../09_maintains.rs" 12 4 12 47] (self : C09Maintains_A_Type.t_a) (b : bool) (c : uint64) : bool
    ensures { result = invariant0 self b c }
    
  use prelude.Borrow
  predicate resolve0 (self : borrowed (C09Maintains_A_Type.t_a)) =
    [#"../../../../../creusot-contracts/src/resolve.rs" 25 20 25 34]  ^ self =  * self
  val resolve0 (self : borrowed (C09Maintains_A_Type.t_a)) : bool
    ensures { result = resolve0 self }
    
  let rec cfg test_2 [#"../09_maintains.rs" 31 0 31 41] [@cfg:stackify] [@cfg:subregion_analysis] (a : borrowed (C09Maintains_A_Type.t_a)) (b : bool) (c : uint64) : ()
    requires {[#"../09_maintains.rs" 30 0 30 37] invariant0 ( * a) b c}
    ensures { [#"../09_maintains.rs" 30 0 30 37] invariant0 ( ^ a) b c }
    
   = [@vc:do_not_keep_trace] [@vc:sp]
  var _0 : ();
  var a : borrowed (C09Maintains_A_Type.t_a) = a;
  {
    goto BB0
  }
  BB0 {
<<<<<<< HEAD
    assume { Resolve0.resolve a };
    [#"../09_maintains.rs" 31 42 31 44] _0 <- ([#"../09_maintains.rs" 31 42 31 44] ());
=======
    assume { resolve0 a };
    _0 <- ([#"../09_maintains.rs" 31 42 31 44] ());
>>>>>>> 62b454c8
    return _0
  }
  
end
module C09Maintains_Test3
  use prelude.UInt64
  use prelude.Int
  use C09Maintains_A_Type as C09Maintains_A_Type
  predicate invariant0 [#"../09_maintains.rs" 12 4 12 47] (self : C09Maintains_A_Type.t_a) (b : bool) (c : uint64) =
    [#"../09_maintains.rs" 13 8 13 12] true
  val invariant0 [#"../09_maintains.rs" 12 4 12 47] (self : C09Maintains_A_Type.t_a) (b : bool) (c : uint64) : bool
    ensures { result = invariant0 self b c }
    
  use prelude.Borrow
  predicate resolve1 (self : borrowed (C09Maintains_A_Type.t_a)) =
    [#"../../../../../creusot-contracts/src/resolve.rs" 25 20 25 34]  ^ self =  * self
  val resolve1 (self : borrowed (C09Maintains_A_Type.t_a)) : bool
    ensures { result = resolve1 self }
    
  predicate resolve0 (self : borrowed bool) =
    [#"../../../../../creusot-contracts/src/resolve.rs" 25 20 25 34]  ^ self =  * self
  val resolve0 (self : borrowed bool) : bool
    ensures { result = resolve0 self }
    
  let rec cfg test_3 [#"../09_maintains.rs" 34 0 34 46] [@cfg:stackify] [@cfg:subregion_analysis] (a : borrowed (C09Maintains_A_Type.t_a)) (b : borrowed bool) (c : uint64) : ()
    requires {[#"../09_maintains.rs" 33 0 33 41] invariant0 ( * a) ( * b) c}
    ensures { [#"../09_maintains.rs" 33 0 33 41] invariant0 ( ^ a) ( ^ b) c }
    
   = [@vc:do_not_keep_trace] [@vc:sp]
  var _0 : ();
  var a : borrowed (C09Maintains_A_Type.t_a) = a;
  var b : borrowed bool = b;
  {
    goto BB0
  }
  BB0 {
<<<<<<< HEAD
    assume { Resolve0.resolve b };
    assume { Resolve1.resolve a };
    [#"../09_maintains.rs" 34 47 34 49] _0 <- ([#"../09_maintains.rs" 34 47 34 49] ());
=======
    assume { resolve0 b };
    assume { resolve1 a };
    _0 <- ([#"../09_maintains.rs" 34 47 34 49] ());
>>>>>>> 62b454c8
    return _0
  }
  
end
module C09Maintains_Test5
  use prelude.UIntSize
  use C09Maintains_A_Type as C09Maintains_A_Type
  use prelude.Int
  predicate inv20 [#"../09_maintains.rs" 17 4 17 33] (self : C09Maintains_A_Type.t_a) (b : int) =
    [#"../09_maintains.rs" 18 8 18 12] true
  val inv20 [#"../09_maintains.rs" 17 4 17 33] (self : C09Maintains_A_Type.t_a) (b : int) : bool
    ensures { result = inv20 self b }
    
  use prelude.UIntSize
  let rec cfg test_5 [#"../09_maintains.rs" 37 0 37 29] [@cfg:stackify] [@cfg:subregion_analysis] (a : C09Maintains_A_Type.t_a) (b : usize) : ()
    requires {[#"../09_maintains.rs" 36 0 36 28] inv20 a (UIntSize.to_int b + 0)}
    ensures { [#"../09_maintains.rs" 36 0 36 28] inv20 a (UIntSize.to_int b + 0) }
    
   = [@vc:do_not_keep_trace] [@vc:sp]
  var _0 : ();
  {
    goto BB0
  }
  BB0 {
    [#"../09_maintains.rs" 37 30 37 32] _0 <- ([#"../09_maintains.rs" 37 30 37 32] ());
    return _0
  }
  
end
module C09Maintains_Test6
  use C09Maintains_A_Type as C09Maintains_A_Type
  predicate other_inv0 [#"../09_maintains.rs" 23 0 23 35] (a : C09Maintains_A_Type.t_a) (b : bool) =
    [#"../09_maintains.rs" 24 4 24 8] true
  val other_inv0 [#"../09_maintains.rs" 23 0 23 35] (a : C09Maintains_A_Type.t_a) (b : bool) : bool
    ensures { result = other_inv0 a b }
    
  let rec cfg test_6 [#"../09_maintains.rs" 40 0 40 28] [@cfg:stackify] [@cfg:subregion_analysis] (a : C09Maintains_A_Type.t_a) (b : bool) : ()
    requires {[#"../09_maintains.rs" 39 0 39 29] other_inv0 a b}
    ensures { [#"../09_maintains.rs" 39 0 39 29] other_inv0 a b }
    
   = [@vc:do_not_keep_trace] [@vc:sp]
  var _0 : ();
  {
    goto BB0
  }
  BB0 {
    [#"../09_maintains.rs" 40 29 40 31] _0 <- ([#"../09_maintains.rs" 40 29 40 31] ());
    return _0
  }
  
end<|MERGE_RESOLUTION|>--- conflicted
+++ resolved
@@ -23,7 +23,7 @@
     goto BB0
   }
   BB0 {
-    [#"../09_maintains.rs" 28 37 28 39] _0 <- ([#"../09_maintains.rs" 28 37 28 39] ());
+    _0 <- ([#"../09_maintains.rs" 28 37 28 39] ());
     return _0
   }
   
@@ -54,13 +54,8 @@
     goto BB0
   }
   BB0 {
-<<<<<<< HEAD
-    assume { Resolve0.resolve a };
-    [#"../09_maintains.rs" 31 42 31 44] _0 <- ([#"../09_maintains.rs" 31 42 31 44] ());
-=======
     assume { resolve0 a };
     _0 <- ([#"../09_maintains.rs" 31 42 31 44] ());
->>>>>>> 62b454c8
     return _0
   }
   
@@ -97,15 +92,9 @@
     goto BB0
   }
   BB0 {
-<<<<<<< HEAD
-    assume { Resolve0.resolve b };
-    assume { Resolve1.resolve a };
-    [#"../09_maintains.rs" 34 47 34 49] _0 <- ([#"../09_maintains.rs" 34 47 34 49] ());
-=======
     assume { resolve0 b };
     assume { resolve1 a };
     _0 <- ([#"../09_maintains.rs" 34 47 34 49] ());
->>>>>>> 62b454c8
     return _0
   }
   
@@ -130,7 +119,7 @@
     goto BB0
   }
   BB0 {
-    [#"../09_maintains.rs" 37 30 37 32] _0 <- ([#"../09_maintains.rs" 37 30 37 32] ());
+    _0 <- ([#"../09_maintains.rs" 37 30 37 32] ());
     return _0
   }
   
@@ -152,7 +141,7 @@
     goto BB0
   }
   BB0 {
-    [#"../09_maintains.rs" 40 29 40 31] _0 <- ([#"../09_maintains.rs" 40 29 40 31] ());
+    _0 <- ([#"../09_maintains.rs" 40 29 40 31] ());
     return _0
   }
   
