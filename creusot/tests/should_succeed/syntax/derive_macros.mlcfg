--- conflicted
+++ resolved
@@ -109,21 +109,6 @@
     goto BB0
   }
   BB0 {
-<<<<<<< HEAD
-    [#"../derive_macros.rs" 10 4 10 8] _5 <- ([#"../derive_macros.rs" 10 4 10 8] DeriveMacros_Product_Type.product_a self);
-    assert { [@expl:type invariant] Inv0.inv _5 };
-    assume { Resolve0.resolve _5 };
-    [#"../derive_macros.rs" 10 4 10 8] _3 <- ([#"../derive_macros.rs" 10 4 10 8] Clone0.clone' ([#"../derive_macros.rs" 10 4 10 8] _5));
-    goto BB1
-  }
-  BB1 {
-    [#"../derive_macros.rs" 11 4 11 8] _8 <- ([#"../derive_macros.rs" 11 4 11 8] DeriveMacros_Product_Type.product_b self);
-    assert { [@expl:type invariant] Inv1.inv self };
-    assume { Resolve1.resolve self };
-    assert { [@expl:type invariant] Inv2.inv _8 };
-    assume { Resolve2.resolve _8 };
-    [#"../derive_macros.rs" 11 4 11 8] _6 <- ([#"../derive_macros.rs" 11 4 11 8] Clone1.clone' ([#"../derive_macros.rs" 11 4 11 8] _8));
-=======
     _5 <- ([#"../derive_macros.rs" 10 4 10 8] DeriveMacros_Product_Type.product_a self);
     assert { [@expl:type invariant] inv0 _5 };
     assume { resolve0 _5 };
@@ -137,13 +122,12 @@
     assert { [@expl:type invariant] inv2 _8 };
     assume { resolve2 _8 };
     _6 <- ([#"../derive_macros.rs" 11 4 11 8] clone1 ([#"../derive_macros.rs" 11 4 11 8] _8));
->>>>>>> 62b454c8
     goto BB2
   }
   BB2 {
-    [#"../derive_macros.rs" 8 9 8 14] _0 <- ([#"../derive_macros.rs" 8 9 8 14] DeriveMacros_Product_Type.C_Product _3 _6);
-    [#"../derive_macros.rs" 1 0 1 0] _3 <- any a;
-    [#"../derive_macros.rs" 1 0 1 0] _6 <- any b;
+    _0 <- ([#"../derive_macros.rs" 8 9 8 14] DeriveMacros_Product_Type.C_Product _3 _6);
+    _3 <- any a;
+    _6 <- any b;
     goto BB3
   }
   BB3 {
@@ -259,31 +243,6 @@
     goto BB0
   }
   BB0 {
-<<<<<<< HEAD
-    [#"../derive_macros.rs" 10 4 10 8] _7 <- ([#"../derive_macros.rs" 10 4 10 8] DeriveMacros_Product_Type.product_a rhs);
-    assert { [@expl:type invariant] Inv0.inv _7 };
-    assume { Resolve0.resolve _7 };
-    [#"../derive_macros.rs" 10 4 10 8] _4 <- ([#"../derive_macros.rs" 10 4 10 8] Eq0.eq ([#"../derive_macros.rs" 10 4 10 8] DeriveMacros_Product_Type.product_a self) ([#"../derive_macros.rs" 10 4 10 8] _7));
-    goto BB4
-  }
-  BB1 {
-    assert { [@expl:type invariant] Inv1.inv rhs };
-    assume { Resolve1.resolve rhs };
-    assert { [@expl:type invariant] Inv1.inv self };
-    assume { Resolve1.resolve self };
-    [#"../derive_macros.rs" 10 4 11 8] _0 <- ([#"../derive_macros.rs" 10 4 11 8] [#"../derive_macros.rs" 10 4 11 8] false);
-    goto BB3
-  }
-  BB2 {
-    assert { [@expl:type invariant] Inv1.inv self };
-    assume { Resolve1.resolve self };
-    [#"../derive_macros.rs" 11 4 11 8] _11 <- ([#"../derive_macros.rs" 11 4 11 8] DeriveMacros_Product_Type.product_b rhs);
-    assert { [@expl:type invariant] Inv1.inv rhs };
-    assume { Resolve1.resolve rhs };
-    assert { [@expl:type invariant] Inv2.inv _11 };
-    assume { Resolve2.resolve _11 };
-    [#"../derive_macros.rs" 11 4 11 8] _8 <- ([#"../derive_macros.rs" 11 4 11 8] Eq1.eq ([#"../derive_macros.rs" 11 4 11 8] DeriveMacros_Product_Type.product_b self) ([#"../derive_macros.rs" 11 4 11 8] _11));
-=======
     _7 <- ([#"../derive_macros.rs" 10 4 10 8] DeriveMacros_Product_Type.product_a rhs);
     assert { [@expl:type invariant] inv0 _7 };
     assume { resolve0 _7 };
@@ -307,7 +266,6 @@
     assert { [@expl:type invariant] inv2 _11 };
     assume { resolve2 _11 };
     _8 <- ([#"../derive_macros.rs" 11 4 11 8] eq1 ([#"../derive_macros.rs" 11 4 11 8] DeriveMacros_Product_Type.product_b self) ([#"../derive_macros.rs" 11 4 11 8] _11));
->>>>>>> 62b454c8
     goto BB5
   }
   BB3 {
@@ -320,8 +278,8 @@
       end
   }
   BB5 {
-    [#"../derive_macros.rs" 10 4 11 8] _0 <- ([#"../derive_macros.rs" 10 4 11 8] _8);
-    [#"../derive_macros.rs" 10 4 11 8] _8 <- any bool;
+    _0 <- _8;
+    _8 <- any bool;
     goto BB3
   }
   
@@ -476,38 +434,6 @@
     goto BB4
   }
   BB2 {
-<<<<<<< HEAD
-    [#"../derive_macros.rs" 28 9 28 14] v0_11 <- ([#"../derive_macros.rs" 28 9 28 14] DeriveMacros_Sum_Type.b_0 self);
-    assert { [@expl:type invariant] Inv0.inv self };
-    assume { Resolve0.resolve self };
-    [#"../derive_macros.rs" 28 9 28 14] _11 <- ([#"../derive_macros.rs" 28 9 28 14] v0_11);
-    assert { [@expl:type invariant] Inv3.inv _11 };
-    assume { Resolve3.resolve _11 };
-    [#"../derive_macros.rs" 28 9 28 14] _9 <- ([#"../derive_macros.rs" 28 9 28 14] Clone1.clone' ([#"../derive_macros.rs" 28 9 28 14] _11));
-    goto BB7
-  }
-  BB3 {
-    assert { [@expl:type invariant] Inv0.inv self };
-    assume { Resolve0.resolve self };
-    assert { [#"../derive_macros.rs" 28 9 28 14] false };
-    absurd
-  }
-  BB4 {
-    [#"../derive_macros.rs" 28 9 28 14] v0_1 <- ([#"../derive_macros.rs" 28 9 28 14] DeriveMacros_Sum_Type.a_0 self);
-    assert { [@expl:type invariant] Inv0.inv self };
-    assume { Resolve0.resolve self };
-    [#"../derive_macros.rs" 28 9 28 14] _7 <- ([#"../derive_macros.rs" 28 9 28 14] v0_1);
-    assert { [@expl:type invariant] Inv1.inv _7 };
-    assume { Resolve1.resolve _7 };
-    [#"../derive_macros.rs" 28 9 28 14] _5 <- ([#"../derive_macros.rs" 28 9 28 14] Clone0.clone' ([#"../derive_macros.rs" 28 9 28 14] _7));
-    goto BB5
-  }
-  BB5 {
-    assert { [@expl:type invariant] Inv2.inv v0_1 };
-    assume { Resolve2.resolve v0_1 };
-    [#"../derive_macros.rs" 28 9 28 14] _0 <- ([#"../derive_macros.rs" 28 9 28 14] DeriveMacros_Sum_Type.C_A _5);
-    [#"../derive_macros.rs" 1 0 1 0] _5 <- any a;
-=======
     v0_11 <- ([#"../derive_macros.rs" 28 9 28 14] DeriveMacros_Sum_Type.b_0 self);
     assert { [@expl:type invariant] inv0 self };
     assume { resolve0 self };
@@ -537,24 +463,16 @@
     assume { resolve2 v0_1 };
     _0 <- ([#"../derive_macros.rs" 28 9 28 14] DeriveMacros_Sum_Type.C_A _5);
     _5 <- any a;
->>>>>>> 62b454c8
     goto BB6
   }
   BB6 {
     goto BB9
   }
   BB7 {
-<<<<<<< HEAD
-    assert { [@expl:type invariant] Inv4.inv v0_11 };
-    assume { Resolve4.resolve v0_11 };
-    [#"../derive_macros.rs" 28 9 28 14] _0 <- ([#"../derive_macros.rs" 28 9 28 14] DeriveMacros_Sum_Type.C_B _9);
-    [#"../derive_macros.rs" 1 0 1 0] _9 <- any b;
-=======
     assert { [@expl:type invariant] inv4 v0_11 };
     assume { resolve4 v0_11 };
     _0 <- ([#"../derive_macros.rs" 28 9 28 14] DeriveMacros_Sum_Type.C_B _9);
     _9 <- any b;
->>>>>>> 62b454c8
     goto BB8
   }
   BB8 {
@@ -690,19 +608,11 @@
     goto BB0
   }
   BB0 {
-<<<<<<< HEAD
-    assert { [@expl:type invariant] Inv0.inv self };
-    assume { Resolve0.resolve self };
-    assert { [@expl:type invariant] Inv0.inv rhs };
-    assume { Resolve0.resolve rhs };
-    [#"../derive_macros.rs" 28 16 28 25] _4 <- ([#"../derive_macros.rs" 28 16 28 25] ([#"../derive_macros.rs" 28 16 28 25] self, [#"../derive_macros.rs" 28 16 28 25] rhs));
-=======
     assert { [@expl:type invariant] inv0 self };
     assume { resolve0 self };
     assert { [@expl:type invariant] inv0 rhs };
     assume { resolve0 rhs };
     _4 <- ([#"../derive_macros.rs" 28 16 28 25] (self, rhs));
->>>>>>> 62b454c8
     switch (let (a, _) = _4 in a)
       | DeriveMacros_Sum_Type.C_A _ -> goto BB1
       | DeriveMacros_Sum_Type.C_B _ -> goto BB4
@@ -718,15 +628,9 @@
     goto BB6
   }
   BB3 {
-<<<<<<< HEAD
-    assert { [@expl:type invariant] Inv1.inv _4 };
-    assume { Resolve1.resolve _4 };
-    [#"../derive_macros.rs" 28 16 28 25] _0 <- ([#"../derive_macros.rs" 28 16 28 25] [#"../derive_macros.rs" 28 16 28 25] false);
-=======
     assert { [@expl:type invariant] inv1 _4 };
     assume { resolve1 _4 };
     _0 <- ([#"../derive_macros.rs" 28 16 28 25] [#"../derive_macros.rs" 28 16 28 25] false);
->>>>>>> 62b454c8
     goto BB16
   }
   BB4 {
@@ -739,17 +643,6 @@
     goto BB11
   }
   BB6 {
-<<<<<<< HEAD
-    [#"../derive_macros.rs" 28 16 28 25] v0_1 <- ([#"../derive_macros.rs" 28 16 28 25] DeriveMacros_Sum_Type.a_0 (let (a, _) = _4 in a));
-    [#"../derive_macros.rs" 28 16 28 25] v0_2 <- ([#"../derive_macros.rs" 28 16 28 25] DeriveMacros_Sum_Type.a_0 (let (_, a) = _4 in a));
-    assert { [@expl:type invariant] Inv1.inv _4 };
-    assume { Resolve1.resolve _4 };
-    assert { [@expl:type invariant] Inv2.inv v0_1 };
-    assume { Resolve2.resolve v0_1 };
-    assert { [@expl:type invariant] Inv2.inv v0_2 };
-    assume { Resolve2.resolve v0_2 };
-    [#"../derive_macros.rs" 28 16 28 25] _12 <- ([#"../derive_macros.rs" 28 16 28 25] Eq0.eq ([#"../derive_macros.rs" 28 16 28 25] v0_1) ([#"../derive_macros.rs" 28 16 28 25] v0_2));
-=======
     v0_1 <- ([#"../derive_macros.rs" 28 16 28 25] DeriveMacros_Sum_Type.a_0 (let (a, _) = _4 in a));
     v0_2 <- ([#"../derive_macros.rs" 28 16 28 25] DeriveMacros_Sum_Type.a_0 (let (_, a) = _4 in a));
     assert { [@expl:type invariant] inv1 _4 };
@@ -759,15 +652,14 @@
     assert { [@expl:type invariant] inv2 v0_2 };
     assume { resolve2 v0_2 };
     _12 <- ([#"../derive_macros.rs" 28 16 28 25] eq0 ([#"../derive_macros.rs" 28 16 28 25] v0_1) ([#"../derive_macros.rs" 28 16 28 25] v0_2));
->>>>>>> 62b454c8
     goto BB10
   }
   BB7 {
-    [#"../derive_macros.rs" 28 16 28 25] _0 <- ([#"../derive_macros.rs" 28 16 28 25] [#"../derive_macros.rs" 28 16 28 25] false);
+    _0 <- ([#"../derive_macros.rs" 28 16 28 25] [#"../derive_macros.rs" 28 16 28 25] false);
     goto BB9
   }
   BB8 {
-    [#"../derive_macros.rs" 28 16 28 25] _0 <- ([#"../derive_macros.rs" 28 16 28 25] [#"../derive_macros.rs" 28 16 28 25] true);
+    _0 <- ([#"../derive_macros.rs" 28 16 28 25] [#"../derive_macros.rs" 28 16 28 25] true);
     goto BB9
   }
   BB9 {
@@ -780,17 +672,6 @@
       end
   }
   BB11 {
-<<<<<<< HEAD
-    [#"../derive_macros.rs" 28 16 28 25] v0_11 <- ([#"../derive_macros.rs" 28 16 28 25] DeriveMacros_Sum_Type.b_0 (let (a, _) = _4 in a));
-    [#"../derive_macros.rs" 28 16 28 25] v0_21 <- ([#"../derive_macros.rs" 28 16 28 25] DeriveMacros_Sum_Type.b_0 (let (_, a) = _4 in a));
-    assert { [@expl:type invariant] Inv1.inv _4 };
-    assume { Resolve1.resolve _4 };
-    assert { [@expl:type invariant] Inv3.inv v0_11 };
-    assume { Resolve3.resolve v0_11 };
-    assert { [@expl:type invariant] Inv3.inv v0_21 };
-    assume { Resolve3.resolve v0_21 };
-    [#"../derive_macros.rs" 28 16 28 25] _17 <- ([#"../derive_macros.rs" 28 16 28 25] Eq1.eq ([#"../derive_macros.rs" 28 16 28 25] v0_11) ([#"../derive_macros.rs" 28 16 28 25] v0_21));
-=======
     v0_11 <- ([#"../derive_macros.rs" 28 16 28 25] DeriveMacros_Sum_Type.b_0 (let (a, _) = _4 in a));
     v0_21 <- ([#"../derive_macros.rs" 28 16 28 25] DeriveMacros_Sum_Type.b_0 (let (_, a) = _4 in a));
     assert { [@expl:type invariant] inv1 _4 };
@@ -800,15 +681,14 @@
     assert { [@expl:type invariant] inv3 v0_21 };
     assume { resolve3 v0_21 };
     _17 <- ([#"../derive_macros.rs" 28 16 28 25] eq1 ([#"../derive_macros.rs" 28 16 28 25] v0_11) ([#"../derive_macros.rs" 28 16 28 25] v0_21));
->>>>>>> 62b454c8
     goto BB15
   }
   BB12 {
-    [#"../derive_macros.rs" 28 16 28 25] _0 <- ([#"../derive_macros.rs" 28 16 28 25] [#"../derive_macros.rs" 28 16 28 25] false);
+    _0 <- ([#"../derive_macros.rs" 28 16 28 25] [#"../derive_macros.rs" 28 16 28 25] false);
     goto BB14
   }
   BB13 {
-    [#"../derive_macros.rs" 28 16 28 25] _0 <- ([#"../derive_macros.rs" 28 16 28 25] [#"../derive_macros.rs" 28 16 28 25] true);
+    _0 <- ([#"../derive_macros.rs" 28 16 28 25] [#"../derive_macros.rs" 28 16 28 25] true);
     goto BB14
   }
   BB14 {
