
module T_creusot_contracts__ghost_ptr__GhostPtrToken
  type t_GhostPtrToken 't
end
module T_creusot_contracts__ghost_ptr__GhostPtrTokenMut
  type t_GhostPtrTokenMut 't
end
module T_creusot_contracts__logic__fmap__FMap
  type t_FMap 'k 'v
end
module T_core__option__Option
  type t_Option 't =
    | C_None
    | C_Some 't
  
  function any_l (_ : 'b) : 'a
  
  let rec v_None < 't > (input:t_Option 't) (ret  )= any
    [ good -> {C_None  = input} (! ret) | bad -> {C_None  <> input} {false} any ]
    
  
  let rec v_Some < 't > (input:t_Option 't) (ret  (field_0:'t))= any
    [ good (field_0:'t)-> {C_Some field_0 = input} (! ret {field_0})
    | bad (field_0:'t)-> {C_Some field_0 <> input} {false} any ]
    
end
module T_core__panicking__AssertKind
  type t_AssertKind  =
    | C_Eq
    | C_Ne
    | C_Match
  
  function any_l (_ : 'b) : 'a
  
  let rec v_Eq (input:t_AssertKind) (ret  )= any
    [ good -> {C_Eq  = input} (! ret) | bad -> {C_Eq  <> input} {false} any ]
    
  
  let rec v_Ne (input:t_AssertKind) (ret  )= any
    [ good -> {C_Ne  = input} (! ret) | bad -> {C_Ne  <> input} {false} any ]
    
  
  let rec v_Match (input:t_AssertKind) (ret  )= any
    [ good -> {C_Match  = input} (! ret) | bad -> {C_Match  <> input} {false} any ]
    
end
<<<<<<< HEAD
module Alloc_Alloc_Global_Type
  type t_global  =
=======
module T_core__ptr__non_null__NonNull
  use prelude.prelude.Opaque
  
  type t_NonNull 't =
    | C_NonNull opaque_ptr
  
  function any_l (_ : 'b) : 'a
  
  let rec t_NonNull < 't > (input:t_NonNull 't) (ret  (pointer:opaque_ptr))= any
    [ good (pointer:opaque_ptr)-> {C_NonNull pointer = input} (! ret {pointer})
    | bad (pointer:opaque_ptr)-> {C_NonNull pointer <> input} {false} any ]
    
end
module T_core__marker__PhantomData
  type t_PhantomData 't =
    | C_PhantomData
  
  function any_l (_ : 'b) : 'a
  
  let rec t_PhantomData < 't > (input:t_PhantomData 't) (ret  )= any
    [ good -> {C_PhantomData  = input} (! ret) | bad -> {C_PhantomData  <> input} {false} any ]
    
end
module T_core__ptr__unique__Unique
  use T_core__marker__PhantomData as PhantomData'0
  
  use T_core__ptr__non_null__NonNull as NonNull'0
  
  type t_Unique 't =
    | C_Unique (NonNull'0.t_NonNull 't) (PhantomData'0.t_PhantomData 't)
  
  function any_l (_ : 'b) : 'a
  
  let rec t_Unique < 't > (input:t_Unique 't) (ret  (pointer:NonNull'0.t_NonNull 't) (_marker:PhantomData'0.t_PhantomData 't))= any
    [ good (pointer:NonNull'0.t_NonNull 't) (_marker:PhantomData'0.t_PhantomData 't)-> {C_Unique pointer _marker
      = input}
      (! ret {pointer} {_marker})
    | bad (pointer:NonNull'0.t_NonNull 't) (_marker:PhantomData'0.t_PhantomData 't)-> {C_Unique pointer _marker
      <> input}
      {false}
      any ]
    
end
module T_alloc__boxed__Box
  use T_core__ptr__unique__Unique as Unique'0
  
  type t_Box 't 'a =
    | C_Box (Unique'0.t_Unique 't) 'a
  
  function any_l (_ : 'b) : 'a
end
module T_alloc__alloc__Global
  type t_Global  =
>>>>>>> c3369865
    | C_Global
  
  function any_l (_ : 'b) : 'a
  
  let rec t_Global (input:t_Global) (ret  )= any
    [ good -> {C_Global  = input} (! ret) | bad -> {C_Global  <> input} {false} any ]
    
end
module M_ghost_ptr_token__test
  let%span sghost_ptr_token0 = "../ghost_ptr_token.rs" 4 20 4 40
  
  let%span sghost_ptr_token1 = "../ghost_ptr_token.rs" 5 43 5 44
  
  let%span sghost_ptr_token2 = "../ghost_ptr_token.rs" 6 43 6 44
  
  let%span smod3 = "" 0 0 0 0
  
  let%span smod4 = "" 0 0 0 0
  
  let%span smod5 = "" 0 0 0 0
  
  let%span smod6 = "" 0 0 0 0
  
  let%span sghost_ptr_token7 = "../ghost_ptr_token.rs" 17 40 17 41
  
  let%span sghost_ptr_token8 = "../ghost_ptr_token.rs" 16 40 16 41
  
  let%span sghost_ptr_token9 = "../ghost_ptr_token.rs" 13 20 13 21
  
  let%span sghost_ptr_token10 = "../ghost_ptr_token.rs" 12 20 12 21
  
  let%span span11 = "../../../../creusot-contracts/src/invariant.rs" 8 8 8 12
  
  let%span span12 = "../../../../creusot-contracts/src/invariant.rs" 27 8 27 18
  
  let%span span13 = "../../../../creusot-contracts/src/invariant.rs" 37 20 37 44
  
  let%span span14 = "../../../../creusot-contracts/src/std/boxed.rs" 28 8 28 18
  
  let%span span15 = "../../../../creusot-contracts/src/logic/fmap.rs" 28 14 28 38
  
  let%span span16 = "../../../../creusot-contracts/src/logic/fmap.rs" 56 8 56 26
  
  let%span span17 = "../../../../creusot-contracts/src/ghost_ptr.rs" 147 14 147 38
  
  let%span span18 = "../../../../creusot-contracts/src/ghost_ptr.rs" 148 4 148 98
  
  let%span span19 = "../../../../creusot-contracts/src/ghost_ptr.rs" 32 14 32 56
  
  let%span span20 = "../../../../creusot-contracts/src/ghost_ptr.rs" 45 8 45 90
  
  let%span span21 = "../../../../creusot-contracts/src/util.rs" 24 11 24 16
  
  let%span span22 = "../../../../creusot-contracts/src/util.rs" 25 10 25 15
  
  let%span span23 = "../../../../creusot-contracts/src/util.rs" 26 10 26 11
  
  let%span span24 = "../../../../creusot-contracts/src/util.rs" 33 11 33 21
  
  let%span span25 = "../../../../creusot-contracts/src/util.rs" 34 10 34 28
  
  let%span span26 = "../../../../creusot-contracts/src/logic/fmap.rs" 63 8 63 27
  
  let%span span27 = "../../../../creusot-contracts/src/logic/fmap.rs" 80 8 80 27
  
  let%span span28 = "../../../../creusot-contracts/src/model.rs" 90 8 90 31
  
  let%span span29 = "../../../../creusot-contracts/src/ghost_ptr.rs" 91 4 91 36
  
  let%span span30 = "../../../../creusot-contracts/src/ghost_ptr.rs" 93 23 93 27
  
  let%span span31 = "../../../../creusot-contracts/src/ghost_ptr.rs" 92 14 92 51
  
  let%span span32 = "../../../../creusot-contracts/src/ghost_ptr.rs" 93 4 93 52
  
  let%span span33 = "../../../../creusot-contracts/src/resolve.rs" 26 20 26 34
  
  let%span span34 = "" 0 0 0 0
  
  let%span span35 = "" 0 0 0 0
  
  let%span span36 = "../../../../creusot-contracts/src/std/mem.rs" 13 22 13 30
  
  let%span span37 = "../../../../creusot-contracts/src/std/mem.rs" 14 22 14 30
  
  let%span span38 = "../../../../creusot-contracts/src/ghost_ptr.rs" 220 14 220 56
  
  let%span span39 = "../../../../creusot-contracts/src/ghost_ptr.rs" 212 14 212 56
  
  let%span span40 = "../../../../creusot-contracts/src/ghost_ptr.rs" 292 8 292 32
  
  let%span span41 = "../../../../creusot-contracts/src/logic/fmap.rs" 13 14 13 25
  
  let%span span42 = "../../../../creusot-contracts/src/util.rs" 15 14 15 30
  
  let%span span43 = "../../../../creusot-contracts/src/logic/fmap.rs" 36 14 36 71
  
  let%span span44 = "../../../../creusot-contracts/src/logic/fmap.rs" 37 4 37 63
  
  let%span span45 = "../../../../creusot-contracts/src/logic/fmap.rs" 38 4 38 68
  
  let%span span46 = "../../../../creusot-contracts/src/logic/fmap.rs" 46 14 46 55
  
  let%span span47 = "../../../../creusot-contracts/src/logic/fmap.rs" 47 14 47 84
  
  let%span span48 = "../../../../creusot-contracts/src/ghost_ptr.rs" 257 15 257 42
  
  let%span span49 = "../../../../creusot-contracts/src/ghost_ptr.rs" 258 14 258 59
  
  let%span span50 = "../../../../creusot-contracts/src/ghost_ptr.rs" 259 14 259 56
  
  let%span span51 = "../../../../creusot-contracts/src/ghost_ptr.rs" 260 14 260 65
  
  let%span span52 = "../../../../creusot-contracts/src/ghost_ptr.rs" 261 14 261 42
  
  let%span span53 = "../../../../creusot-contracts/src/ghost_ptr.rs" 262 4 262 61
  
  let%span span54 = "../../../../creusot-contracts/src/ghost_ptr.rs" 138 27 138 31
  
  let%span span55 = "../../../../creusot-contracts/src/ghost_ptr.rs" 136 14 136 38
  
  let%span span56 = "../../../../creusot-contracts/src/ghost_ptr.rs" 137 14 137 38
  
  let%span span57 = "../../../../creusot-contracts/src/ghost_ptr.rs" 82 29 82 33
  
  let%span span58 = "../../../../creusot-contracts/src/ghost_ptr.rs" 82 35 82 38
  
  let%span span59 = "../../../../creusot-contracts/src/ghost_ptr.rs" 78 4 78 42
  
  let%span span60 = "../../../../creusot-contracts/src/ghost_ptr.rs" 81 14 81 55
  
  let%span span61 = "../../../../creusot-contracts/src/logic/fmap.rs" 86 14 86 31
  
  let%span span62 = "../../../../creusot-contracts/src/logic/fmap.rs" 87 14 87 49
  
  let%span span63 = "../../../../creusot-contracts/src/ghost_ptr.rs" 52 14 52 38
  
  let%span span64 = "../../../../creusot-contracts/src/ghost_ptr.rs" 53 4 53 24
  
  use prelude.prelude.Int32
  
  predicate invariant'6 (self : int32) =
    [%#span11] true
  
  predicate inv'6 (_1 : int32)
  
  axiom inv'6 [@rewrite] : forall x : int32 . inv'6 x = true
  
  use prelude.prelude.Borrow
  
  predicate invariant'5 (self : int32) =
    [%#span12] inv'6 self
  
  predicate inv'5 (_1 : int32)
  
  axiom inv'5 [@rewrite] : forall x : int32 . inv'5 x = true
  
  use T_creusot_contracts__ghost_ptr__GhostPtrToken as GhostPtrToken'0
  
  predicate inv'0 (_1 : GhostPtrToken'0.t_GhostPtrToken int32)
  
  predicate invariant'4 (self : GhostPtrToken'0.t_GhostPtrToken int32) =
    [%#span12] inv'0 self
  
  predicate inv'4 (_1 : GhostPtrToken'0.t_GhostPtrToken int32)
  
<<<<<<< HEAD
  axiom inv'4 [@rewrite] : forall x : GhostPtrToken'0.t_ghostptrtoken int32 . inv'4 x = true
=======
  axiom inv'4 : forall x : GhostPtrToken'0.t_GhostPtrToken int32 . inv'4 x = true
>>>>>>> c3369865
  
  predicate invariant'3 (self : borrowed int32) =
    [%#span13] inv'6 self.current /\ inv'6 self.final
  
  predicate inv'3 (_1 : borrowed int32)
  
  axiom inv'3 [@rewrite] : forall x : borrowed int32 . inv'3 x = true
  
  use T_alloc__alloc__Global as Global'0
  
  predicate invariant'2 (self : int32) =
    [%#span14] inv'6 self
  
  predicate inv'2 (_1 : int32)
  
  axiom inv'2 [@rewrite] : forall x : int32 . inv'2 x = true
  
  predicate invariant'1 (self : borrowed (GhostPtrToken'0.t_GhostPtrToken int32)) =
    [%#span13] inv'0 self.current /\ inv'0 self.final
  
  predicate inv'1 (_1 : borrowed (GhostPtrToken'0.t_GhostPtrToken int32))
  
<<<<<<< HEAD
  axiom inv'1 [@rewrite] : forall x : borrowed (GhostPtrToken'0.t_ghostptrtoken int32) . inv'1 x = true
=======
  axiom inv'1 : forall x : borrowed (GhostPtrToken'0.t_GhostPtrToken int32) . inv'1 x = true
>>>>>>> c3369865
  
  use prelude.prelude.Opaque
  
  use T_creusot_contracts__logic__fmap__FMap as FMap'0
  
  use T_core__option__Option as Option'0
  
  use map.Map
  
  use map.Map
  
  function mk'0 (_m : Map.map opaque_ptr (Option'0.t_Option int32)) : FMap'0.t_FMap opaque_ptr int32
  
  function view'0 (self : FMap'0.t_FMap opaque_ptr int32) : Map.map opaque_ptr (Option'0.t_Option int32)
  
  axiom view'0_spec : forall self : FMap'0.t_FMap opaque_ptr int32 . [%#span15] mk'0 (view'0 self) = self
  
  function get'0 [@inline:trivial] (self : FMap'0.t_FMap opaque_ptr int32) (k : opaque_ptr) : Option'0.t_Option int32 =
    [%#span16] Map.get (view'0 self) k
  
  use prelude.prelude.Int
  
  function addr_logic'0 (self : opaque_ptr) : int
  
  function null_logic'0 (_1 : ()) : opaque_ptr
  
  axiom null_logic'0_spec : forall _1 : () . ([%#span18] forall ptr : opaque_ptr . addr_logic'0 ptr
  = addr_logic'0 (null_logic'0 _1)  -> ptr = null_logic'0 _1)
  && ([%#span17] addr_logic'0 (null_logic'0 _1) = 0)
  
  function shallow_model'0 (self : GhostPtrToken'0.t_GhostPtrToken int32) : FMap'0.t_FMap opaque_ptr int32
  
  axiom shallow_model'0_spec : forall self : GhostPtrToken'0.t_GhostPtrToken int32 . [%#span19] get'0 (shallow_model'0 self) (null_logic'0 ())
  = Option'0.C_None
  
  predicate invariant'0 (self : GhostPtrToken'0.t_GhostPtrToken int32) =
    [%#span20] forall ptr : opaque_ptr, x : int32 . get'0 (shallow_model'0 self) ptr = Option'0.C_Some x  -> inv'6 x
  
<<<<<<< HEAD
  axiom inv'0 [@rewrite] : forall x : GhostPtrToken'0.t_ghostptrtoken int32 . inv'0 x = true
=======
  axiom inv'0 : forall x : GhostPtrToken'0.t_GhostPtrToken int32 . inv'0 x = true
>>>>>>> c3369865
  
  use prelude.prelude.Intrinsic
  
  use T_core__panicking__AssertKind as AssertKind'0
  
  function unreachable'0 (_1 : ()) : int32
  
  axiom unreachable'0_spec : forall _1 : () . ([%#span21] false)  -> ([%#span22] false)
  
  function unwrap'0 (op : Option'0.t_Option int32) : int32
  
  axiom unwrap'0_spec : forall op : Option'0.t_Option int32 . ([%#span24] op <> Option'0.C_None)
   -> ([%#span25] Option'0.C_Some (unwrap'0 op) = op)
  
  function lookup_unsized'0 [@inline:trivial] (self : FMap'0.t_FMap opaque_ptr int32) (k : opaque_ptr) : int32 =
    [%#span26] unwrap'0 (get'0 self k)
  
  function contains'0 [@inline:trivial] (self : FMap'0.t_FMap opaque_ptr int32) (k : opaque_ptr) : bool =
    [%#span27] get'0 self k <> Option'0.C_None
  
  function shallow_model'1 (self : GhostPtrToken'0.t_GhostPtrToken int32) : FMap'0.t_FMap opaque_ptr int32 =
    [%#span28] shallow_model'0 self
  
  let rec ptr_as_ref'0 (self:GhostPtrToken'0.t_GhostPtrToken int32) (ptr:opaque_ptr) (return'  (ret:int32))= {[@expl:precondition] [%#span30] inv'4 self}
    {[@expl:precondition] [%#span29] contains'0 (shallow_model'1 self) ptr}
    any
    [ return' (result:int32)-> {[%#span32] inv'5 result}
      {[%#span31] result = lookup_unsized'0 (shallow_model'1 self) ptr}
      (! return' {result}) ]
    
  
  predicate resolve'1 (self : borrowed int32) =
    [%#span33] self.final = self.current
  
  let rec swap'0 (x:borrowed int32) (y:borrowed int32) (return'  (ret:()))= {[@expl:precondition] [%#span35] inv'3 y}
    {[@expl:precondition] [%#span34] inv'3 x}
    any
    [ return' (result:())-> {[%#span37] y.final = x.current} {[%#span36] x.final = y.current} (! return' {result}) ]
    
  
  use T_creusot_contracts__ghost_ptr__GhostPtrTokenMut as GhostPtrTokenMut'0
  
  function fin'0 (self : GhostPtrTokenMut'0.t_GhostPtrTokenMut int32) : FMap'0.t_FMap opaque_ptr int32
  
  axiom fin'0_spec : forall self : GhostPtrTokenMut'0.t_GhostPtrTokenMut int32 . [%#span38] get'0 (fin'0 self) (null_logic'0 ())
  = Option'0.C_None
  
  function cur'0 (self : GhostPtrTokenMut'0.t_GhostPtrTokenMut int32) : FMap'0.t_FMap opaque_ptr int32
  
  axiom cur'0_spec : forall self : GhostPtrTokenMut'0.t_GhostPtrTokenMut int32 . [%#span39] get'0 (cur'0 self) (null_logic'0 ())
  = Option'0.C_None
  
  predicate resolve'0 (self : GhostPtrTokenMut'0.t_GhostPtrTokenMut int32) =
    [%#span40] cur'0 self = fin'0 self
  
  function len'0 (self : FMap'0.t_FMap opaque_ptr int32) : int
  
  axiom len'0_spec : forall self : FMap'0.t_FMap opaque_ptr int32 . [%#span41] len'0 self >= 0
  
  use map.Map
  
  function make_sized'0 (self : int32) : int32
  
  axiom make_sized'0_spec : forall self : int32 . [%#span42] make_sized'0 self = self
  
  function insert'0 (self : FMap'0.t_FMap opaque_ptr int32) (k : opaque_ptr) (v : int32) : FMap'0.t_FMap opaque_ptr int32
    
  
  axiom insert'0_spec : forall self : FMap'0.t_FMap opaque_ptr int32, k : opaque_ptr, v : int32 . ([%#span45] not contains'0 self k
   -> len'0 (insert'0 self k v) = len'0 self + 1)
  && ([%#span44] contains'0 self k  -> len'0 (insert'0 self k v) = len'0 self)
  && ([%#span43] view'0 (insert'0 self k v) = Map.set (view'0 self) k (Option'0.C_Some (make_sized'0 v)))
  
  function remove'0 (self : FMap'0.t_FMap opaque_ptr int32) (k : opaque_ptr) : FMap'0.t_FMap opaque_ptr int32
  
  axiom remove'0_spec : forall self : FMap'0.t_FMap opaque_ptr int32, k : opaque_ptr . ([%#span47] len'0 (remove'0 self k)
  = (if contains'0 self k then len'0 self - 1 else len'0 self))
  && ([%#span46] view'0 (remove'0 self k) = Map.set (view'0 self) k (Option'0.C_None))
  
  let rec take_mut'0 (self:borrowed (GhostPtrTokenMut'0.t_GhostPtrTokenMut int32)) (ptr:opaque_ptr) (return'  (ret:borrowed int32))= {[@expl:precondition] [%#span48] contains'0 (cur'0 self.current) ptr}
    any
    [ return' (result:borrowed int32)-> {[%#span53] inv'3 result}
      {[%#span52] not contains'0 (fin'0 self.final) ptr}
      {[%#span51] fin'0 self.current = insert'0 (fin'0 self.final) ptr result.final}
      {[%#span50] cur'0 self.final = remove'0 (cur'0 self.current) ptr}
      {[%#span49] result.current = lookup_unsized'0 (cur'0 self.current) ptr}
      (! return' {result}) ]
    
  
  let rec borrow_mut'0 (self:borrowed (GhostPtrToken'0.t_GhostPtrToken int32)) (return'  (ret:GhostPtrTokenMut'0.t_GhostPtrTokenMut int32))= {[@expl:precondition] [%#span54] inv'1 self}
    any
    [ return' (result:GhostPtrTokenMut'0.t_GhostPtrTokenMut int32)-> {[%#span56] fin'0 result
      = shallow_model'0 self.final}
      {[%#span55] cur'0 result = shallow_model'0 self.current}
      (! return' {result}) ]
    
  
  let rec ptr_from_box'0 (self:borrowed (GhostPtrToken'0.t_GhostPtrToken int32)) (val':int32) (return'  (ret:opaque_ptr))= {[@expl:precondition] [%#span58] inv'2 val'}
    {[@expl:precondition] [%#span57] inv'1 self}
    any
    [ return' (result:opaque_ptr)-> {[%#span60] shallow_model'0 self.final
      = insert'0 (shallow_model'0 self.current) result val'}
      {[%#span59] not contains'0 (shallow_model'0 self.current) result}
      (! return' {result}) ]
    
  
  use map.Const
  
  function empty'0 (_1 : ()) : FMap'0.t_FMap opaque_ptr int32
  
  axiom empty'0_spec : forall _1 : () . ([%#span62] view'0 (empty'0 _1) = Const.const (Option'0.C_None))
  && ([%#span61] len'0 (empty'0 _1) = 0)
  
  let rec new'0 (_1:()) (return'  (ret:GhostPtrToken'0.t_GhostPtrToken int32))= any
    [ return' (result:GhostPtrToken'0.t_GhostPtrToken int32)-> {[%#span64] inv'0 result}
      {[%#span63] shallow_model'0 result = empty'0 ()}
      (! return' {result}) ]
    
  
  let rec promoted0 (return'  (ret:int32))= bb0
    [ bb0 = s0 [ s0 =  [ &_0 <- [%#sghost_ptr_token7] (1 : int32) ] s1 | s1 = return' {_0} ]  ]
     [ & _0 : int32 = any_l () ]  [ return' (result:int32)-> return' {result} ] 
  
  let rec promoted1 (return'  (ret:int32))= bb0
    [ bb0 = s0 [ s0 =  [ &_0 <- [%#sghost_ptr_token8] (2 : int32) ] s1 | s1 = return' {_0} ]  ]
     [ & _0 : int32 = any_l () ]  [ return' (result:int32)-> return' {result} ] 
  
  let rec promoted2 (return'  (ret:int32))= bb0
    [ bb0 = s0 [ s0 =  [ &_0 <- [%#sghost_ptr_token9] (2 : int32) ] s1 | s1 = return' {_0} ]  ]
     [ & _0 : int32 = any_l () ]  [ return' (result:int32)-> return' {result} ] 
  
  let rec promoted3 (return'  (ret:int32))= bb0
    [ bb0 = s0 [ s0 =  [ &_0 <- [%#sghost_ptr_token10] (1 : int32) ] s1 | s1 = return' {_0} ]  ]
     [ & _0 : int32 = any_l () ]  [ return' (result:int32)-> return' {result} ] 
  
  let rec test (_1:()) (return'  (ret:()))= (! bb0
    [ bb0 = s0
      [ s0 = new'0 {[%#sghost_ptr_token0] ()}
          (fun (_ret':GhostPtrToken'0.t_GhostPtrToken int32) ->  [ &token <- _ret' ] s1)
      | s1 = bb1 ]
      
    | bb1 = s0
      [ s0 = Borrow.borrow_mut <GhostPtrToken'0.t_GhostPtrToken int32> {token}
          (fun (_ret':borrowed (GhostPtrToken'0.t_GhostPtrToken int32)) ->  [ &_3 <- _ret' ]  [ &token <- _3.final ] s1)
      | s1 = bb2 ]
      
    | bb2 = s0
      [ s0 = ptr_from_box'0 {_3} {[%#sghost_ptr_token1] (1 : int32)} (fun (_ret':opaque_ptr) ->  [ &ptr1 <- _ret' ] s1)
      | s1 = bb3 ]
      
    | bb3 = s0
      [ s0 = Borrow.borrow_mut <GhostPtrToken'0.t_GhostPtrToken int32> {token}
          (fun (_ret':borrowed (GhostPtrToken'0.t_GhostPtrToken int32)) ->  [ &_6 <- _ret' ]  [ &token <- _6.final ] s1)
      | s1 = bb4 ]
      
    | bb4 = s0
      [ s0 = ptr_from_box'0 {_6} {[%#sghost_ptr_token2] (2 : int32)} (fun (_ret':opaque_ptr) ->  [ &ptr2 <- _ret' ] s1)
      | s1 = bb5 ]
      
    | bb5 = s0
      [ s0 = Borrow.borrow_mut <GhostPtrToken'0.t_GhostPtrToken int32> {token}
          (fun (_ret':borrowed (GhostPtrToken'0.t_GhostPtrToken int32)) ->  [ &_9 <- _ret' ]  [ &token <- _9.final ] s1)
      | s1 = borrow_mut'0 {_9} (fun (_ret':GhostPtrTokenMut'0.t_GhostPtrTokenMut int32) ->  [ &token_mut <- _ret' ] s2)
      | s2 = bb6 ]
      
    | bb6 = s0
      [ s0 = Borrow.borrow_mut <GhostPtrTokenMut'0.t_GhostPtrTokenMut int32> {token_mut}
          (fun (_ret':borrowed (GhostPtrTokenMut'0.t_GhostPtrTokenMut int32)) ->
             [ &_11 <- _ret' ] 
             [ &token_mut <- _11.final ] 
            s1)
      | s1 = take_mut'0 {_11} {ptr1} (fun (_ret':borrowed int32) ->  [ &m1 <- _ret' ] s2)
      | s2 = bb7 ]
      
    | bb7 = s0
      [ s0 = Borrow.borrow_mut <GhostPtrTokenMut'0.t_GhostPtrTokenMut int32> {token_mut}
          (fun (_ret':borrowed (GhostPtrTokenMut'0.t_GhostPtrTokenMut int32)) ->
             [ &_14 <- _ret' ] 
             [ &token_mut <- _14.final ] 
            s1)
      | s1 = take_mut'0 {_14} {ptr2} (fun (_ret':borrowed int32) ->  [ &m2 <- _ret' ] s2)
      | s2 = bb8 ]
      
    | bb8 = s0
      [ s0 = -{resolve'0 token_mut}- s1
      | s1 = promoted3 (fun (pr3:int32) ->  [ &_104 <- pr3 ] s2)
      | s2 =  [ &_17 <- (m1.current, _104) ] s3
      | s3 =  [ &left_val <- let (r'0, _) = _17 in r'0 ] s4
      | s4 =  [ &right_val <- let (_, r'1) = _17 in r'1 ] s5
      | s5 = Int32.eq {left_val} {right_val} (fun (_ret':bool) ->  [ &_23 <- _ret' ] s6)
      | s6 = any [ br0 -> {_23 = false} (! bb10) | br1 -> {_23} (! bb9) ]  ]
      
    | bb9 = s0
      [ s0 = promoted2 (fun (pr2:int32) ->  [ &_103 <- pr2 ] s1)
      | s1 =  [ &_36 <- (m2.current, _103) ] s2
      | s2 =  [ &left_val1 <- let (r'0, _) = _36 in r'0 ] s3
      | s3 =  [ &right_val1 <- let (_, r'1) = _36 in r'1 ] s4
      | s4 = Int32.eq {left_val1} {right_val1} (fun (_ret':bool) ->  [ &_42 <- _ret' ] s5)
      | s5 = any [ br0 -> {_42 = false} (! bb12) | br1 -> {_42} (! bb11) ]  ]
      
    | bb11 = s0
      [ s0 = Borrow.borrow_final <int32> {m1.current} {Borrow.get_id m1}
          (fun (_ret':borrowed int32) ->  [ &_55 <- _ret' ]  [ &m1 <- { m1 with current = _55.final ; } ] s1)
      | s1 = Borrow.borrow_final <int32> {m2.current} {Borrow.get_id m2}
          (fun (_ret':borrowed int32) ->  [ &_56 <- _ret' ]  [ &m2 <- { m2 with current = _56.final ; } ] s2)
      | s2 = swap'0 {_55} {_56} (fun (_ret':()) ->  [ &_54 <- _ret' ] s3)
      | s3 = bb13 ]
      
    | bb13 = s0
      [ s0 = -{resolve'1 m2}- s1
      | s1 = -{resolve'1 m1}- s2
      | s2 = ptr_as_ref'0 {token} {ptr1} (fun (_ret':int32) ->  [ &_60 <- _ret' ] s3)
      | s3 = bb14 ]
      
    | bb14 = s0
      [ s0 = promoted1 (fun (pr1:int32) ->  [ &_102 <- pr1 ] s1)
      | s1 =  [ &_58 <- (_60, _102) ] s2
      | s2 =  [ &left_val2 <- let (r'0, _) = _58 in r'0 ] s3
      | s3 =  [ &right_val2 <- let (_, r'1) = _58 in r'1 ] s4
      | s4 = Int32.eq {left_val2} {right_val2} (fun (_ret':bool) ->  [ &_67 <- _ret' ] s5)
      | s5 = any [ br0 -> {_67 = false} (! bb16) | br1 -> {_67} (! bb15) ]  ]
      
    | bb15 = s0 [ s0 = ptr_as_ref'0 {token} {ptr2} (fun (_ret':int32) ->  [ &_82 <- _ret' ] s1) | s1 = bb17 ] 
    | bb17 = s0
      [ s0 = promoted0 (fun (pr0:int32) ->  [ &_101 <- pr0 ] s1)
      | s1 =  [ &_80 <- (_82, _101) ] s2
      | s2 =  [ &left_val3 <- let (r'0, _) = _80 in r'0 ] s3
      | s3 =  [ &right_val3 <- let (_, r'1) = _80 in r'1 ] s4
      | s4 = Int32.eq {left_val3} {right_val3} (fun (_ret':bool) ->  [ &_89 <- _ret' ] s5)
      | s5 = any [ br0 -> {_89 = false} (! bb19) | br1 -> {_89} (! bb18) ]  ]
      
    | bb18 = return' {_0}
    | bb19 = s0
      [ s0 =  [ &kind3 <- AssertKind'0.C_Eq ] s1
      | s1 =  [ &_97 <- left_val3 ] s2
      | s2 =  [ &_99 <- right_val3 ] s3
      | s3 = {[%#smod3] false} any ]
      
    | bb16 = s0
      [ s0 =  [ &kind2 <- AssertKind'0.C_Eq ] s1
      | s1 =  [ &_75 <- left_val2 ] s2
      | s2 =  [ &_77 <- right_val2 ] s3
      | s3 = {[%#smod4] false} any ]
      
    | bb12 = s0
      [ s0 = -{resolve'1 m1}- s1
      | s1 =  [ &kind1 <- AssertKind'0.C_Eq ] s2
      | s2 =  [ &_50 <- left_val1 ] s3
      | s3 =  [ &_52 <- right_val1 ] s4
      | s4 = {[%#smod5] false} any ]
      
    | bb10 = s0
      [ s0 = -{resolve'1 m2}- s1
      | s1 =  [ &kind <- AssertKind'0.C_Eq ] s2
      | s2 =  [ &_31 <- left_val ] s3
      | s3 =  [ &_33 <- right_val ] s4
      | s4 = {[%#smod6] false} any ]
       ]
    )
    [ & _0 : () = any_l ()
    | & token : GhostPtrToken'0.t_GhostPtrToken int32 = any_l ()
    | & ptr1 : opaque_ptr = any_l ()
    | & _3 : borrowed (GhostPtrToken'0.t_GhostPtrToken int32) = any_l ()
    | & ptr2 : opaque_ptr = any_l ()
    | & _6 : borrowed (GhostPtrToken'0.t_GhostPtrToken int32) = any_l ()
    | & token_mut : GhostPtrTokenMut'0.t_GhostPtrTokenMut int32 = any_l ()
    | & _9 : borrowed (GhostPtrToken'0.t_GhostPtrToken int32) = any_l ()
    | & m1 : borrowed int32 = any_l ()
    | & _11 : borrowed (GhostPtrTokenMut'0.t_GhostPtrTokenMut int32) = any_l ()
    | & m2 : borrowed int32 = any_l ()
    | & _14 : borrowed (GhostPtrTokenMut'0.t_GhostPtrTokenMut int32) = any_l ()
    | & _17 : (int32, int32) = any_l ()
    | & left_val : int32 = any_l ()
    | & right_val : int32 = any_l ()
    | & _23 : bool = any_l ()
    | & kind : AssertKind'0.t_AssertKind = any_l ()
    | & _31 : int32 = any_l ()
    | & _33 : int32 = any_l ()
    | & _36 : (int32, int32) = any_l ()
    | & left_val1 : int32 = any_l ()
    | & right_val1 : int32 = any_l ()
    | & _42 : bool = any_l ()
    | & kind1 : AssertKind'0.t_AssertKind = any_l ()
    | & _50 : int32 = any_l ()
    | & _52 : int32 = any_l ()
    | & _54 : () = any_l ()
    | & _55 : borrowed int32 = any_l ()
    | & _56 : borrowed int32 = any_l ()
    | & _58 : (int32, int32) = any_l ()
    | & _60 : int32 = any_l ()
    | & left_val2 : int32 = any_l ()
    | & right_val2 : int32 = any_l ()
    | & _67 : bool = any_l ()
    | & kind2 : AssertKind'0.t_AssertKind = any_l ()
    | & _75 : int32 = any_l ()
    | & _77 : int32 = any_l ()
    | & _80 : (int32, int32) = any_l ()
    | & _82 : int32 = any_l ()
    | & left_val3 : int32 = any_l ()
    | & right_val3 : int32 = any_l ()
    | & _89 : bool = any_l ()
    | & kind3 : AssertKind'0.t_AssertKind = any_l ()
    | & _97 : int32 = any_l ()
    | & _99 : int32 = any_l ()
    | & _101 : int32 = any_l ()
    | & _102 : int32 = any_l ()
    | & _103 : int32 = any_l ()
    | & _104 : int32 = any_l () ]
     [ return' (result:())-> (! return' {result}) ] 
end<|MERGE_RESOLUTION|>--- conflicted
+++ resolved
@@ -44,64 +44,8 @@
     [ good -> {C_Match  = input} (! ret) | bad -> {C_Match  <> input} {false} any ]
     
 end
-<<<<<<< HEAD
-module Alloc_Alloc_Global_Type
-  type t_global  =
-=======
-module T_core__ptr__non_null__NonNull
-  use prelude.prelude.Opaque
-  
-  type t_NonNull 't =
-    | C_NonNull opaque_ptr
-  
-  function any_l (_ : 'b) : 'a
-  
-  let rec t_NonNull < 't > (input:t_NonNull 't) (ret  (pointer:opaque_ptr))= any
-    [ good (pointer:opaque_ptr)-> {C_NonNull pointer = input} (! ret {pointer})
-    | bad (pointer:opaque_ptr)-> {C_NonNull pointer <> input} {false} any ]
-    
-end
-module T_core__marker__PhantomData
-  type t_PhantomData 't =
-    | C_PhantomData
-  
-  function any_l (_ : 'b) : 'a
-  
-  let rec t_PhantomData < 't > (input:t_PhantomData 't) (ret  )= any
-    [ good -> {C_PhantomData  = input} (! ret) | bad -> {C_PhantomData  <> input} {false} any ]
-    
-end
-module T_core__ptr__unique__Unique
-  use T_core__marker__PhantomData as PhantomData'0
-  
-  use T_core__ptr__non_null__NonNull as NonNull'0
-  
-  type t_Unique 't =
-    | C_Unique (NonNull'0.t_NonNull 't) (PhantomData'0.t_PhantomData 't)
-  
-  function any_l (_ : 'b) : 'a
-  
-  let rec t_Unique < 't > (input:t_Unique 't) (ret  (pointer:NonNull'0.t_NonNull 't) (_marker:PhantomData'0.t_PhantomData 't))= any
-    [ good (pointer:NonNull'0.t_NonNull 't) (_marker:PhantomData'0.t_PhantomData 't)-> {C_Unique pointer _marker
-      = input}
-      (! ret {pointer} {_marker})
-    | bad (pointer:NonNull'0.t_NonNull 't) (_marker:PhantomData'0.t_PhantomData 't)-> {C_Unique pointer _marker
-      <> input}
-      {false}
-      any ]
-    
-end
-module T_alloc__boxed__Box
-  use T_core__ptr__unique__Unique as Unique'0
-  
-  type t_Box 't 'a =
-    | C_Box (Unique'0.t_Unique 't) 'a
-  
-  function any_l (_ : 'b) : 'a
-end
 module T_alloc__alloc__Global
   type t_Global  =
->>>>>>> c3369865
     | C_Global
   
   function any_l (_ : 'b) : 'a
@@ -268,11 +212,7 @@
   
   predicate inv'4 (_1 : GhostPtrToken'0.t_GhostPtrToken int32)
   
-<<<<<<< HEAD
-  axiom inv'4 [@rewrite] : forall x : GhostPtrToken'0.t_ghostptrtoken int32 . inv'4 x = true
-=======
-  axiom inv'4 : forall x : GhostPtrToken'0.t_GhostPtrToken int32 . inv'4 x = true
->>>>>>> c3369865
+  axiom inv'4 [@rewrite] : forall x : GhostPtrToken'0.t_GhostPtrToken int32 . inv'4 x = true
   
   predicate invariant'3 (self : borrowed int32) =
     [%#span13] inv'6 self.current /\ inv'6 self.final
@@ -295,11 +235,7 @@
   
   predicate inv'1 (_1 : borrowed (GhostPtrToken'0.t_GhostPtrToken int32))
   
-<<<<<<< HEAD
-  axiom inv'1 [@rewrite] : forall x : borrowed (GhostPtrToken'0.t_ghostptrtoken int32) . inv'1 x = true
-=======
-  axiom inv'1 : forall x : borrowed (GhostPtrToken'0.t_GhostPtrToken int32) . inv'1 x = true
->>>>>>> c3369865
+  axiom inv'1 [@rewrite] : forall x : borrowed (GhostPtrToken'0.t_GhostPtrToken int32) . inv'1 x = true
   
   use prelude.prelude.Opaque
   
@@ -338,11 +274,7 @@
   predicate invariant'0 (self : GhostPtrToken'0.t_GhostPtrToken int32) =
     [%#span20] forall ptr : opaque_ptr, x : int32 . get'0 (shallow_model'0 self) ptr = Option'0.C_Some x  -> inv'6 x
   
-<<<<<<< HEAD
-  axiom inv'0 [@rewrite] : forall x : GhostPtrToken'0.t_ghostptrtoken int32 . inv'0 x = true
-=======
-  axiom inv'0 : forall x : GhostPtrToken'0.t_GhostPtrToken int32 . inv'0 x = true
->>>>>>> c3369865
+  axiom inv'0 [@rewrite] : forall x : GhostPtrToken'0.t_GhostPtrToken int32 . inv'0 x = true
   
   use prelude.prelude.Intrinsic
   
