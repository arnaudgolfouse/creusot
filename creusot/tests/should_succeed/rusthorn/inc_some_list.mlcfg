
module IncSomeList_List_Type
  use prelude.UInt32
  use prelude.Int
  type t_list  =
    | C_Cons uint32 (t_list)
    | C_Nil
    
  let function cons_0 (self : t_list) : uint32 = [@vc:do_not_keep_trace] [@vc:sp]
    match self with
      | C_Cons a _ -> a
      | C_Nil -> any uint32
      end
  let function cons_1 (self : t_list) : t_list = [@vc:do_not_keep_trace] [@vc:sp]
    match self with
      | C_Cons _ a -> a
      | C_Nil -> any t_list
      end
end
module IncSomeList_Impl0_LemmaSumNonneg_Impl
  use IncSomeList_List_Type as IncSomeList_List_Type
  use prelude.Borrow
  use prelude.Int
  use prelude.UInt32
  function sum0 [#"../inc_some_list.rs" 21 4 21 23] (self : IncSomeList_List_Type.t_list) : int =
    [#"../inc_some_list.rs" 23 12 26 13] match self with
      | IncSomeList_List_Type.C_Cons a l -> UInt32.to_int a + sum0 l
      | IncSomeList_List_Type.C_Nil -> 0
      end
  val sum0 [#"../inc_some_list.rs" 21 4 21 23] (self : IncSomeList_List_Type.t_list) : int
    ensures { result = sum0 self }
    
  let rec ghost function lemma_sum_nonneg [#"../inc_some_list.rs" 33 4 33 30] (self : IncSomeList_List_Type.t_list) : ()
    ensures { [#"../inc_some_list.rs" 32 14 32 29] sum0 self >= 0 }
    variant {[#"../inc_some_list.rs" 31 15 31 19] self}
    
   = [@vc:do_not_keep_trace] [@vc:sp]
    [#"../inc_some_list.rs" 34 8 37 9] match self with
      | IncSomeList_List_Type.C_Cons _ l -> lemma_sum_nonneg l
      | IncSomeList_List_Type.C_Nil -> ()
      end
end
module IncSomeList_Impl0_SumX
  use prelude.UInt32
  use prelude.Int
  use IncSomeList_List_Type as IncSomeList_List_Type
  function sum0 [#"../inc_some_list.rs" 21 4 21 23] (self : IncSomeList_List_Type.t_list) : int =
    [#"../inc_some_list.rs" 23 12 26 13] match self with
      | IncSomeList_List_Type.C_Cons a l -> UInt32.to_int a + sum0 l
      | IncSomeList_List_Type.C_Nil -> 0
      end
  val sum0 [#"../inc_some_list.rs" 21 4 21 23] (self : IncSomeList_List_Type.t_list) : int
    ensures { result = sum0 self }
    
  use prelude.Borrow
  use prelude.UInt32
  let rec cfg sum_x [#"../inc_some_list.rs" 42 4 42 26] [@cfg:stackify] [@cfg:subregion_analysis] (self : IncSomeList_List_Type.t_list) : uint32
    requires {[#"../inc_some_list.rs" 40 15 40 38] sum0 self <= 1000000}
    ensures { [#"../inc_some_list.rs" 41 14 41 35] UInt32.to_int result = sum0 self }
    
   = [@vc:do_not_keep_trace] [@vc:sp]
  var _0 : uint32;
  var self : IncSomeList_List_Type.t_list = self;
  var a : uint32;
  var l : IncSomeList_List_Type.t_list;
  var _8 : uint32;
  {
    goto BB0
  }
  BB0 {
    switch (self)
      | IncSomeList_List_Type.C_Cons _ _ -> goto BB1
      | IncSomeList_List_Type.C_Nil -> goto BB2
      end
  }
  BB1 {
    goto BB4
  }
  BB2 {
    [#"../inc_some_list.rs" 45 19 45 20] _0 <- ([#"../inc_some_list.rs" 45 19 45 20] [#"../inc_some_list.rs" 45 19 45 20] (0 : uint32));
    goto BB6
  }
  BB3 {
    assert { [#"../inc_some_list.rs" 43 14 43 18] false };
    absurd
  }
  BB4 {
    [#"../inc_some_list.rs" 44 17 44 18] a <- ([#"../inc_some_list.rs" 44 17 44 18] IncSomeList_List_Type.cons_0 self);
    [#"../inc_some_list.rs" 44 20 44 21] l <- ([#"../inc_some_list.rs" 44 20 44 21] IncSomeList_List_Type.cons_1 self);
    [#"../inc_some_list.rs" 44 31 44 40] _8 <- ([#"../inc_some_list.rs" 44 31 44 40] sum_x ([#"../inc_some_list.rs" 44 31 44 40] l));
    goto BB5
  }
  BB5 {
    [#"../inc_some_list.rs" 44 26 44 40] _0 <- ([#"../inc_some_list.rs" 44 26 44 40] ([#"../inc_some_list.rs" 44 26 44 28] a) + _8);
    _8 <- any uint32;
    goto BB6
  }
  BB6 {
    return _0
  }
  
end
module IncSomeList_Impl0_TakeSome
  use prelude.UInt32
  use prelude.Int
  use prelude.Borrow
  use prelude.UInt32
  function shallow_model1 (self : borrowed uint32) : int =
    [#"../../../../../creusot-contracts/src/model.rs" 101 8 101 31] UInt32.to_int ( * self)
  val shallow_model1 (self : borrowed uint32) : int
    ensures { result = shallow_model1 self }
    
  use prelude.Int
  use IncSomeList_List_Type as IncSomeList_List_Type
  function sum0 [#"../inc_some_list.rs" 21 4 21 23] (self : IncSomeList_List_Type.t_list) : int =
    [#"../inc_some_list.rs" 23 12 26 13] match self with
      | IncSomeList_List_Type.C_Cons a l -> UInt32.to_int a + sum0 l
      | IncSomeList_List_Type.C_Nil -> 0
      end
  val sum0 [#"../inc_some_list.rs" 21 4 21 23] (self : IncSomeList_List_Type.t_list) : int
    ensures { result = sum0 self }
    
  use prelude.Ghost
  predicate resolve2 (self : borrowed (IncSomeList_List_Type.t_list)) =
    [#"../../../../../creusot-contracts/src/resolve.rs" 25 20 25 34]  ^ self =  * self
  val resolve2 (self : borrowed (IncSomeList_List_Type.t_list)) : bool
    ensures { result = resolve2 self }
    
  predicate resolve1 (self : borrowed (IncSomeList_List_Type.t_list)) =
    [#"../../../../../creusot-contracts/src/resolve.rs" 25 20 25 34]  ^ self =  * self
  val resolve1 (self : borrowed (IncSomeList_List_Type.t_list)) : bool
    ensures { result = resolve1 self }
    
  predicate resolve0 (self : borrowed uint32) =
    [#"../../../../../creusot-contracts/src/resolve.rs" 25 20 25 34]  ^ self =  * self
  val resolve0 (self : borrowed uint32) : bool
    ensures { result = resolve0 self }
    
  val random0 [#"../inc_some_list.rs" 15 0 15 19] (_1 : ()) : bool
  use prelude.Ghost
  function lemma_sum_nonneg0 [#"../inc_some_list.rs" 33 4 33 30] (self : IncSomeList_List_Type.t_list) : ()
  axiom lemma_sum_nonneg0_def : forall self : IncSomeList_List_Type.t_list . lemma_sum_nonneg0 self = ([#"../inc_some_list.rs" 34 8 37 9] match self with
    | IncSomeList_List_Type.C_Cons _ l -> lemma_sum_nonneg0 l
    | IncSomeList_List_Type.C_Nil -> ()
    end)
  val lemma_sum_nonneg0 [#"../inc_some_list.rs" 33 4 33 30] (self : IncSomeList_List_Type.t_list) : ()
    ensures { result = lemma_sum_nonneg0 self }
    
  axiom lemma_sum_nonneg0_spec : forall self : IncSomeList_List_Type.t_list . [#"../inc_some_list.rs" 32 14 32 29] sum0 self >= 0
  let rec cfg take_some [#"../inc_some_list.rs" 51 4 51 39] [@cfg:stackify] [@cfg:subregion_analysis] (self : borrowed (IncSomeList_List_Type.t_list)) : borrowed uint32
    ensures { [#"../inc_some_list.rs" 49 14 49 64] sum0 ( ^ self) - sum0 ( * self) = UInt32.to_int ( ^ result) - shallow_model1 result }
    ensures { [#"../inc_some_list.rs" 50 14 50 35] shallow_model1 result <= sum0 ( * self) }
    
   = [@vc:do_not_keep_trace] [@vc:sp]
  var _0 : borrowed uint32;
  var self : borrowed (IncSomeList_List_Type.t_list) = self;
  var _2 : borrowed uint32;
  var _5 : borrowed uint32;
  var ma : borrowed uint32;
  var ml : borrowed (IncSomeList_List_Type.t_list);
  var _9 : borrowed uint32;
  var _10 : Ghost.ghost_ty ();
  var _12 : borrowed uint32;
  var _13 : bool;
  var _14 : borrowed uint32;
  var _15 : borrowed uint32;
  var _16 : borrowed (IncSomeList_List_Type.t_list);
  {
    goto BB0
  }
  BB0 {
    switch ( * self)
      | IncSomeList_List_Type.C_Cons _ _ -> goto BB1
      | IncSomeList_List_Type.C_Nil -> goto BB2
      end
  }
  BB1 {
    goto BB4
  }
  BB2 {
    assume { resolve2 self };
    goto BB11
  }
  BB3 {
    assume { resolve2 self };
    assert { [#"../inc_some_list.rs" 52 14 52 18] false };
    absurd
  }
  BB4 {
<<<<<<< HEAD
    [#"../inc_some_list.rs" 53 17 53 19] ma <- Borrow.borrow_mut (IncSomeList_List_Type.cons_0 ( * self));
    [#"../inc_some_list.rs" 53 17 53 19] self <- { self with current = (let IncSomeList_List_Type.C_Cons a b =  * self in IncSomeList_List_Type.C_Cons ( ^ ma) b) };
    [#"../inc_some_list.rs" 53 21 53 23] ml <- Borrow.borrow_mut (IncSomeList_List_Type.cons_1 ( * self));
    [#"../inc_some_list.rs" 53 21 53 23] self <- { self with current = (let IncSomeList_List_Type.C_Cons a b =  * self in IncSomeList_List_Type.C_Cons a ( ^ ml)) };
    [#"../inc_some_list.rs" 54 16 54 45] _10 <- ([#"../inc_some_list.rs" 54 16 54 45] Ghost.new (lemma_sum_nonneg0 ( * ml)));
=======
    ma <- Borrow.borrow_mut (IncSomeList_List_Type.cons_0 ( * self));
    self <- { self with current = (let IncSomeList_List_Type.C_Cons x0 x1 =  * self in IncSomeList_List_Type.C_Cons ( ^ ma) x1) };
    ml <- Borrow.borrow_mut (IncSomeList_List_Type.cons_1 ( * self));
    self <- { self with current = (let IncSomeList_List_Type.C_Cons x0 x1 =  * self in IncSomeList_List_Type.C_Cons x0 ( ^ ml)) };
    _10 <- ([#"../inc_some_list.rs" 54 16 54 45] Ghost.new (lemma_sum_nonneg0 ( * ml)));
>>>>>>> aa6c5257
    goto BB5
  }
  BB5 {
    [#"../inc_some_list.rs" 55 19 55 27] _13 <- ([#"../inc_some_list.rs" 55 19 55 27] random0 ());
    goto BB6
  }
  BB6 {
    switch (_13)
      | False -> goto BB8
      | True -> goto BB7
      end
  }
  BB7 {
    assume { resolve1 ml };
<<<<<<< HEAD
    [#"../inc_some_list.rs" 56 20 56 22] _14 <- Borrow.borrow_mut ( * ma);
    [#"../inc_some_list.rs" 56 20 56 22] ma <- { ma with current = ( ^ _14) };
    [#"../inc_some_list.rs" 56 20 56 22] _12 <- Borrow.borrow_mut ( * _14);
    [#"../inc_some_list.rs" 56 20 56 22] _14 <- { _14 with current = ( ^ _12) };
=======
    _14 <- Borrow.borrow_mut ( * ma);
    ma <- { ma with current =  ^ _14 };
    _12 <- Borrow.borrow_mut ( * _14);
    _14 <- { _14 with current =  ^ _12 };
>>>>>>> aa6c5257
    assume { resolve0 _14 };
    goto BB10
  }
  BB8 {
    assume { resolve0 ma };
<<<<<<< HEAD
    [#"../inc_some_list.rs" 58 20 58 34] _16 <- Borrow.borrow_mut ( * ml);
    [#"../inc_some_list.rs" 58 20 58 34] ml <- { ml with current = ( ^ _16) };
    [#"../inc_some_list.rs" 58 20 58 34] _15 <- ([#"../inc_some_list.rs" 58 20 58 34] take_some _16);
=======
    _16 <- Borrow.borrow_mut ( * ml);
    ml <- { ml with current =  ^ _16 };
    _15 <- ([#"../inc_some_list.rs" 58 20 58 34] take_some _16);
>>>>>>> aa6c5257
    _16 <- any borrowed (IncSomeList_List_Type.t_list);
    goto BB9
  }
  BB9 {
<<<<<<< HEAD
    [#"../inc_some_list.rs" 58 20 58 34] _12 <- Borrow.borrow_mut ( * _15);
    [#"../inc_some_list.rs" 58 20 58 34] _15 <- { _15 with current = ( ^ _12) };
=======
    _12 <- Borrow.borrow_mut ( * _15);
    _15 <- { _15 with current =  ^ _12 };
>>>>>>> aa6c5257
    assume { resolve0 _15 };
    goto BB10
  }
  BB10 {
<<<<<<< HEAD
    [#"../inc_some_list.rs" 55 16 59 17] _9 <- Borrow.borrow_mut ( * _12);
    [#"../inc_some_list.rs" 55 16 59 17] _12 <- { _12 with current = ( ^ _9) };
    [#"../inc_some_list.rs" 55 16 59 17] _5 <- Borrow.borrow_mut ( * _9);
    [#"../inc_some_list.rs" 55 16 59 17] _9 <- { _9 with current = ( ^ _5) };
=======
    _9 <- Borrow.borrow_mut ( * _12);
    _12 <- { _12 with current =  ^ _9 };
    _5 <- Borrow.borrow_mut ( * _9);
    _9 <- { _9 with current =  ^ _5 };
>>>>>>> aa6c5257
    assume { resolve0 _12 };
    assume { resolve0 _9 };
    assume { resolve1 ml };
    assume { resolve0 ma };
<<<<<<< HEAD
    [#"../inc_some_list.rs" 52 8 62 9] _2 <- Borrow.borrow_mut ( * _5);
    [#"../inc_some_list.rs" 52 8 62 9] _5 <- { _5 with current = ( ^ _2) };
    [#"../inc_some_list.rs" 52 8 62 9] _0 <- Borrow.borrow_mut ( * _2);
    [#"../inc_some_list.rs" 52 8 62 9] _2 <- { _2 with current = ( ^ _0) };
=======
    _2 <- Borrow.borrow_mut ( * _5);
    _5 <- { _5 with current =  ^ _2 };
    _0 <- Borrow.borrow_mut ( * _2);
    _2 <- { _2 with current =  ^ _0 };
>>>>>>> aa6c5257
    assume { resolve0 _5 };
    assume { resolve0 _2 };
    assume { resolve2 self };
    return _0
  }
  BB11 {
    goto BB12
  }
  BB12 {
    goto BB11
  }
  
end
module IncSomeList_IncSomeList
  use prelude.UInt32
  use prelude.Int
  use IncSomeList_List_Type as IncSomeList_List_Type
  function sum0 [#"../inc_some_list.rs" 21 4 21 23] (self : IncSomeList_List_Type.t_list) : int =
    [#"../inc_some_list.rs" 23 12 26 13] match self with
      | IncSomeList_List_Type.C_Cons a l -> UInt32.to_int a + sum0 l
      | IncSomeList_List_Type.C_Nil -> 0
      end
  val sum0 [#"../inc_some_list.rs" 21 4 21 23] (self : IncSomeList_List_Type.t_list) : int
    ensures { result = sum0 self }
    
  use prelude.Borrow
  use prelude.UInt32
  predicate resolve0 (self : borrowed uint32) =
    [#"../../../../../creusot-contracts/src/resolve.rs" 25 20 25 34]  ^ self =  * self
  val resolve0 (self : borrowed uint32) : bool
    ensures { result = resolve0 self }
    
  use prelude.Int
  function shallow_model1 (self : borrowed uint32) : int =
    [#"../../../../../creusot-contracts/src/model.rs" 101 8 101 31] UInt32.to_int ( * self)
  val shallow_model1 (self : borrowed uint32) : int
    ensures { result = shallow_model1 self }
    
  val take_some0 [#"../inc_some_list.rs" 51 4 51 39] (self : borrowed (IncSomeList_List_Type.t_list)) : borrowed uint32
    ensures { [#"../inc_some_list.rs" 49 14 49 64] sum0 ( ^ self) - sum0 ( * self) = UInt32.to_int ( ^ result) - shallow_model1 result }
    ensures { [#"../inc_some_list.rs" 50 14 50 35] shallow_model1 result <= sum0 ( * self) }
    
  val sum_x0 [#"../inc_some_list.rs" 42 4 42 26] (self : IncSomeList_List_Type.t_list) : uint32
    requires {[#"../inc_some_list.rs" 40 15 40 38] sum0 self <= 1000000}
    ensures { [#"../inc_some_list.rs" 41 14 41 35] UInt32.to_int result = sum0 self }
    
  let rec cfg inc_some_list [#"../inc_some_list.rs" 67 0 67 41] [@cfg:stackify] [@cfg:subregion_analysis] (l : IncSomeList_List_Type.t_list) (k : uint32) : ()
    requires {[#"../inc_some_list.rs" 66 11 66 36] sum0 l + UInt32.to_int k <= 1000000}
    
   = [@vc:do_not_keep_trace] [@vc:sp]
  var _0 : ();
  var l : IncSomeList_List_Type.t_list = l;
  var k : uint32 = k;
  var sum0 : uint32;
  var ma : borrowed uint32;
  var _7 : borrowed (IncSomeList_List_Type.t_list);
  var _12 : uint32;
  {
    goto BB0
  }
  BB0 {
    goto BB1
  }
  BB1 {
    [#"../inc_some_list.rs" 68 15 68 24] sum0 <- ([#"../inc_some_list.rs" 68 15 68 24] sum_x0 ([#"../inc_some_list.rs" 68 15 68 24] l));
    goto BB2
  }
  BB2 {
    [#"../inc_some_list.rs" 69 13 69 26] _7 <- Borrow.borrow_mut l;
    [#"../inc_some_list.rs" 69 13 69 26] l <-  ^ _7;
    [#"../inc_some_list.rs" 69 13 69 26] ma <- ([#"../inc_some_list.rs" 69 13 69 26] take_some0 _7);
    _7 <- any borrowed (IncSomeList_List_Type.t_list);
    goto BB3
  }
  BB3 {
    [#"../inc_some_list.rs" 70 4 70 12] ma <- { ma with current = ([#"../inc_some_list.rs" 70 4 70 12]  * ma + ([#"../inc_some_list.rs" 70 11 70 12] k)) };
    assume { resolve0 ma };
    [#"../inc_some_list.rs" 71 12 71 21] _12 <- ([#"../inc_some_list.rs" 71 12 71 21] sum_x0 ([#"../inc_some_list.rs" 71 12 71 21] l));
    goto BB4
  }
  BB4 {
    switch ([#"../inc_some_list.rs" 71 4 71 34] not ([#"../inc_some_list.rs" 71 12 71 33] _12 = ([#"../inc_some_list.rs" 71 25 71 33] ([#"../inc_some_list.rs" 71 25 71 29] sum0) + ([#"../inc_some_list.rs" 71 32 71 33] k))))
      | False -> goto BB6
      | True -> goto BB5
      end
  }
  BB5 {
    assert { [#"../inc_some_list.rs" 71 4 71 34] false };
    absurd
  }
  BB6 {
    [#"../inc_some_list.rs" 67 42 72 1] _0 <- ([#"../inc_some_list.rs" 67 42 72 1] ());
    goto BB7
  }
  BB7 {
    return _0
  }
  
end
module IncSomeList_Impl1
  
end<|MERGE_RESOLUTION|>--- conflicted
+++ resolved
@@ -77,21 +77,20 @@
     goto BB4
   }
   BB2 {
-    [#"../inc_some_list.rs" 45 19 45 20] _0 <- ([#"../inc_some_list.rs" 45 19 45 20] [#"../inc_some_list.rs" 45 19 45 20] (0 : uint32));
+    _0 <- ([#"../inc_some_list.rs" 45 19 45 20] [#"../inc_some_list.rs" 45 19 45 20] (0 : uint32));
     goto BB6
   }
   BB3 {
-    assert { [#"../inc_some_list.rs" 43 14 43 18] false };
     absurd
   }
   BB4 {
-    [#"../inc_some_list.rs" 44 17 44 18] a <- ([#"../inc_some_list.rs" 44 17 44 18] IncSomeList_List_Type.cons_0 self);
-    [#"../inc_some_list.rs" 44 20 44 21] l <- ([#"../inc_some_list.rs" 44 20 44 21] IncSomeList_List_Type.cons_1 self);
-    [#"../inc_some_list.rs" 44 31 44 40] _8 <- ([#"../inc_some_list.rs" 44 31 44 40] sum_x ([#"../inc_some_list.rs" 44 31 44 40] l));
+    a <- ([#"../inc_some_list.rs" 44 17 44 18] IncSomeList_List_Type.cons_0 self);
+    l <- ([#"../inc_some_list.rs" 44 20 44 21] IncSomeList_List_Type.cons_1 self);
+    _8 <- ([#"../inc_some_list.rs" 44 31 44 40] sum_x ([#"../inc_some_list.rs" 44 31 44 40] l));
     goto BB5
   }
   BB5 {
-    [#"../inc_some_list.rs" 44 26 44 40] _0 <- ([#"../inc_some_list.rs" 44 26 44 40] ([#"../inc_some_list.rs" 44 26 44 28] a) + _8);
+    _0 <- ([#"../inc_some_list.rs" 44 26 44 40] a + _8);
     _8 <- any uint32;
     goto BB6
   }
@@ -183,27 +182,18 @@
   }
   BB3 {
     assume { resolve2 self };
-    assert { [#"../inc_some_list.rs" 52 14 52 18] false };
     absurd
   }
   BB4 {
-<<<<<<< HEAD
-    [#"../inc_some_list.rs" 53 17 53 19] ma <- Borrow.borrow_mut (IncSomeList_List_Type.cons_0 ( * self));
-    [#"../inc_some_list.rs" 53 17 53 19] self <- { self with current = (let IncSomeList_List_Type.C_Cons a b =  * self in IncSomeList_List_Type.C_Cons ( ^ ma) b) };
-    [#"../inc_some_list.rs" 53 21 53 23] ml <- Borrow.borrow_mut (IncSomeList_List_Type.cons_1 ( * self));
-    [#"../inc_some_list.rs" 53 21 53 23] self <- { self with current = (let IncSomeList_List_Type.C_Cons a b =  * self in IncSomeList_List_Type.C_Cons a ( ^ ml)) };
-    [#"../inc_some_list.rs" 54 16 54 45] _10 <- ([#"../inc_some_list.rs" 54 16 54 45] Ghost.new (lemma_sum_nonneg0 ( * ml)));
-=======
     ma <- Borrow.borrow_mut (IncSomeList_List_Type.cons_0 ( * self));
     self <- { self with current = (let IncSomeList_List_Type.C_Cons x0 x1 =  * self in IncSomeList_List_Type.C_Cons ( ^ ma) x1) };
     ml <- Borrow.borrow_mut (IncSomeList_List_Type.cons_1 ( * self));
     self <- { self with current = (let IncSomeList_List_Type.C_Cons x0 x1 =  * self in IncSomeList_List_Type.C_Cons x0 ( ^ ml)) };
     _10 <- ([#"../inc_some_list.rs" 54 16 54 45] Ghost.new (lemma_sum_nonneg0 ( * ml)));
->>>>>>> aa6c5257
     goto BB5
   }
   BB5 {
-    [#"../inc_some_list.rs" 55 19 55 27] _13 <- ([#"../inc_some_list.rs" 55 19 55 27] random0 ());
+    _13 <- ([#"../inc_some_list.rs" 55 19 55 27] random0 ());
     goto BB6
   }
   BB6 {
@@ -214,72 +204,40 @@
   }
   BB7 {
     assume { resolve1 ml };
-<<<<<<< HEAD
-    [#"../inc_some_list.rs" 56 20 56 22] _14 <- Borrow.borrow_mut ( * ma);
-    [#"../inc_some_list.rs" 56 20 56 22] ma <- { ma with current = ( ^ _14) };
-    [#"../inc_some_list.rs" 56 20 56 22] _12 <- Borrow.borrow_mut ( * _14);
-    [#"../inc_some_list.rs" 56 20 56 22] _14 <- { _14 with current = ( ^ _12) };
-=======
     _14 <- Borrow.borrow_mut ( * ma);
     ma <- { ma with current =  ^ _14 };
     _12 <- Borrow.borrow_mut ( * _14);
     _14 <- { _14 with current =  ^ _12 };
->>>>>>> aa6c5257
     assume { resolve0 _14 };
     goto BB10
   }
   BB8 {
     assume { resolve0 ma };
-<<<<<<< HEAD
-    [#"../inc_some_list.rs" 58 20 58 34] _16 <- Borrow.borrow_mut ( * ml);
-    [#"../inc_some_list.rs" 58 20 58 34] ml <- { ml with current = ( ^ _16) };
-    [#"../inc_some_list.rs" 58 20 58 34] _15 <- ([#"../inc_some_list.rs" 58 20 58 34] take_some _16);
-=======
     _16 <- Borrow.borrow_mut ( * ml);
     ml <- { ml with current =  ^ _16 };
     _15 <- ([#"../inc_some_list.rs" 58 20 58 34] take_some _16);
->>>>>>> aa6c5257
     _16 <- any borrowed (IncSomeList_List_Type.t_list);
     goto BB9
   }
   BB9 {
-<<<<<<< HEAD
-    [#"../inc_some_list.rs" 58 20 58 34] _12 <- Borrow.borrow_mut ( * _15);
-    [#"../inc_some_list.rs" 58 20 58 34] _15 <- { _15 with current = ( ^ _12) };
-=======
     _12 <- Borrow.borrow_mut ( * _15);
     _15 <- { _15 with current =  ^ _12 };
->>>>>>> aa6c5257
     assume { resolve0 _15 };
     goto BB10
   }
   BB10 {
-<<<<<<< HEAD
-    [#"../inc_some_list.rs" 55 16 59 17] _9 <- Borrow.borrow_mut ( * _12);
-    [#"../inc_some_list.rs" 55 16 59 17] _12 <- { _12 with current = ( ^ _9) };
-    [#"../inc_some_list.rs" 55 16 59 17] _5 <- Borrow.borrow_mut ( * _9);
-    [#"../inc_some_list.rs" 55 16 59 17] _9 <- { _9 with current = ( ^ _5) };
-=======
     _9 <- Borrow.borrow_mut ( * _12);
     _12 <- { _12 with current =  ^ _9 };
     _5 <- Borrow.borrow_mut ( * _9);
     _9 <- { _9 with current =  ^ _5 };
->>>>>>> aa6c5257
     assume { resolve0 _12 };
     assume { resolve0 _9 };
     assume { resolve1 ml };
     assume { resolve0 ma };
-<<<<<<< HEAD
-    [#"../inc_some_list.rs" 52 8 62 9] _2 <- Borrow.borrow_mut ( * _5);
-    [#"../inc_some_list.rs" 52 8 62 9] _5 <- { _5 with current = ( ^ _2) };
-    [#"../inc_some_list.rs" 52 8 62 9] _0 <- Borrow.borrow_mut ( * _2);
-    [#"../inc_some_list.rs" 52 8 62 9] _2 <- { _2 with current = ( ^ _0) };
-=======
     _2 <- Borrow.borrow_mut ( * _5);
     _5 <- { _5 with current =  ^ _2 };
     _0 <- Borrow.borrow_mut ( * _2);
     _2 <- { _2 with current =  ^ _0 };
->>>>>>> aa6c5257
     assume { resolve0 _5 };
     assume { resolve0 _2 };
     assume { resolve2 self };
@@ -344,34 +302,33 @@
     goto BB1
   }
   BB1 {
-    [#"../inc_some_list.rs" 68 15 68 24] sum0 <- ([#"../inc_some_list.rs" 68 15 68 24] sum_x0 ([#"../inc_some_list.rs" 68 15 68 24] l));
+    sum0 <- ([#"../inc_some_list.rs" 68 15 68 24] sum_x0 ([#"../inc_some_list.rs" 68 15 68 24] l));
     goto BB2
   }
   BB2 {
-    [#"../inc_some_list.rs" 69 13 69 26] _7 <- Borrow.borrow_mut l;
-    [#"../inc_some_list.rs" 69 13 69 26] l <-  ^ _7;
-    [#"../inc_some_list.rs" 69 13 69 26] ma <- ([#"../inc_some_list.rs" 69 13 69 26] take_some0 _7);
+    _7 <- Borrow.borrow_mut l;
+    l <-  ^ _7;
+    ma <- ([#"../inc_some_list.rs" 69 13 69 26] take_some0 _7);
     _7 <- any borrowed (IncSomeList_List_Type.t_list);
     goto BB3
   }
   BB3 {
-    [#"../inc_some_list.rs" 70 4 70 12] ma <- { ma with current = ([#"../inc_some_list.rs" 70 4 70 12]  * ma + ([#"../inc_some_list.rs" 70 11 70 12] k)) };
+    ma <- { ma with current = ([#"../inc_some_list.rs" 70 4 70 12]  * ma + k) };
     assume { resolve0 ma };
-    [#"../inc_some_list.rs" 71 12 71 21] _12 <- ([#"../inc_some_list.rs" 71 12 71 21] sum_x0 ([#"../inc_some_list.rs" 71 12 71 21] l));
+    _12 <- ([#"../inc_some_list.rs" 71 12 71 21] sum_x0 ([#"../inc_some_list.rs" 71 12 71 21] l));
     goto BB4
   }
   BB4 {
-    switch ([#"../inc_some_list.rs" 71 4 71 34] not ([#"../inc_some_list.rs" 71 12 71 33] _12 = ([#"../inc_some_list.rs" 71 25 71 33] ([#"../inc_some_list.rs" 71 25 71 29] sum0) + ([#"../inc_some_list.rs" 71 32 71 33] k))))
+    switch ([#"../inc_some_list.rs" 71 4 71 34] not ([#"../inc_some_list.rs" 71 12 71 33] _12 = ([#"../inc_some_list.rs" 71 25 71 33] sum0 + k)))
       | False -> goto BB6
       | True -> goto BB5
       end
   }
   BB5 {
-    assert { [#"../inc_some_list.rs" 71 4 71 34] false };
     absurd
   }
   BB6 {
-    [#"../inc_some_list.rs" 67 42 72 1] _0 <- ([#"../inc_some_list.rs" 67 42 72 1] ());
+    _0 <- ([#"../inc_some_list.rs" 67 42 72 1] ());
     goto BB7
   }
   BB7 {
