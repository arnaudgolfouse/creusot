--- conflicted
+++ resolved
@@ -47,23 +47,12 @@
     goto BB0
   }
   BB0 {
-    switch ([#"../inc_max_3.rs" 13 7 13 16] ([#"../inc_max_3.rs" 13 7 13 10]  * ma) < ([#"../inc_max_3.rs" 13 13 13 16]  * mb))
+    switch ([#"../inc_max_3.rs" 13 7 13 16]  * ma <  * mb)
       | False -> goto BB3
       | True -> goto BB1
       end
   }
   BB1 {
-<<<<<<< HEAD
-    [#"../inc_max_3.rs" 14 13 14 20] _12 <- Borrow.borrow_mut ma;
-    [#"../inc_max_3.rs" 14 13 14 20] ma <-  ^ _12;
-    [#"../inc_max_3.rs" 14 13 14 20] _11 <- Borrow.borrow_mut ( * _12);
-    [#"../inc_max_3.rs" 14 13 14 20] _12 <- { _12 with current = ( ^ _11) };
-    [#"../inc_max_3.rs" 14 22 14 29] _14 <- Borrow.borrow_mut mb;
-    [#"../inc_max_3.rs" 14 22 14 29] mb <-  ^ _14;
-    [#"../inc_max_3.rs" 14 22 14 29] _13 <- Borrow.borrow_mut ( * _14);
-    [#"../inc_max_3.rs" 14 22 14 29] _14 <- { _14 with current = ( ^ _13) };
-    [#"../inc_max_3.rs" 14 8 14 30] _10 <- ([#"../inc_max_3.rs" 14 8 14 30] swap0 _11 _13);
-=======
     _12 <- Borrow.borrow_mut ma;
     ma <-  ^ _12;
     _11 <- Borrow.borrow_mut ( * _12);
@@ -73,7 +62,6 @@
     _13 <- Borrow.borrow_mut ( * _14);
     _14 <- { _14 with current =  ^ _13 };
     _10 <- ([#"../inc_max_3.rs" 14 8 14 30] swap0 _11 _13);
->>>>>>> aa6c5257
     _11 <- any borrowed (borrowed uint32);
     _13 <- any borrowed (borrowed uint32);
     goto BB2
@@ -81,31 +69,20 @@
   BB2 {
     assume { resolve0 _14 };
     assume { resolve0 _12 };
-    [#"../inc_max_3.rs" 13 17 15 5] _6 <- ([#"../inc_max_3.rs" 13 17 15 5] ());
+    _6 <- ([#"../inc_max_3.rs" 13 17 15 5] ());
     goto BB4
   }
   BB3 {
-    [#"../inc_max_3.rs" 15 5 15 5] _6 <- ([#"../inc_max_3.rs" 15 5 15 5] ());
+    _6 <- ([#"../inc_max_3.rs" 15 5 15 5] ());
     goto BB4
   }
   BB4 {
-    switch ([#"../inc_max_3.rs" 16 7 16 16] ([#"../inc_max_3.rs" 16 7 16 10]  * mb) < ([#"../inc_max_3.rs" 16 13 16 16]  * mc))
+    switch ([#"../inc_max_3.rs" 16 7 16 16]  * mb <  * mc)
       | False -> goto BB7
       | True -> goto BB5
       end
   }
   BB5 {
-<<<<<<< HEAD
-    [#"../inc_max_3.rs" 17 13 17 20] _21 <- Borrow.borrow_mut mb;
-    [#"../inc_max_3.rs" 17 13 17 20] mb <-  ^ _21;
-    [#"../inc_max_3.rs" 17 13 17 20] _20 <- Borrow.borrow_mut ( * _21);
-    [#"../inc_max_3.rs" 17 13 17 20] _21 <- { _21 with current = ( ^ _20) };
-    [#"../inc_max_3.rs" 17 22 17 29] _23 <- Borrow.borrow_mut mc;
-    [#"../inc_max_3.rs" 17 22 17 29] mc <-  ^ _23;
-    [#"../inc_max_3.rs" 17 22 17 29] _22 <- Borrow.borrow_mut ( * _23);
-    [#"../inc_max_3.rs" 17 22 17 29] _23 <- { _23 with current = ( ^ _22) };
-    [#"../inc_max_3.rs" 17 8 17 30] _19 <- ([#"../inc_max_3.rs" 17 8 17 30] swap0 _20 _22);
-=======
     _21 <- Borrow.borrow_mut mb;
     mb <-  ^ _21;
     _20 <- Borrow.borrow_mut ( * _21);
@@ -115,7 +92,6 @@
     _22 <- Borrow.borrow_mut ( * _23);
     _23 <- { _23 with current =  ^ _22 };
     _19 <- ([#"../inc_max_3.rs" 17 8 17 30] swap0 _20 _22);
->>>>>>> aa6c5257
     _20 <- any borrowed (borrowed uint32);
     _22 <- any borrowed (borrowed uint32);
     goto BB6
@@ -124,32 +100,21 @@
     assume { resolve0 _23 };
     assume { resolve0 _21 };
     assume { resolve1 mc };
-    [#"../inc_max_3.rs" 16 17 18 5] _15 <- ([#"../inc_max_3.rs" 16 17 18 5] ());
+    _15 <- ([#"../inc_max_3.rs" 16 17 18 5] ());
     goto BB8
   }
   BB7 {
     assume { resolve1 mc };
-    [#"../inc_max_3.rs" 18 5 18 5] _15 <- ([#"../inc_max_3.rs" 18 5 18 5] ());
+    _15 <- ([#"../inc_max_3.rs" 18 5 18 5] ());
     goto BB8
   }
   BB8 {
-    switch ([#"../inc_max_3.rs" 19 7 19 16] ([#"../inc_max_3.rs" 19 7 19 10]  * ma) < ([#"../inc_max_3.rs" 19 13 19 16]  * mb))
+    switch ([#"../inc_max_3.rs" 19 7 19 16]  * ma <  * mb)
       | False -> goto BB11
       | True -> goto BB9
       end
   }
   BB9 {
-<<<<<<< HEAD
-    [#"../inc_max_3.rs" 20 13 20 20] _30 <- Borrow.borrow_mut ma;
-    [#"../inc_max_3.rs" 20 13 20 20] ma <-  ^ _30;
-    [#"../inc_max_3.rs" 20 13 20 20] _29 <- Borrow.borrow_mut ( * _30);
-    [#"../inc_max_3.rs" 20 13 20 20] _30 <- { _30 with current = ( ^ _29) };
-    [#"../inc_max_3.rs" 20 22 20 29] _32 <- Borrow.borrow_mut mb;
-    [#"../inc_max_3.rs" 20 22 20 29] mb <-  ^ _32;
-    [#"../inc_max_3.rs" 20 22 20 29] _31 <- Borrow.borrow_mut ( * _32);
-    [#"../inc_max_3.rs" 20 22 20 29] _32 <- { _32 with current = ( ^ _31) };
-    [#"../inc_max_3.rs" 20 8 20 30] _28 <- ([#"../inc_max_3.rs" 20 8 20 30] swap0 _29 _31);
-=======
     _30 <- Borrow.borrow_mut ma;
     ma <-  ^ _30;
     _29 <- Borrow.borrow_mut ( * _30);
@@ -159,7 +124,6 @@
     _31 <- Borrow.borrow_mut ( * _32);
     _32 <- { _32 with current =  ^ _31 };
     _28 <- ([#"../inc_max_3.rs" 20 8 20 30] swap0 _29 _31);
->>>>>>> aa6c5257
     _29 <- any borrowed (borrowed uint32);
     _31 <- any borrowed (borrowed uint32);
     goto BB10
@@ -167,19 +131,19 @@
   BB10 {
     assume { resolve0 _32 };
     assume { resolve0 _30 };
-    [#"../inc_max_3.rs" 19 17 21 5] _24 <- ([#"../inc_max_3.rs" 19 17 21 5] ());
+    _24 <- ([#"../inc_max_3.rs" 19 17 21 5] ());
     goto BB12
   }
   BB11 {
-    [#"../inc_max_3.rs" 21 5 21 5] _24 <- ([#"../inc_max_3.rs" 21 5 21 5] ());
+    _24 <- ([#"../inc_max_3.rs" 21 5 21 5] ());
     goto BB12
   }
   BB12 {
-    [#"../inc_max_3.rs" 22 4 22 12] ma <- { ma with current = ([#"../inc_max_3.rs" 22 4 22 12]  * ma + ([#"../inc_max_3.rs" 22 11 22 12] [#"../inc_max_3.rs" 22 11 22 12] (2 : uint32))) };
+    ma <- { ma with current = ([#"../inc_max_3.rs" 22 4 22 12]  * ma + ([#"../inc_max_3.rs" 22 11 22 12] [#"../inc_max_3.rs" 22 11 22 12] (2 : uint32))) };
     assume { resolve1 ma };
-    [#"../inc_max_3.rs" 23 4 23 12] mb <- { mb with current = ([#"../inc_max_3.rs" 23 4 23 12]  * mb + ([#"../inc_max_3.rs" 23 11 23 12] [#"../inc_max_3.rs" 23 11 23 12] (1 : uint32))) };
+    mb <- { mb with current = ([#"../inc_max_3.rs" 23 4 23 12]  * mb + ([#"../inc_max_3.rs" 23 11 23 12] [#"../inc_max_3.rs" 23 11 23 12] (1 : uint32))) };
     assume { resolve1 mb };
-    [#"../inc_max_3.rs" 12 80 24 1] _0 <- ([#"../inc_max_3.rs" 12 80 24 1] ());
+    _0 <- ([#"../inc_max_3.rs" 12 80 24 1] ());
     return _0
   }
   
@@ -218,21 +182,6 @@
     goto BB0
   }
   BB0 {
-<<<<<<< HEAD
-    [#"../inc_max_3.rs" 28 14 28 20] _7 <- Borrow.borrow_mut a;
-    [#"../inc_max_3.rs" 28 14 28 20] a <-  ^ _7;
-    [#"../inc_max_3.rs" 28 14 28 20] _6 <- Borrow.borrow_mut ( * _7);
-    [#"../inc_max_3.rs" 28 14 28 20] _7 <- { _7 with current = ( ^ _6) };
-    [#"../inc_max_3.rs" 28 22 28 28] _9 <- Borrow.borrow_mut b;
-    [#"../inc_max_3.rs" 28 22 28 28] b <-  ^ _9;
-    [#"../inc_max_3.rs" 28 22 28 28] _8 <- Borrow.borrow_mut ( * _9);
-    [#"../inc_max_3.rs" 28 22 28 28] _9 <- { _9 with current = ( ^ _8) };
-    [#"../inc_max_3.rs" 28 30 28 36] _11 <- Borrow.borrow_mut c;
-    [#"../inc_max_3.rs" 28 30 28 36] c <-  ^ _11;
-    [#"../inc_max_3.rs" 28 30 28 36] _10 <- Borrow.borrow_mut ( * _11);
-    [#"../inc_max_3.rs" 28 30 28 36] _11 <- { _11 with current = ( ^ _10) };
-    [#"../inc_max_3.rs" 28 4 28 37] _5 <- ([#"../inc_max_3.rs" 28 4 28 37] inc_max_30 _6 _8 _10);
-=======
     _7 <- Borrow.borrow_mut a;
     a <-  ^ _7;
     _6 <- Borrow.borrow_mut ( * _7);
@@ -246,7 +195,6 @@
     _10 <- Borrow.borrow_mut ( * _11);
     _11 <- { _11 with current =  ^ _10 };
     _5 <- ([#"../inc_max_3.rs" 28 4 28 37] inc_max_30 _6 _8 _10);
->>>>>>> aa6c5257
     _6 <- any borrowed uint32;
     _8 <- any borrowed uint32;
     _10 <- any borrowed uint32;
@@ -256,17 +204,17 @@
     assume { resolve0 _11 };
     assume { resolve0 _9 };
     assume { resolve0 _7 };
-    switch ([#"../inc_max_3.rs" 29 12 29 18] ([#"../inc_max_3.rs" 29 12 29 13] a) <> ([#"../inc_max_3.rs" 29 17 29 18] b))
+    switch ([#"../inc_max_3.rs" 29 12 29 18] a <> b)
       | False -> goto BB5
       | True -> goto BB6
       end
   }
   BB2 {
-    [#"../inc_max_3.rs" 29 12 29 38] _14 <- ([#"../inc_max_3.rs" 29 12 29 38] [#"../inc_max_3.rs" 29 12 29 38] false);
+    _14 <- ([#"../inc_max_3.rs" 29 12 29 38] [#"../inc_max_3.rs" 29 12 29 38] false);
     goto BB4
   }
   BB3 {
-    [#"../inc_max_3.rs" 29 12 29 38] _14 <- ([#"../inc_max_3.rs" 29 32 29 38] ([#"../inc_max_3.rs" 29 32 29 33] c) <> ([#"../inc_max_3.rs" 29 37 29 38] a));
+    _14 <- ([#"../inc_max_3.rs" 29 32 29 38] c <> a);
     goto BB4
   }
   BB4 {
@@ -276,11 +224,11 @@
       end
   }
   BB5 {
-    [#"../inc_max_3.rs" 29 12 29 28] _15 <- ([#"../inc_max_3.rs" 29 12 29 28] [#"../inc_max_3.rs" 29 12 29 28] false);
+    _15 <- ([#"../inc_max_3.rs" 29 12 29 28] [#"../inc_max_3.rs" 29 12 29 28] false);
     goto BB7
   }
   BB6 {
-    [#"../inc_max_3.rs" 29 12 29 28] _15 <- ([#"../inc_max_3.rs" 29 22 29 28] ([#"../inc_max_3.rs" 29 22 29 23] b) <> ([#"../inc_max_3.rs" 29 27 29 28] c));
+    _15 <- ([#"../inc_max_3.rs" 29 22 29 28] b <> c);
     goto BB7
   }
   BB7 {
@@ -290,11 +238,10 @@
       end
   }
   BB8 {
-    assert { [#"../inc_max_3.rs" 29 4 29 39] false };
     absurd
   }
   BB9 {
-    [#"../inc_max_3.rs" 27 58 30 1] _0 <- ([#"../inc_max_3.rs" 27 58 30 1] ());
+    _0 <- ([#"../inc_max_3.rs" 27 58 30 1] ());
     return _0
   }
   
