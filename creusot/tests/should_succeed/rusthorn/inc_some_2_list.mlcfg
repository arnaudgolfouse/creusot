
module IncSome2List_List_Type
  use prelude.UInt32
  use prelude.Int
  type t_list  =
    | C_Cons uint32 (t_list)
    | C_Nil
    
  let function cons_0 (self : t_list) : uint32 = [@vc:do_not_keep_trace] [@vc:sp]
    match self with
      | C_Cons a _ -> a
      | C_Nil -> any uint32
      end
  let function cons_1 (self : t_list) : t_list = [@vc:do_not_keep_trace] [@vc:sp]
    match self with
      | C_Cons _ a -> a
      | C_Nil -> any t_list
      end
end
module IncSome2List_Impl0_LemmaSumNonneg_Impl
  use IncSome2List_List_Type as IncSome2List_List_Type
  use prelude.Borrow
  use prelude.Int
  use prelude.UInt32
  function sum0 [#"../inc_some_2_list.rs" 21 4 21 23] (self : IncSome2List_List_Type.t_list) : int =
    [#"../inc_some_2_list.rs" 23 12 26 13] match self with
      | IncSome2List_List_Type.C_Cons a l -> UInt32.to_int a + sum0 l
      | IncSome2List_List_Type.C_Nil -> 0
      end
  val sum0 [#"../inc_some_2_list.rs" 21 4 21 23] (self : IncSome2List_List_Type.t_list) : int
    ensures { result = sum0 self }
    
  let rec ghost function lemma_sum_nonneg [#"../inc_some_2_list.rs" 34 4 34 30] (self : IncSome2List_List_Type.t_list) : ()
    ensures { [#"../inc_some_2_list.rs" 33 14 33 29] sum0 self >= 0 }
    variant {[#"../inc_some_2_list.rs" 32 15 32 19] self}
    
   = [@vc:do_not_keep_trace] [@vc:sp]
    [#"../inc_some_2_list.rs" 35 8 38 9] match self with
      | IncSome2List_List_Type.C_Cons _ l -> lemma_sum_nonneg l
      | IncSome2List_List_Type.C_Nil -> ()
      end
end
module IncSome2List_Impl0_SumX
  use prelude.UInt32
  use prelude.Int
  use IncSome2List_List_Type as IncSome2List_List_Type
  function sum0 [#"../inc_some_2_list.rs" 21 4 21 23] (self : IncSome2List_List_Type.t_list) : int =
    [#"../inc_some_2_list.rs" 23 12 26 13] match self with
      | IncSome2List_List_Type.C_Cons a l -> UInt32.to_int a + sum0 l
      | IncSome2List_List_Type.C_Nil -> 0
      end
  val sum0 [#"../inc_some_2_list.rs" 21 4 21 23] (self : IncSome2List_List_Type.t_list) : int
    ensures { result = sum0 self }
    
  use prelude.Borrow
  use prelude.UInt32
  let rec cfg sum_x [#"../inc_some_2_list.rs" 43 4 43 26] [@cfg:stackify] [@cfg:subregion_analysis] (self : IncSome2List_List_Type.t_list) : uint32
    requires {[#"../inc_some_2_list.rs" 41 15 41 38] sum0 self <= 1000000}
    ensures { [#"../inc_some_2_list.rs" 42 14 42 35] UInt32.to_int result = sum0 self }
    
   = [@vc:do_not_keep_trace] [@vc:sp]
  var _0 : uint32;
  var self : IncSome2List_List_Type.t_list = self;
  var a : uint32;
  var l : IncSome2List_List_Type.t_list;
  var _8 : uint32;
  {
    goto BB0
  }
  BB0 {
    switch (self)
      | IncSome2List_List_Type.C_Cons _ _ -> goto BB1
      | IncSome2List_List_Type.C_Nil -> goto BB2
      end
  }
  BB1 {
    goto BB4
  }
  BB2 {
    [#"../inc_some_2_list.rs" 46 19 46 20] _0 <- ([#"../inc_some_2_list.rs" 46 19 46 20] [#"../inc_some_2_list.rs" 46 19 46 20] (0 : uint32));
    goto BB6
  }
  BB3 {
    assert { [#"../inc_some_2_list.rs" 44 14 44 18] false };
    absurd
  }
  BB4 {
    [#"../inc_some_2_list.rs" 45 17 45 18] a <- ([#"../inc_some_2_list.rs" 45 17 45 18] IncSome2List_List_Type.cons_0 self);
    [#"../inc_some_2_list.rs" 45 20 45 21] l <- ([#"../inc_some_2_list.rs" 45 20 45 21] IncSome2List_List_Type.cons_1 self);
    [#"../inc_some_2_list.rs" 45 31 45 40] _8 <- ([#"../inc_some_2_list.rs" 45 31 45 40] sum_x ([#"../inc_some_2_list.rs" 45 31 45 40] l));
    goto BB5
  }
  BB5 {
    [#"../inc_some_2_list.rs" 45 26 45 40] _0 <- ([#"../inc_some_2_list.rs" 45 26 45 40] ([#"../inc_some_2_list.rs" 45 26 45 28] a) + _8);
    _8 <- any uint32;
    goto BB6
  }
  BB6 {
    return _0
  }
  
end
module IncSome2List_Impl0_TakeSomeRest
  use prelude.UInt32
  use prelude.Int
  use prelude.Borrow
  use prelude.UInt32
  function shallow_model1 (self : borrowed uint32) : int =
    [#"../../../../../creusot-contracts/src/model.rs" 101 8 101 31] UInt32.to_int ( * self)
  val shallow_model1 (self : borrowed uint32) : int
    ensures { result = shallow_model1 self }
    
  use prelude.Int
  use IncSome2List_List_Type as IncSome2List_List_Type
  function sum0 [#"../inc_some_2_list.rs" 21 4 21 23] (self : IncSome2List_List_Type.t_list) : int =
    [#"../inc_some_2_list.rs" 23 12 26 13] match self with
      | IncSome2List_List_Type.C_Cons a l -> UInt32.to_int a + sum0 l
      | IncSome2List_List_Type.C_Nil -> 0
      end
  val sum0 [#"../inc_some_2_list.rs" 21 4 21 23] (self : IncSome2List_List_Type.t_list) : int
    ensures { result = sum0 self }
    
  use prelude.Ghost
  predicate resolve2 (self : borrowed (IncSome2List_List_Type.t_list)) =
    [#"../../../../../creusot-contracts/src/resolve.rs" 25 20 25 34]  ^ self =  * self
  val resolve2 (self : borrowed (IncSome2List_List_Type.t_list)) : bool
    ensures { result = resolve2 self }
    
  predicate resolve1 (self : borrowed (IncSome2List_List_Type.t_list)) =
    [#"../../../../../creusot-contracts/src/resolve.rs" 25 20 25 34]  ^ self =  * self
  val resolve1 (self : borrowed (IncSome2List_List_Type.t_list)) : bool
    ensures { result = resolve1 self }
    
  predicate resolve0 (self : borrowed uint32) =
    [#"../../../../../creusot-contracts/src/resolve.rs" 25 20 25 34]  ^ self =  * self
  val resolve0 (self : borrowed uint32) : bool
    ensures { result = resolve0 self }
    
  val random0 [#"../inc_some_2_list.rs" 15 0 15 19] (_1 : ()) : bool
  use prelude.Ghost
  function lemma_sum_nonneg0 [#"../inc_some_2_list.rs" 34 4 34 30] (self : IncSome2List_List_Type.t_list) : ()
  axiom lemma_sum_nonneg0_def : forall self : IncSome2List_List_Type.t_list . lemma_sum_nonneg0 self = ([#"../inc_some_2_list.rs" 35 8 38 9] match self with
    | IncSome2List_List_Type.C_Cons _ l -> lemma_sum_nonneg0 l
    | IncSome2List_List_Type.C_Nil -> ()
    end)
  val lemma_sum_nonneg0 [#"../inc_some_2_list.rs" 34 4 34 30] (self : IncSome2List_List_Type.t_list) : ()
    ensures { result = lemma_sum_nonneg0 self }
    
  axiom lemma_sum_nonneg0_spec : forall self : IncSome2List_List_Type.t_list . [#"../inc_some_2_list.rs" 33 14 33 29] sum0 self >= 0
  let rec cfg take_some_rest [#"../inc_some_2_list.rs" 54 4 54 57] [@cfg:stackify] [@cfg:subregion_analysis] (self : borrowed (IncSome2List_List_Type.t_list)) : (borrowed uint32, borrowed (IncSome2List_List_Type.t_list))
    ensures { [#"../inc_some_2_list.rs" 50 14 51 72] sum0 ( ^ self) - sum0 ( * self) = UInt32.to_int ( ^ (let (a, _) = result in a)) + sum0 ( ^ (let (_, a) = result in a)) - shallow_model1 (let (a, _) = result in a) - sum0 ( * (let (_, a) = result in a)) }
    ensures { [#"../inc_some_2_list.rs" 52 14 52 37] shallow_model1 (let (a, _) = result in a) <= sum0 ( * self) }
    ensures { [#"../inc_some_2_list.rs" 53 14 53 42] sum0 ( * (let (_, a) = result in a)) <= sum0 ( * self) }
    
   = [@vc:do_not_keep_trace] [@vc:sp]
  var _0 : (borrowed uint32, borrowed (IncSome2List_List_Type.t_list));
  var self : borrowed (IncSome2List_List_Type.t_list) = self;
  var ma : borrowed uint32;
  var ml : borrowed (IncSome2List_List_Type.t_list);
  var _8 : Ghost.ghost_ty ();
  var _10 : bool;
  var _11 : borrowed uint32;
  var _12 : borrowed (IncSome2List_List_Type.t_list);
  var _13 : borrowed (IncSome2List_List_Type.t_list);
  {
    goto BB0
  }
  BB0 {
    switch ( * self)
      | IncSome2List_List_Type.C_Cons _ _ -> goto BB1
      | IncSome2List_List_Type.C_Nil -> goto BB2
      end
  }
  BB1 {
    goto BB4
  }
  BB2 {
    assume { resolve2 self };
    goto BB11
  }
  BB3 {
    assume { resolve2 self };
    assert { [#"../inc_some_2_list.rs" 55 14 55 18] false };
    absurd
  }
  BB4 {
<<<<<<< HEAD
    [#"../inc_some_2_list.rs" 56 17 56 19] ma <- Borrow.borrow_mut (IncSome2List_List_Type.cons_0 ( * self));
    [#"../inc_some_2_list.rs" 56 17 56 19] self <- { self with current = (let IncSome2List_List_Type.C_Cons a b =  * self in IncSome2List_List_Type.C_Cons ( ^ ma) b) };
    [#"../inc_some_2_list.rs" 56 21 56 23] ml <- Borrow.borrow_mut (IncSome2List_List_Type.cons_1 ( * self));
    [#"../inc_some_2_list.rs" 56 21 56 23] self <- { self with current = (let IncSome2List_List_Type.C_Cons a b =  * self in IncSome2List_List_Type.C_Cons a ( ^ ml)) };
    [#"../inc_some_2_list.rs" 57 16 57 45] _8 <- ([#"../inc_some_2_list.rs" 57 16 57 45] Ghost.new (lemma_sum_nonneg0 ( * ml)));
=======
    ma <- Borrow.borrow_mut (IncSome2List_List_Type.cons_0 ( * self));
    self <- { self with current = (let IncSome2List_List_Type.C_Cons x0 x1 =  * self in IncSome2List_List_Type.C_Cons ( ^ ma) x1) };
    ml <- Borrow.borrow_mut (IncSome2List_List_Type.cons_1 ( * self));
    self <- { self with current = (let IncSome2List_List_Type.C_Cons x0 x1 =  * self in IncSome2List_List_Type.C_Cons x0 ( ^ ml)) };
    _8 <- ([#"../inc_some_2_list.rs" 57 16 57 45] Ghost.new (lemma_sum_nonneg0 ( * ml)));
>>>>>>> aa6c5257
    goto BB5
  }
  BB5 {
    [#"../inc_some_2_list.rs" 58 19 58 27] _10 <- ([#"../inc_some_2_list.rs" 58 19 58 27] random0 ());
    goto BB6
  }
  BB6 {
    switch (_10)
      | False -> goto BB8
      | True -> goto BB7
      end
  }
  BB7 {
<<<<<<< HEAD
    [#"../inc_some_2_list.rs" 59 21 59 23] _11 <- Borrow.borrow_mut ( * ma);
    [#"../inc_some_2_list.rs" 59 21 59 23] ma <- { ma with current = ( ^ _11) };
    [#"../inc_some_2_list.rs" 59 25 59 27] _12 <- Borrow.borrow_mut ( * ml);
    [#"../inc_some_2_list.rs" 59 25 59 27] ml <- { ml with current = ( ^ _12) };
    [#"../inc_some_2_list.rs" 59 20 59 28] _0 <- ([#"../inc_some_2_list.rs" 59 20 59 28] (_11, _12));
=======
    _11 <- Borrow.borrow_mut ( * ma);
    ma <- { ma with current =  ^ _11 };
    _12 <- Borrow.borrow_mut ( * ml);
    ml <- { ml with current =  ^ _12 };
    _0 <- ([#"../inc_some_2_list.rs" 59 20 59 28] (_11, _12));
>>>>>>> aa6c5257
    _11 <- any borrowed uint32;
    _12 <- any borrowed (IncSome2List_List_Type.t_list);
    goto BB10
  }
  BB8 {
    assume { resolve0 ma };
<<<<<<< HEAD
    [#"../inc_some_2_list.rs" 61 20 61 39] _13 <- Borrow.borrow_mut ( * ml);
    [#"../inc_some_2_list.rs" 61 20 61 39] ml <- { ml with current = ( ^ _13) };
    [#"../inc_some_2_list.rs" 61 20 61 39] _0 <- ([#"../inc_some_2_list.rs" 61 20 61 39] take_some_rest _13);
=======
    _13 <- Borrow.borrow_mut ( * ml);
    ml <- { ml with current =  ^ _13 };
    _0 <- ([#"../inc_some_2_list.rs" 61 20 61 39] take_some_rest _13);
>>>>>>> aa6c5257
    _13 <- any borrowed (IncSome2List_List_Type.t_list);
    goto BB9
  }
  BB9 {
    goto BB10
  }
  BB10 {
    assume { resolve1 ml };
    assume { resolve0 ma };
    assume { resolve2 self };
    return _0
  }
  BB11 {
    goto BB12
  }
  BB12 {
    goto BB11
  }
  
end
module IncSome2List_IncSome2List
  use prelude.UInt32
  use prelude.Int
  use IncSome2List_List_Type as IncSome2List_List_Type
  function sum0 [#"../inc_some_2_list.rs" 21 4 21 23] (self : IncSome2List_List_Type.t_list) : int =
    [#"../inc_some_2_list.rs" 23 12 26 13] match self with
      | IncSome2List_List_Type.C_Cons a l -> UInt32.to_int a + sum0 l
      | IncSome2List_List_Type.C_Nil -> 0
      end
  val sum0 [#"../inc_some_2_list.rs" 21 4 21 23] (self : IncSome2List_List_Type.t_list) : int
    ensures { result = sum0 self }
    
  use prelude.Borrow
  predicate resolve2 (self : borrowed (IncSome2List_List_Type.t_list)) =
    [#"../../../../../creusot-contracts/src/resolve.rs" 25 20 25 34]  ^ self =  * self
  val resolve2 (self : borrowed (IncSome2List_List_Type.t_list)) : bool
    ensures { result = resolve2 self }
    
  use prelude.UInt32
  predicate resolve1 (self : borrowed uint32) =
    [#"../../../../../creusot-contracts/src/resolve.rs" 25 20 25 34]  ^ self =  * self
  val resolve1 (self : borrowed uint32) : bool
    ensures { result = resolve1 self }
    
  predicate resolve0 (self : (borrowed uint32, borrowed (IncSome2List_List_Type.t_list))) =
    [#"../../../../../creusot-contracts/src/resolve.rs" 16 8 16 60] resolve1 (let (a, _) = self in a) /\ resolve2 (let (_, a) = self in a)
  val resolve0 (self : (borrowed uint32, borrowed (IncSome2List_List_Type.t_list))) : bool
    ensures { result = resolve0 self }
    
  use prelude.Int
  function shallow_model1 (self : borrowed uint32) : int =
    [#"../../../../../creusot-contracts/src/model.rs" 101 8 101 31] UInt32.to_int ( * self)
  val shallow_model1 (self : borrowed uint32) : int
    ensures { result = shallow_model1 self }
    
  val take_some_rest0 [#"../inc_some_2_list.rs" 54 4 54 57] (self : borrowed (IncSome2List_List_Type.t_list)) : (borrowed uint32, borrowed (IncSome2List_List_Type.t_list))
    ensures { [#"../inc_some_2_list.rs" 50 14 51 72] sum0 ( ^ self) - sum0 ( * self) = UInt32.to_int ( ^ (let (a, _) = result in a)) + sum0 ( ^ (let (_, a) = result in a)) - shallow_model1 (let (a, _) = result in a) - sum0 ( * (let (_, a) = result in a)) }
    ensures { [#"../inc_some_2_list.rs" 52 14 52 37] shallow_model1 (let (a, _) = result in a) <= sum0 ( * self) }
    ensures { [#"../inc_some_2_list.rs" 53 14 53 42] sum0 ( * (let (_, a) = result in a)) <= sum0 ( * self) }
    
  val sum_x0 [#"../inc_some_2_list.rs" 43 4 43 26] (self : IncSome2List_List_Type.t_list) : uint32
    requires {[#"../inc_some_2_list.rs" 41 15 41 38] sum0 self <= 1000000}
    ensures { [#"../inc_some_2_list.rs" 42 14 42 35] UInt32.to_int result = sum0 self }
    
  let rec cfg inc_some_2_list [#"../inc_some_2_list.rs" 70 0 70 51] [@cfg:stackify] [@cfg:subregion_analysis] (l : IncSome2List_List_Type.t_list) (j : uint32) (k : uint32) : ()
    requires {[#"../inc_some_2_list.rs" 69 11 69 41] sum0 l + UInt32.to_int j + UInt32.to_int k <= 1000000}
    
   = [@vc:do_not_keep_trace] [@vc:sp]
  var _0 : ();
  var l : IncSome2List_List_Type.t_list = l;
  var j : uint32 = j;
  var k : uint32 = k;
  var sum0 : uint32;
  var ma : borrowed uint32;
  var ml : borrowed (IncSome2List_List_Type.t_list);
  var _9 : (borrowed uint32, borrowed (IncSome2List_List_Type.t_list));
  var _10 : borrowed (IncSome2List_List_Type.t_list);
  var mb : borrowed uint32;
  var _12 : (borrowed uint32, borrowed (IncSome2List_List_Type.t_list));
  var _13 : borrowed (IncSome2List_List_Type.t_list);
  var _19 : uint32;
  {
    goto BB0
  }
  BB0 {
    goto BB1
  }
  BB1 {
    [#"../inc_some_2_list.rs" 71 15 71 24] sum0 <- ([#"../inc_some_2_list.rs" 71 15 71 24] sum_x0 ([#"../inc_some_2_list.rs" 71 15 71 24] l));
    goto BB2
  }
  BB2 {
    [#"../inc_some_2_list.rs" 72 19 72 37] _10 <- Borrow.borrow_mut l;
    [#"../inc_some_2_list.rs" 72 19 72 37] l <-  ^ _10;
    [#"../inc_some_2_list.rs" 72 19 72 37] _9 <- ([#"../inc_some_2_list.rs" 72 19 72 37] take_some_rest0 _10);
    _10 <- any borrowed (IncSome2List_List_Type.t_list);
    goto BB3
  }
  BB3 {
<<<<<<< HEAD
    [#"../inc_some_2_list.rs" 72 9 72 11] ma <- ([#"../inc_some_2_list.rs" 72 9 72 11] let (a, _) = _9 in a);
    [#"../inc_some_2_list.rs" 72 9 72 11] _9 <- (let (a, b) = _9 in (any borrowed uint32, b));
    [#"../inc_some_2_list.rs" 72 13 72 15] ml <- ([#"../inc_some_2_list.rs" 72 13 72 15] let (_, a) = _9 in a);
    [#"../inc_some_2_list.rs" 72 13 72 15] _9 <- (let (a, b) = _9 in (a, any borrowed (IncSome2List_List_Type.t_list)));
    assume { resolve0 _9 };
    [#"../inc_some_2_list.rs" 73 18 73 37] _13 <- Borrow.borrow_mut ( * ml);
    [#"../inc_some_2_list.rs" 73 18 73 37] ml <- { ml with current = ( ^ _13) };
    [#"../inc_some_2_list.rs" 73 18 73 37] _12 <- ([#"../inc_some_2_list.rs" 73 18 73 37] take_some_rest0 _13);
=======
    ma <- (let (a, _) = _9 in a);
    _9 <- (let (x0, x1) = _9 in (any borrowed uint32, x1));
    ml <- (let (_, a) = _9 in a);
    _9 <- (let (x0, x1) = _9 in (x0, any borrowed (IncSome2List_List_Type.t_list)));
    assume { resolve0 _9 };
    _13 <- Borrow.borrow_mut ( * ml);
    ml <- { ml with current =  ^ _13 };
    _12 <- ([#"../inc_some_2_list.rs" 73 18 73 37] take_some_rest0 _13);
>>>>>>> aa6c5257
    _13 <- any borrowed (IncSome2List_List_Type.t_list);
    goto BB4
  }
  BB4 {
<<<<<<< HEAD
    [#"../inc_some_2_list.rs" 73 9 73 11] mb <- ([#"../inc_some_2_list.rs" 73 9 73 11] let (a, _) = _12 in a);
    [#"../inc_some_2_list.rs" 73 9 73 11] _12 <- (let (a, b) = _12 in (any borrowed uint32, b));
=======
    mb <- (let (a, _) = _12 in a);
    _12 <- (let (x0, x1) = _12 in (any borrowed uint32, x1));
>>>>>>> aa6c5257
    assume { resolve0 _12 };
    [#"../inc_some_2_list.rs" 74 4 74 12] ma <- { ma with current = ([#"../inc_some_2_list.rs" 74 4 74 12]  * ma + ([#"../inc_some_2_list.rs" 74 11 74 12] j)) };
    assume { resolve1 ma };
    [#"../inc_some_2_list.rs" 75 4 75 12] mb <- { mb with current = ([#"../inc_some_2_list.rs" 75 4 75 12]  * mb + ([#"../inc_some_2_list.rs" 75 11 75 12] k)) };
    assume { resolve1 mb };
    assume { resolve2 ml };
    [#"../inc_some_2_list.rs" 76 12 76 21] _19 <- ([#"../inc_some_2_list.rs" 76 12 76 21] sum_x0 ([#"../inc_some_2_list.rs" 76 12 76 21] l));
    goto BB5
  }
  BB5 {
    switch ([#"../inc_some_2_list.rs" 76 4 76 38] not ([#"../inc_some_2_list.rs" 76 12 76 37] _19 = ([#"../inc_some_2_list.rs" 76 25 76 37] ([#"../inc_some_2_list.rs" 76 25 76 33] ([#"../inc_some_2_list.rs" 76 25 76 29] sum0) + ([#"../inc_some_2_list.rs" 76 32 76 33] j)) + ([#"../inc_some_2_list.rs" 76 36 76 37] k))))
      | False -> goto BB7
      | True -> goto BB6
      end
  }
  BB6 {
    assert { [#"../inc_some_2_list.rs" 76 4 76 38] false };
    absurd
  }
  BB7 {
    [#"../inc_some_2_list.rs" 70 52 77 1] _0 <- ([#"../inc_some_2_list.rs" 70 52 77 1] ());
    goto BB8
  }
  BB8 {
    return _0
  }
  
end
module IncSome2List_Impl1
  
end<|MERGE_RESOLUTION|>--- conflicted
+++ resolved
@@ -77,21 +77,20 @@
     goto BB4
   }
   BB2 {
-    [#"../inc_some_2_list.rs" 46 19 46 20] _0 <- ([#"../inc_some_2_list.rs" 46 19 46 20] [#"../inc_some_2_list.rs" 46 19 46 20] (0 : uint32));
+    _0 <- ([#"../inc_some_2_list.rs" 46 19 46 20] [#"../inc_some_2_list.rs" 46 19 46 20] (0 : uint32));
     goto BB6
   }
   BB3 {
-    assert { [#"../inc_some_2_list.rs" 44 14 44 18] false };
     absurd
   }
   BB4 {
-    [#"../inc_some_2_list.rs" 45 17 45 18] a <- ([#"../inc_some_2_list.rs" 45 17 45 18] IncSome2List_List_Type.cons_0 self);
-    [#"../inc_some_2_list.rs" 45 20 45 21] l <- ([#"../inc_some_2_list.rs" 45 20 45 21] IncSome2List_List_Type.cons_1 self);
-    [#"../inc_some_2_list.rs" 45 31 45 40] _8 <- ([#"../inc_some_2_list.rs" 45 31 45 40] sum_x ([#"../inc_some_2_list.rs" 45 31 45 40] l));
+    a <- ([#"../inc_some_2_list.rs" 45 17 45 18] IncSome2List_List_Type.cons_0 self);
+    l <- ([#"../inc_some_2_list.rs" 45 20 45 21] IncSome2List_List_Type.cons_1 self);
+    _8 <- ([#"../inc_some_2_list.rs" 45 31 45 40] sum_x ([#"../inc_some_2_list.rs" 45 31 45 40] l));
     goto BB5
   }
   BB5 {
-    [#"../inc_some_2_list.rs" 45 26 45 40] _0 <- ([#"../inc_some_2_list.rs" 45 26 45 40] ([#"../inc_some_2_list.rs" 45 26 45 28] a) + _8);
+    _0 <- ([#"../inc_some_2_list.rs" 45 26 45 40] a + _8);
     _8 <- any uint32;
     goto BB6
   }
@@ -180,27 +179,18 @@
   }
   BB3 {
     assume { resolve2 self };
-    assert { [#"../inc_some_2_list.rs" 55 14 55 18] false };
     absurd
   }
   BB4 {
-<<<<<<< HEAD
-    [#"../inc_some_2_list.rs" 56 17 56 19] ma <- Borrow.borrow_mut (IncSome2List_List_Type.cons_0 ( * self));
-    [#"../inc_some_2_list.rs" 56 17 56 19] self <- { self with current = (let IncSome2List_List_Type.C_Cons a b =  * self in IncSome2List_List_Type.C_Cons ( ^ ma) b) };
-    [#"../inc_some_2_list.rs" 56 21 56 23] ml <- Borrow.borrow_mut (IncSome2List_List_Type.cons_1 ( * self));
-    [#"../inc_some_2_list.rs" 56 21 56 23] self <- { self with current = (let IncSome2List_List_Type.C_Cons a b =  * self in IncSome2List_List_Type.C_Cons a ( ^ ml)) };
-    [#"../inc_some_2_list.rs" 57 16 57 45] _8 <- ([#"../inc_some_2_list.rs" 57 16 57 45] Ghost.new (lemma_sum_nonneg0 ( * ml)));
-=======
     ma <- Borrow.borrow_mut (IncSome2List_List_Type.cons_0 ( * self));
     self <- { self with current = (let IncSome2List_List_Type.C_Cons x0 x1 =  * self in IncSome2List_List_Type.C_Cons ( ^ ma) x1) };
     ml <- Borrow.borrow_mut (IncSome2List_List_Type.cons_1 ( * self));
     self <- { self with current = (let IncSome2List_List_Type.C_Cons x0 x1 =  * self in IncSome2List_List_Type.C_Cons x0 ( ^ ml)) };
     _8 <- ([#"../inc_some_2_list.rs" 57 16 57 45] Ghost.new (lemma_sum_nonneg0 ( * ml)));
->>>>>>> aa6c5257
     goto BB5
   }
   BB5 {
-    [#"../inc_some_2_list.rs" 58 19 58 27] _10 <- ([#"../inc_some_2_list.rs" 58 19 58 27] random0 ());
+    _10 <- ([#"../inc_some_2_list.rs" 58 19 58 27] random0 ());
     goto BB6
   }
   BB6 {
@@ -210,34 +200,20 @@
       end
   }
   BB7 {
-<<<<<<< HEAD
-    [#"../inc_some_2_list.rs" 59 21 59 23] _11 <- Borrow.borrow_mut ( * ma);
-    [#"../inc_some_2_list.rs" 59 21 59 23] ma <- { ma with current = ( ^ _11) };
-    [#"../inc_some_2_list.rs" 59 25 59 27] _12 <- Borrow.borrow_mut ( * ml);
-    [#"../inc_some_2_list.rs" 59 25 59 27] ml <- { ml with current = ( ^ _12) };
-    [#"../inc_some_2_list.rs" 59 20 59 28] _0 <- ([#"../inc_some_2_list.rs" 59 20 59 28] (_11, _12));
-=======
     _11 <- Borrow.borrow_mut ( * ma);
     ma <- { ma with current =  ^ _11 };
     _12 <- Borrow.borrow_mut ( * ml);
     ml <- { ml with current =  ^ _12 };
     _0 <- ([#"../inc_some_2_list.rs" 59 20 59 28] (_11, _12));
->>>>>>> aa6c5257
     _11 <- any borrowed uint32;
     _12 <- any borrowed (IncSome2List_List_Type.t_list);
     goto BB10
   }
   BB8 {
     assume { resolve0 ma };
-<<<<<<< HEAD
-    [#"../inc_some_2_list.rs" 61 20 61 39] _13 <- Borrow.borrow_mut ( * ml);
-    [#"../inc_some_2_list.rs" 61 20 61 39] ml <- { ml with current = ( ^ _13) };
-    [#"../inc_some_2_list.rs" 61 20 61 39] _0 <- ([#"../inc_some_2_list.rs" 61 20 61 39] take_some_rest _13);
-=======
     _13 <- Borrow.borrow_mut ( * ml);
     ml <- { ml with current =  ^ _13 };
     _0 <- ([#"../inc_some_2_list.rs" 61 20 61 39] take_some_rest _13);
->>>>>>> aa6c5257
     _13 <- any borrowed (IncSome2List_List_Type.t_list);
     goto BB9
   }
@@ -326,27 +302,17 @@
     goto BB1
   }
   BB1 {
-    [#"../inc_some_2_list.rs" 71 15 71 24] sum0 <- ([#"../inc_some_2_list.rs" 71 15 71 24] sum_x0 ([#"../inc_some_2_list.rs" 71 15 71 24] l));
+    sum0 <- ([#"../inc_some_2_list.rs" 71 15 71 24] sum_x0 ([#"../inc_some_2_list.rs" 71 15 71 24] l));
     goto BB2
   }
   BB2 {
-    [#"../inc_some_2_list.rs" 72 19 72 37] _10 <- Borrow.borrow_mut l;
-    [#"../inc_some_2_list.rs" 72 19 72 37] l <-  ^ _10;
-    [#"../inc_some_2_list.rs" 72 19 72 37] _9 <- ([#"../inc_some_2_list.rs" 72 19 72 37] take_some_rest0 _10);
+    _10 <- Borrow.borrow_mut l;
+    l <-  ^ _10;
+    _9 <- ([#"../inc_some_2_list.rs" 72 19 72 37] take_some_rest0 _10);
     _10 <- any borrowed (IncSome2List_List_Type.t_list);
     goto BB3
   }
   BB3 {
-<<<<<<< HEAD
-    [#"../inc_some_2_list.rs" 72 9 72 11] ma <- ([#"../inc_some_2_list.rs" 72 9 72 11] let (a, _) = _9 in a);
-    [#"../inc_some_2_list.rs" 72 9 72 11] _9 <- (let (a, b) = _9 in (any borrowed uint32, b));
-    [#"../inc_some_2_list.rs" 72 13 72 15] ml <- ([#"../inc_some_2_list.rs" 72 13 72 15] let (_, a) = _9 in a);
-    [#"../inc_some_2_list.rs" 72 13 72 15] _9 <- (let (a, b) = _9 in (a, any borrowed (IncSome2List_List_Type.t_list)));
-    assume { resolve0 _9 };
-    [#"../inc_some_2_list.rs" 73 18 73 37] _13 <- Borrow.borrow_mut ( * ml);
-    [#"../inc_some_2_list.rs" 73 18 73 37] ml <- { ml with current = ( ^ _13) };
-    [#"../inc_some_2_list.rs" 73 18 73 37] _12 <- ([#"../inc_some_2_list.rs" 73 18 73 37] take_some_rest0 _13);
-=======
     ma <- (let (a, _) = _9 in a);
     _9 <- (let (x0, x1) = _9 in (any borrowed uint32, x1));
     ml <- (let (_, a) = _9 in a);
@@ -355,39 +321,32 @@
     _13 <- Borrow.borrow_mut ( * ml);
     ml <- { ml with current =  ^ _13 };
     _12 <- ([#"../inc_some_2_list.rs" 73 18 73 37] take_some_rest0 _13);
->>>>>>> aa6c5257
     _13 <- any borrowed (IncSome2List_List_Type.t_list);
     goto BB4
   }
   BB4 {
-<<<<<<< HEAD
-    [#"../inc_some_2_list.rs" 73 9 73 11] mb <- ([#"../inc_some_2_list.rs" 73 9 73 11] let (a, _) = _12 in a);
-    [#"../inc_some_2_list.rs" 73 9 73 11] _12 <- (let (a, b) = _12 in (any borrowed uint32, b));
-=======
     mb <- (let (a, _) = _12 in a);
     _12 <- (let (x0, x1) = _12 in (any borrowed uint32, x1));
->>>>>>> aa6c5257
     assume { resolve0 _12 };
-    [#"../inc_some_2_list.rs" 74 4 74 12] ma <- { ma with current = ([#"../inc_some_2_list.rs" 74 4 74 12]  * ma + ([#"../inc_some_2_list.rs" 74 11 74 12] j)) };
+    ma <- { ma with current = ([#"../inc_some_2_list.rs" 74 4 74 12]  * ma + j) };
     assume { resolve1 ma };
-    [#"../inc_some_2_list.rs" 75 4 75 12] mb <- { mb with current = ([#"../inc_some_2_list.rs" 75 4 75 12]  * mb + ([#"../inc_some_2_list.rs" 75 11 75 12] k)) };
+    mb <- { mb with current = ([#"../inc_some_2_list.rs" 75 4 75 12]  * mb + k) };
     assume { resolve1 mb };
     assume { resolve2 ml };
-    [#"../inc_some_2_list.rs" 76 12 76 21] _19 <- ([#"../inc_some_2_list.rs" 76 12 76 21] sum_x0 ([#"../inc_some_2_list.rs" 76 12 76 21] l));
+    _19 <- ([#"../inc_some_2_list.rs" 76 12 76 21] sum_x0 ([#"../inc_some_2_list.rs" 76 12 76 21] l));
     goto BB5
   }
   BB5 {
-    switch ([#"../inc_some_2_list.rs" 76 4 76 38] not ([#"../inc_some_2_list.rs" 76 12 76 37] _19 = ([#"../inc_some_2_list.rs" 76 25 76 37] ([#"../inc_some_2_list.rs" 76 25 76 33] ([#"../inc_some_2_list.rs" 76 25 76 29] sum0) + ([#"../inc_some_2_list.rs" 76 32 76 33] j)) + ([#"../inc_some_2_list.rs" 76 36 76 37] k))))
+    switch ([#"../inc_some_2_list.rs" 76 4 76 38] not ([#"../inc_some_2_list.rs" 76 12 76 37] _19 = ([#"../inc_some_2_list.rs" 76 25 76 37] ([#"../inc_some_2_list.rs" 76 25 76 33] sum0 + j) + k)))
       | False -> goto BB7
       | True -> goto BB6
       end
   }
   BB6 {
-    assert { [#"../inc_some_2_list.rs" 76 4 76 38] false };
     absurd
   }
   BB7 {
-    [#"../inc_some_2_list.rs" 70 52 77 1] _0 <- ([#"../inc_some_2_list.rs" 70 52 77 1] ());
+    _0 <- ([#"../inc_some_2_list.rs" 70 52 77 1] ());
     goto BB8
   }
   BB8 {
