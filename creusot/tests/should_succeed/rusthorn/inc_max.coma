--- conflicted
+++ resolved
@@ -98,12 +98,8 @@
   
   meta "compute_max_steps" 1000000
   
-<<<<<<< HEAD
-  let rec inc_max'0 (a:uint32) (b:uint32) (return'  (ret:()))= {[%#sinc_max2] a <= (1000000 : uint32)
-=======
-  let rec inc_max (a:uint32) (b:uint32) (return'  (ret:()))= {[@expl:inc_max requires] [%#sinc_max2] a
+  let rec inc_max'0 (a:uint32) (b:uint32) (return'  (ret:()))= {[@expl:inc_max requires] [%#sinc_max2] a
     <= (1000000 : uint32)
->>>>>>> 34cd6190
     /\ b <= (1000000 : uint32)}
     (! bb0
     [ bb0 = s0
