--- conflicted
+++ resolved
@@ -67,12 +67,8 @@
   
   meta "compute_max_steps" 1000000
   
-<<<<<<< HEAD
-  let rec sum_x'0 (self:t_List'0) (return'  (ret:uint32))= {[%#sinc_some_list1] sum'0 self <= 1000000}
-=======
-  let rec sum_x (self:List'0.t_List) (return'  (ret:uint32))= {[@expl:sum_x requires] [%#sinc_some_list1] sum'0 self
+  let rec sum_x'0 (self:t_List'0) (return'  (ret:uint32))= {[@expl:sum_x requires] [%#sinc_some_list1] sum'0 self
     <= 1000000}
->>>>>>> 34cd6190
     (! bb0
     [ bb0 = any [ br0 (x0:uint32) (x1:t_List'0)-> {self = C_Cons'0 x0 x1} (! bb2) | br1 -> {self = C_Nil'0 } (! bb3) ] 
     | bb3 = s0 [ s0 =  [ &_0 <- [%#sinc_some_list0] (0 : uint32) ] s1 | s1 = bb6 ] 
@@ -294,48 +290,32 @@
   
   use prelude.prelude.Borrow
   
-  let rec sum_x'0 (self:t_List'0) (return'  (ret:uint32))= {[@expl:precondition] [%#sinc_some_list2] sum'0 self
+  let rec sum_x'0 (self:t_List'0) (return'  (ret:uint32))= {[@expl:sum_x requires] [%#sinc_some_list2] sum'0 self
     <= 1000000}
     any [ return' (result:uint32)-> {[%#sinc_some_list3] UInt32.to_int result = sum'0 self} (! return' {result}) ] 
   
   function view'0 (self : borrowed uint32) : int =
     [%#smodel7] UInt32.to_int self.current
   
-<<<<<<< HEAD
   let rec take_some'0 (self:borrowed (t_List'0)) (return'  (ret:borrowed uint32))= any
-    [ return' (result:borrowed uint32)-> {[%#sinc_some_list5] view'0 result <= sum'0 self.current}
-      {[%#sinc_some_list4] sum'0 self.final - sum'0 self.current = UInt32.to_int result.final - view'0 result}
-      (! return' {result}) ]
-    
-  
-  predicate resolve'1 (self : borrowed uint32) =
-    [%#sresolve8] self.final = self.current
-  
-  predicate resolve'0 (_1 : borrowed uint32) =
-    resolve'1 _1
-  
-  use prelude.prelude.Intrinsic
-  
-  meta "compute_max_steps" 1000000
-  
-  let rec inc_some_list'0 (l:t_List'0) (k:uint32) (return'  (ret:()))= {[%#sinc_some_list1] sum'0 l + UInt32.to_int k
-=======
-  let rec take_some'0 (self:borrowed (List'0.t_List)) (return'  (ret:borrowed uint32))= any
     [ return' (result:borrowed uint32)-> {[%#sinc_some_list4] sum'0 self.final - sum'0 self.current
       = UInt32.to_int result.final - view'0 result}
       {[%#sinc_some_list5] view'0 result <= sum'0 self.current}
       (! return' {result}) ]
     
   
-  let rec sum_x'0 (self:List'0.t_List) (return'  (ret:uint32))= {[@expl:sum_x requires] [%#sinc_some_list2] sum'0 self
-    <= 1000000}
-    any [ return' (result:uint32)-> {[%#sinc_some_list3] UInt32.to_int result = sum'0 self} (! return' {result}) ] 
+  predicate resolve'1 (self : borrowed uint32) =
+    [%#sresolve8] self.final = self.current
+  
+  predicate resolve'0 (_1 : borrowed uint32) =
+    resolve'1 _1
+  
+  use prelude.prelude.Intrinsic
   
   meta "compute_max_steps" 1000000
   
-  let rec inc_some_list (l:List'0.t_List) (k:uint32) (return'  (ret:()))= {[@expl:inc_some_list requires] [%#sinc_some_list1] sum'0 l
+  let rec inc_some_list'0 (l:t_List'0) (k:uint32) (return'  (ret:()))= {[@expl:inc_some_list requires] [%#sinc_some_list1] sum'0 l
     + UInt32.to_int k
->>>>>>> 34cd6190
     <= 1000000}
     (! bb0
     [ bb0 = bb1
