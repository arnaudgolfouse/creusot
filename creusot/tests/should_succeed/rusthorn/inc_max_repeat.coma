
module M_inc_max_repeat__take_max
  let%span sinc_max_repeat0 = "../inc_max_repeat.rs" 4 0 5 56
  
  let%span span1 = "../../../../../creusot-contracts/src/resolve.rs" 26 20 26 34
  
  use prelude.prelude.Intrinsic
  
  use prelude.prelude.Borrow
  
  use prelude.prelude.Int
  
  use prelude.prelude.UInt32
  
  predicate resolve'0 (self : borrowed uint32) =
    [%#span1] self.final = self.current
  
  let rec take_max (ma:borrowed uint32) (mb:borrowed uint32) (return'  (ret:borrowed uint32))= (! bb0
    [ bb0 = s0
      [ s0 = UInt32.ge {ma.current} {mb.current} (fun (_ret':bool) ->  [ &_6 <- _ret' ] s1)
      | s1 = any [ br0 -> {_6 = false} (! bb2) | br1 -> {_6} (! bb1) ]  ]
      
    | bb1 = s0
      [ s0 = -{resolve'0 mb}- s1
      | s1 = Borrow.borrow_final <uint32> {ma.current} {Borrow.get_id ma}
          (fun (_ret':borrowed uint32) ->  [ &_9 <- _ret' ]  [ &ma <- { ma with current = _9.final ; } ] s2)
      | s2 = Borrow.borrow_final <uint32> {_9.current} {Borrow.get_id _9}
          (fun (_ret':borrowed uint32) ->  [ &_5 <- _ret' ]  [ &_9 <- { _9 with current = _5.final ; } ] s3)
      | s3 = -{resolve'0 _9}- s4
      | s4 = bb3 ]
      
    | bb2 = s0
      [ s0 = -{resolve'0 ma}- s1
      | s1 = Borrow.borrow_final <uint32> {mb.current} {Borrow.get_id mb}
          (fun (_ret':borrowed uint32) ->  [ &_5 <- _ret' ]  [ &mb <- { mb with current = _5.final ; } ] s2)
      | s2 = bb3 ]
      
    | bb3 = s0
      [ s0 = Borrow.borrow_final <uint32> {_5.current} {Borrow.get_id _5}
          (fun (_ret':borrowed uint32) ->  [ &_3 <- _ret' ]  [ &_5 <- { _5 with current = _3.final ; } ] s1)
      | s1 = Borrow.borrow_final <uint32> {_3.current} {Borrow.get_id _3}
          (fun (_ret':borrowed uint32) ->  [ &_0 <- _ret' ]  [ &_3 <- { _3 with current = _0.final ; } ] s2)
      | s2 = -{resolve'0 _5}- s3
      | s3 = -{resolve'0 _3}- s4
      | s4 = -{resolve'0 mb}- s5
      | s5 = -{resolve'0 ma}- s6
      | s6 = return' {_0} ]
       ]
    )
    [ & _0 : borrowed uint32 = any_l ()
    | & ma : borrowed uint32 = ma
    | & mb : borrowed uint32 = mb
    | & _3 : borrowed uint32 = any_l ()
    | & _5 : borrowed uint32 = any_l ()
    | & _6 : bool = any_l ()
    | & _9 : borrowed uint32 = any_l () ]
    
    [ return' (result:borrowed uint32)-> {[@expl:postcondition] [%#sinc_max_repeat0] if ma.current >= mb.current then
        mb.current = mb.final /\ result = ma
      else
        ma.current = ma.final /\ result = mb
      }
      (! return' {result}) ]
    
end
module T_core__ops__range__Range
  type t_Range 'idx =
    | C_Range 'idx 'idx
  
  function any_l (_ : 'b) : 'a
  
  let rec t_Range < 'idx > (input:t_Range 'idx) (ret  (start:'idx) (end':'idx))= any
    [ good (start:'idx) (end':'idx)-> {C_Range start end' = input} (! ret {start} {end'})
    | bad (start:'idx) (end':'idx)-> {C_Range start end' <> input} {false} any ]
    
  
  function t_Range__end (self : t_Range 'idx) : 'idx =
    match self with
      | C_Range _ a -> a
      end
  
  function t_Range__start (self : t_Range 'idx) : 'idx =
    match self with
      | C_Range a _ -> a
      end
end
module T_core__option__Option
  type t_Option 't =
    | C_None
    | C_Some 't
  
  function any_l (_ : 'b) : 'a
  
  let rec v_None < 't > (input:t_Option 't) (ret  )= any
    [ good -> {C_None  = input} (! ret) | bad -> {C_None  <> input} {false} any ]
    
  
  let rec v_Some < 't > (input:t_Option 't) (ret  (field_0:'t))= any
    [ good (field_0:'t)-> {C_Some field_0 = input} (! ret {field_0})
    | bad (field_0:'t)-> {C_Some field_0 <> input} {false} any ]
    
end
module M_inc_max_repeat__inc_max_repeat
  let%span sinc_max_repeat0 = "../inc_max_repeat.rs" 18 13 18 14
  
  let%span sinc_max_repeat1 = "../inc_max_repeat.rs" 16 4 16 86
  
  let%span sinc_max_repeat2 = "../inc_max_repeat.rs" 16 4 16 86
  
  let%span sinc_max_repeat3 = "../inc_max_repeat.rs" 16 4 16 86
  
  let%span sinc_max_repeat4 = "../inc_max_repeat.rs" 16 16 16 84
  
  let%span sinc_max_repeat5 = "../inc_max_repeat.rs" 17 16 17 70
  
  let%span sinc_max_repeat6 = "../inc_max_repeat.rs" 16 4 16 86
  
  let%span sinc_max_repeat7 = "../inc_max_repeat.rs" 20 15 20 16
  
  let%span sinc_max_repeat8 = "../inc_max_repeat.rs" 22 4 22 37
  
  let%span sinc_max_repeat9 = "../inc_max_repeat.rs" 14 11 14 70
  
  let%span span10 = "../../../../../creusot-contracts/src/invariant.rs" 8 8 8 12
  
  let%span span11 = "../../../../../creusot-contracts/src/invariant.rs" 37 20 37 44
  
  let%span span12 = "../../../../../creusot-contracts/src/std/num.rs" 22 16 22 35
  
  let%span span13 = "../../../../../creusot-contracts/src/std/iter/range.rs" 22 8 28 9
  
  let%span span14 = "../../../../../creusot-contracts/src/std/iter/range.rs" 39 15 39 21
  
  let%span span15 = "../../../../../creusot-contracts/src/std/iter/range.rs" 40 15 40 21
  
  let%span span16 = "../../../../../creusot-contracts/src/std/iter/range.rs" 41 15 41 21
  
  let%span span17 = "../../../../../creusot-contracts/src/std/iter/range.rs" 42 15 42 32
  
  let%span span18 = "../../../../../creusot-contracts/src/std/iter/range.rs" 43 15 43 32
  
  let%span span19 = "../../../../../creusot-contracts/src/std/iter/range.rs" 44 14 44 42
  
  let%span span20 = "../../../../../creusot-contracts/src/std/iter/range.rs" 33 15 33 24
  
  let%span span21 = "../../../../../creusot-contracts/src/std/iter/range.rs" 34 14 34 45
  
  let%span span22 = "../../../../../creusot-contracts/src/resolve.rs" 26 20 26 34
  
  let%span span23 = "../inc_max_repeat.rs" 4 0 5 56
  
  let%span span24 = "../../../../../creusot-contracts/src/std/iter/range.rs" 15 12 15 78
  
  let%span span25 = "" 0 0 0 0
  
  let%span span26 = "../../../../../creusot-contracts/src/std/iter.rs" 99 26 102 17
  
  let%span span27 = "" 0 0 0 0
  
  let%span span28 = "../../../../../creusot-contracts/src/std/iter.rs" 84 8 84 19
  
  let%span span29 = "../../../../../creusot-contracts/src/std/iter.rs" 78 20 78 24
  
  let%span span30 = "../../../../../creusot-contracts/src/std/iter.rs" 93 0 179 1
  
  let%span span31 = "" 0 0 0 0
  
  let%span span32 = "" 0 0 0 0
  
  use prelude.prelude.UInt32
  
  use T_core__option__Option as Option'0
  
  predicate invariant'2 (self : Option'0.t_Option uint32) =
    [%#span10] true
  
  predicate inv'2 (_1 : Option'0.t_Option uint32)
  
<<<<<<< HEAD
  axiom inv'2 [@rewrite] : forall x : Option'0.t_option uint32 . inv'2 x = true
=======
  axiom inv'2 : forall x : Option'0.t_Option uint32 . inv'2 x = true
>>>>>>> c3369865
  
  use T_core__ops__range__Range as Range'0
  
  predicate inv'0 (_1 : Range'0.t_Range uint32)
  
  use prelude.prelude.Borrow
  
  predicate invariant'1 (self : borrowed (Range'0.t_Range uint32)) =
    [%#span11] inv'0 self.current /\ inv'0 self.final
  
  predicate inv'1 (_1 : borrowed (Range'0.t_Range uint32))
  
<<<<<<< HEAD
  axiom inv'1 [@rewrite] : forall x : borrowed (Range'0.t_range uint32) . inv'1 x = true
=======
  axiom inv'1 : forall x : borrowed (Range'0.t_Range uint32) . inv'1 x = true
>>>>>>> c3369865
  
  use seq.Seq
  
  use seq.Seq
  
  use prelude.prelude.Int
  
  use seq.Seq
  
  use seq.Seq
  
  use prelude.prelude.Int
  
  use prelude.prelude.UInt32
  
  function deep_model'0 (self : uint32) : int =
    [%#span12] UInt32.to_int self
  
  use T_core__ops__range__Range as T_core__ops__range__Range
  
  predicate produces'0 (self : Range'0.t_Range uint32) (visited : Seq.seq uint32) (o : Range'0.t_Range uint32) =
    [%#span13] T_core__ops__range__Range.t_Range__end self = T_core__ops__range__Range.t_Range__end o
    /\ deep_model'0 (T_core__ops__range__Range.t_Range__start self)
    <= deep_model'0 (T_core__ops__range__Range.t_Range__start o)
    /\ (Seq.length visited > 0
     -> deep_model'0 (T_core__ops__range__Range.t_Range__start o)
    <= deep_model'0 (T_core__ops__range__Range.t_Range__end o))
    /\ Seq.length visited
    = deep_model'0 (T_core__ops__range__Range.t_Range__start o)
    - deep_model'0 (T_core__ops__range__Range.t_Range__start self)
    /\ (forall i : int . 0 <= i /\ i < Seq.length visited
     -> deep_model'0 (Seq.get visited i) = deep_model'0 (T_core__ops__range__Range.t_Range__start self) + i)
  
  function produces_trans'0 (a : Range'0.t_Range uint32) (ab : Seq.seq uint32) (b : Range'0.t_Range uint32) (bc : Seq.seq uint32) (c : Range'0.t_Range uint32) : ()
    
  
  axiom produces_trans'0_spec : forall a : Range'0.t_Range uint32, ab : Seq.seq uint32, b : Range'0.t_Range uint32, bc : Seq.seq uint32, c : Range'0.t_Range uint32 . ([%#span14] inv'0 a)
   -> ([%#span15] inv'0 b)
   -> ([%#span16] inv'0 c)
   -> ([%#span17] produces'0 a ab b)  -> ([%#span18] produces'0 b bc c)  -> ([%#span19] produces'0 a (Seq.(++) ab bc) c)
  
  use seq.Seq
  
  function produces_refl'0 (self : Range'0.t_Range uint32) : ()
  
  axiom produces_refl'0_spec : forall self : Range'0.t_Range uint32 . ([%#span20] inv'0 self)
   -> ([%#span21] produces'0 self (Seq.empty  : Seq.seq uint32) self)
  
  predicate invariant'0 (self : Range'0.t_Range uint32) =
    [%#span10] true
  
<<<<<<< HEAD
  axiom inv'0 [@rewrite] : forall x : Range'0.t_range uint32 . inv'0 x = true
=======
  axiom inv'0 : forall x : Range'0.t_Range uint32 . inv'0 x = true
>>>>>>> c3369865
  
  use prelude.prelude.Snapshot
  
  use prelude.prelude.Intrinsic
  
  predicate resolve'1 (self : borrowed uint32) =
    [%#span22] self.final = self.current
  
  let rec take_max'0 (ma:borrowed uint32) (mb:borrowed uint32) (return'  (ret:borrowed uint32))= any
    [ return' (result:borrowed uint32)-> {[%#span23] if ma.current >= mb.current then
        mb.current = mb.final /\ result = ma
      else
        ma.current = ma.final /\ result = mb
      }
      (! return' {result}) ]
    
  
  use seq.Seq
  
  predicate resolve'0 (self : borrowed (Range'0.t_Range uint32)) =
    [%#span22] self.final = self.current
  
  predicate completed'0 (self : borrowed (Range'0.t_Range uint32)) =
    [%#span24] resolve'0 self
    /\ deep_model'0 (T_core__ops__range__Range.t_Range__start self.current)
    >= deep_model'0 (T_core__ops__range__Range.t_Range__end self.current)
  
  let rec next'0 (self:borrowed (Range'0.t_Range uint32)) (return'  (ret:Option'0.t_Option uint32))= {[@expl:precondition] [%#span25] inv'1 self}
    any
    [ return' (result:Option'0.t_Option uint32)-> {[%#span27] inv'2 result}
      {[%#span26] match result with
        | Option'0.C_None -> completed'0 self
        | Option'0.C_Some v -> produces'0 self.current (Seq.singleton v) self.final
        end}
      (! return' {result}) ]
    
  
  use prelude.prelude.Snapshot
  
  use prelude.prelude.Snapshot
  
  use prelude.prelude.Snapshot
  
  use prelude.prelude.Snapshot
  
  use prelude.prelude.Snapshot
  
  predicate into_iter_post'0 (self : Range'0.t_Range uint32) (res : Range'0.t_Range uint32) =
    [%#span28] self = res
  
  predicate into_iter_pre'0 (self : Range'0.t_Range uint32) =
    [%#span29] true
  
  let rec into_iter'0 (self:Range'0.t_Range uint32) (return'  (ret:Range'0.t_Range uint32))= {[@expl:precondition] [%#span31] inv'0 self}
    {[@expl:precondition] [%#span30] into_iter_pre'0 self}
    any
    [ return' (result:Range'0.t_Range uint32)-> {[%#span32] inv'0 result}
      {[%#span30] into_iter_post'0 self result}
      (! return' {result}) ]
    
  
  let rec inc_max_repeat (a:uint32) (b:uint32) (n:uint32) (return'  (ret:()))= {[%#sinc_max_repeat9] a
    <= (1000000 : uint32)
    /\ b <= (1000000 : uint32) /\ n <= (1000000 : uint32)}
    (! bb0
    [ bb0 = s0
      [ s0 =  [ &_7 <- Range'0.C_Range ([%#sinc_max_repeat0] (0 : uint32)) n ] s1
      | s1 = into_iter'0 {_7} (fun (_ret':Range'0.t_Range uint32) ->  [ &iter <- _ret' ] s2)
      | s2 = bb1 ]
      
    | bb1 = s0 [ s0 =  [ &iter_old <- [%#sinc_max_repeat1] Snapshot.new iter ] s1 | s1 = bb2 ] 
    | bb2 = s0 [ s0 =  [ &produced <- [%#sinc_max_repeat2] Snapshot.new (Seq.empty  : Seq.seq uint32) ] s1 | s1 = bb3 ] 
    | bb3 = bb4
    | bb4 = bb4
      [ bb4 = {[@expl:loop invariant] [%#sinc_max_repeat5] UInt32.to_int a
        >= UInt32.to_int b + Seq.length (Snapshot.inner produced)
        \/ UInt32.to_int b >= UInt32.to_int a + Seq.length (Snapshot.inner produced)}
        {[@expl:loop invariant] [%#sinc_max_repeat4] UInt32.to_int a <= 1000000 + Seq.length (Snapshot.inner produced)
        /\ UInt32.to_int b <= 1000000 + Seq.length (Snapshot.inner produced)}
        {[@expl:loop invariant] [%#sinc_max_repeat3] produces'0 (Snapshot.inner iter_old) (Snapshot.inner produced) iter}
        {[@expl:loop invariant] [%#sinc_max_repeat3] inv'0 iter}
        (! s0) [ s0 = bb5 ] 
        [ bb5 = s0
          [ s0 = Borrow.borrow_mut <Range'0.t_Range uint32> {iter}
              (fun (_ret':borrowed (Range'0.t_Range uint32)) ->  [ &_20 <- _ret' ]  [ &iter <- _20.final ] s1)
          | s1 = Borrow.borrow_final <Range'0.t_Range uint32> {_20.current} {Borrow.get_id _20}
              (fun (_ret':borrowed (Range'0.t_Range uint32)) ->
                 [ &_19 <- _ret' ] 
                 [ &_20 <- { _20 with current = _19.final ; } ] 
                s2)
          | s2 = next'0 {_19} (fun (_ret':Option'0.t_Option uint32) ->  [ &_18 <- _ret' ] s3)
          | s3 = bb6 ]
          
        | bb6 = s0
          [ s0 = -{resolve'0 _20}- s1
          | s1 = any [ br0 -> {_18 = Option'0.C_None } (! bb9) | br1 (a:uint32)-> {_18 = Option'0.C_Some a} (! bb8) ]  ]
          
        | bb8 = bb10
        | bb10 = s0
          [ s0 = Option'0.v_Some <uint32> {_18} (fun (r0'0:uint32) ->  [ &__creusot_proc_iter_elem <- r0'0 ] s1)
          | s1 = 
            [ &_23 <- [%#sinc_max_repeat6] Snapshot.new (Seq.(++) (Snapshot.inner produced) (Seq.singleton __creusot_proc_iter_elem)) ]
            
            s2
          | s2 = bb11 ]
          
        | bb11 = s0
          [ s0 =  [ &produced <- _23 ] s1
          | s1 = Borrow.borrow_mut <uint32> {a}
              (fun (_ret':borrowed uint32) ->  [ &_27 <- _ret' ]  [ &a <- _27.final ] s2)
          | s2 = Borrow.borrow_final <uint32> {_27.current} {Borrow.get_id _27}
              (fun (_ret':borrowed uint32) ->  [ &_26 <- _ret' ]  [ &_27 <- { _27 with current = _26.final ; } ] s3)
          | s3 = Borrow.borrow_mut <uint32> {b}
              (fun (_ret':borrowed uint32) ->  [ &_29 <- _ret' ]  [ &b <- _29.final ] s4)
          | s4 = Borrow.borrow_final <uint32> {_29.current} {Borrow.get_id _29}
              (fun (_ret':borrowed uint32) ->  [ &_28 <- _ret' ]  [ &_29 <- { _29 with current = _28.final ; } ] s5)
          | s5 = take_max'0 {_26} {_28} (fun (_ret':borrowed uint32) ->  [ &mc <- _ret' ] s6)
          | s6 = bb12 ]
          
        | bb12 = s0
          [ s0 = -{resolve'1 _29}- s1
          | s1 = -{resolve'1 _27}- s2
          | s2 = UInt32.add {mc.current} {[%#sinc_max_repeat7] (1 : uint32)}
              (fun (_ret':uint32) ->  [ &mc <- { mc with current = _ret' ; } ] s3)
          | s3 = -{resolve'1 mc}- s4
          | s4 = bb4 ]
           ]
         ]
      
    | bb9 = s0
      [ s0 = UInt32.add {b} {n} (fun (_ret':uint32) ->  [ &_34 <- _ret' ] s1)
      | s1 = UInt32.ge {a} {_34} (fun (_ret':bool) ->  [ &_32 <- _ret' ] s2)
      | s2 = any [ br0 -> {_32 = false} (! bb14) | br1 -> {_32} (! bb13) ]  ]
      
    | bb13 = bb17
    | bb14 = s0
      [ s0 = UInt32.add {a} {n} (fun (_ret':uint32) ->  [ &_39 <- _ret' ] s1)
      | s1 = UInt32.ge {b} {_39} (fun (_ret':bool) ->  [ &_37 <- _ret' ] s2)
      | s2 = any [ br0 -> {_37 = false} (! bb16) | br1 -> {_37} (! bb15) ]  ]
      
    | bb15 = bb17
    | bb17 = return' {_0}
    | bb16 = {[%#sinc_max_repeat8] false} any ]
    )
    [ & _0 : () = any_l ()
    | & a : uint32 = a
    | & b : uint32 = b
    | & n : uint32 = n
    | & iter : Range'0.t_Range uint32 = any_l ()
    | & _7 : Range'0.t_Range uint32 = any_l ()
    | & iter_old : Snapshot.snap_ty (Range'0.t_Range uint32) = any_l ()
    | & produced : Snapshot.snap_ty (Seq.seq uint32) = any_l ()
    | & _18 : Option'0.t_Option uint32 = any_l ()
    | & _19 : borrowed (Range'0.t_Range uint32) = any_l ()
    | & _20 : borrowed (Range'0.t_Range uint32) = any_l ()
    | & __creusot_proc_iter_elem : uint32 = any_l ()
    | & _23 : Snapshot.snap_ty (Seq.seq uint32) = any_l ()
    | & mc : borrowed uint32 = any_l ()
    | & _26 : borrowed uint32 = any_l ()
    | & _27 : borrowed uint32 = any_l ()
    | & _28 : borrowed uint32 = any_l ()
    | & _29 : borrowed uint32 = any_l ()
    | & _32 : bool = any_l ()
    | & _34 : uint32 = any_l ()
    | & _37 : bool = any_l ()
    | & _39 : uint32 = any_l () ]
     [ return' (result:())-> (! return' {result}) ] 
end<|MERGE_RESOLUTION|>--- conflicted
+++ resolved
@@ -176,11 +176,7 @@
   
   predicate inv'2 (_1 : Option'0.t_Option uint32)
   
-<<<<<<< HEAD
-  axiom inv'2 [@rewrite] : forall x : Option'0.t_option uint32 . inv'2 x = true
-=======
-  axiom inv'2 : forall x : Option'0.t_Option uint32 . inv'2 x = true
->>>>>>> c3369865
+  axiom inv'2 [@rewrite] : forall x : Option'0.t_Option uint32 . inv'2 x = true
   
   use T_core__ops__range__Range as Range'0
   
@@ -193,11 +189,7 @@
   
   predicate inv'1 (_1 : borrowed (Range'0.t_Range uint32))
   
-<<<<<<< HEAD
-  axiom inv'1 [@rewrite] : forall x : borrowed (Range'0.t_range uint32) . inv'1 x = true
-=======
-  axiom inv'1 : forall x : borrowed (Range'0.t_Range uint32) . inv'1 x = true
->>>>>>> c3369865
+  axiom inv'1 [@rewrite] : forall x : borrowed (Range'0.t_Range uint32) . inv'1 x = true
   
   use seq.Seq
   
@@ -249,11 +241,7 @@
   predicate invariant'0 (self : Range'0.t_Range uint32) =
     [%#span10] true
   
-<<<<<<< HEAD
-  axiom inv'0 [@rewrite] : forall x : Range'0.t_range uint32 . inv'0 x = true
-=======
-  axiom inv'0 : forall x : Range'0.t_Range uint32 . inv'0 x = true
->>>>>>> c3369865
+  axiom inv'0 [@rewrite] : forall x : Range'0.t_Range uint32 . inv'0 x = true
   
   use prelude.prelude.Snapshot
   
