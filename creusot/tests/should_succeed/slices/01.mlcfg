
module C01_IndexSlice
  use prelude.UInt32
  use seq.Seq
  predicate invariant1 (self : Seq.seq uint32) =
    [#"../../../../../creusot-contracts/src/invariant.rs" 8 8 8 12] true
  val invariant1 (self : Seq.seq uint32) : bool
    ensures { result = invariant1 self }
    
  predicate inv1 (_x : Seq.seq uint32)
  val inv1 (_x : Seq.seq uint32) : bool
    ensures { result = inv1 _x }
    
  axiom inv1 : [#"../01.rs" 1 0 1 0] forall x : Seq.seq uint32 . inv1 x = true
  use prelude.Slice
  predicate invariant0 (self : slice uint32) =
    [#"../../../../../creusot-contracts/src/invariant.rs" 8 8 8 12] true
  val invariant0 (self : slice uint32) : bool
    ensures { result = invariant0 self }
    
  predicate inv0 (_x : slice uint32)
  val inv0 (_x : slice uint32) : bool
    ensures { result = inv0 _x }
    
  axiom inv0 : [#"../01.rs" 1 0 1 0] forall x : slice uint32 . inv0 x = true
  use seq.Seq
  use prelude.UIntSize
  use prelude.Slice
  use prelude.Int
  use prelude.UIntSize
  let constant max0  : usize = [@vc:do_not_keep_trace] [@vc:sp]
    (18446744073709551615 : usize)
  function shallow_model1 (self : slice uint32) : Seq.seq uint32
  val shallow_model1 (self : slice uint32) : Seq.seq uint32
    requires {[#"../../../../../creusot-contracts/src/std/slice.rs" 19 21 19 25] inv0 self}
    ensures { result = shallow_model1 self }
    
  axiom shallow_model1_spec : forall self : slice uint32 . ([#"../../../../../creusot-contracts/src/std/slice.rs" 19 21 19 25] inv0 self) -> ([#"../../../../../creusot-contracts/src/std/slice.rs" 19 4 19 50] inv1 (shallow_model1 self)) && ([#"../../../../../creusot-contracts/src/std/slice.rs" 18 14 18 41] shallow_model1 self = Slice.id self) && ([#"../../../../../creusot-contracts/src/std/slice.rs" 17 14 17 41] Seq.length (shallow_model1 self) <= UIntSize.to_int max0)
  use prelude.Borrow
  function shallow_model0 (self : slice uint32) : Seq.seq uint32 =
    [#"../../../../../creusot-contracts/src/model.rs" 83 8 83 31] shallow_model1 self
  val shallow_model0 (self : slice uint32) : Seq.seq uint32
    ensures { result = shallow_model0 self }
    
  let rec cfg index_slice [#"../01.rs" 6 0 6 36] [@cfg:stackify] [@cfg:subregion_analysis] (a : slice uint32) : uint32
    requires {[#"../01.rs" 5 11 5 24] 10 < Seq.length (shallow_model0 a)}
    
   = [@vc:do_not_keep_trace] [@vc:sp]
  var _0 : uint32;
  var a : slice uint32 = a;
  var _3 : usize;
  var _5 : bool;
  {
    goto BB0
  }
  BB0 {
    [#"../01.rs" 7 6 7 8] _3 <- ([#"../01.rs" 7 6 7 8] [#"../01.rs" 7 6 7 8] (10 : usize));
    [#"../01.rs" 7 4 7 9] _5 <- ([#"../01.rs" 7 4 7 9] _3 < ([#"../01.rs" 7 4 7 9] Slice.length a));
    assert { [@expl:index in bounds] [#"../01.rs" 7 4 7 9] _5 };
    goto BB1
  }
  BB1 {
    [#"../01.rs" 7 4 7 9] _0 <- ([#"../01.rs" 7 4 7 9] Slice.get a _3);
    return _0
  }
  
end
module C01_IndexMutSlice
  use prelude.UInt32
  use seq.Seq
  predicate invariant1 (self : Seq.seq uint32) =
    [#"../../../../../creusot-contracts/src/invariant.rs" 8 8 8 12] true
  val invariant1 (self : Seq.seq uint32) : bool
    ensures { result = invariant1 self }
    
  predicate inv1 (_x : Seq.seq uint32)
  val inv1 (_x : Seq.seq uint32) : bool
    ensures { result = inv1 _x }
    
  axiom inv1 : [#"../01.rs" 1 0 1 0] forall x : Seq.seq uint32 . inv1 x = true
  use prelude.Slice
  predicate invariant0 (self : slice uint32) =
    [#"../../../../../creusot-contracts/src/invariant.rs" 8 8 8 12] true
  val invariant0 (self : slice uint32) : bool
    ensures { result = invariant0 self }
    
  predicate inv0 (_x : slice uint32)
  val inv0 (_x : slice uint32) : bool
    ensures { result = inv0 _x }
    
  axiom inv0 : [#"../01.rs" 1 0 1 0] forall x : slice uint32 . inv0 x = true
  use prelude.UInt32
  use seq.Seq
  use prelude.UIntSize
  use prelude.Slice
  use prelude.Int
  use prelude.UIntSize
  let constant max0  : usize = [@vc:do_not_keep_trace] [@vc:sp]
    (18446744073709551615 : usize)
  use seq.Seq
  function shallow_model2 (self : slice uint32) : Seq.seq uint32
  val shallow_model2 (self : slice uint32) : Seq.seq uint32
    requires {[#"../../../../../creusot-contracts/src/std/slice.rs" 19 21 19 25] inv0 self}
    ensures { result = shallow_model2 self }
    
  axiom shallow_model2_spec : forall self : slice uint32 . ([#"../../../../../creusot-contracts/src/std/slice.rs" 19 21 19 25] inv0 self) -> ([#"../../../../../creusot-contracts/src/std/slice.rs" 19 4 19 50] inv1 (shallow_model2 self)) && ([#"../../../../../creusot-contracts/src/std/slice.rs" 18 14 18 41] shallow_model2 self = Slice.id self) && ([#"../../../../../creusot-contracts/src/std/slice.rs" 17 14 17 41] Seq.length (shallow_model2 self) <= UIntSize.to_int max0)
  function index_logic0 [@inline:trivial] (self : slice uint32) (ix : int) : uint32 =
    [#"../../../../../creusot-contracts/src/logic/ops.rs" 43 8 43 31] Seq.get (shallow_model2 self) ix
  val index_logic0 [@inline:trivial] (self : slice uint32) (ix : int) : uint32
    ensures { result = index_logic0 self ix }
    
  use prelude.Borrow
  function shallow_model0 (self : borrowed (slice uint32)) : Seq.seq uint32 =
    [#"../../../../../creusot-contracts/src/model.rs" 101 8 101 31] shallow_model2 ( * self)
  val shallow_model0 (self : borrowed (slice uint32)) : Seq.seq uint32
    ensures { result = shallow_model0 self }
    
  predicate resolve0 (self : borrowed (slice uint32)) =
    [#"../../../../../creusot-contracts/src/resolve.rs" 25 20 25 34]  ^ self =  * self
  val resolve0 (self : borrowed (slice uint32)) : bool
    ensures { result = resolve0 self }
    
  let rec cfg index_mut_slice [#"../01.rs" 12 0 12 37] [@cfg:stackify] [@cfg:subregion_analysis] (a : borrowed (slice uint32)) : ()
    requires {[#"../01.rs" 10 11 10 24] Seq.length (shallow_model0 a) = 5}
    ensures { [#"../01.rs" 11 10 11 23] UInt32.to_int (index_logic0 ( ^ a) 2) = 3 }
    
   = [@vc:do_not_keep_trace] [@vc:sp]
  var _0 : ();
  var a : borrowed (slice uint32) = a;
  var _4 : usize;
  var _6 : bool;
  {
    goto BB0
  }
  BB0 {
    [#"../01.rs" 13 6 13 7] _4 <- ([#"../01.rs" 13 6 13 7] [#"../01.rs" 13 6 13 7] (2 : usize));
    [#"../01.rs" 13 4 13 8] _6 <- ([#"../01.rs" 13 4 13 8] _4 < ([#"../01.rs" 13 4 13 8] Slice.length ( * a)));
    assert { [@expl:index in bounds] [#"../01.rs" 13 4 13 8] _6 };
    goto BB1
  }
  BB1 {
<<<<<<< HEAD
    [#"../01.rs" 13 4 13 12] a <- { a with current = Slice.set ( * a) _4 ([#"../01.rs" 13 4 13 12] [#"../01.rs" 13 11 13 12] (3 : uint32)) };
    assume { Resolve0.resolve a };
    [#"../01.rs" 12 38 14 1] _0 <- ([#"../01.rs" 12 38 14 1] ());
=======
    a <- { a with current = Slice.set ( * a) _4 ([#"../01.rs" 13 11 13 12] [#"../01.rs" 13 11 13 12] (3 : uint32)) };
    assume { resolve0 a };
    _0 <- ([#"../01.rs" 12 38 14 1] ());
>>>>>>> 62b454c8
    return _0
  }
  
end
module Core_Option_Option_Type
  type t_option 't =
    | C_None
    | C_Some 't
    
end
module C01_SliceFirst
  type t
  use seq.Seq
  predicate invariant4 (self : Seq.seq t)
  val invariant4 (self : Seq.seq t) : bool
    ensures { result = invariant4 self }
    
  predicate inv4 (_x : Seq.seq t)
  val inv4 (_x : Seq.seq t) : bool
    ensures { result = inv4 _x }
    
  axiom inv4 : [#"../01.rs" 1 0 1 0] forall x : Seq.seq t . inv4 x = true
  use prelude.Slice
  predicate invariant3 (self : slice t)
  val invariant3 (self : slice t) : bool
    ensures { result = invariant3 self }
    
  predicate inv3 (_x : slice t)
  val inv3 (_x : slice t) : bool
    ensures { result = inv3 _x }
    
  axiom inv3 : [#"../01.rs" 1 0 1 0] forall x : slice t . inv3 x = true
  use Core_Option_Option_Type as Core_Option_Option_Type
  predicate invariant2 (self : Core_Option_Option_Type.t_option t)
  val invariant2 (self : Core_Option_Option_Type.t_option t) : bool
    ensures { result = invariant2 self }
    
  predicate inv2 (_x : Core_Option_Option_Type.t_option t)
  val inv2 (_x : Core_Option_Option_Type.t_option t) : bool
    ensures { result = inv2 _x }
    
  axiom inv2 : [#"../01.rs" 1 0 1 0] forall x : Core_Option_Option_Type.t_option t . inv2 x = true
  predicate invariant1 (self : t)
  val invariant1 (self : t) : bool
    ensures { result = invariant1 self }
    
  predicate inv1 (_x : t)
  val inv1 (_x : t) : bool
    ensures { result = inv1 _x }
    
  axiom inv1 : [#"../01.rs" 1 0 1 0] forall x : t . inv1 x = true
  predicate invariant0 (self : slice t)
  val invariant0 (self : slice t) : bool
    ensures { result = invariant0 self }
    
  predicate inv0 (_x : slice t)
  val inv0 (_x : slice t) : bool
    ensures { result = inv0 _x }
    
  axiom inv0 : [#"../01.rs" 1 0 1 0] forall x : slice t . inv0 x = true
  use seq.Seq
  use prelude.UIntSize
  use prelude.Slice
  use prelude.Int
  use prelude.UIntSize
  let constant max0  : usize = [@vc:do_not_keep_trace] [@vc:sp]
    (18446744073709551615 : usize)
  function shallow_model2 (self : slice t) : Seq.seq t
  val shallow_model2 (self : slice t) : Seq.seq t
    requires {[#"../../../../../creusot-contracts/src/std/slice.rs" 19 21 19 25] inv3 self}
    ensures { result = shallow_model2 self }
    
  axiom shallow_model2_spec : forall self : slice t . ([#"../../../../../creusot-contracts/src/std/slice.rs" 19 21 19 25] inv3 self) -> ([#"../../../../../creusot-contracts/src/std/slice.rs" 19 4 19 50] inv4 (shallow_model2 self)) && ([#"../../../../../creusot-contracts/src/std/slice.rs" 18 14 18 41] shallow_model2 self = Slice.id self) && ([#"../../../../../creusot-contracts/src/std/slice.rs" 17 14 17 41] Seq.length (shallow_model2 self) <= UIntSize.to_int max0)
  use prelude.Borrow
  function shallow_model0 (self : slice t) : Seq.seq t =
    [#"../../../../../creusot-contracts/src/model.rs" 83 8 83 31] shallow_model2 self
  val shallow_model0 (self : slice t) : Seq.seq t
    ensures { result = shallow_model0 self }
    
  use seq.Seq
  function index_logic0 [@inline:trivial] (self : slice t) (ix : int) : t =
    [#"../../../../../creusot-contracts/src/logic/ops.rs" 43 8 43 31] Seq.get (shallow_model2 self) ix
  val index_logic0 [@inline:trivial] (self : slice t) (ix : int) : t
    ensures { result = index_logic0 self ix }
    
  predicate resolve1 (self : t)
  val resolve1 (self : t) : bool
    ensures { result = resolve1 self }
    
  predicate resolve0 (self : slice t)
  val resolve0 (self : slice t) : bool
    ensures { result = resolve0 self }
    
  val len0 (self : slice t) : usize
    requires {inv0 self}
    ensures { [#"../../../../../creusot-contracts/src/std/slice.rs" 238 0 334 1] Seq.length (shallow_model0 self) = UIntSize.to_int result }
    
  let rec cfg slice_first [#"../01.rs" 20 0 20 44] [@cfg:stackify] [@cfg:subregion_analysis] (a : slice t) : Core_Option_Option_Type.t_option t
    requires {[#"../01.rs" 20 22 20 23] inv0 a}
    ensures { [#"../01.rs" 16 10 19 1] match (result) with
      | Core_Option_Option_Type.C_Some v -> v = index_logic0 a 0
      | Core_Option_Option_Type.C_None -> Seq.length (shallow_model0 a) = 0
      end }
    ensures { [#"../01.rs" 20 34 20 44] inv2 result }
    
   = [@vc:do_not_keep_trace] [@vc:sp]
  var _0 : Core_Option_Option_Type.t_option t;
  var a : slice t = a;
  var _4 : usize;
  var _7 : t;
  var _8 : usize;
  var _10 : bool;
  {
    goto BB0
  }
  BB0 {
<<<<<<< HEAD
    [#"../01.rs" 21 7 21 14] _4 <- ([#"../01.rs" 21 7 21 14] Len0.len ([#"../01.rs" 21 7 21 14] a));
=======
    _4 <- ([#"../01.rs" 21 7 21 14] len0 ([#"../01.rs" 21 7 21 14] a));
>>>>>>> 62b454c8
    goto BB1
  }
  BB1 {
    switch ([#"../01.rs" 21 7 21 18] _4 > ([#"../01.rs" 21 17 21 18] [#"../01.rs" 21 17 21 18] (0 : usize)))
      | False -> goto BB4
      | True -> goto BB2
      end
  }
  BB2 {
    [#"../01.rs" 22 16 22 17] _8 <- ([#"../01.rs" 22 16 22 17] [#"../01.rs" 22 16 22 17] (0 : usize));
    [#"../01.rs" 22 14 22 18] _10 <- ([#"../01.rs" 22 14 22 18] _8 < ([#"../01.rs" 22 14 22 18] Slice.length a));
    assert { [@expl:index in bounds] [#"../01.rs" 22 14 22 18] _10 };
    goto BB3
  }
  BB3 {
<<<<<<< HEAD
    [#"../01.rs" 22 13 22 18] _7 <- ([#"../01.rs" 22 13 22 18] Slice.get a _8);
    assert { [@expl:type invariant] Inv0.inv a };
    assume { Resolve0.resolve a };
    assert { [@expl:type invariant] Inv1.inv _7 };
    assume { Resolve1.resolve _7 };
    [#"../01.rs" 22 8 22 19] _0 <- ([#"../01.rs" 22 8 22 19] Core_Option_Option_Type.C_Some ([#"../01.rs" 22 13 22 18] _7));
    goto BB5
  }
  BB4 {
    assert { [@expl:type invariant] Inv0.inv a };
    assume { Resolve0.resolve a };
    [#"../01.rs" 24 8 24 12] _0 <- ([#"../01.rs" 24 8 24 12] Core_Option_Option_Type.C_None);
=======
    _7 <- ([#"../01.rs" 22 13 22 18] Slice.get a _8);
    assert { [@expl:type invariant] inv0 a };
    assume { resolve0 a };
    assert { [@expl:type invariant] inv1 _7 };
    assume { resolve1 _7 };
    _0 <- ([#"../01.rs" 22 8 22 19] Core_Option_Option_Type.C_Some ([#"../01.rs" 22 13 22 18] _7));
    goto BB5
  }
  BB4 {
    assert { [@expl:type invariant] inv0 a };
    assume { resolve0 a };
    _0 <- ([#"../01.rs" 24 8 24 12] Core_Option_Option_Type.C_None);
>>>>>>> 62b454c8
    goto BB5
  }
  BB5 {
    return _0
  }
  
end<|MERGE_RESOLUTION|>--- conflicted
+++ resolved
@@ -54,13 +54,13 @@
     goto BB0
   }
   BB0 {
-    [#"../01.rs" 7 6 7 8] _3 <- ([#"../01.rs" 7 6 7 8] [#"../01.rs" 7 6 7 8] (10 : usize));
-    [#"../01.rs" 7 4 7 9] _5 <- ([#"../01.rs" 7 4 7 9] _3 < ([#"../01.rs" 7 4 7 9] Slice.length a));
+    _3 <- ([#"../01.rs" 7 6 7 8] [#"../01.rs" 7 6 7 8] (10 : usize));
+    _5 <- ([#"../01.rs" 7 4 7 9] _3 < ([#"../01.rs" 7 4 7 9] Slice.length a));
     assert { [@expl:index in bounds] [#"../01.rs" 7 4 7 9] _5 };
     goto BB1
   }
   BB1 {
-    [#"../01.rs" 7 4 7 9] _0 <- ([#"../01.rs" 7 4 7 9] Slice.get a _3);
+    _0 <- Slice.get a _3;
     return _0
   }
   
@@ -133,21 +133,15 @@
     goto BB0
   }
   BB0 {
-    [#"../01.rs" 13 6 13 7] _4 <- ([#"../01.rs" 13 6 13 7] [#"../01.rs" 13 6 13 7] (2 : usize));
-    [#"../01.rs" 13 4 13 8] _6 <- ([#"../01.rs" 13 4 13 8] _4 < ([#"../01.rs" 13 4 13 8] Slice.length ( * a)));
+    _4 <- ([#"../01.rs" 13 6 13 7] [#"../01.rs" 13 6 13 7] (2 : usize));
+    _6 <- ([#"../01.rs" 13 4 13 8] _4 < ([#"../01.rs" 13 4 13 8] Slice.length ( * a)));
     assert { [@expl:index in bounds] [#"../01.rs" 13 4 13 8] _6 };
     goto BB1
   }
   BB1 {
-<<<<<<< HEAD
-    [#"../01.rs" 13 4 13 12] a <- { a with current = Slice.set ( * a) _4 ([#"../01.rs" 13 4 13 12] [#"../01.rs" 13 11 13 12] (3 : uint32)) };
-    assume { Resolve0.resolve a };
-    [#"../01.rs" 12 38 14 1] _0 <- ([#"../01.rs" 12 38 14 1] ());
-=======
     a <- { a with current = Slice.set ( * a) _4 ([#"../01.rs" 13 11 13 12] [#"../01.rs" 13 11 13 12] (3 : uint32)) };
     assume { resolve0 a };
     _0 <- ([#"../01.rs" 12 38 14 1] ());
->>>>>>> 62b454c8
     return _0
   }
   
@@ -264,11 +258,7 @@
     goto BB0
   }
   BB0 {
-<<<<<<< HEAD
-    [#"../01.rs" 21 7 21 14] _4 <- ([#"../01.rs" 21 7 21 14] Len0.len ([#"../01.rs" 21 7 21 14] a));
-=======
     _4 <- ([#"../01.rs" 21 7 21 14] len0 ([#"../01.rs" 21 7 21 14] a));
->>>>>>> 62b454c8
     goto BB1
   }
   BB1 {
@@ -278,26 +268,12 @@
       end
   }
   BB2 {
-    [#"../01.rs" 22 16 22 17] _8 <- ([#"../01.rs" 22 16 22 17] [#"../01.rs" 22 16 22 17] (0 : usize));
-    [#"../01.rs" 22 14 22 18] _10 <- ([#"../01.rs" 22 14 22 18] _8 < ([#"../01.rs" 22 14 22 18] Slice.length a));
+    _8 <- ([#"../01.rs" 22 16 22 17] [#"../01.rs" 22 16 22 17] (0 : usize));
+    _10 <- ([#"../01.rs" 22 14 22 18] _8 < ([#"../01.rs" 22 14 22 18] Slice.length a));
     assert { [@expl:index in bounds] [#"../01.rs" 22 14 22 18] _10 };
     goto BB3
   }
   BB3 {
-<<<<<<< HEAD
-    [#"../01.rs" 22 13 22 18] _7 <- ([#"../01.rs" 22 13 22 18] Slice.get a _8);
-    assert { [@expl:type invariant] Inv0.inv a };
-    assume { Resolve0.resolve a };
-    assert { [@expl:type invariant] Inv1.inv _7 };
-    assume { Resolve1.resolve _7 };
-    [#"../01.rs" 22 8 22 19] _0 <- ([#"../01.rs" 22 8 22 19] Core_Option_Option_Type.C_Some ([#"../01.rs" 22 13 22 18] _7));
-    goto BB5
-  }
-  BB4 {
-    assert { [@expl:type invariant] Inv0.inv a };
-    assume { Resolve0.resolve a };
-    [#"../01.rs" 24 8 24 12] _0 <- ([#"../01.rs" 24 8 24 12] Core_Option_Option_Type.C_None);
-=======
     _7 <- ([#"../01.rs" 22 13 22 18] Slice.get a _8);
     assert { [@expl:type invariant] inv0 a };
     assume { resolve0 a };
@@ -310,7 +286,6 @@
     assert { [@expl:type invariant] inv0 a };
     assume { resolve0 a };
     _0 <- ([#"../01.rs" 24 8 24 12] Core_Option_Option_Type.C_None);
->>>>>>> 62b454c8
     goto BB5
   }
   BB5 {
