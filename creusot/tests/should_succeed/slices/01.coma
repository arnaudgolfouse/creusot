--- conflicted
+++ resolved
@@ -39,12 +39,8 @@
   
   meta "compute_max_steps" 1000000
   
-<<<<<<< HEAD
-  let rec index_slice'0 (a:slice uint32) (return'  (ret:uint32))= {[%#s012] 10 < Seq.length (view'0 a)}
-=======
-  let rec index_slice (a:slice uint32) (return'  (ret:uint32))= {[@expl:index_slice requires] [%#s012] 10
+  let rec index_slice'0 (a:slice uint32) (return'  (ret:uint32))= {[@expl:index_slice requires] [%#s012] 10
     < Seq.length (view'0 a)}
->>>>>>> 34cd6190
     (! bb0
     [ bb0 = s0
       [ s0 =  [ &_3 <- [%#s010] (10 : usize) ] s1
@@ -120,12 +116,8 @@
   
   meta "compute_max_steps" 1000000
   
-<<<<<<< HEAD
-  let rec index_mut_slice'0 (a:borrowed (slice uint32)) (return'  (ret:()))= {[%#s013] Seq.length (view'0 a) = 5}
-=======
-  let rec index_mut_slice (a:borrowed (slice uint32)) (return'  (ret:()))= {[@expl:index_mut_slice requires] [%#s013] Seq.length (view'0 a)
+  let rec index_mut_slice'0 (a:borrowed (slice uint32)) (return'  (ret:()))= {[@expl:index_mut_slice requires] [%#s013] Seq.length (view'0 a)
     = 5}
->>>>>>> 34cd6190
     (! bb0
     [ bb0 = s0
       [ s0 =  [ &_4 <- [%#s010] (2 : usize) ] s1
@@ -156,15 +148,9 @@
   let%span s011 = "01.rs" 22 16 22 17
   let%span s012 = "01.rs" 22 14 22 18
   let%span s013 = "01.rs" 20 22 20 23
-<<<<<<< HEAD
-  let%span s014 = "01.rs" 16 10 19 1
-  let%span s015 = "01.rs" 20 34 20 44
-  let%span sslice6 = "../../../../creusot-contracts/src/std/slice.rs" 245 0 354 1
-=======
   let%span s014 = "01.rs" 20 34 20 44
   let%span s015 = "01.rs" 16 10 19 1
-  let%span sslice6 = "../../../../creusot-contracts/src/std/slice.rs" 249 0 358 1
->>>>>>> 34cd6190
+  let%span sslice6 = "../../../../creusot-contracts/src/std/slice.rs" 245 0 354 1
   let%span sops7 = "../../../../creusot-contracts/src/logic/ops.rs" 42 8 42 31
   let%span smodel8 = "../../../../creusot-contracts/src/model.rs" 88 8 88 22
   let%span sslice9 = "../../../../creusot-contracts/src/std/slice.rs" 28 14 28 41
@@ -198,22 +184,17 @@
   
   function view'1 (self : slice t_T'0) : Seq.seq t_T'0
   
-  axiom view'1_spec : forall self : slice t_T'0 . ([%#sslice10] view'1 self = Slice.id self)
-  && ([%#sslice9] Seq.length (view'1 self) <= UIntSize.to_int (v_MAX'0 : usize))
+  axiom view'1_spec : forall self : slice t_T'0 . ([%#sslice9] Seq.length (view'1 self)
+  <= UIntSize.to_int (v_MAX'0 : usize))
+  && ([%#sslice10] view'1 self = Slice.id self)
   
   function view'0 (self : slice t_T'0) : Seq.seq t_T'0 =
     [%#smodel8] view'1 self
   
   predicate inv'3 (_1 : slice t_T'0)
   
-<<<<<<< HEAD
   predicate invariant'0 (self : slice t_T'0) =
     [%#sinvariant11] inv'3 self
-=======
-  axiom view'1_spec : forall self : slice t . ([%#sslice9] Seq.length (view'1 self)
-  <= UIntSize.to_int (v_MAX'0 : usize))
-  && ([%#sslice10] view'1 self = Slice.id self)
->>>>>>> 34cd6190
   
   axiom inv_axiom'0 [@rewrite] : forall x : slice t_T'0 [inv'0 x] . inv'0 x = invariant'0 x
   
@@ -259,11 +240,7 @@
   
   axiom inv_axiom'5 [@rewrite] : forall x : t_T'0 [inv'6 x] . inv'6 x = invariant'4 x
   
-<<<<<<< HEAD
-  let rec len'0 (self:slice t_T'0) (return'  (ret:usize))= {[@expl:precondition] inv'0 self}
-=======
-  let rec len'0 (self:slice t) (return'  (ret:usize))= {[@expl:len 'self' type invariant] inv'0 self}
->>>>>>> 34cd6190
+  let rec len'0 (self:slice t_T'0) (return'  (ret:usize))= {[@expl:len 'self' type invariant] inv'0 self}
     any
     [ return' (result:usize)-> {[%#sslice6] Seq.length (view'0 self) = UIntSize.to_int result} (! return' {result}) ]
     
@@ -277,11 +254,7 @@
   
   meta "compute_max_steps" 1000000
   
-<<<<<<< HEAD
-  let rec slice_first'0 (a:slice t_T'0) (return'  (ret:t_Option'0))= {[%#s013] inv'0 a}
-=======
-  let rec slice_first (a:slice t) (return'  (ret:Option'0.t_Option t))= {[@expl:slice_first 'a' type invariant] [%#s013] inv'0 a}
->>>>>>> 34cd6190
+  let rec slice_first'0 (a:slice t_T'0) (return'  (ret:t_Option'0))= {[@expl:slice_first 'a' type invariant] [%#s013] inv'0 a}
     (! bb0
     [ bb0 = s0 [ s0 = len'0 {a} (fun (_ret':usize) ->  [ &_4 <- _ret' ] s1) | s1 = bb1 ] 
     | bb1 = s0
@@ -312,17 +285,10 @@
     | & _9 : usize = any_l ()
     | & _10 : bool = any_l () ]
     
-<<<<<<< HEAD
-    [ return' (result:t_Option'0)-> {[@expl:postcondition] [%#s015] inv'1 result}
-      {[@expl:postcondition] [%#s014] match result with
+    [ return' (result:t_Option'0)-> {[@expl:slice_first result type invariant] [%#s014] inv'1 result}
+      {[@expl:slice_first ensures] [%#s015] match result with
         | C_Some'0 v -> v = index_logic'0 a 0
         | C_None'0 -> Seq.length (view'0 a) = 0
-=======
-    [ return' (result:Option'0.t_Option t)-> {[@expl:slice_first result type invariant] [%#s014] inv'1 result}
-      {[@expl:slice_first ensures] [%#s015] match result with
-        | Option'0.C_Some v -> v = index_logic'0 a 0
-        | Option'0.C_None -> Seq.length (view'0 a) = 0
->>>>>>> 34cd6190
         end}
       (! return' {result}) ]
     
