module M_ghost_vec__ghost_vec [#"ghost_vec.rs" 4 0 4 18]
  let%span sghost_vec0 = "ghost_vec.rs" 5 16 5 26
  let%span sghost_vec1 = "ghost_vec.rs" 6 4 6 50
  let%span sghost_vec2 = "ghost_vec.rs" 40 16 40 26
  let%span sseq3 = "../../../../creusot-contracts/src/logic/seq.rs" 252 14 252 36
  let%span sseq4 = "../../../../creusot-contracts/src/logic/seq.rs" 254 4 254 34
  let%span sghost5 = "../../../../creusot-contracts/src/ghost.rs" 183 9 183 15
  let%span sseq6 = "../../../../creusot-contracts/src/logic/seq.rs" 62 4 62 12
  let%span sghost_vec7 = "ghost_vec.rs" 8 26 8 28
  let%span sghost_vec8 = "ghost_vec.rs" 9 22 9 35
  let%span sghost_vec9 = "ghost_vec.rs" 10 22 10 34
  let%span sghost_vec10 = "ghost_vec.rs" 12 26 12 28
  let%span sghost_vec11 = "ghost_vec.rs" 13 26 13 28
  let%span sghost_vec12 = "ghost_vec.rs" 15 22 15 30
  let%span sghost_vec13 = "ghost_vec.rs" 16 22 16 69
  let%span sghost_vec14 = "ghost_vec.rs" 18 41 18 42
  let%span sghost_vec15 = "ghost_vec.rs" 19 41 19 42
  let%span sghost_vec16 = "ghost_vec.rs" 20 22 20 42
  let%span sghost_vec17 = "ghost_vec.rs" 21 22 21 34
  let%span sghost_vec18 = "ghost_vec.rs" 23 51 23 52
  let%span sghost_vec19 = "ghost_vec.rs" 24 17 24 19
  let%span sghost_vec20 = "ghost_vec.rs" 26 22 26 35
  let%span sghost_vec21 = "ghost_vec.rs" 33 22 33 41
  let%span sghost_vec22 = "ghost_vec.rs" 34 22 34 41
  let%span sghost_vec23 = "ghost_vec.rs" 35 22 35 41
  let%span sghost_vec24 = "ghost_vec.rs" 36 22 36 34
  let%span sghost_vec25 = "ghost_vec.rs" 37 22 37 34
  let%span sghost_vec26 = "ghost_vec.rs" 42 27 42 28
  let%span sghost_vec27 = "ghost_vec.rs" 43 27 43 28
  let%span sghost_vec28 = "ghost_vec.rs" 44 27 44 28
  let%span sghost_vec29 = "ghost_vec.rs" 49 22 49 40
  let%span sghost_vec30 = "ghost_vec.rs" 50 22 50 40
  let%span sghost_vec31 = "ghost_vec.rs" 51 22 51 40
  let%span sghost_vec32 = "ghost_vec.rs" 52 22 52 34
  let%span sghost33 = "../../../../creusot-contracts/src/ghost.rs" 68 22 68 26
  let%span sghost34 = "../../../../creusot-contracts/src/ghost.rs" 67 14 67 36
  let%span sghost35 = "../../../../creusot-contracts/src/ghost.rs" 68 4 68 48
  let%span sseq36 = "../../../../creusot-contracts/src/logic/seq.rs" 321 32 321 36
  let%span sseq37 = "../../../../creusot-contracts/src/logic/seq.rs" 321 38 321 39
  let%span sseq38 = "../../../../creusot-contracts/src/logic/seq.rs" 320 14 320 40
  let%span sghost39 = "../../../../creusot-contracts/src/ghost.rs" 52 14 52 18
  let%span sghost40 = "../../../../creusot-contracts/src/ghost.rs" 51 14 51 35
  let%span sghost41 = "../../../../creusot-contracts/src/ghost.rs" 52 4 52 36
  let%span sseq42 = "../../../../creusot-contracts/src/logic/seq.rs" 278 22 278 26
  let%span sseq43 = "../../../../creusot-contracts/src/logic/seq.rs" 277 14 277 34
  let%span sint44 = "../../../../creusot-contracts/src/logic/int.rs" 28 14 28 31
  let%span sseq45 = "../../../../creusot-contracts/src/logic/seq.rs" 349 22 349 26
  let%span sseq46 = "../../../../creusot-contracts/src/logic/seq.rs" 345 14 348 5
  let%span sseq47 = "../../../../creusot-contracts/src/logic/seq.rs" 349 4 349 53
  let%span sseq48 = "../../../../creusot-contracts/src/logic/seq.rs" 380 30 380 34
  let%span sseq49 = "../../../../creusot-contracts/src/logic/seq.rs" 374 14 377 5
  let%span sseq50 = "../../../../creusot-contracts/src/logic/seq.rs" 378 4 378 86
  let%span sseq51 = "../../../../creusot-contracts/src/logic/seq.rs" 379 14 379 44
  let%span sseq52 = "../../../../creusot-contracts/src/logic/seq.rs" 380 4 380 65
  let%span sseq53 = "../../../../creusot-contracts/src/logic/seq.rs" 407 31 407 35
  let%span sseq54 = "../../../../creusot-contracts/src/logic/seq.rs" 403 14 406 5
  let%span sseq55 = "../../../../creusot-contracts/src/logic/seq.rs" 407 4 407 49
  let%span sghost56 = "../../../../creusot-contracts/src/ghost.rs" 147 15 147 16
  let%span sghost57 = "../../../../creusot-contracts/src/ghost.rs" 145 14 145 28
  let%span sghost58 = "../../../../creusot-contracts/src/ghost.rs" 147 4 147 28
  let%span sseq59 = "../../../../creusot-contracts/src/logic/seq.rs" 299 33 299 37
  let%span sseq60 = "../../../../creusot-contracts/src/logic/seq.rs" 299 39 299 40
  let%span sseq61 = "../../../../creusot-contracts/src/logic/seq.rs" 298 14 298 41
  let%span sseq62 = "../../../../creusot-contracts/src/logic/seq.rs" 433 32 433 36
  let%span sseq63 = "../../../../creusot-contracts/src/logic/seq.rs" 429 14 432 5
  let%span sseq64 = "../../../../creusot-contracts/src/logic/seq.rs" 433 4 433 50
  let%span sresolve65 = "../../../../creusot-contracts/src/resolve.rs" 41 20 41 34
  let%span sseq66 = "../../../../creusot-contracts/src/logic/seq.rs" 143 8 143 27
  
  use prelude.prelude.Int32
  
  use seq.Seq
  
  type t_GhostBox'0  =
    { t_GhostBox__0'0: Seq.seq int32 }
  
  function inner_logic'0 (self : t_GhostBox'0) : Seq.seq int32 =
    [%#sghost5] self.t_GhostBox__0'0
  
  use seq.Seq
  
<<<<<<< HEAD
  predicate inv'0 (_1 : t_GhostBox'0)
=======
  let rec m_ghost_vec__ghost_vec__qyClosure1 (input:m_ghost_vec__ghost_vec__qyClosure1) (ret  (v:borrowed (GhostBox'0.t_GhostBox (Seq.seq int32))))= any
    [ good (v:borrowed (GhostBox'0.t_GhostBox (Seq.seq int32)))-> {M_ghost_vec__ghost_vec__qyClosure1 v = input}
      (! ret {v}) ]
    
end
module M_ghost_vec__ghost_vec__qyClosure1 [#"ghost_vec.rs" 7 4 38 5]
  let%span sghost_vec0 = "ghost_vec.rs" 8 26 8 28
  let%span sghost_vec1 = "ghost_vec.rs" 9 22 9 35
  let%span sghost_vec2 = "ghost_vec.rs" 10 22 10 34
  let%span sghost_vec3 = "ghost_vec.rs" 12 26 12 28
  let%span sghost_vec4 = "ghost_vec.rs" 13 26 13 28
  let%span sghost_vec5 = "ghost_vec.rs" 15 22 15 30
  let%span sghost_vec6 = "ghost_vec.rs" 16 22 16 69
  let%span sghost_vec7 = "ghost_vec.rs" 18 41 18 42
  let%span sghost_vec8 = "ghost_vec.rs" 19 41 19 42
  let%span sghost_vec9 = "ghost_vec.rs" 20 22 20 42
  let%span sghost_vec10 = "ghost_vec.rs" 21 22 21 34
  let%span sghost_vec11 = "ghost_vec.rs" 23 51 23 52
  let%span sghost_vec12 = "ghost_vec.rs" 24 17 24 19
  let%span sghost_vec13 = "ghost_vec.rs" 26 22 26 35
  let%span sghost_vec14 = "ghost_vec.rs" 33 22 33 41
  let%span sghost_vec15 = "ghost_vec.rs" 34 22 34 41
  let%span sghost_vec16 = "ghost_vec.rs" 35 22 35 41
  let%span sghost_vec17 = "ghost_vec.rs" 36 22 36 34
  let%span sghost_vec18 = "ghost_vec.rs" 37 22 37 34
  let%span sghost19 = "../../../../creusot-contracts/src/ghost.rs" 68 22 68 26
  let%span sghost20 = "../../../../creusot-contracts/src/ghost.rs" 67 14 67 36
  let%span sghost21 = "../../../../creusot-contracts/src/ghost.rs" 68 4 68 48
  let%span sseq22 = "../../../../creusot-contracts/src/logic/seq.rs" 336 32 336 36
  let%span sseq23 = "../../../../creusot-contracts/src/logic/seq.rs" 336 38 336 39
  let%span sseq24 = "../../../../creusot-contracts/src/logic/seq.rs" 335 14 335 40
  let%span sghost25 = "../../../../creusot-contracts/src/ghost.rs" 184 9 184 15
  let%span sghost26 = "../../../../creusot-contracts/src/ghost.rs" 52 14 52 18
  let%span sghost27 = "../../../../creusot-contracts/src/ghost.rs" 51 14 51 35
  let%span sghost28 = "../../../../creusot-contracts/src/ghost.rs" 52 4 52 36
  let%span sseq29 = "../../../../creusot-contracts/src/logic/seq.rs" 293 22 293 26
  let%span sseq30 = "../../../../creusot-contracts/src/logic/seq.rs" 292 14 292 34
  let%span sint31 = "../../../../creusot-contracts/src/logic/int.rs" 28 14 28 31
  let%span sseq32 = "../../../../creusot-contracts/src/logic/seq.rs" 364 22 364 26
  let%span sseq33 = "../../../../creusot-contracts/src/logic/seq.rs" 360 14 363 5
  let%span sseq34 = "../../../../creusot-contracts/src/logic/seq.rs" 364 4 364 53
  let%span sseq35 = "../../../../creusot-contracts/src/logic/seq.rs" 395 30 395 34
  let%span sseq36 = "../../../../creusot-contracts/src/logic/seq.rs" 389 14 392 5
  let%span sseq37 = "../../../../creusot-contracts/src/logic/seq.rs" 393 14 393 84
  let%span sseq38 = "../../../../creusot-contracts/src/logic/seq.rs" 394 14 394 44
  let%span sseq39 = "../../../../creusot-contracts/src/logic/seq.rs" 395 4 395 65
  let%span sseq40 = "../../../../creusot-contracts/src/logic/seq.rs" 422 31 422 35
  let%span sseq41 = "../../../../creusot-contracts/src/logic/seq.rs" 418 14 421 5
  let%span sseq42 = "../../../../creusot-contracts/src/logic/seq.rs" 422 4 422 49
  let%span sghost43 = "../../../../creusot-contracts/src/ghost.rs" 148 15 148 16
  let%span sghost44 = "../../../../creusot-contracts/src/ghost.rs" 146 14 146 28
  let%span sghost45 = "../../../../creusot-contracts/src/ghost.rs" 148 4 148 28
  let%span sresolve46 = "../../../../creusot-contracts/src/resolve.rs" 41 20 41 34
  let%span sseq47 = "../../../../creusot-contracts/src/logic/seq.rs" 63 4 63 12
  
  use T_creusot_contracts__ghost__GhostBox as GhostBox'0
  
  predicate inv'11 (_1 : GhostBox'0.t_GhostBox ())
  
  axiom inv_axiom'11 [@rewrite] : forall x : GhostBox'0.t_GhostBox () [inv'11 x] . inv'11 x = true
  
  predicate inv'10 (_1 : ())
  
  axiom inv_axiom'10 [@rewrite] : forall x : () [inv'10 x] . inv'10 x = true
>>>>>>> 716d5822
  
  axiom inv_axiom'0 [@rewrite] : forall x : t_GhostBox'0 [inv'0 x] . inv'0 x = true
  
  use prelude.prelude.Borrow
  
  predicate inv'1 (_1 : borrowed (t_GhostBox'0))
  
  axiom inv_axiom'1 [@rewrite] : forall x : borrowed (t_GhostBox'0) [inv'1 x] . inv'1 x = true
  
  predicate inv'2 (_1 : borrowed (Seq.seq int32))
  
  axiom inv_axiom'2 [@rewrite] : forall x : borrowed (Seq.seq int32) [inv'2 x] . inv'2 x = true
  
  predicate inv'3 (_1 : int32)
  
  axiom inv_axiom'3 [@rewrite] : forall x : int32 [inv'3 x] . inv'3 x = true
  
  predicate inv'4 (_1 : t_GhostBox'0)
  
  axiom inv_axiom'4 [@rewrite] : forall x : t_GhostBox'0 [inv'4 x] . inv'4 x = true
  
  predicate inv'5 (_1 : Seq.seq int32)
  
  axiom inv_axiom'5 [@rewrite] : forall x : Seq.seq int32 [inv'5 x] . inv'5 x = true
  
  use prelude.prelude.Int
  
  type t_GhostBox'2  =
    { t_GhostBox__0'2: int }
  
  predicate inv'6 (_1 : t_GhostBox'2)
  
  axiom inv_axiom'6 [@rewrite] : forall x : t_GhostBox'2 [inv'6 x] . inv'6 x = true
  
  predicate inv'7 (_1 : int)
  
  axiom inv_axiom'7 [@rewrite] : forall x : int [inv'7 x] . inv'7 x = true
  
  type t_Option'1  =
    | C_None'1
    | C_Some'1 int32
  
  predicate inv'8 (_1 : t_Option'1)
  
  axiom inv_axiom'8 [@rewrite] : forall x : t_Option'1 [inv'8 x] . inv'8 x = true
  
  type t_Option'2  =
    | C_None'2
    | C_Some'2 (borrowed int32)
  
  predicate inv'9 (_1 : t_Option'2)
  
  axiom inv_axiom'9 [@rewrite] : forall x : t_Option'2 [inv'9 x] . inv'9 x = true
  
  type t_Option'0  =
    | C_None'0
    | C_Some'0 int32
  
  predicate inv'10 (_1 : t_Option'0)
  
  axiom inv_axiom'10 [@rewrite] : forall x : t_Option'0 [inv'10 x] . inv'10 x = true
  
  predicate inv'11 (_1 : ())
  
  axiom inv_axiom'11 [@rewrite] : forall x : () [inv'11 x] . inv'11 x = true
  
  type t_GhostBox'1  =
    { t_GhostBox__0'1: () }
  
  predicate inv'12 (_1 : t_GhostBox'1)
  
  axiom inv_axiom'12 [@rewrite] : forall x : t_GhostBox'1 [inv'12 x] . inv'12 x = true
  
  let rec new'0 (_1:()) (return'  (ret:t_GhostBox'0))= any
    [ return' (result:t_GhostBox'0)-> {[%#sseq4] inv'0 result}
      {[%#sseq3] inner_logic'0 result = (Seq.empty  : Seq.seq int32)}
      (! return' {result}) ]
    
  
  use seq.Seq
  
  use seq.Seq
  
  function get'0 (self : Seq.seq int32) (ix : int) : t_Option'0 =
    [%#sseq6] if 0 <= ix /\ ix < Seq.length self then C_Some'0 (Seq.get self ix) else C_None'0
  
  let rec deref_mut'0 (self:borrowed (t_GhostBox'0)) (return'  (ret:borrowed (Seq.seq int32)))= {[@expl:precondition] [%#sghost33] inv'1 self}
    any
    [ return' (result:borrowed (Seq.seq int32))-> {[%#sghost35] inv'2 result}
      {[%#sghost34] result
      = Borrow.borrow_logic (self.current).t_GhostBox__0'0 (self.final).t_GhostBox__0'0 (Borrow.inherit_id (Borrow.get_id self) 1)}
      (! return' {result}) ]
    
  
  use seq.Seq
  
  let rec push_back_ghost'0 (self:borrowed (Seq.seq int32)) (x:int32) (return'  (ret:()))= {[@expl:precondition] [%#sseq37] inv'3 x}
    {[@expl:precondition] [%#sseq36] inv'2 self}
    any [ return' (result:())-> {[%#sseq38] self.final = Seq.snoc self.current x} (! return' {result}) ] 
  
  predicate resolve'4 (self : borrowed (Seq.seq int32)) =
    [%#sresolve65] self.final = self.current
  
  predicate resolve'0 (_1 : borrowed (Seq.seq int32)) =
    resolve'4 _1
  
  let rec deref'0 (self:t_GhostBox'0) (return'  (ret:Seq.seq int32))= {[@expl:precondition] [%#sghost39] inv'4 self}
    any
    [ return' (result:Seq.seq int32)-> {[%#sghost41] inv'5 result}
      {[%#sghost40] self.t_GhostBox__0'0 = result}
      (! return' {result}) ]
    
  
  let rec len_ghost'0 (self:Seq.seq int32) (return'  (ret:int))= {[@expl:precondition] [%#sseq42] inv'5 self}
    any [ return' (result:int)-> {[%#sseq43] result = Seq.length self} (! return' {result}) ] 
  
  use prelude.prelude.Int128
  
  function inner_logic'1 (self : t_GhostBox'2) : int =
    [%#sghost5] self.t_GhostBox__0'2
  
  use prelude.prelude.Int128
  
  let rec new'1 (value:int128) (return'  (ret:t_GhostBox'2))= any
    [ return' (result:t_GhostBox'2)-> {[%#sint44] inner_logic'1 result = Int128.to_int value} (! return' {result}) ]
    
  
  let rec deref'1 (self:t_GhostBox'2) (return'  (ret:int))= {[@expl:precondition] [%#sghost39] inv'6 self}
    any
    [ return' (result:int)-> {[%#sghost41] inv'7 result}
      {[%#sghost40] self.t_GhostBox__0'2 = result}
      (! return' {result}) ]
    
  
  let rec get_ghost'0 (self:Seq.seq int32) (index:int) (return'  (ret:t_Option'1))= {[@expl:precondition] [%#sseq45] inv'5 self}
    any
    [ return' (result:t_Option'1)-> {[%#sseq47] inv'8 result}
      {[%#sseq46] match get'0 self index with
        | C_None'0 -> result = C_None'1
        | C_Some'0 v -> result = C_Some'1 v
        end}
      (! return' {result}) ]
    
  
  let rec get_mut_ghost'0 (self:borrowed (Seq.seq int32)) (index:int) (return'  (ret:t_Option'2))= {[@expl:precondition] [%#sseq48] inv'2 self}
    any
    [ return' (result:t_Option'2)-> {[%#sseq52] inv'9 result}
      {[%#sseq51] Seq.length self.current = Seq.length self.final}
      {[%#sseq50] forall i : int . i <> index  -> get'0 self.current index = get'0 self.final index}
      {[%#sseq49] match result with
        | C_None'2 -> get'0 self.current index = C_None'0 /\ self.current = self.final
        | C_Some'2 r -> get'0 self.current index = C_Some'0 (r.current) /\ r.final = Seq.get self.final index
        end}
      (! return' {result}) ]
    
  
  predicate resolve'5 (self : borrowed int32) =
    [%#sresolve65] self.final = self.current
  
  predicate resolve'1 (_1 : borrowed int32) =
    resolve'5 _1
  
  let rec v_Some'0 (input:t_Option'2) (ret  (field_0:borrowed int32))= any
    [ good (field_0:borrowed int32)-> {C_Some'2 field_0 = input} (! ret {field_0})
    | bad -> {forall field_0 : borrowed int32 [C_Some'2 field_0 : t_Option'2] . C_Some'2 field_0 <> input}
      (! {false}
      any) ]
    
  
  let rec pop_back_ghost'0 (self:borrowed (Seq.seq int32)) (return'  (ret:t_Option'0))= {[@expl:precondition] [%#sseq53] inv'2 self}
    any
    [ return' (result:t_Option'0)-> {[%#sseq55] inv'10 result}
      {[%#sseq54] match result with
        | C_None'0 -> self.current = (Seq.empty  : Seq.seq int32) /\ self.current = self.final
        | C_Some'0 r -> self.current = Seq.snoc self.final r
        end}
      (! return' {result}) ]
    
  
  type closure1'1  =
    { field_0'0: borrowed (t_GhostBox'0) }
  
  predicate resolve'9 (self : borrowed (t_GhostBox'0)) =
    [%#sresolve65] self.final = self.current
  
  predicate resolve'8 (_1 : borrowed (t_GhostBox'0)) =
    resolve'9 _1
  
  predicate resolve'6 [#"ghost_vec.rs" 7 4 38 5] (_1 : closure1'1) =
    resolve'8 _1.field_0'0
  
  predicate resolve'2 (_1 : closure1'1) =
    resolve'6 _1
  
  let rec new'2 (x:()) (return'  (ret:t_GhostBox'1))= {[@expl:precondition] [%#sghost56] inv'11 x}
    any
    [ return' (result:t_GhostBox'1)-> {[%#sghost58] inv'12 result}
      {[%#sghost57] result.t_GhostBox__0'1 = x}
      (! return' {result}) ]
    
  
  use prelude.prelude.Intrinsic
  
  let rec closure1'0 (_1:closure1'1) (return'  (ret:t_GhostBox'1))= bb0
    [ bb0 = s0
      [ s0 = Borrow.borrow_mut <t_GhostBox'0> {(_1.field_0'0).current}
          (fun (_ret':borrowed (t_GhostBox'0)) ->
             [ &_6 <- _ret' ] 
             [ &_1 <- { field_0'0 = { _1.field_0'0 with current = _ret'.final } } ] 
            s1)
      | s1 = deref_mut'0 {_6} (fun (_ret':borrowed (Seq.seq int32)) ->  [ &_5 <- _ret' ] s2)
      | s2 = bb1 ]
      
    | bb1 = s0
      [ s0 = Borrow.borrow_final <Seq.seq int32> {_5.current} {Borrow.get_id _5}
          (fun (_ret':borrowed (Seq.seq int32)) ->  [ &_4 <- _ret' ]  [ &_5 <- { _5 with current = _ret'.final } ] s1)
      | s1 = push_back_ghost'0 {_4} {[%#sghost_vec7] (21 : int32)} (fun (_ret':()) ->  [ &_3 <- _ret' ] s2)
      | s2 = bb2 ]
      
    | bb2 = s0
      [ s0 = -{resolve'0 _5}- s1
      | s1 = {[@expl:assertion] [%#sghost_vec8] Seq.get (inner_logic'0 (_1.field_0'0).current) 0 = (21 : int32)} s2
      | s2 = {[@expl:assertion] [%#sghost_vec9] Seq.length (inner_logic'0 (_1.field_0'0).current) = 1} s3
      | s3 = Borrow.borrow_mut <t_GhostBox'0> {(_1.field_0'0).current}
          (fun (_ret':borrowed (t_GhostBox'0)) ->
             [ &_14 <- _ret' ] 
             [ &_1 <- { field_0'0 = { _1.field_0'0 with current = _ret'.final } } ] 
            s4)
      | s4 = deref_mut'0 {_14} (fun (_ret':borrowed (Seq.seq int32)) ->  [ &_13 <- _ret' ] s5)
      | s5 = bb3 ]
      
    | bb3 = s0
      [ s0 = Borrow.borrow_final <Seq.seq int32> {_13.current} {Borrow.get_id _13}
          (fun (_ret':borrowed (Seq.seq int32)) ->
             [ &_12 <- _ret' ] 
             [ &_13 <- { _13 with current = _ret'.final } ] 
            s1)
      | s1 = push_back_ghost'0 {_12} {[%#sghost_vec10] (10 : int32)} (fun (_ret':()) ->  [ &_11 <- _ret' ] s2)
      | s2 = bb4 ]
      
    | bb4 = s0
      [ s0 = -{resolve'0 _13}- s1
      | s1 = Borrow.borrow_mut <t_GhostBox'0> {(_1.field_0'0).current}
          (fun (_ret':borrowed (t_GhostBox'0)) ->
             [ &_18 <- _ret' ] 
             [ &_1 <- { field_0'0 = { _1.field_0'0 with current = _ret'.final } } ] 
            s2)
      | s2 = deref_mut'0 {_18} (fun (_ret':borrowed (Seq.seq int32)) ->  [ &_17 <- _ret' ] s3)
      | s3 = bb5 ]
      
    | bb5 = s0
      [ s0 = Borrow.borrow_final <Seq.seq int32> {_17.current} {Borrow.get_id _17}
          (fun (_ret':borrowed (Seq.seq int32)) ->
             [ &_16 <- _ret' ] 
             [ &_17 <- { _17 with current = _ret'.final } ] 
            s1)
      | s1 = push_back_ghost'0 {_16} {[%#sghost_vec11] (30 : int32)} (fun (_ret':()) ->  [ &_15 <- _ret' ] s2)
      | s2 = bb6 ]
      
    | bb6 = s0
      [ s0 = -{resolve'0 _17}- s1
      | s1 = deref'0 {(_1.field_0'0).current} (fun (_ret':Seq.seq int32) ->  [ &_21 <- _ret' ] s2)
      | s2 = bb7 ]
      
    | bb7 = s0 [ s0 = len_ghost'0 {_21} (fun (_ret':int) ->  [ &len <- _ret' ] s1) | s1 = bb8 ] 
    | bb8 = s0
      [ s0 = {[@expl:assertion] [%#sghost_vec12] len = 3} s1
      | s1 = {[@expl:assertion] [%#sghost_vec13] Seq.get (inner_logic'0 (_1.field_0'0).current) 0 = (21 : int32)
        /\ Seq.get (inner_logic'0 (_1.field_0'0).current) 1 = (10 : int32)
        /\ Seq.get (inner_logic'0 (_1.field_0'0).current) 2 = (30 : int32)}
        s2
      | s2 = deref'0 {(_1.field_0'0).current} (fun (_ret':Seq.seq int32) ->  [ &_29 <- _ret' ] s3)
      | s3 = bb9 ]
      
    | bb9 = s0
      [ s0 = new'1 {[%#sghost_vec14] (1 : int128)} (fun (_ret':t_GhostBox'2) ->  [ &_34 <- _ret' ] s1) | s1 = bb10 ]
      
    | bb10 = s0 [ s0 = deref'1 {_34} (fun (_ret':int) ->  [ &_32 <- _ret' ] s1) | s1 = bb11 ] 
    | bb11 = s0 [ s0 = get_ghost'0 {_29} {_32} (fun (_ret':t_Option'1) ->  [ &get1 <- _ret' ] s1) | s1 = bb12 ] 
    | bb12 = bb13
    | bb13 = s0
      [ s0 = deref'0 {(_1.field_0'0).current} (fun (_ret':Seq.seq int32) ->  [ &_37 <- _ret' ] s1) | s1 = bb14 ]
      
    | bb14 = s0
      [ s0 = new'1 {[%#sghost_vec15] (3 : int128)} (fun (_ret':t_GhostBox'2) ->  [ &_42 <- _ret' ] s1) | s1 = bb15 ]
      
    | bb15 = s0 [ s0 = deref'1 {_42} (fun (_ret':int) ->  [ &_40 <- _ret' ] s1) | s1 = bb16 ] 
    | bb16 = s0 [ s0 = get_ghost'0 {_37} {_40} (fun (_ret':t_Option'1) ->  [ &get2 <- _ret' ] s1) | s1 = bb17 ] 
    | bb17 = bb18
    | bb18 = s0
      [ s0 = {[@expl:assertion] [%#sghost_vec16] get1 = C_Some'1 (10 : int32)} s1
      | s1 = {[@expl:assertion] [%#sghost_vec17] get2 = C_None'1} s2
      | s2 = Borrow.borrow_mut <t_GhostBox'0> {(_1.field_0'0).current}
          (fun (_ret':borrowed (t_GhostBox'0)) ->
             [ &_51 <- _ret' ] 
             [ &_1 <- { field_0'0 = { _1.field_0'0 with current = _ret'.final } } ] 
            s3)
      | s3 = deref_mut'0 {_51} (fun (_ret':borrowed (Seq.seq int32)) ->  [ &_50 <- _ret' ] s4)
      | s4 = bb19 ]
      
    | bb19 = s0
      [ s0 = Borrow.borrow_final <Seq.seq int32> {_50.current} {Borrow.get_id _50}
          (fun (_ret':borrowed (Seq.seq int32)) ->
             [ &_49 <- _ret' ] 
             [ &_50 <- { _50 with current = _ret'.final } ] 
            s1)
      | s1 = new'1 {[%#sghost_vec18] (0 : int128)} (fun (_ret':t_GhostBox'2) ->  [ &_55 <- _ret' ] s2)
      | s2 = bb20 ]
      
    | bb20 = s0 [ s0 = deref'1 {_55} (fun (_ret':int) ->  [ &_53 <- _ret' ] s1) | s1 = bb21 ] 
    | bb21 = s0 [ s0 = get_mut_ghost'0 {_49} {_53} (fun (_ret':t_Option'2) ->  [ &_48 <- _ret' ] s1) | s1 = bb22 ] 
    | bb22 = any [ br0 -> {_48 = C_None'2 } (! bb25) | br1 (x0:borrowed int32)-> {_48 = C_Some'2 x0} (! bb23) ] 
    | bb25 = s0
      [ s0 = -{match _48 with
          | C_Some'2 x'0 -> resolve'1 x'0
          | _ -> true
          end}-
        s1
      | s1 = -{resolve'0 _50}- s2
      | s2 = bb26 ]
      
    | bb23 = bb24
    | bb24 = s0
      [ s0 = v_Some'0 {_48} (fun (r0'0:borrowed int32) ->  [ &x <- r0'0 ] s1)
      | s1 =  [ &x <- { x with current = ([%#sghost_vec19] (42 : int32)) } ] s2
      | s2 = -{resolve'1 x}- s3
      | s3 = -{resolve'0 _50}- s4
      | s4 = bb26 ]
      
    | bb26 = bb27
    | bb27 = s0
      [ s0 = {[@expl:assertion] [%#sghost_vec20] Seq.get (inner_logic'0 (_1.field_0'0).current) 0 = (42 : int32)} s1
      | s1 = Borrow.borrow_mut <t_GhostBox'0> {(_1.field_0'0).current}
          (fun (_ret':borrowed (t_GhostBox'0)) ->
             [ &_63 <- _ret' ] 
             [ &_1 <- { field_0'0 = { _1.field_0'0 with current = _ret'.final } } ] 
            s2)
      | s2 = deref_mut'0 {_63} (fun (_ret':borrowed (Seq.seq int32)) ->  [ &_62 <- _ret' ] s3)
      | s3 = bb28 ]
      
    | bb28 = s0
      [ s0 = Borrow.borrow_final <Seq.seq int32> {_62.current} {Borrow.get_id _62}
          (fun (_ret':borrowed (Seq.seq int32)) ->
             [ &_61 <- _ret' ] 
             [ &_62 <- { _62 with current = _ret'.final } ] 
            s1)
      | s1 = pop_back_ghost'0 {_61} (fun (_ret':t_Option'0) ->  [ &pop1 <- _ret' ] s2)
      | s2 = bb29 ]
      
    | bb29 = s0
      [ s0 = -{resolve'0 _62}- s1
      | s1 = Borrow.borrow_mut <t_GhostBox'0> {(_1.field_0'0).current}
          (fun (_ret':borrowed (t_GhostBox'0)) ->
             [ &_67 <- _ret' ] 
             [ &_1 <- { field_0'0 = { _1.field_0'0 with current = _ret'.final } } ] 
            s2)
      | s2 = deref_mut'0 {_67} (fun (_ret':borrowed (Seq.seq int32)) ->  [ &_66 <- _ret' ] s3)
      | s3 = bb30 ]
      
    | bb30 = s0
      [ s0 = Borrow.borrow_final <Seq.seq int32> {_66.current} {Borrow.get_id _66}
          (fun (_ret':borrowed (Seq.seq int32)) ->
             [ &_65 <- _ret' ] 
             [ &_66 <- { _66 with current = _ret'.final } ] 
            s1)
      | s1 = pop_back_ghost'0 {_65} (fun (_ret':t_Option'0) ->  [ &pop2 <- _ret' ] s2)
      | s2 = bb31 ]
      
    | bb31 = s0
      [ s0 = -{resolve'0 _66}- s1
      | s1 = Borrow.borrow_mut <t_GhostBox'0> {(_1.field_0'0).current}
          (fun (_ret':borrowed (t_GhostBox'0)) ->
             [ &_71 <- _ret' ] 
             [ &_1 <- { field_0'0 = { _1.field_0'0 with current = _ret'.final } } ] 
            s2)
      | s2 = deref_mut'0 {_71} (fun (_ret':borrowed (Seq.seq int32)) ->  [ &_70 <- _ret' ] s3)
      | s3 = bb32 ]
      
    | bb32 = s0
      [ s0 = Borrow.borrow_final <Seq.seq int32> {_70.current} {Borrow.get_id _70}
          (fun (_ret':borrowed (Seq.seq int32)) ->
             [ &_69 <- _ret' ] 
             [ &_70 <- { _70 with current = _ret'.final } ] 
            s1)
      | s1 = pop_back_ghost'0 {_69} (fun (_ret':t_Option'0) ->  [ &pop3 <- _ret' ] s2)
      | s2 = bb33 ]
      
    | bb33 = s0
      [ s0 = -{resolve'0 _70}- s1
      | s1 = Borrow.borrow_mut <t_GhostBox'0> {(_1.field_0'0).current}
          (fun (_ret':borrowed (t_GhostBox'0)) ->
             [ &_75 <- _ret' ] 
             [ &_1 <- { field_0'0 = { _1.field_0'0 with current = _ret'.final } } ] 
            s2)
      | s2 = deref_mut'0 {_75} (fun (_ret':borrowed (Seq.seq int32)) ->  [ &_74 <- _ret' ] s3)
      | s3 = bb34 ]
      
    | bb34 = s0
      [ s0 = Borrow.borrow_final <Seq.seq int32> {_74.current} {Borrow.get_id _74}
          (fun (_ret':borrowed (Seq.seq int32)) ->
             [ &_73 <- _ret' ] 
             [ &_74 <- { _74 with current = _ret'.final } ] 
            s1)
      | s1 = pop_back_ghost'0 {_73} (fun (_ret':t_Option'0) ->  [ &pop4 <- _ret' ] s2)
      | s2 = bb35 ]
      
    | bb35 = s0
      [ s0 = -{resolve'0 _74}- s1
      | s1 = Borrow.borrow_final <t_GhostBox'0> {(_1.field_0'0).current} {Borrow.get_id _1.field_0'0}
          (fun (_ret':borrowed (t_GhostBox'0)) ->
             [ &_79 <- _ret' ] 
             [ &_1 <- { field_0'0 = { _1.field_0'0 with current = _ret'.final } } ] 
            s2)
      | s2 = deref_mut'0 {_79} (fun (_ret':borrowed (Seq.seq int32)) ->  [ &_78 <- _ret' ] s3)
      | s3 = bb36 ]
      
    | bb36 = s0
      [ s0 = Borrow.borrow_final <Seq.seq int32> {_78.current} {Borrow.get_id _78}
          (fun (_ret':borrowed (Seq.seq int32)) ->
             [ &_77 <- _ret' ] 
             [ &_78 <- { _78 with current = _ret'.final } ] 
            s1)
      | s1 = pop_back_ghost'0 {_77} (fun (_ret':t_Option'0) ->  [ &pop5 <- _ret' ] s2)
      | s2 = bb37 ]
      
    | bb37 = s0
      [ s0 = -{resolve'0 _78}- s1
      | s1 = -{resolve'2 _1}- s2
      | s2 = {[@expl:assertion] [%#sghost_vec21] pop1 = C_Some'0 (30 : int32)} s3
      | s3 = {[@expl:assertion] [%#sghost_vec22] pop2 = C_Some'0 (10 : int32)} s4
      | s4 = {[@expl:assertion] [%#sghost_vec23] pop3 = C_Some'0 (42 : int32)} s5
      | s5 = {[@expl:assertion] [%#sghost_vec24] pop4 = C_None'0} s6
      | s6 = {[@expl:assertion] [%#sghost_vec25] pop5 = C_None'0} s7
      | s7 = new'2 {_2} (fun (_ret':t_GhostBox'1) ->  [ &_0 <- _ret' ] s8)
      | s8 = bb38 ]
      
    | bb38 = return' {_0} ]
    
    [ & _0 : t_GhostBox'1 = any_l ()
    | & _1 : closure1'1 = _1
    | & _2 : () = any_l ()
    | & _3 : () = any_l ()
    | & _4 : borrowed (Seq.seq int32) = any_l ()
    | & _5 : borrowed (Seq.seq int32) = any_l ()
    | & _6 : borrowed (t_GhostBox'0) = any_l ()
    | & _11 : () = any_l ()
    | & _12 : borrowed (Seq.seq int32) = any_l ()
    | & _13 : borrowed (Seq.seq int32) = any_l ()
    | & _14 : borrowed (t_GhostBox'0) = any_l ()
    | & _15 : () = any_l ()
    | & _16 : borrowed (Seq.seq int32) = any_l ()
    | & _17 : borrowed (Seq.seq int32) = any_l ()
    | & _18 : borrowed (t_GhostBox'0) = any_l ()
    | & len : int = any_l ()
    | & _21 : Seq.seq int32 = any_l ()
    | & get1 : t_Option'1 = any_l ()
    | & _29 : Seq.seq int32 = any_l ()
    | & _32 : int = any_l ()
    | & _34 : t_GhostBox'2 = any_l ()
    | & get2 : t_Option'1 = any_l ()
    | & _37 : Seq.seq int32 = any_l ()
    | & _40 : int = any_l ()
    | & _42 : t_GhostBox'2 = any_l ()
    | & _48 : t_Option'2 = any_l ()
    | & _49 : borrowed (Seq.seq int32) = any_l ()
    | & _50 : borrowed (Seq.seq int32) = any_l ()
    | & _51 : borrowed (t_GhostBox'0) = any_l ()
    | & _53 : int = any_l ()
    | & _55 : t_GhostBox'2 = any_l ()
    | & x : borrowed int32 = any_l ()
    | & pop1 : t_Option'0 = any_l ()
    | & _61 : borrowed (Seq.seq int32) = any_l ()
    | & _62 : borrowed (Seq.seq int32) = any_l ()
    | & _63 : borrowed (t_GhostBox'0) = any_l ()
    | & pop2 : t_Option'0 = any_l ()
    | & _65 : borrowed (Seq.seq int32) = any_l ()
    | & _66 : borrowed (Seq.seq int32) = any_l ()
    | & _67 : borrowed (t_GhostBox'0) = any_l ()
    | & pop3 : t_Option'0 = any_l ()
    | & _69 : borrowed (Seq.seq int32) = any_l ()
    | & _70 : borrowed (Seq.seq int32) = any_l ()
    | & _71 : borrowed (t_GhostBox'0) = any_l ()
    | & pop4 : t_Option'0 = any_l ()
    | & _73 : borrowed (Seq.seq int32) = any_l ()
    | & _74 : borrowed (Seq.seq int32) = any_l ()
    | & _75 : borrowed (t_GhostBox'0) = any_l ()
    | & pop5 : t_Option'0 = any_l ()
    | & _77 : borrowed (Seq.seq int32) = any_l ()
    | & _78 : borrowed (Seq.seq int32) = any_l ()
    | & _79 : borrowed (t_GhostBox'0) = any_l () ]
     [ return' (result:t_GhostBox'1)-> return' {result} ] 
  
  use seq.Seq
  
  function push_front'0 [@inline:trivial] (self : Seq.seq int32) (x : int32) : Seq.seq int32 =
    [%#sseq66] Seq.cons x self
  
  let rec push_front_ghost'0 (self:borrowed (Seq.seq int32)) (x:int32) (return'  (ret:()))= {[@expl:precondition] [%#sseq60] inv'3 x}
    {[@expl:precondition] [%#sseq59] inv'2 self}
    any [ return' (result:())-> {[%#sseq61] self.final = push_front'0 self.current x} (! return' {result}) ] 
  
  let rec pop_front_ghost'0 (self:borrowed (Seq.seq int32)) (return'  (ret:t_Option'0))= {[@expl:precondition] [%#sseq62] inv'2 self}
    any
    [ return' (result:t_Option'0)-> {[%#sseq64] inv'10 result}
      {[%#sseq63] match result with
        | C_None'0 -> self.current = (Seq.empty  : Seq.seq int32) /\ self.current = self.final
        | C_Some'0 r -> self.current = push_front'0 self.final r
        end}
      (! return' {result}) ]
    
  
  type closure2'1  =
    { field_0'1: borrowed (t_GhostBox'0) }
  
  predicate resolve'7 [#"ghost_vec.rs" 41 4 53 5] (_1 : closure2'1) =
    resolve'8 _1.field_0'1
  
  predicate resolve'3 (_1 : closure2'1) =
    resolve'7 _1
  
  let rec closure2'0 (_1:closure2'1) (return'  (ret:t_GhostBox'1))= bb0
    [ bb0 = s0
      [ s0 = Borrow.borrow_mut <t_GhostBox'0> {(_1.field_0'1).current}
          (fun (_ret':borrowed (t_GhostBox'0)) ->
             [ &_6 <- _ret' ] 
             [ &_1 <- { field_0'1 = { _1.field_0'1 with current = _ret'.final } } ] 
            s1)
      | s1 = deref_mut'0 {_6} (fun (_ret':borrowed (Seq.seq int32)) ->  [ &_5 <- _ret' ] s2)
      | s2 = bb1 ]
      
    | bb1 = s0
      [ s0 = Borrow.borrow_final <Seq.seq int32> {_5.current} {Borrow.get_id _5}
          (fun (_ret':borrowed (Seq.seq int32)) ->  [ &_4 <- _ret' ]  [ &_5 <- { _5 with current = _ret'.final } ] s1)
      | s1 = push_front_ghost'0 {_4} {[%#sghost_vec26] (1 : int32)} (fun (_ret':()) ->  [ &_3 <- _ret' ] s2)
      | s2 = bb2 ]
      
    | bb2 = s0
      [ s0 = -{resolve'0 _5}- s1
      | s1 = Borrow.borrow_mut <t_GhostBox'0> {(_1.field_0'1).current}
          (fun (_ret':borrowed (t_GhostBox'0)) ->
             [ &_10 <- _ret' ] 
             [ &_1 <- { field_0'1 = { _1.field_0'1 with current = _ret'.final } } ] 
            s2)
      | s2 = deref_mut'0 {_10} (fun (_ret':borrowed (Seq.seq int32)) ->  [ &_9 <- _ret' ] s3)
      | s3 = bb3 ]
      
    | bb3 = s0
      [ s0 = Borrow.borrow_final <Seq.seq int32> {_9.current} {Borrow.get_id _9}
          (fun (_ret':borrowed (Seq.seq int32)) ->  [ &_8 <- _ret' ]  [ &_9 <- { _9 with current = _ret'.final } ] s1)
      | s1 = push_front_ghost'0 {_8} {[%#sghost_vec27] (2 : int32)} (fun (_ret':()) ->  [ &_7 <- _ret' ] s2)
      | s2 = bb4 ]
      
    | bb4 = s0
      [ s0 = -{resolve'0 _9}- s1
      | s1 = Borrow.borrow_mut <t_GhostBox'0> {(_1.field_0'1).current}
          (fun (_ret':borrowed (t_GhostBox'0)) ->
             [ &_14 <- _ret' ] 
             [ &_1 <- { field_0'1 = { _1.field_0'1 with current = _ret'.final } } ] 
            s2)
      | s2 = deref_mut'0 {_14} (fun (_ret':borrowed (Seq.seq int32)) ->  [ &_13 <- _ret' ] s3)
      | s3 = bb5 ]
      
    | bb5 = s0
      [ s0 = Borrow.borrow_final <Seq.seq int32> {_13.current} {Borrow.get_id _13}
          (fun (_ret':borrowed (Seq.seq int32)) ->
             [ &_12 <- _ret' ] 
             [ &_13 <- { _13 with current = _ret'.final } ] 
            s1)
      | s1 = push_front_ghost'0 {_12} {[%#sghost_vec28] (3 : int32)} (fun (_ret':()) ->  [ &_11 <- _ret' ] s2)
      | s2 = bb6 ]
      
    | bb6 = s0
      [ s0 = -{resolve'0 _13}- s1
      | s1 = Borrow.borrow_mut <t_GhostBox'0> {(_1.field_0'1).current}
          (fun (_ret':borrowed (t_GhostBox'0)) ->
             [ &_18 <- _ret' ] 
             [ &_1 <- { field_0'1 = { _1.field_0'1 with current = _ret'.final } } ] 
            s2)
      | s2 = deref_mut'0 {_18} (fun (_ret':borrowed (Seq.seq int32)) ->  [ &_17 <- _ret' ] s3)
      | s3 = bb7 ]
      
    | bb7 = s0
      [ s0 = Borrow.borrow_final <Seq.seq int32> {_17.current} {Borrow.get_id _17}
          (fun (_ret':borrowed (Seq.seq int32)) ->
             [ &_16 <- _ret' ] 
             [ &_17 <- { _17 with current = _ret'.final } ] 
            s1)
      | s1 = pop_front_ghost'0 {_16} (fun (_ret':t_Option'0) ->  [ &pop1 <- _ret' ] s2)
      | s2 = bb8 ]
      
    | bb8 = s0
      [ s0 = -{resolve'0 _17}- s1
      | s1 = Borrow.borrow_mut <t_GhostBox'0> {(_1.field_0'1).current}
          (fun (_ret':borrowed (t_GhostBox'0)) ->
             [ &_22 <- _ret' ] 
             [ &_1 <- { field_0'1 = { _1.field_0'1 with current = _ret'.final } } ] 
            s2)
      | s2 = deref_mut'0 {_22} (fun (_ret':borrowed (Seq.seq int32)) ->  [ &_21 <- _ret' ] s3)
      | s3 = bb9 ]
      
    | bb9 = s0
      [ s0 = Borrow.borrow_final <Seq.seq int32> {_21.current} {Borrow.get_id _21}
          (fun (_ret':borrowed (Seq.seq int32)) ->
             [ &_20 <- _ret' ] 
             [ &_21 <- { _21 with current = _ret'.final } ] 
            s1)
      | s1 = pop_front_ghost'0 {_20} (fun (_ret':t_Option'0) ->  [ &pop2 <- _ret' ] s2)
      | s2 = bb10 ]
      
    | bb10 = s0
      [ s0 = -{resolve'0 _21}- s1
      | s1 = Borrow.borrow_mut <t_GhostBox'0> {(_1.field_0'1).current}
          (fun (_ret':borrowed (t_GhostBox'0)) ->
             [ &_26 <- _ret' ] 
             [ &_1 <- { field_0'1 = { _1.field_0'1 with current = _ret'.final } } ] 
            s2)
      | s2 = deref_mut'0 {_26} (fun (_ret':borrowed (Seq.seq int32)) ->  [ &_25 <- _ret' ] s3)
      | s3 = bb11 ]
      
    | bb11 = s0
      [ s0 = Borrow.borrow_final <Seq.seq int32> {_25.current} {Borrow.get_id _25}
          (fun (_ret':borrowed (Seq.seq int32)) ->
             [ &_24 <- _ret' ] 
             [ &_25 <- { _25 with current = _ret'.final } ] 
            s1)
      | s1 = pop_front_ghost'0 {_24} (fun (_ret':t_Option'0) ->  [ &pop3 <- _ret' ] s2)
      | s2 = bb12 ]
      
    | bb12 = s0
      [ s0 = -{resolve'0 _25}- s1
      | s1 = Borrow.borrow_final <t_GhostBox'0> {(_1.field_0'1).current} {Borrow.get_id _1.field_0'1}
          (fun (_ret':borrowed (t_GhostBox'0)) ->
             [ &_30 <- _ret' ] 
             [ &_1 <- { field_0'1 = { _1.field_0'1 with current = _ret'.final } } ] 
            s2)
      | s2 = deref_mut'0 {_30} (fun (_ret':borrowed (Seq.seq int32)) ->  [ &_29 <- _ret' ] s3)
      | s3 = bb13 ]
      
    | bb13 = s0
      [ s0 = Borrow.borrow_final <Seq.seq int32> {_29.current} {Borrow.get_id _29}
          (fun (_ret':borrowed (Seq.seq int32)) ->
             [ &_28 <- _ret' ] 
             [ &_29 <- { _29 with current = _ret'.final } ] 
            s1)
      | s1 = pop_front_ghost'0 {_28} (fun (_ret':t_Option'0) ->  [ &pop4 <- _ret' ] s2)
      | s2 = bb14 ]
      
    | bb14 = s0
      [ s0 = -{resolve'0 _29}- s1
      | s1 = -{resolve'3 _1}- s2
      | s2 = {[@expl:assertion] [%#sghost_vec29] pop1 = C_Some'0 (3 : int32)} s3
      | s3 = {[@expl:assertion] [%#sghost_vec30] pop2 = C_Some'0 (2 : int32)} s4
      | s4 = {[@expl:assertion] [%#sghost_vec31] pop3 = C_Some'0 (1 : int32)} s5
      | s5 = {[@expl:assertion] [%#sghost_vec32] pop4 = C_None'0} s6
      | s6 = new'2 {_2} (fun (_ret':t_GhostBox'1) ->  [ &_0 <- _ret' ] s7)
      | s7 = bb15 ]
      
    | bb15 = return' {_0} ]
    
    [ & _0 : t_GhostBox'1 = any_l ()
    | & _1 : closure2'1 = _1
    | & _2 : () = any_l ()
    | & _3 : () = any_l ()
    | & _4 : borrowed (Seq.seq int32) = any_l ()
    | & _5 : borrowed (Seq.seq int32) = any_l ()
    | & _6 : borrowed (t_GhostBox'0) = any_l ()
    | & _7 : () = any_l ()
    | & _8 : borrowed (Seq.seq int32) = any_l ()
    | & _9 : borrowed (Seq.seq int32) = any_l ()
    | & _10 : borrowed (t_GhostBox'0) = any_l ()
    | & _11 : () = any_l ()
    | & _12 : borrowed (Seq.seq int32) = any_l ()
    | & _13 : borrowed (Seq.seq int32) = any_l ()
    | & _14 : borrowed (t_GhostBox'0) = any_l ()
    | & pop1 : t_Option'0 = any_l ()
    | & _16 : borrowed (Seq.seq int32) = any_l ()
    | & _17 : borrowed (Seq.seq int32) = any_l ()
    | & _18 : borrowed (t_GhostBox'0) = any_l ()
    | & pop2 : t_Option'0 = any_l ()
    | & _20 : borrowed (Seq.seq int32) = any_l ()
    | & _21 : borrowed (Seq.seq int32) = any_l ()
    | & _22 : borrowed (t_GhostBox'0) = any_l ()
    | & pop3 : t_Option'0 = any_l ()
    | & _24 : borrowed (Seq.seq int32) = any_l ()
    | & _25 : borrowed (Seq.seq int32) = any_l ()
    | & _26 : borrowed (t_GhostBox'0) = any_l ()
    | & pop4 : t_Option'0 = any_l ()
    | & _28 : borrowed (Seq.seq int32) = any_l ()
    | & _29 : borrowed (Seq.seq int32) = any_l ()
<<<<<<< HEAD
    | & _30 : borrowed (t_GhostBox'0) = any_l () ]
     [ return' (result:t_GhostBox'1)-> return' {result} ] 
=======
    | & _30 : borrowed (GhostBox'0.t_GhostBox (Seq.seq int32)) = any_l () ]
     [ return' (result:GhostBox'0.t_GhostBox ())-> return' {result} ] 
end
module M_ghost_vec__ghost_vec [#"ghost_vec.rs" 4 0 4 18]
  let%span sghost_vec0 = "ghost_vec.rs" 5 16 5 26
  let%span sghost_vec1 = "ghost_vec.rs" 6 18 6 49
  let%span sghost_vec2 = "ghost_vec.rs" 40 16 40 26
  let%span sseq3 = "../../../../creusot-contracts/src/logic/seq.rs" 267 14 267 36
  let%span sseq4 = "../../../../creusot-contracts/src/logic/seq.rs" 269 4 269 34
  let%span sghost5 = "../../../../creusot-contracts/src/ghost.rs" 184 9 184 15
  let%span sseq6 = "../../../../creusot-contracts/src/logic/seq.rs" 63 4 63 12
  let%span sghost_vec7 = "ghost_vec.rs" 8 26 8 28
  let%span sghost_vec8 = "ghost_vec.rs" 9 22 9 35
  let%span sghost_vec9 = "ghost_vec.rs" 10 22 10 34
  let%span sghost_vec10 = "ghost_vec.rs" 12 26 12 28
  let%span sghost_vec11 = "ghost_vec.rs" 13 26 13 28
  let%span sghost_vec12 = "ghost_vec.rs" 15 22 15 30
  let%span sghost_vec13 = "ghost_vec.rs" 16 22 16 69
  let%span sghost_vec14 = "ghost_vec.rs" 18 41 18 42
  let%span sghost_vec15 = "ghost_vec.rs" 19 41 19 42
  let%span sghost_vec16 = "ghost_vec.rs" 20 22 20 42
  let%span sghost_vec17 = "ghost_vec.rs" 21 22 21 34
  let%span sghost_vec18 = "ghost_vec.rs" 23 51 23 52
  let%span sghost_vec19 = "ghost_vec.rs" 24 17 24 19
  let%span sghost_vec20 = "ghost_vec.rs" 26 22 26 35
  let%span sghost_vec21 = "ghost_vec.rs" 33 22 33 41
  let%span sghost_vec22 = "ghost_vec.rs" 34 22 34 41
  let%span sghost_vec23 = "ghost_vec.rs" 35 22 35 41
  let%span sghost_vec24 = "ghost_vec.rs" 36 22 36 34
  let%span sghost_vec25 = "ghost_vec.rs" 37 22 37 34
  let%span sghost_vec26 = "ghost_vec.rs" 42 27 42 28
  let%span sghost_vec27 = "ghost_vec.rs" 43 27 43 28
  let%span sghost_vec28 = "ghost_vec.rs" 44 27 44 28
  let%span sghost_vec29 = "ghost_vec.rs" 49 22 49 40
  let%span sghost_vec30 = "ghost_vec.rs" 50 22 50 40
  let%span sghost_vec31 = "ghost_vec.rs" 51 22 51 40
  let%span sghost_vec32 = "ghost_vec.rs" 52 22 52 34
  let%span sghost33 = "../../../../creusot-contracts/src/ghost.rs" 68 22 68 26
  let%span sghost34 = "../../../../creusot-contracts/src/ghost.rs" 67 14 67 36
  let%span sghost35 = "../../../../creusot-contracts/src/ghost.rs" 68 4 68 48
  let%span sseq36 = "../../../../creusot-contracts/src/logic/seq.rs" 336 32 336 36
  let%span sseq37 = "../../../../creusot-contracts/src/logic/seq.rs" 336 38 336 39
  let%span sseq38 = "../../../../creusot-contracts/src/logic/seq.rs" 335 14 335 40
  let%span sghost39 = "../../../../creusot-contracts/src/ghost.rs" 52 14 52 18
  let%span sghost40 = "../../../../creusot-contracts/src/ghost.rs" 51 14 51 35
  let%span sghost41 = "../../../../creusot-contracts/src/ghost.rs" 52 4 52 36
  let%span sseq42 = "../../../../creusot-contracts/src/logic/seq.rs" 293 22 293 26
  let%span sseq43 = "../../../../creusot-contracts/src/logic/seq.rs" 292 14 292 34
  let%span sint44 = "../../../../creusot-contracts/src/logic/int.rs" 28 14 28 31
  let%span sseq45 = "../../../../creusot-contracts/src/logic/seq.rs" 364 22 364 26
  let%span sseq46 = "../../../../creusot-contracts/src/logic/seq.rs" 360 14 363 5
  let%span sseq47 = "../../../../creusot-contracts/src/logic/seq.rs" 364 4 364 53
  let%span sseq48 = "../../../../creusot-contracts/src/logic/seq.rs" 395 30 395 34
  let%span sseq49 = "../../../../creusot-contracts/src/logic/seq.rs" 389 14 392 5
  let%span sseq50 = "../../../../creusot-contracts/src/logic/seq.rs" 393 14 393 84
  let%span sseq51 = "../../../../creusot-contracts/src/logic/seq.rs" 394 14 394 44
  let%span sseq52 = "../../../../creusot-contracts/src/logic/seq.rs" 395 4 395 65
  let%span sseq53 = "../../../../creusot-contracts/src/logic/seq.rs" 422 31 422 35
  let%span sseq54 = "../../../../creusot-contracts/src/logic/seq.rs" 418 14 421 5
  let%span sseq55 = "../../../../creusot-contracts/src/logic/seq.rs" 422 4 422 49
  let%span sghost56 = "../../../../creusot-contracts/src/ghost.rs" 148 15 148 16
  let%span sghost57 = "../../../../creusot-contracts/src/ghost.rs" 146 14 146 28
  let%span sghost58 = "../../../../creusot-contracts/src/ghost.rs" 148 4 148 28
  let%span sseq59 = "../../../../creusot-contracts/src/logic/seq.rs" 314 33 314 37
  let%span sseq60 = "../../../../creusot-contracts/src/logic/seq.rs" 314 39 314 40
  let%span sseq61 = "../../../../creusot-contracts/src/logic/seq.rs" 313 14 313 41
  let%span sseq62 = "../../../../creusot-contracts/src/logic/seq.rs" 448 32 448 36
  let%span sseq63 = "../../../../creusot-contracts/src/logic/seq.rs" 444 14 447 5
  let%span sseq64 = "../../../../creusot-contracts/src/logic/seq.rs" 448 4 448 50
  let%span sresolve65 = "../../../../creusot-contracts/src/resolve.rs" 41 20 41 34
  let%span sseq66 = "../../../../creusot-contracts/src/logic/seq.rs" 151 8 151 27
  
  use T_creusot_contracts__ghost__GhostBox as GhostBox'0
  
  predicate inv'12 (_1 : GhostBox'0.t_GhostBox ())
  
  axiom inv_axiom'12 [@rewrite] : forall x : GhostBox'0.t_GhostBox () [inv'12 x] . inv'12 x = true
  
  predicate inv'11 (_1 : ())
  
  axiom inv_axiom'11 [@rewrite] : forall x : () [inv'11 x] . inv'11 x = true
  
  use prelude.prelude.Int32
  
  use prelude.prelude.Int
  
  use T_core__option__Option as Option'0
>>>>>>> 716d5822
  
  meta "compute_max_steps" 1000000
  
  let rec ghost_vec'0 (_1:()) (return'  (ret:()))= (! bb0
    [ bb0 = s0 [ s0 = new'0 {[%#sghost_vec0] ()} (fun (_ret':t_GhostBox'0) ->  [ &v <- _ret' ] s1) | s1 = bb1 ] 
    | bb1 = s0
      [ s0 = {[@expl:assertion] [%#sghost_vec1] forall i : int . get'0 (inner_logic'0 v) i = C_None'0} s1
      | s1 = Borrow.borrow_mut <t_GhostBox'0> {v}
          (fun (_ret':borrowed (t_GhostBox'0)) ->  [ &_6 <- _ret' ]  [ &v <- _ret'.final ] s2)
      | s2 =  [ &_5 <- { field_0'0 = _6 } ] s3
      | s3 = closure1'0 {_5} (fun (_ret':t_GhostBox'1) ->  [ &_4 <- _ret' ] s4)
      | s4 = bb2 ]
      
    | bb2 = bb3
    | bb3 = s0 [ s0 = new'0 {[%#sghost_vec2] ()} (fun (_ret':t_GhostBox'0) ->  [ &v1 <- _ret' ] s1) | s1 = bb4 ] 
    | bb4 = s0
      [ s0 = Borrow.borrow_mut <t_GhostBox'0> {v1}
          (fun (_ret':borrowed (t_GhostBox'0)) ->  [ &_11 <- _ret' ]  [ &v1 <- _ret'.final ] s1)
      | s1 =  [ &_10 <- { field_0'1 = _11 } ] s2
      | s2 = closure2'0 {_10} (fun (_ret':t_GhostBox'1) ->  [ &_9 <- _ret' ] s3)
      | s3 = bb5 ]
      
    | bb5 = bb6
    | bb6 = bb7
    | bb7 = bb8
    | bb8 = return' {_0} ]
    )
    [ & _0 : () = any_l ()
    | & v : t_GhostBox'0 = any_l ()
    | & _4 : t_GhostBox'1 = any_l ()
    | & _5 : closure1'1 = any_l ()
    | & _6 : borrowed (t_GhostBox'0) = any_l ()
    | & _7 : () = any_l ()
    | & v1 : t_GhostBox'0 = any_l ()
    | & _9 : t_GhostBox'1 = any_l ()
    | & _10 : closure2'1 = any_l ()
    | & _11 : borrowed (t_GhostBox'0) = any_l ()
    | & _12 : () = any_l () ]
     [ return' (result:())-> (! return' {result}) ] 
end<|MERGE_RESOLUTION|>--- conflicted
+++ resolved
@@ -1,6 +1,6 @@
 module M_ghost_vec__ghost_vec [#"ghost_vec.rs" 4 0 4 18]
   let%span sghost_vec0 = "ghost_vec.rs" 5 16 5 26
-  let%span sghost_vec1 = "ghost_vec.rs" 6 4 6 50
+  let%span sghost_vec1 = "ghost_vec.rs" 6 18 6 49
   let%span sghost_vec2 = "ghost_vec.rs" 40 16 40 26
   let%span sseq3 = "../../../../creusot-contracts/src/logic/seq.rs" 252 14 252 36
   let%span sseq4 = "../../../../creusot-contracts/src/logic/seq.rs" 254 4 254 34
@@ -49,7 +49,7 @@
   let%span sseq47 = "../../../../creusot-contracts/src/logic/seq.rs" 349 4 349 53
   let%span sseq48 = "../../../../creusot-contracts/src/logic/seq.rs" 380 30 380 34
   let%span sseq49 = "../../../../creusot-contracts/src/logic/seq.rs" 374 14 377 5
-  let%span sseq50 = "../../../../creusot-contracts/src/logic/seq.rs" 378 4 378 86
+  let%span sseq50 = "../../../../creusot-contracts/src/logic/seq.rs" 378 14 378 84
   let%span sseq51 = "../../../../creusot-contracts/src/logic/seq.rs" 379 14 379 44
   let%span sseq52 = "../../../../creusot-contracts/src/logic/seq.rs" 380 4 380 65
   let%span sseq53 = "../../../../creusot-contracts/src/logic/seq.rs" 407 31 407 35
@@ -79,74 +79,7 @@
   
   use seq.Seq
   
-<<<<<<< HEAD
   predicate inv'0 (_1 : t_GhostBox'0)
-=======
-  let rec m_ghost_vec__ghost_vec__qyClosure1 (input:m_ghost_vec__ghost_vec__qyClosure1) (ret  (v:borrowed (GhostBox'0.t_GhostBox (Seq.seq int32))))= any
-    [ good (v:borrowed (GhostBox'0.t_GhostBox (Seq.seq int32)))-> {M_ghost_vec__ghost_vec__qyClosure1 v = input}
-      (! ret {v}) ]
-    
-end
-module M_ghost_vec__ghost_vec__qyClosure1 [#"ghost_vec.rs" 7 4 38 5]
-  let%span sghost_vec0 = "ghost_vec.rs" 8 26 8 28
-  let%span sghost_vec1 = "ghost_vec.rs" 9 22 9 35
-  let%span sghost_vec2 = "ghost_vec.rs" 10 22 10 34
-  let%span sghost_vec3 = "ghost_vec.rs" 12 26 12 28
-  let%span sghost_vec4 = "ghost_vec.rs" 13 26 13 28
-  let%span sghost_vec5 = "ghost_vec.rs" 15 22 15 30
-  let%span sghost_vec6 = "ghost_vec.rs" 16 22 16 69
-  let%span sghost_vec7 = "ghost_vec.rs" 18 41 18 42
-  let%span sghost_vec8 = "ghost_vec.rs" 19 41 19 42
-  let%span sghost_vec9 = "ghost_vec.rs" 20 22 20 42
-  let%span sghost_vec10 = "ghost_vec.rs" 21 22 21 34
-  let%span sghost_vec11 = "ghost_vec.rs" 23 51 23 52
-  let%span sghost_vec12 = "ghost_vec.rs" 24 17 24 19
-  let%span sghost_vec13 = "ghost_vec.rs" 26 22 26 35
-  let%span sghost_vec14 = "ghost_vec.rs" 33 22 33 41
-  let%span sghost_vec15 = "ghost_vec.rs" 34 22 34 41
-  let%span sghost_vec16 = "ghost_vec.rs" 35 22 35 41
-  let%span sghost_vec17 = "ghost_vec.rs" 36 22 36 34
-  let%span sghost_vec18 = "ghost_vec.rs" 37 22 37 34
-  let%span sghost19 = "../../../../creusot-contracts/src/ghost.rs" 68 22 68 26
-  let%span sghost20 = "../../../../creusot-contracts/src/ghost.rs" 67 14 67 36
-  let%span sghost21 = "../../../../creusot-contracts/src/ghost.rs" 68 4 68 48
-  let%span sseq22 = "../../../../creusot-contracts/src/logic/seq.rs" 336 32 336 36
-  let%span sseq23 = "../../../../creusot-contracts/src/logic/seq.rs" 336 38 336 39
-  let%span sseq24 = "../../../../creusot-contracts/src/logic/seq.rs" 335 14 335 40
-  let%span sghost25 = "../../../../creusot-contracts/src/ghost.rs" 184 9 184 15
-  let%span sghost26 = "../../../../creusot-contracts/src/ghost.rs" 52 14 52 18
-  let%span sghost27 = "../../../../creusot-contracts/src/ghost.rs" 51 14 51 35
-  let%span sghost28 = "../../../../creusot-contracts/src/ghost.rs" 52 4 52 36
-  let%span sseq29 = "../../../../creusot-contracts/src/logic/seq.rs" 293 22 293 26
-  let%span sseq30 = "../../../../creusot-contracts/src/logic/seq.rs" 292 14 292 34
-  let%span sint31 = "../../../../creusot-contracts/src/logic/int.rs" 28 14 28 31
-  let%span sseq32 = "../../../../creusot-contracts/src/logic/seq.rs" 364 22 364 26
-  let%span sseq33 = "../../../../creusot-contracts/src/logic/seq.rs" 360 14 363 5
-  let%span sseq34 = "../../../../creusot-contracts/src/logic/seq.rs" 364 4 364 53
-  let%span sseq35 = "../../../../creusot-contracts/src/logic/seq.rs" 395 30 395 34
-  let%span sseq36 = "../../../../creusot-contracts/src/logic/seq.rs" 389 14 392 5
-  let%span sseq37 = "../../../../creusot-contracts/src/logic/seq.rs" 393 14 393 84
-  let%span sseq38 = "../../../../creusot-contracts/src/logic/seq.rs" 394 14 394 44
-  let%span sseq39 = "../../../../creusot-contracts/src/logic/seq.rs" 395 4 395 65
-  let%span sseq40 = "../../../../creusot-contracts/src/logic/seq.rs" 422 31 422 35
-  let%span sseq41 = "../../../../creusot-contracts/src/logic/seq.rs" 418 14 421 5
-  let%span sseq42 = "../../../../creusot-contracts/src/logic/seq.rs" 422 4 422 49
-  let%span sghost43 = "../../../../creusot-contracts/src/ghost.rs" 148 15 148 16
-  let%span sghost44 = "../../../../creusot-contracts/src/ghost.rs" 146 14 146 28
-  let%span sghost45 = "../../../../creusot-contracts/src/ghost.rs" 148 4 148 28
-  let%span sresolve46 = "../../../../creusot-contracts/src/resolve.rs" 41 20 41 34
-  let%span sseq47 = "../../../../creusot-contracts/src/logic/seq.rs" 63 4 63 12
-  
-  use T_creusot_contracts__ghost__GhostBox as GhostBox'0
-  
-  predicate inv'11 (_1 : GhostBox'0.t_GhostBox ())
-  
-  axiom inv_axiom'11 [@rewrite] : forall x : GhostBox'0.t_GhostBox () [inv'11 x] . inv'11 x = true
-  
-  predicate inv'10 (_1 : ())
-  
-  axiom inv_axiom'10 [@rewrite] : forall x : () [inv'10 x] . inv'10 x = true
->>>>>>> 716d5822
   
   axiom inv_axiom'0 [@rewrite] : forall x : t_GhostBox'0 [inv'0 x] . inv'0 x = true
   
@@ -836,98 +769,8 @@
     | & pop4 : t_Option'0 = any_l ()
     | & _28 : borrowed (Seq.seq int32) = any_l ()
     | & _29 : borrowed (Seq.seq int32) = any_l ()
-<<<<<<< HEAD
     | & _30 : borrowed (t_GhostBox'0) = any_l () ]
      [ return' (result:t_GhostBox'1)-> return' {result} ] 
-=======
-    | & _30 : borrowed (GhostBox'0.t_GhostBox (Seq.seq int32)) = any_l () ]
-     [ return' (result:GhostBox'0.t_GhostBox ())-> return' {result} ] 
-end
-module M_ghost_vec__ghost_vec [#"ghost_vec.rs" 4 0 4 18]
-  let%span sghost_vec0 = "ghost_vec.rs" 5 16 5 26
-  let%span sghost_vec1 = "ghost_vec.rs" 6 18 6 49
-  let%span sghost_vec2 = "ghost_vec.rs" 40 16 40 26
-  let%span sseq3 = "../../../../creusot-contracts/src/logic/seq.rs" 267 14 267 36
-  let%span sseq4 = "../../../../creusot-contracts/src/logic/seq.rs" 269 4 269 34
-  let%span sghost5 = "../../../../creusot-contracts/src/ghost.rs" 184 9 184 15
-  let%span sseq6 = "../../../../creusot-contracts/src/logic/seq.rs" 63 4 63 12
-  let%span sghost_vec7 = "ghost_vec.rs" 8 26 8 28
-  let%span sghost_vec8 = "ghost_vec.rs" 9 22 9 35
-  let%span sghost_vec9 = "ghost_vec.rs" 10 22 10 34
-  let%span sghost_vec10 = "ghost_vec.rs" 12 26 12 28
-  let%span sghost_vec11 = "ghost_vec.rs" 13 26 13 28
-  let%span sghost_vec12 = "ghost_vec.rs" 15 22 15 30
-  let%span sghost_vec13 = "ghost_vec.rs" 16 22 16 69
-  let%span sghost_vec14 = "ghost_vec.rs" 18 41 18 42
-  let%span sghost_vec15 = "ghost_vec.rs" 19 41 19 42
-  let%span sghost_vec16 = "ghost_vec.rs" 20 22 20 42
-  let%span sghost_vec17 = "ghost_vec.rs" 21 22 21 34
-  let%span sghost_vec18 = "ghost_vec.rs" 23 51 23 52
-  let%span sghost_vec19 = "ghost_vec.rs" 24 17 24 19
-  let%span sghost_vec20 = "ghost_vec.rs" 26 22 26 35
-  let%span sghost_vec21 = "ghost_vec.rs" 33 22 33 41
-  let%span sghost_vec22 = "ghost_vec.rs" 34 22 34 41
-  let%span sghost_vec23 = "ghost_vec.rs" 35 22 35 41
-  let%span sghost_vec24 = "ghost_vec.rs" 36 22 36 34
-  let%span sghost_vec25 = "ghost_vec.rs" 37 22 37 34
-  let%span sghost_vec26 = "ghost_vec.rs" 42 27 42 28
-  let%span sghost_vec27 = "ghost_vec.rs" 43 27 43 28
-  let%span sghost_vec28 = "ghost_vec.rs" 44 27 44 28
-  let%span sghost_vec29 = "ghost_vec.rs" 49 22 49 40
-  let%span sghost_vec30 = "ghost_vec.rs" 50 22 50 40
-  let%span sghost_vec31 = "ghost_vec.rs" 51 22 51 40
-  let%span sghost_vec32 = "ghost_vec.rs" 52 22 52 34
-  let%span sghost33 = "../../../../creusot-contracts/src/ghost.rs" 68 22 68 26
-  let%span sghost34 = "../../../../creusot-contracts/src/ghost.rs" 67 14 67 36
-  let%span sghost35 = "../../../../creusot-contracts/src/ghost.rs" 68 4 68 48
-  let%span sseq36 = "../../../../creusot-contracts/src/logic/seq.rs" 336 32 336 36
-  let%span sseq37 = "../../../../creusot-contracts/src/logic/seq.rs" 336 38 336 39
-  let%span sseq38 = "../../../../creusot-contracts/src/logic/seq.rs" 335 14 335 40
-  let%span sghost39 = "../../../../creusot-contracts/src/ghost.rs" 52 14 52 18
-  let%span sghost40 = "../../../../creusot-contracts/src/ghost.rs" 51 14 51 35
-  let%span sghost41 = "../../../../creusot-contracts/src/ghost.rs" 52 4 52 36
-  let%span sseq42 = "../../../../creusot-contracts/src/logic/seq.rs" 293 22 293 26
-  let%span sseq43 = "../../../../creusot-contracts/src/logic/seq.rs" 292 14 292 34
-  let%span sint44 = "../../../../creusot-contracts/src/logic/int.rs" 28 14 28 31
-  let%span sseq45 = "../../../../creusot-contracts/src/logic/seq.rs" 364 22 364 26
-  let%span sseq46 = "../../../../creusot-contracts/src/logic/seq.rs" 360 14 363 5
-  let%span sseq47 = "../../../../creusot-contracts/src/logic/seq.rs" 364 4 364 53
-  let%span sseq48 = "../../../../creusot-contracts/src/logic/seq.rs" 395 30 395 34
-  let%span sseq49 = "../../../../creusot-contracts/src/logic/seq.rs" 389 14 392 5
-  let%span sseq50 = "../../../../creusot-contracts/src/logic/seq.rs" 393 14 393 84
-  let%span sseq51 = "../../../../creusot-contracts/src/logic/seq.rs" 394 14 394 44
-  let%span sseq52 = "../../../../creusot-contracts/src/logic/seq.rs" 395 4 395 65
-  let%span sseq53 = "../../../../creusot-contracts/src/logic/seq.rs" 422 31 422 35
-  let%span sseq54 = "../../../../creusot-contracts/src/logic/seq.rs" 418 14 421 5
-  let%span sseq55 = "../../../../creusot-contracts/src/logic/seq.rs" 422 4 422 49
-  let%span sghost56 = "../../../../creusot-contracts/src/ghost.rs" 148 15 148 16
-  let%span sghost57 = "../../../../creusot-contracts/src/ghost.rs" 146 14 146 28
-  let%span sghost58 = "../../../../creusot-contracts/src/ghost.rs" 148 4 148 28
-  let%span sseq59 = "../../../../creusot-contracts/src/logic/seq.rs" 314 33 314 37
-  let%span sseq60 = "../../../../creusot-contracts/src/logic/seq.rs" 314 39 314 40
-  let%span sseq61 = "../../../../creusot-contracts/src/logic/seq.rs" 313 14 313 41
-  let%span sseq62 = "../../../../creusot-contracts/src/logic/seq.rs" 448 32 448 36
-  let%span sseq63 = "../../../../creusot-contracts/src/logic/seq.rs" 444 14 447 5
-  let%span sseq64 = "../../../../creusot-contracts/src/logic/seq.rs" 448 4 448 50
-  let%span sresolve65 = "../../../../creusot-contracts/src/resolve.rs" 41 20 41 34
-  let%span sseq66 = "../../../../creusot-contracts/src/logic/seq.rs" 151 8 151 27
-  
-  use T_creusot_contracts__ghost__GhostBox as GhostBox'0
-  
-  predicate inv'12 (_1 : GhostBox'0.t_GhostBox ())
-  
-  axiom inv_axiom'12 [@rewrite] : forall x : GhostBox'0.t_GhostBox () [inv'12 x] . inv'12 x = true
-  
-  predicate inv'11 (_1 : ())
-  
-  axiom inv_axiom'11 [@rewrite] : forall x : () [inv'11 x] . inv'11 x = true
-  
-  use prelude.prelude.Int32
-  
-  use prelude.prelude.Int
-  
-  use T_core__option__Option as Option'0
->>>>>>> 716d5822
   
   meta "compute_max_steps" 1000000
   
