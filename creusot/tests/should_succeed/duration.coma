
module T_core__time__Nanoseconds
  use prelude.prelude.UInt32
  
  use prelude.prelude.Int
  
  type t_Nanoseconds  =
    | C_Nanoseconds uint32
  
  function any_l (_ : 'b) : 'a
  
  let rec t_Nanoseconds (input:t_Nanoseconds) (ret  (field_0:uint32))= any
    [ good (field_0:uint32)-> {C_Nanoseconds field_0 = input} (! ret {field_0})
    | bad (field_0:uint32)-> {C_Nanoseconds field_0 <> input} {false} any ]
    
end
module T_core__time__Duration
  use T_core__time__Nanoseconds as Nanoseconds'0
  
  use prelude.prelude.UInt64
  
  use prelude.prelude.Int
  
  type t_Duration  =
    | C_Duration uint64 (Nanoseconds'0.t_Nanoseconds)
  
  function any_l (_ : 'b) : 'a
  
  let rec t_Duration (input:t_Duration) (ret  (secs:uint64) (nanos:Nanoseconds'0.t_Nanoseconds))= any
    [ good (secs:uint64) (nanos:Nanoseconds'0.t_Nanoseconds)-> {C_Duration secs nanos = input} (! ret {secs} {nanos})
    | bad (secs:uint64) (nanos:Nanoseconds'0.t_Nanoseconds)-> {C_Duration secs nanos <> input} {false} any ]
    
end
module T_core__option__Option
  type t_Option 't =
    | C_None
    | C_Some 't
  
  function any_l (_ : 'b) : 'a
  
  let rec v_None < 't > (input:t_Option 't) (ret  )= any
    [ good -> {C_None  = input} (! ret) | bad -> {C_None  <> input} {false} any ]
    
  
  let rec v_Some < 't > (input:t_Option 't) (ret  (field_0:'t))= any
    [ good (field_0:'t)-> {C_Some field_0 = input} (! ret {field_0})
    | bad (field_0:'t)-> {C_Some field_0 <> input} {false} any ]
    
end
module M_duration__test_duration
  let%span sduration0 = "../duration.rs" 8 29 8 30
  
  let%span sduration1 = "../duration.rs" 8 32 8 33
  
  let%span sduration2 = "../duration.rs" 9 18 9 28
  
  let%span sduration3 = "../duration.rs" 10 31 10 32
  
  let%span sduration4 = "../duration.rs" 12 28 12 36
  
  let%span sduration5 = "../duration.rs" 12 38 12 49
  
  let%span sduration6 = "../duration.rs" 14 37 14 38
  
  let%span sduration7 = "../duration.rs" 15 18 15 42
  
  let%span sduration8 = "../duration.rs" 17 41 17 42
  
  let%span sduration9 = "../duration.rs" 18 18 18 40
  
  let%span sduration10 = "../duration.rs" 20 41 20 42
  
  let%span sduration11 = "../duration.rs" 21 18 21 36
  
  let%span sduration12 = "../duration.rs" 23 39 23 40
  
  let%span sduration13 = "../duration.rs" 24 18 24 31
  
  let%span sduration14 = "../duration.rs" 27 4 27 30
  
  let%span sduration15 = "../duration.rs" 29 12 29 13
  
  let%span sduration16 = "../duration.rs" 30 12 30 13
  
  let%span sduration17 = "../duration.rs" 31 12 31 13
  
  let%span sduration18 = "../duration.rs" 32 12 32 13
  
  let%span sduration19 = "../duration.rs" 44 28 44 29
  
  let%span sduration20 = "../duration.rs" 45 31 45 33
  
  let%span sduration21 = "../duration.rs" 47 31 47 32
  
  let%span sduration22 = "../duration.rs" 48 31 48 33
  
  let%span sduration23 = "../duration.rs" 52 18 52 35
  
  let%span sduration24 = "../duration.rs" 53 18 53 39
  
  let%span sduration25 = "../duration.rs" 48 4 48 45
  
  let%span sduration26 = "../duration.rs" 47 4 47 44
  
  let%span sduration27 = "../duration.rs" 45 4 45 45
  
  let%span sduration28 = "../duration.rs" 44 4 44 41
  
  let%span sduration29 = "../duration.rs" 42 4 42 51
  
  let%span sduration30 = "../duration.rs" 41 4 41 46
  
  let%span sduration31 = "../duration.rs" 39 4 39 49
  
  let%span sduration32 = "../duration.rs" 38 4 38 46
  
  let%span sduration33 = "../duration.rs" 36 4 36 65
  
  let%span sduration34 = "../duration.rs" 35 4 35 69
  
  let%span sduration35 = "../duration.rs" 34 4 34 69
  
  let%span sduration36 = "../duration.rs" 32 4 32 39
  
  let%span sduration37 = "../duration.rs" 31 4 31 40
  
  let%span sduration38 = "../duration.rs" 30 4 30 40
  
  let%span sduration39 = "../duration.rs" 29 4 29 34
  
  let%span sduration40 = "../duration.rs" 26 4 26 27
  
  let%span sduration41 = "../duration.rs" 10 4 10 33
  
  let%span span42 = "../../../../creusot-contracts/src/invariant.rs" 8 8 8 12
  
  let%span span43 = "../../../../creusot-contracts/src/invariant.rs" 27 8 27 18
  
  let%span span44 = "../../../../creusot-contracts/src/std/time.rs" 49 4 49 24
  
  let%span span45 = "" 0 0 0 0
  
  let%span span46 = "../../../../creusot-contracts/src/std/time.rs" 13 14 13 77
  
  let%span span47 = "../../../../creusot-contracts/src/std/time.rs" 193 0 228 1
  
  let%span span48 = "../../../../creusot-contracts/src/std/time.rs" 25 8 25 28
  
  let%span span49 = "../../../../creusot-contracts/src/std/option.rs" 11 8 14 9
  
  let%span span50 = "../../../../creusot-contracts/src/std/time.rs" 152 16 152 58
  
  let%span span51 = "../../../../creusot-contracts/src/std/time.rs" 153 16 153 85
  
  let%span span52 = "../../../../creusot-contracts/src/std/time.rs" 43 4 43 25
  
  let%span span53 = "../../../../creusot-contracts/src/std/time.rs" 147 16 147 86
  
  let%span span54 = "../../../../creusot-contracts/src/std/time.rs" 148 16 148 114
  
  let%span span55 = "../../../../creusot-contracts/src/std/time.rs" 142 16 142 63
  
  let%span span56 = "../../../../creusot-contracts/src/std/time.rs" 143 16 143 91
  
  let%span span57 = "" 0 0 0 0
  
  let%span span58 = "../../../../creusot-contracts/src/std/option.rs" 35 26 35 51
  
  let%span span59 = "" 0 0 0 0
  
  let%span span60 = "../../../../creusot-contracts/src/std/option.rs" 39 26 39 51
  
  let%span span61 = "../../../../creusot-contracts/src/std/time.rs" 137 16 137 86
  
  let%span span62 = "../../../../creusot-contracts/src/std/time.rs" 138 16 138 114
  
  let%span span63 = "../../../../creusot-contracts/src/std/time.rs" 32 4 32 17
  
  let%span span64 = "../../../../creusot-contracts/src/model.rs" 90 8 90 31
  
  let%span span65 = "../../../../creusot-contracts/src/std/time.rs" 128 26 128 59
  
  let%span span66 = "../../../../creusot-contracts/src/std/time.rs" 37 4 37 21
  
  let%span span67 = "../../../../creusot-contracts/src/std/time.rs" 124 26 124 59
  
  let%span span68 = "../../../../creusot-contracts/src/std/time.rs" 119 26 119 60
  
  let%span span69 = "../../../../creusot-contracts/src/std/time.rs" 120 26 120 52
  
  let%span span70 = "../../../../creusot-contracts/src/std/time.rs" 114 26 114 71
  
  let%span span71 = "../../../../creusot-contracts/src/std/time.rs" 115 26 115 48
  
  let%span span72 = "../../../../creusot-contracts/src/std/time.rs" 109 26 109 67
  
  let%span span73 = "../../../../creusot-contracts/src/std/time.rs" 110 26 110 44
  
  let%span span74 = "../../../../creusot-contracts/src/std/time.rs" 105 26 105 57
  
  let%span span75 = "../../../../creusot-contracts/src/std/time.rs" 100 16 100 57
  
  let%span span76 = "../../../../creusot-contracts/src/std/time.rs" 101 16 101 58
  
  let%span span77 = "../../../../creusot-contracts/src/std/time.rs" 96 26 96 43
  
  let%span span78 = "../../../../creusot-contracts/src/std/time.rs" 92 26 92 54
  
  let%span span79 = "../../../../creusot-contracts/src/std/time.rs" 88 26 88 58
  
  let%span span80 = "../../../../creusot-contracts/src/std/time.rs" 84 26 84 57
  
  let%span span81 = "../../../../creusot-contracts/src/std/time.rs" 132 26 132 42
  
  let%span span82 = "../../../../creusot-contracts/src/std/time.rs" 133 26 133 75
  
  let%span span83 = "../../../../creusot-contracts/src/std/time.rs" 79 27 79 69
  
  let%span span84 = "../../../../creusot-contracts/src/std/time.rs" 80 26 80 66
  
  use T_core__time__Duration as Duration'0
  
  use T_core__option__Option as Option'0
  
  predicate invariant'1 (self : Option'0.t_Option (Duration'0.t_Duration)) =
    [%#span42] true
  
  predicate inv'1 (_1 : Option'0.t_Option (Duration'0.t_Duration))
  
<<<<<<< HEAD
  axiom inv'1 [@rewrite] : forall x : Option'0.t_option (Duration'0.t_duration) . inv'1 x = true
=======
  axiom inv'1 : forall x : Option'0.t_Option (Duration'0.t_Duration) . inv'1 x = true
>>>>>>> c3369865
  
  use prelude.prelude.Borrow
  
  predicate invariant'0 (self : Option'0.t_Option (Duration'0.t_Duration)) =
    [%#span43] inv'1 self
  
  predicate inv'0 (_1 : Option'0.t_Option (Duration'0.t_Duration))
  
<<<<<<< HEAD
  axiom inv'0 [@rewrite] : forall x : Option'0.t_option (Duration'0.t_duration) . inv'0 x = true
=======
  axiom inv'0 : forall x : Option'0.t_Option (Duration'0.t_Duration) . inv'0 x = true
>>>>>>> c3369865
  
  use prelude.prelude.Intrinsic
  
  use prelude.prelude.Int
  
  function secs_to_nanos'0 (secs : int) : int =
    [%#span44] secs * 1000000000
  
  use prelude.prelude.UInt64
  
  use prelude.prelude.UInt64
  
  constant v_MAX'0 : uint64 = [%#span45] (18446744073709551615 : uint64)
  
  function shallow_model'0 (self : Duration'0.t_Duration) : int
  
  axiom shallow_model'0_spec : forall self : Duration'0.t_Duration . [%#span46] shallow_model'0 self >= 0
  /\ shallow_model'0 self <= secs_to_nanos'0 (UInt64.to_int (v_MAX'0 : uint64)) + 999999999
  
  let rec sub'0 (self:Duration'0.t_Duration) (rhs:Duration'0.t_Duration) (return'  (ret:Duration'0.t_Duration))= {[@expl:precondition] [%#span47] shallow_model'0 self
    - shallow_model'0 rhs
    >= 0}
    any
    [ return' (result:Duration'0.t_Duration)-> {[%#span47] shallow_model'0 self - shallow_model'0 rhs
      = shallow_model'0 result}
      (! return' {result}) ]
    
  
  let rec add'0 (self:Duration'0.t_Duration) (rhs:Duration'0.t_Duration) (return'  (ret:Duration'0.t_Duration))= {[@expl:precondition] [%#span47] shallow_model'0 self
    + shallow_model'0 rhs
    <= secs_to_nanos'0 (UInt64.to_int (v_MAX'0 : uint64)) + 999999999}
    any
    [ return' (result:Duration'0.t_Duration)-> {[%#span47] shallow_model'0 self + shallow_model'0 rhs
      = shallow_model'0 result}
      (! return' {result}) ]
    
  
  use prelude.prelude.Int
  
  use prelude.prelude.UInt32
  
  function deep_model'1 (self : Duration'0.t_Duration) : int =
    [%#span48] shallow_model'0 self
  
  function deep_model'0 (self : Option'0.t_Option (Duration'0.t_Duration)) : Option'0.t_Option int =
    [%#span49] match self with
      | Option'0.C_Some t -> Option'0.C_Some (deep_model'1 t)
      | Option'0.C_None -> Option'0.C_None
      end
  
  use prelude.prelude.UInt32
  
  let rec checked_div'0 (self:Duration'0.t_Duration) (rhs:uint32) (return'  (ret:Option'0.t_Option (Duration'0.t_Duration)))= any
    [ return' (result:Option'0.t_Option (Duration'0.t_Duration))-> {[%#span51] rhs <> (0 : uint32)
       -> deep_model'0 result = Option'0.C_Some (div (shallow_model'0 self) (UInt32.to_int rhs))}
      {[%#span50] rhs = (0 : uint32)  -> result = Option'0.C_None}
      (! return' {result}) ]
    
  
  function nanos_to_secs'0 (nanos : int) : int =
    [%#span52] div nanos 1000000000
  
  let rec checked_mul'0 (self:Duration'0.t_Duration) (rhs:uint32) (return'  (ret:Option'0.t_Option (Duration'0.t_Duration)))= any
    [ return' (result:Option'0.t_Option (Duration'0.t_Duration))-> {[%#span54] nanos_to_secs'0 (shallow_model'0 self
      * UInt32.to_int rhs)
      <= UInt64.to_int (v_MAX'0 : uint64)
       -> deep_model'0 result = Option'0.C_Some (shallow_model'0 self * UInt32.to_int rhs)}
      {[%#span53] nanos_to_secs'0 (shallow_model'0 self * UInt32.to_int rhs) > UInt64.to_int (v_MAX'0 : uint64)
       -> result = Option'0.C_None}
      (! return' {result}) ]
    
  
  let rec checked_sub'0 (self:Duration'0.t_Duration) (rhs:Duration'0.t_Duration) (return'  (ret:Option'0.t_Option (Duration'0.t_Duration)))= any
    [ return' (result:Option'0.t_Option (Duration'0.t_Duration))-> {[%#span56] shallow_model'0 self
      - shallow_model'0 rhs
      >= 0  -> deep_model'0 result = Option'0.C_Some (shallow_model'0 self - shallow_model'0 rhs)}
      {[%#span55] shallow_model'0 self - shallow_model'0 rhs < 0  -> result = Option'0.C_None}
      (! return' {result}) ]
    
  
  let rec is_some'0 (self:Option'0.t_Option (Duration'0.t_Duration)) (return'  (ret:bool))= {[@expl:precondition] [%#span57] inv'0 self}
    any [ return' (result:bool)-> {[%#span58] result = (self <> Option'0.C_None)} (! return' {result}) ] 
  
  let rec is_none'0 (self:Option'0.t_Option (Duration'0.t_Duration)) (return'  (ret:bool))= {[@expl:precondition] [%#span59] inv'0 self}
    any [ return' (result:bool)-> {[%#span60] result = (self = Option'0.C_None)} (! return' {result}) ] 
  
  let rec checked_add'0 (self:Duration'0.t_Duration) (rhs:Duration'0.t_Duration) (return'  (ret:Option'0.t_Option (Duration'0.t_Duration)))= any
    [ return' (result:Option'0.t_Option (Duration'0.t_Duration))-> {[%#span62] nanos_to_secs'0 (shallow_model'0 self
      + shallow_model'0 rhs)
      <= UInt64.to_int (v_MAX'0 : uint64)
       -> deep_model'0 result = Option'0.C_Some (shallow_model'0 self + shallow_model'0 rhs)}
      {[%#span61] nanos_to_secs'0 (shallow_model'0 self + shallow_model'0 rhs) > UInt64.to_int (v_MAX'0 : uint64)
       -> result = Option'0.C_None}
      (! return' {result}) ]
    
  
  use prelude.prelude.UInt128
  
  function nanos_to_micros'0 (nanos : int) : int =
    [%#span63] div nanos 1000
  
  function shallow_model'1 (self : Duration'0.t_Duration) : int =
    [%#span64] shallow_model'0 self
  
  use prelude.prelude.UInt128
  
  let rec as_micros'0 (self:Duration'0.t_Duration) (return'  (ret:uint128))= any
    [ return' (result:uint128)-> {[%#span65] UInt128.to_int result = nanos_to_micros'0 (shallow_model'1 self)}
      (! return' {result}) ]
    
  
  function nanos_to_millis'0 (nanos : int) : int =
    [%#span66] div nanos 1000000
  
  let rec as_millis'0 (self:Duration'0.t_Duration) (return'  (ret:uint128))= any
    [ return' (result:uint128)-> {[%#span67] UInt128.to_int result = nanos_to_millis'0 (shallow_model'1 self)}
      (! return' {result}) ]
    
  
  let rec subsec_nanos'0 (self:Duration'0.t_Duration) (return'  (ret:uint32))= any
    [ return' (result:uint32)-> {[%#span69] result < (1000000000 : uint32)}
      {[%#span68] UInt32.to_int result = mod (shallow_model'1 self) 1000000000}
      (! return' {result}) ]
    
  
  let rec subsec_micros'0 (self:Duration'0.t_Duration) (return'  (ret:uint32))= any
    [ return' (result:uint32)-> {[%#span71] result < (1000000 : uint32)}
      {[%#span70] UInt32.to_int result = mod (nanos_to_micros'0 (shallow_model'1 self)) 1000000}
      (! return' {result}) ]
    
  
  let rec subsec_millis'0 (self:Duration'0.t_Duration) (return'  (ret:uint32))= any
    [ return' (result:uint32)-> {[%#span73] result < (1000 : uint32)}
      {[%#span72] UInt32.to_int result = mod (nanos_to_millis'0 (shallow_model'1 self)) 1000}
      (! return' {result}) ]
    
  
  let rec as_secs'0 (self:Duration'0.t_Duration) (return'  (ret:uint64))= any
    [ return' (result:uint64)-> {[%#span74] UInt64.to_int result = nanos_to_secs'0 (shallow_model'1 self)}
      (! return' {result}) ]
    
  
  let rec is_zero'0 (self:Duration'0.t_Duration) (return'  (ret:bool))= any
    [ return' (result:bool)-> {[%#span76] shallow_model'1 self <> 0  -> result = false}
      {[%#span75] shallow_model'1 self = 0  -> result = true}
      (! return' {result}) ]
    
  
  let rec from_nanos'0 (nanos:uint64) (return'  (ret:Duration'0.t_Duration))= any
    [ return' (result:Duration'0.t_Duration)-> {[%#span77] shallow_model'0 result = UInt64.to_int nanos}
      (! return' {result}) ]
    
  
  let rec from_micros'0 (micros:uint64) (return'  (ret:Duration'0.t_Duration))= any
    [ return' (result:Duration'0.t_Duration)-> {[%#span78] shallow_model'0 result = UInt64.to_int micros * 1000}
      (! return' {result}) ]
    
  
  let rec from_millis'0 (millis:uint64) (return'  (ret:Duration'0.t_Duration))= any
    [ return' (result:Duration'0.t_Duration)-> {[%#span79] shallow_model'0 result = UInt64.to_int millis * 1000000}
      (! return' {result}) ]
    
  
  let rec from_secs'0 (secs:uint64) (return'  (ret:Duration'0.t_Duration))= any
    [ return' (result:Duration'0.t_Duration)-> {[%#span80] shallow_model'0 result
      = secs_to_nanos'0 (UInt64.to_int secs)}
      (! return' {result}) ]
    
  
  let rec as_nanos'0 (self:Duration'0.t_Duration) (return'  (ret:uint128))= any
    [ return' (result:uint128)-> {[%#span82] UInt128.to_int result
      <= secs_to_nanos'0 (UInt64.to_int (v_MAX'0 : uint64)) + 999999999}
      {[%#span81] UInt128.to_int result = shallow_model'1 self}
      (! return' {result}) ]
    
  
  let rec new'0 (secs:uint64) (nanos:uint32) (return'  (ret:Duration'0.t_Duration))= {[@expl:precondition] [%#span83] UInt64.to_int secs
    + nanos_to_secs'0 (UInt32.to_int nanos)
    <= UInt64.to_int (v_MAX'0 : uint64)}
    any
    [ return' (result:Duration'0.t_Duration)-> {[%#span84] shallow_model'0 result
      = secs_to_nanos'0 (UInt64.to_int secs) + UInt32.to_int nanos}
      (! return' {result}) ]
    
  
  let rec test_duration (_1:()) (return'  (ret:()))= (! bb0
    [ bb0 = s0
      [ s0 = new'0 {[%#sduration0] (0 : uint64)} {[%#sduration1] (0 : uint32)}
          (fun (_ret':Duration'0.t_Duration) ->  [ &zero <- _ret' ] s1)
      | s1 = bb1 ]
      
    | bb1 = s0
      [ s0 = {[@expl:assertion] [%#sduration2] shallow_model'0 zero = 0} s1
      | s1 = as_nanos'0 {zero} (fun (_ret':uint128) ->  [ &_6 <- _ret' ] s2)
      | s2 = bb2 ]
      
    | bb2 = s0
      [ s0 = UInt128.eq {_6} {[%#sduration3] (0 : uint128)} (fun (_ret':bool) ->  [ &_5 <- _ret' ] s1)
      | s1 = any [ br0 -> {_5 = false} (! bb4) | br1 -> {_5} (! bb3) ]  ]
      
    | bb3 = s0
      [ s0 = new'0 {[%#sduration4] (18446744073709551615 : uint64)} {[%#sduration5] (999999999 : uint32)}
          (fun (_ret':Duration'0.t_Duration) ->  [ &max <- _ret' ] s1)
      | s1 = bb5 ]
      
    | bb5 = s0
      [ s0 = from_secs'0 {[%#sduration6] (1 : uint64)} (fun (_ret':Duration'0.t_Duration) ->  [ &d_secs <- _ret' ] s1)
      | s1 = bb6 ]
      
    | bb6 = s0
      [ s0 = {[@expl:assertion] [%#sduration7] shallow_model'0 d_secs = 1000000000} s1
      | s1 = from_millis'0 {[%#sduration8] (1 : uint64)}
          (fun (_ret':Duration'0.t_Duration) ->  [ &d_millis <- _ret' ] s2)
      | s2 = bb7 ]
      
    | bb7 = s0
      [ s0 = {[@expl:assertion] [%#sduration9] shallow_model'0 d_millis = 1000000} s1
      | s1 = from_micros'0 {[%#sduration10] (1 : uint64)}
          (fun (_ret':Duration'0.t_Duration) ->  [ &d_micros <- _ret' ] s2)
      | s2 = bb8 ]
      
    | bb8 = s0
      [ s0 = {[@expl:assertion] [%#sduration11] shallow_model'0 d_micros = 1000} s1
      | s1 = from_nanos'0 {[%#sduration12] (1 : uint64)}
          (fun (_ret':Duration'0.t_Duration) ->  [ &d_nanos <- _ret' ] s2)
      | s2 = bb9 ]
      
    | bb9 = s0
      [ s0 = {[@expl:assertion] [%#sduration13] shallow_model'0 d_nanos = 1} s1
      | s1 = is_zero'0 {zero} (fun (_ret':bool) ->  [ &_23 <- _ret' ] s2)
      | s2 = bb10 ]
      
    | bb10 = any [ br0 -> {_23 = false} (! bb12) | br1 -> {_23} (! bb11) ] 
    | bb11 = s0 [ s0 = is_zero'0 {d_secs} (fun (_ret':bool) ->  [ &_27 <- _ret' ] s1) | s1 = bb13 ] 
    | bb13 = any [ br0 -> {_27 = false} (! bb15) | br1 -> {_27} (! bb14) ] 
    | bb14 = {[%#sduration14] false} any
    | bb15 = s0 [ s0 = as_secs'0 {d_secs} (fun (_ret':uint64) ->  [ &_32 <- _ret' ] s1) | s1 = bb16 ] 
    | bb16 = s0
      [ s0 = UInt64.eq {[%#sduration15] (1 : uint64)} {_32} (fun (_ret':bool) ->  [ &_31 <- _ret' ] s1)
      | s1 = any [ br0 -> {_31 = false} (! bb18) | br1 -> {_31} (! bb17) ]  ]
      
    | bb17 = s0 [ s0 = subsec_millis'0 {d_secs} (fun (_ret':uint32) ->  [ &_37 <- _ret' ] s1) | s1 = bb19 ] 
    | bb19 = s0
      [ s0 = UInt32.eq {[%#sduration16] (0 : uint32)} {_37} (fun (_ret':bool) ->  [ &_36 <- _ret' ] s1)
      | s1 = any [ br0 -> {_36 = false} (! bb21) | br1 -> {_36} (! bb20) ]  ]
      
    | bb20 = s0 [ s0 = subsec_micros'0 {d_secs} (fun (_ret':uint32) ->  [ &_42 <- _ret' ] s1) | s1 = bb22 ] 
    | bb22 = s0
      [ s0 = UInt32.eq {[%#sduration17] (0 : uint32)} {_42} (fun (_ret':bool) ->  [ &_41 <- _ret' ] s1)
      | s1 = any [ br0 -> {_41 = false} (! bb24) | br1 -> {_41} (! bb23) ]  ]
      
    | bb23 = s0 [ s0 = subsec_nanos'0 {d_secs} (fun (_ret':uint32) ->  [ &_47 <- _ret' ] s1) | s1 = bb25 ] 
    | bb25 = s0
      [ s0 = UInt32.eq {[%#sduration18] (0 : uint32)} {_47} (fun (_ret':bool) ->  [ &_46 <- _ret' ] s1)
      | s1 = any [ br0 -> {_46 = false} (! bb27) | br1 -> {_46} (! bb26) ]  ]
      
    | bb26 = s0 [ s0 = subsec_millis'0 {d_millis} (fun (_ret':uint32) ->  [ &_53 <- _ret' ] s1) | s1 = bb28 ] 
    | bb28 = s0
      [ s0 = UInt128.of_int {UInt32.to_int _53} (fun (_res:uint128) ->  [ &_52 <- _res ] s1)
      | s1 = as_millis'0 {d_millis} (fun (_ret':uint128) ->  [ &_55 <- _ret' ] s2)
      | s2 = bb29 ]
      
    | bb29 = s0
      [ s0 = UInt128.eq {_52} {_55} (fun (_ret':bool) ->  [ &_51 <- _ret' ] s1)
      | s1 = any [ br0 -> {_51 = false} (! bb31) | br1 -> {_51} (! bb30) ]  ]
      
    | bb30 = s0 [ s0 = subsec_micros'0 {d_micros} (fun (_ret':uint32) ->  [ &_61 <- _ret' ] s1) | s1 = bb32 ] 
    | bb32 = s0
      [ s0 = UInt128.of_int {UInt32.to_int _61} (fun (_res:uint128) ->  [ &_60 <- _res ] s1)
      | s1 = as_micros'0 {d_micros} (fun (_ret':uint128) ->  [ &_63 <- _ret' ] s2)
      | s2 = bb33 ]
      
    | bb33 = s0
      [ s0 = UInt128.eq {_60} {_63} (fun (_ret':bool) ->  [ &_59 <- _ret' ] s1)
      | s1 = any [ br0 -> {_59 = false} (! bb35) | br1 -> {_59} (! bb34) ]  ]
      
    | bb34 = s0 [ s0 = subsec_nanos'0 {d_nanos} (fun (_ret':uint32) ->  [ &_69 <- _ret' ] s1) | s1 = bb36 ] 
    | bb36 = s0
      [ s0 = UInt128.of_int {UInt32.to_int _69} (fun (_res:uint128) ->  [ &_68 <- _res ] s1)
      | s1 = as_nanos'0 {d_nanos} (fun (_ret':uint128) ->  [ &_71 <- _ret' ] s2)
      | s2 = bb37 ]
      
    | bb37 = s0
      [ s0 = UInt128.eq {_68} {_71} (fun (_ret':bool) ->  [ &_67 <- _ret' ] s1)
      | s1 = any [ br0 -> {_67 = false} (! bb39) | br1 -> {_67} (! bb38) ]  ]
      
    | bb38 = s0
      [ s0 = checked_add'0 {d_secs} {max}
          (fun (_ret':Option'0.t_Option (Duration'0.t_Duration)) ->  [ &_77 <- _ret' ] s1)
      | s1 = bb40 ]
      
    | bb40 = s0 [ s0 = is_none'0 {_77} (fun (_ret':bool) ->  [ &_75 <- _ret' ] s1) | s1 = bb41 ] 
    | bb41 = any [ br0 -> {_75 = false} (! bb43) | br1 -> {_75} (! bb42) ] 
    | bb42 = s0
      [ s0 = checked_add'0 {d_secs} {d_secs}
          (fun (_ret':Option'0.t_Option (Duration'0.t_Duration)) ->  [ &_84 <- _ret' ] s1)
      | s1 = bb44 ]
      
    | bb44 = s0 [ s0 = is_some'0 {_84} (fun (_ret':bool) ->  [ &_82 <- _ret' ] s1) | s1 = bb45 ] 
    | bb45 = any [ br0 -> {_82 = false} (! bb47) | br1 -> {_82} (! bb46) ] 
    | bb46 = s0
      [ s0 = checked_sub'0 {d_secs} {max}
          (fun (_ret':Option'0.t_Option (Duration'0.t_Duration)) ->  [ &_91 <- _ret' ] s1)
      | s1 = bb48 ]
      
    | bb48 = s0 [ s0 = is_none'0 {_91} (fun (_ret':bool) ->  [ &_89 <- _ret' ] s1) | s1 = bb49 ] 
    | bb49 = any [ br0 -> {_89 = false} (! bb51) | br1 -> {_89} (! bb50) ] 
    | bb50 = s0
      [ s0 = checked_sub'0 {d_secs} {d_millis}
          (fun (_ret':Option'0.t_Option (Duration'0.t_Duration)) ->  [ &_98 <- _ret' ] s1)
      | s1 = bb52 ]
      
    | bb52 = s0 [ s0 = is_some'0 {_98} (fun (_ret':bool) ->  [ &_96 <- _ret' ] s1) | s1 = bb53 ] 
    | bb53 = any [ br0 -> {_96 = false} (! bb55) | br1 -> {_96} (! bb54) ] 
    | bb54 = s0
      [ s0 = checked_mul'0 {max} {[%#sduration19] (2 : uint32)}
          (fun (_ret':Option'0.t_Option (Duration'0.t_Duration)) ->  [ &_105 <- _ret' ] s1)
      | s1 = bb56 ]
      
    | bb56 = s0 [ s0 = is_none'0 {_105} (fun (_ret':bool) ->  [ &_103 <- _ret' ] s1) | s1 = bb57 ] 
    | bb57 = any [ br0 -> {_103 = false} (! bb59) | br1 -> {_103} (! bb58) ] 
    | bb58 = s0
      [ s0 = checked_mul'0 {d_secs} {[%#sduration20] (10 : uint32)}
          (fun (_ret':Option'0.t_Option (Duration'0.t_Duration)) ->  [ &_111 <- _ret' ] s1)
      | s1 = bb60 ]
      
    | bb60 = s0 [ s0 = is_some'0 {_111} (fun (_ret':bool) ->  [ &_109 <- _ret' ] s1) | s1 = bb61 ] 
    | bb61 = any [ br0 -> {_109 = false} (! bb63) | br1 -> {_109} (! bb62) ] 
    | bb62 = s0
      [ s0 = checked_div'0 {d_secs} {[%#sduration21] (0 : uint32)}
          (fun (_ret':Option'0.t_Option (Duration'0.t_Duration)) ->  [ &_117 <- _ret' ] s1)
      | s1 = bb64 ]
      
    | bb64 = s0 [ s0 = is_none'0 {_117} (fun (_ret':bool) ->  [ &_115 <- _ret' ] s1) | s1 = bb65 ] 
    | bb65 = any [ br0 -> {_115 = false} (! bb67) | br1 -> {_115} (! bb66) ] 
    | bb66 = s0
      [ s0 = checked_div'0 {d_secs} {[%#sduration22] (10 : uint32)}
          (fun (_ret':Option'0.t_Option (Duration'0.t_Duration)) ->  [ &_123 <- _ret' ] s1)
      | s1 = bb68 ]
      
    | bb68 = s0 [ s0 = is_some'0 {_123} (fun (_ret':bool) ->  [ &_121 <- _ret' ] s1) | s1 = bb69 ] 
    | bb69 = any [ br0 -> {_121 = false} (! bb71) | br1 -> {_121} (! bb70) ] 
    | bb70 = s0
      [ s0 = add'0 {d_millis} {d_micros} (fun (_ret':Duration'0.t_Duration) ->  [ &sum <- _ret' ] s1) | s1 = bb72 ]
      
    | bb72 = s0
      [ s0 = sub'0 {d_millis} {d_micros} (fun (_ret':Duration'0.t_Duration) ->  [ &difference <- _ret' ] s1)
      | s1 = bb73 ]
      
    | bb73 = s0
      [ s0 = {[@expl:assertion] [%#sduration23] shallow_model'0 sum = 1001000} s1
      | s1 = {[@expl:assertion] [%#sduration24] shallow_model'0 difference = 999000} s2
      | s2 = return' {_0} ]
      
    | bb71 = {[%#sduration25] false} any
    | bb67 = {[%#sduration26] false} any
    | bb63 = {[%#sduration27] false} any
    | bb59 = {[%#sduration28] false} any
    | bb55 = {[%#sduration29] false} any
    | bb51 = {[%#sduration30] false} any
    | bb47 = {[%#sduration31] false} any
    | bb43 = {[%#sduration32] false} any
    | bb39 = {[%#sduration33] false} any
    | bb35 = {[%#sduration34] false} any
    | bb31 = {[%#sduration35] false} any
    | bb27 = {[%#sduration36] false} any
    | bb24 = {[%#sduration37] false} any
    | bb21 = {[%#sduration38] false} any
    | bb18 = {[%#sduration39] false} any
    | bb12 = {[%#sduration40] false} any
    | bb4 = {[%#sduration41] false} any ]
    )
    [ & _0 : () = any_l ()
    | & zero : Duration'0.t_Duration = any_l ()
    | & _5 : bool = any_l ()
    | & _6 : uint128 = any_l ()
    | & max : Duration'0.t_Duration = any_l ()
    | & d_secs : Duration'0.t_Duration = any_l ()
    | & d_millis : Duration'0.t_Duration = any_l ()
    | & d_micros : Duration'0.t_Duration = any_l ()
    | & d_nanos : Duration'0.t_Duration = any_l ()
    | & _23 : bool = any_l ()
    | & _27 : bool = any_l ()
    | & _31 : bool = any_l ()
    | & _32 : uint64 = any_l ()
    | & _36 : bool = any_l ()
    | & _37 : uint32 = any_l ()
    | & _41 : bool = any_l ()
    | & _42 : uint32 = any_l ()
    | & _46 : bool = any_l ()
    | & _47 : uint32 = any_l ()
    | & _51 : bool = any_l ()
    | & _52 : uint128 = any_l ()
    | & _53 : uint32 = any_l ()
    | & _55 : uint128 = any_l ()
    | & _59 : bool = any_l ()
    | & _60 : uint128 = any_l ()
    | & _61 : uint32 = any_l ()
    | & _63 : uint128 = any_l ()
    | & _67 : bool = any_l ()
    | & _68 : uint128 = any_l ()
    | & _69 : uint32 = any_l ()
    | & _71 : uint128 = any_l ()
    | & _75 : bool = any_l ()
    | & _77 : Option'0.t_Option (Duration'0.t_Duration) = any_l ()
    | & _82 : bool = any_l ()
    | & _84 : Option'0.t_Option (Duration'0.t_Duration) = any_l ()
    | & _89 : bool = any_l ()
    | & _91 : Option'0.t_Option (Duration'0.t_Duration) = any_l ()
    | & _96 : bool = any_l ()
    | & _98 : Option'0.t_Option (Duration'0.t_Duration) = any_l ()
    | & _103 : bool = any_l ()
    | & _105 : Option'0.t_Option (Duration'0.t_Duration) = any_l ()
    | & _109 : bool = any_l ()
    | & _111 : Option'0.t_Option (Duration'0.t_Duration) = any_l ()
    | & _115 : bool = any_l ()
    | & _117 : Option'0.t_Option (Duration'0.t_Duration) = any_l ()
    | & _121 : bool = any_l ()
    | & _123 : Option'0.t_Option (Duration'0.t_Duration) = any_l ()
    | & sum : Duration'0.t_Duration = any_l ()
    | & difference : Duration'0.t_Duration = any_l () ]
     [ return' (result:())-> (! return' {result}) ] 
end<|MERGE_RESOLUTION|>--- conflicted
+++ resolved
@@ -227,11 +227,7 @@
   
   predicate inv'1 (_1 : Option'0.t_Option (Duration'0.t_Duration))
   
-<<<<<<< HEAD
-  axiom inv'1 [@rewrite] : forall x : Option'0.t_option (Duration'0.t_duration) . inv'1 x = true
-=======
-  axiom inv'1 : forall x : Option'0.t_Option (Duration'0.t_Duration) . inv'1 x = true
->>>>>>> c3369865
+  axiom inv'1 [@rewrite] : forall x : Option'0.t_Option (Duration'0.t_Duration) . inv'1 x = true
   
   use prelude.prelude.Borrow
   
@@ -240,11 +236,7 @@
   
   predicate inv'0 (_1 : Option'0.t_Option (Duration'0.t_Duration))
   
-<<<<<<< HEAD
-  axiom inv'0 [@rewrite] : forall x : Option'0.t_option (Duration'0.t_duration) . inv'0 x = true
-=======
-  axiom inv'0 : forall x : Option'0.t_Option (Duration'0.t_Duration) . inv'0 x = true
->>>>>>> c3369865
+  axiom inv'0 [@rewrite] : forall x : Option'0.t_Option (Duration'0.t_Duration) . inv'0 x = true
   
   use prelude.prelude.Intrinsic
   
