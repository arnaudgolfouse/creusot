--- conflicted
+++ resolved
@@ -41,7 +41,6 @@
   let%span sduration39 = "duration.rs" 29 4 29 34
   let%span sduration40 = "duration.rs" 26 4 26 27
   let%span sduration41 = "duration.rs" 10 4 10 33
-<<<<<<< HEAD
   let%span stime42 = "../../../creusot-contracts/src/std/time.rs" 77 27 77 69
   let%span stime43 = "../../../creusot-contracts/src/std/time.rs" 78 26 78 66
   let%span stime44 = "../../../creusot-contracts/src/std/time.rs" 12 14 12 77
@@ -51,72 +50,32 @@
   let%span stime48 = "../../../creusot-contracts/src/std/time.rs" 86 26 86 58
   let%span stime49 = "../../../creusot-contracts/src/std/time.rs" 90 26 90 54
   let%span stime50 = "../../../creusot-contracts/src/std/time.rs" 94 26 94 43
-  let%span stime51 = "../../../creusot-contracts/src/std/time.rs" 98 16 98 57
-  let%span stime52 = "../../../creusot-contracts/src/std/time.rs" 99 16 99 58
-  let%span stime53 = "../../../creusot-contracts/src/std/time.rs" 103 26 103 57
-  let%span stime54 = "../../../creusot-contracts/src/std/time.rs" 107 26 107 67
-  let%span stime55 = "../../../creusot-contracts/src/std/time.rs" 108 26 108 44
-  let%span stime56 = "../../../creusot-contracts/src/std/time.rs" 112 26 112 71
-  let%span stime57 = "../../../creusot-contracts/src/std/time.rs" 113 26 113 48
-  let%span stime58 = "../../../creusot-contracts/src/std/time.rs" 117 26 117 60
-  let%span stime59 = "../../../creusot-contracts/src/std/time.rs" 118 26 118 52
-  let%span stime60 = "../../../creusot-contracts/src/std/time.rs" 122 26 122 59
-  let%span stime61 = "../../../creusot-contracts/src/std/time.rs" 126 26 126 59
-  let%span stime62 = "../../../creusot-contracts/src/std/time.rs" 135 16 135 86
-  let%span stime63 = "../../../creusot-contracts/src/std/time.rs" 136 16 136 114
-  let%span soption64 = "../../../creusot-contracts/src/std/option.rs" 51 26 51 51
-  let%span soption65 = "../../../creusot-contracts/src/std/option.rs" 36 26 36 51
-  let%span stime66 = "../../../creusot-contracts/src/std/time.rs" 140 16 140 63
-  let%span stime67 = "../../../creusot-contracts/src/std/time.rs" 141 16 141 91
-  let%span stime68 = "../../../creusot-contracts/src/std/time.rs" 145 16 145 86
-  let%span stime69 = "../../../creusot-contracts/src/std/time.rs" 146 16 146 114
-  let%span stime70 = "../../../creusot-contracts/src/std/time.rs" 150 16 150 58
-  let%span stime71 = "../../../creusot-contracts/src/std/time.rs" 151 16 151 85
-  let%span stime72 = "../../../creusot-contracts/src/std/time.rs" 191 0 226 1
-  let%span stime73 = "../../../creusot-contracts/src/std/time.rs" 42 4 42 25
-  let%span stime74 = "../../../creusot-contracts/src/std/time.rs" 48 4 48 24
-  let%span smodel75 = "../../../creusot-contracts/src/model.rs" 88 8 88 22
-  let%span stime76 = "../../../creusot-contracts/src/std/time.rs" 36 4 36 21
-  let%span stime77 = "../../../creusot-contracts/src/std/time.rs" 31 4 31 17
-  let%span soption78 = "../../../creusot-contracts/src/std/option.rs" 11 8 14 9
-  let%span stime79 = "../../../creusot-contracts/src/std/time.rs" 24 8 24 19
-=======
-  let%span stime42 = "../../../creusot-contracts/src/std/time.rs" 79 27 79 69
-  let%span stime43 = "../../../creusot-contracts/src/std/time.rs" 80 26 80 66
-  let%span stime44 = "../../../creusot-contracts/src/std/time.rs" 13 14 13 77
-  let%span stime45 = "../../../creusot-contracts/src/std/time.rs" 132 26 132 42
-  let%span stime46 = "../../../creusot-contracts/src/std/time.rs" 133 26 133 75
-  let%span stime47 = "../../../creusot-contracts/src/std/time.rs" 84 26 84 57
-  let%span stime48 = "../../../creusot-contracts/src/std/time.rs" 88 26 88 58
-  let%span stime49 = "../../../creusot-contracts/src/std/time.rs" 92 26 92 54
-  let%span stime50 = "../../../creusot-contracts/src/std/time.rs" 96 26 96 43
-  let%span stime51 = "../../../creusot-contracts/src/std/time.rs" 74 0 191 1
-  let%span stime52 = "../../../creusot-contracts/src/std/time.rs" 105 26 105 57
-  let%span stime53 = "../../../creusot-contracts/src/std/time.rs" 109 26 109 67
-  let%span stime54 = "../../../creusot-contracts/src/std/time.rs" 110 26 110 44
-  let%span stime55 = "../../../creusot-contracts/src/std/time.rs" 114 26 114 71
-  let%span stime56 = "../../../creusot-contracts/src/std/time.rs" 115 26 115 48
-  let%span stime57 = "../../../creusot-contracts/src/std/time.rs" 119 26 119 60
-  let%span stime58 = "../../../creusot-contracts/src/std/time.rs" 120 26 120 52
-  let%span stime59 = "../../../creusot-contracts/src/std/time.rs" 124 26 124 59
-  let%span stime60 = "../../../creusot-contracts/src/std/time.rs" 128 26 128 59
-  let%span stime61 = "../../../creusot-contracts/src/std/time.rs" 137 26 137 84
-  let%span stime62 = "../../../creusot-contracts/src/std/time.rs" 138 26 138 112
+  let%span stime51 = "../../../creusot-contracts/src/std/time.rs" 72 0 189 1
+  let%span stime52 = "../../../creusot-contracts/src/std/time.rs" 103 26 103 57
+  let%span stime53 = "../../../creusot-contracts/src/std/time.rs" 107 26 107 67
+  let%span stime54 = "../../../creusot-contracts/src/std/time.rs" 108 26 108 44
+  let%span stime55 = "../../../creusot-contracts/src/std/time.rs" 112 26 112 71
+  let%span stime56 = "../../../creusot-contracts/src/std/time.rs" 113 26 113 48
+  let%span stime57 = "../../../creusot-contracts/src/std/time.rs" 117 26 117 60
+  let%span stime58 = "../../../creusot-contracts/src/std/time.rs" 118 26 118 52
+  let%span stime59 = "../../../creusot-contracts/src/std/time.rs" 122 26 122 59
+  let%span stime60 = "../../../creusot-contracts/src/std/time.rs" 126 26 126 59
+  let%span stime61 = "../../../creusot-contracts/src/std/time.rs" 135 26 135 84
+  let%span stime62 = "../../../creusot-contracts/src/std/time.rs" 136 26 136 112
   let%span soption63 = "../../../creusot-contracts/src/std/option.rs" 51 26 51 51
   let%span soption64 = "../../../creusot-contracts/src/std/option.rs" 36 26 36 51
-  let%span stime65 = "../../../creusot-contracts/src/std/time.rs" 147 26 147 84
-  let%span stime66 = "../../../creusot-contracts/src/std/time.rs" 148 26 148 112
-  let%span stime67 = "../../../creusot-contracts/src/std/time.rs" 152 26 152 56
-  let%span stime68 = "../../../creusot-contracts/src/std/time.rs" 153 26 153 83
-  let%span stime69 = "../../../creusot-contracts/src/std/time.rs" 193 0 228 1
-  let%span stime70 = "../../../creusot-contracts/src/std/time.rs" 43 4 43 25
-  let%span stime71 = "../../../creusot-contracts/src/std/time.rs" 49 4 49 24
-  let%span smodel72 = "../../../creusot-contracts/src/model.rs" 91 8 91 22
-  let%span stime73 = "../../../creusot-contracts/src/std/time.rs" 37 4 37 21
-  let%span stime74 = "../../../creusot-contracts/src/std/time.rs" 32 4 32 17
+  let%span stime65 = "../../../creusot-contracts/src/std/time.rs" 145 26 145 84
+  let%span stime66 = "../../../creusot-contracts/src/std/time.rs" 146 26 146 112
+  let%span stime67 = "../../../creusot-contracts/src/std/time.rs" 150 26 150 56
+  let%span stime68 = "../../../creusot-contracts/src/std/time.rs" 151 26 151 83
+  let%span stime69 = "../../../creusot-contracts/src/std/time.rs" 191 0 226 1
+  let%span stime70 = "../../../creusot-contracts/src/std/time.rs" 42 4 42 25
+  let%span stime71 = "../../../creusot-contracts/src/std/time.rs" 48 4 48 24
+  let%span smodel72 = "../../../creusot-contracts/src/model.rs" 88 8 88 22
+  let%span stime73 = "../../../creusot-contracts/src/std/time.rs" 36 4 36 21
+  let%span stime74 = "../../../creusot-contracts/src/std/time.rs" 31 4 31 17
   let%span soption75 = "../../../creusot-contracts/src/std/option.rs" 11 8 14 9
-  let%span stime76 = "../../../creusot-contracts/src/std/time.rs" 25 8 25 19
->>>>>>> 716d5822
+  let%span stime76 = "../../../creusot-contracts/src/std/time.rs" 24 8 24 19
   
   use prelude.prelude.UInt64
   
@@ -129,7 +88,7 @@
   use prelude.prelude.Int
   
   function nanos_to_secs'0 (nanos : int) : int =
-    [%#stime73] div nanos 1000000000
+    [%#stime70] div nanos 1000000000
   
   constant v_MAX'0 : uint64 = (18446744073709551615 : uint64)
   
@@ -147,7 +106,6 @@
   axiom view'0_spec : forall self : t_Duration'0 . [%#stime44] view'0 self >= 0
   /\ view'0 self <= secs_to_nanos'0 (UInt64.to_int (v_MAX'0 : uint64)) + 999999999
   
-<<<<<<< HEAD
   use prelude.prelude.Borrow
   
   type t_Option'0  =
@@ -170,41 +128,10 @@
   use prelude.prelude.UInt128
   
   function view'1 (self : t_Duration'0) : int =
-    [%#smodel75] view'0 self
-=======
-  let rec sub'0 (self:Duration'0.t_Duration) (rhs:Duration'0.t_Duration) (return'  (ret:Duration'0.t_Duration))= {[@expl:precondition] [%#stime69] view'0 self
-    - view'0 rhs
-    >= 0}
-    any
-    [ return' (result:Duration'0.t_Duration)-> {[%#stime69] view'0 self - view'0 rhs = view'0 result}
-      (! return' {result}) ]
-    
-  
-  let rec add'0 (self:Duration'0.t_Duration) (rhs:Duration'0.t_Duration) (return'  (ret:Duration'0.t_Duration))= {[@expl:precondition] [%#stime69] view'0 self
-    + view'0 rhs
-    <= secs_to_nanos'0 (UInt64.to_int (v_MAX'0 : uint64)) + 999999999}
-    any
-    [ return' (result:Duration'0.t_Duration)-> {[%#stime69] view'0 self + view'0 rhs = view'0 result}
-      (! return' {result}) ]
-    
-  
-  use T_core__option__Option as Option'0
-  
-  use prelude.prelude.UInt32
-  
-  function deep_model'1 (self : Duration'0.t_Duration) : int =
-    [%#stime76] view'0 self
-  
-  function deep_model'0 (self : Option'0.t_Option (Duration'0.t_Duration)) : Option'0.t_Option int =
-    [%#soption75] match self with
-      | Option'0.C_Some t -> Option'0.C_Some (deep_model'1 t)
-      | Option'0.C_None -> Option'0.C_None
-      end
->>>>>>> 716d5822
+    [%#smodel72] view'0 self
   
   use prelude.prelude.UInt128
   
-<<<<<<< HEAD
   let rec as_nanos'0 (self:t_Duration'0) (return'  (ret:uint128))= any
     [ return' (result:uint128)-> {[%#stime46] UInt128.to_int result
       <= secs_to_nanos'0 (UInt64.to_int (v_MAX'0 : uint64)) + 999999999}
@@ -231,136 +158,47 @@
     
   
   let rec is_zero'0 (self:t_Duration'0) (return'  (ret:bool))= any
-    [ return' (result:bool)-> {[%#stime52] view'1 self <> 0  -> result = false}
+    [ return' (result:bool)-> {[%#stime51] view'1 self <> 0  -> result = false}
       {[%#stime51] view'1 self = 0  -> result = true}
       (! return' {result}) ]
     
   
   let rec as_secs'0 (self:t_Duration'0) (return'  (ret:uint64))= any
-    [ return' (result:uint64)-> {[%#stime53] UInt64.to_int result = nanos_to_secs'0 (view'1 self)}
-=======
-  let rec checked_div'0 (self:Duration'0.t_Duration) (rhs:uint32) (return'  (ret:Option'0.t_Option (Duration'0.t_Duration)))= any
-    [ return' (result:Option'0.t_Option (Duration'0.t_Duration))-> {[%#stime68] rhs <> (0 : uint32)
-       -> deep_model'0 result = Option'0.C_Some (div (view'0 self) (UInt32.to_int rhs))}
-      {[%#stime67] rhs = (0 : uint32)  -> result = Option'0.C_None}
-      (! return' {result}) ]
-    
-  
-  function nanos_to_secs'0 (nanos : int) : int =
-    [%#stime70] div nanos 1000000000
-  
-  let rec checked_mul'0 (self:Duration'0.t_Duration) (rhs:uint32) (return'  (ret:Option'0.t_Option (Duration'0.t_Duration)))= any
-    [ return' (result:Option'0.t_Option (Duration'0.t_Duration))-> {[%#stime66] nanos_to_secs'0 (view'0 self
-      * UInt32.to_int rhs)
-      <= UInt64.to_int (v_MAX'0 : uint64)  -> deep_model'0 result = Option'0.C_Some (view'0 self * UInt32.to_int rhs)}
-      {[%#stime65] nanos_to_secs'0 (view'0 self * UInt32.to_int rhs) > UInt64.to_int (v_MAX'0 : uint64)
-       -> result = Option'0.C_None}
-      (! return' {result}) ]
-    
-  
-  let rec checked_sub'0 (self:Duration'0.t_Duration) (rhs:Duration'0.t_Duration) (return'  (ret:Option'0.t_Option (Duration'0.t_Duration)))= any
-    [ return' (result:Option'0.t_Option (Duration'0.t_Duration))-> {[%#stime51] view'0 self - view'0 rhs >= 0
-       -> deep_model'0 result = Option'0.C_Some (view'0 self - view'0 rhs)}
-      {[%#stime51] view'0 self - view'0 rhs < 0  -> result = Option'0.C_None}
-      (! return' {result}) ]
-    
-  
-  let rec is_some'0 (self:Option'0.t_Option (Duration'0.t_Duration)) (return'  (ret:bool))= {[@expl:precondition] inv'0 self}
-    any [ return' (result:bool)-> {[%#soption64] result = (self <> Option'0.C_None)} (! return' {result}) ] 
-  
-  let rec is_none'0 (self:Option'0.t_Option (Duration'0.t_Duration)) (return'  (ret:bool))= {[@expl:precondition] inv'0 self}
-    any [ return' (result:bool)-> {[%#soption63] result = (self = Option'0.C_None)} (! return' {result}) ] 
-  
-  let rec checked_add'0 (self:Duration'0.t_Duration) (rhs:Duration'0.t_Duration) (return'  (ret:Option'0.t_Option (Duration'0.t_Duration)))= any
-    [ return' (result:Option'0.t_Option (Duration'0.t_Duration))-> {[%#stime62] nanos_to_secs'0 (view'0 self
-      + view'0 rhs)
-      <= UInt64.to_int (v_MAX'0 : uint64)  -> deep_model'0 result = Option'0.C_Some (view'0 self + view'0 rhs)}
-      {[%#stime61] nanos_to_secs'0 (view'0 self + view'0 rhs) > UInt64.to_int (v_MAX'0 : uint64)
-       -> result = Option'0.C_None}
-      (! return' {result}) ]
-    
-  
-  use prelude.prelude.UInt128
+    [ return' (result:uint64)-> {[%#stime52] UInt64.to_int result = nanos_to_secs'0 (view'1 self)}
+      (! return' {result}) ]
+    
+  
+  function nanos_to_millis'0 (nanos : int) : int =
+    [%#stime73] div nanos 1000000
+  
+  let rec subsec_millis'0 (self:t_Duration'0) (return'  (ret:uint32))= any
+    [ return' (result:uint32)-> {[%#stime54] result < (1000 : uint32)}
+      {[%#stime53] UInt32.to_int result = mod (nanos_to_millis'0 (view'1 self)) 1000}
+      (! return' {result}) ]
+    
   
   function nanos_to_micros'0 (nanos : int) : int =
     [%#stime74] div nanos 1000
   
-  function view'1 (self : Duration'0.t_Duration) : int =
-    [%#smodel72] view'0 self
-  
-  use prelude.prelude.UInt128
-  
-  let rec as_micros'0 (self:Duration'0.t_Duration) (return'  (ret:uint128))= any
-    [ return' (result:uint128)-> {[%#stime60] UInt128.to_int result = nanos_to_micros'0 (view'1 self)}
->>>>>>> 716d5822
-      (! return' {result}) ]
-    
-  
-  function nanos_to_millis'0 (nanos : int) : int =
-    [%#stime73] div nanos 1000000
-  
-<<<<<<< HEAD
-  let rec subsec_millis'0 (self:t_Duration'0) (return'  (ret:uint32))= any
-    [ return' (result:uint32)-> {[%#stime55] result < (1000 : uint32)}
-      {[%#stime54] UInt32.to_int result = mod (nanos_to_millis'0 (view'1 self)) 1000}
-      (! return' {result}) ]
-    
-  
-  function nanos_to_micros'0 (nanos : int) : int =
-    [%#stime77] div nanos 1000
-  
   let rec subsec_micros'0 (self:t_Duration'0) (return'  (ret:uint32))= any
-    [ return' (result:uint32)-> {[%#stime57] result < (1000000 : uint32)}
-      {[%#stime56] UInt32.to_int result = mod (nanos_to_micros'0 (view'1 self)) 1000000}
+    [ return' (result:uint32)-> {[%#stime56] result < (1000000 : uint32)}
+      {[%#stime55] UInt32.to_int result = mod (nanos_to_micros'0 (view'1 self)) 1000000}
       (! return' {result}) ]
     
   
   let rec subsec_nanos'0 (self:t_Duration'0) (return'  (ret:uint32))= any
-    [ return' (result:uint32)-> {[%#stime59] result < (1000000000 : uint32)}
-      {[%#stime58] UInt32.to_int result = mod (view'1 self) 1000000000}
-      (! return' {result}) ]
-    
-  
-  let rec as_millis'0 (self:t_Duration'0) (return'  (ret:uint128))= any
-    [ return' (result:uint128)-> {[%#stime60] UInt128.to_int result = nanos_to_millis'0 (view'1 self)}
-      (! return' {result}) ]
-    
-  
-  let rec as_micros'0 (self:t_Duration'0) (return'  (ret:uint128))= any
-    [ return' (result:uint128)-> {[%#stime61] UInt128.to_int result = nanos_to_micros'0 (view'1 self)}
-=======
-  let rec as_millis'0 (self:Duration'0.t_Duration) (return'  (ret:uint128))= any
-    [ return' (result:uint128)-> {[%#stime59] UInt128.to_int result = nanos_to_millis'0 (view'1 self)}
-      (! return' {result}) ]
-    
-  
-  let rec subsec_nanos'0 (self:Duration'0.t_Duration) (return'  (ret:uint32))= any
     [ return' (result:uint32)-> {[%#stime58] result < (1000000000 : uint32)}
       {[%#stime57] UInt32.to_int result = mod (view'1 self) 1000000000}
       (! return' {result}) ]
     
   
-  let rec subsec_micros'0 (self:Duration'0.t_Duration) (return'  (ret:uint32))= any
-    [ return' (result:uint32)-> {[%#stime56] result < (1000000 : uint32)}
-      {[%#stime55] UInt32.to_int result = mod (nanos_to_micros'0 (view'1 self)) 1000000}
-      (! return' {result}) ]
-    
-  
-  let rec subsec_millis'0 (self:Duration'0.t_Duration) (return'  (ret:uint32))= any
-    [ return' (result:uint32)-> {[%#stime54] result < (1000 : uint32)}
-      {[%#stime53] UInt32.to_int result = mod (nanos_to_millis'0 (view'1 self)) 1000}
-      (! return' {result}) ]
-    
-  
-  let rec as_secs'0 (self:Duration'0.t_Duration) (return'  (ret:uint64))= any
-    [ return' (result:uint64)-> {[%#stime52] UInt64.to_int result = nanos_to_secs'0 (view'1 self)}
-      (! return' {result}) ]
-    
-  
-  let rec is_zero'0 (self:Duration'0.t_Duration) (return'  (ret:bool))= any
-    [ return' (result:bool)-> {[%#stime51] view'1 self <> 0  -> result = false}
-      {[%#stime51] view'1 self = 0  -> result = true}
->>>>>>> 716d5822
+  let rec as_millis'0 (self:t_Duration'0) (return'  (ret:uint128))= any
+    [ return' (result:uint128)-> {[%#stime59] UInt128.to_int result = nanos_to_millis'0 (view'1 self)}
+      (! return' {result}) ]
+    
+  
+  let rec as_micros'0 (self:t_Duration'0) (return'  (ret:uint128))= any
+    [ return' (result:uint128)-> {[%#stime60] UInt128.to_int result = nanos_to_micros'0 (view'1 self)}
       (! return' {result}) ]
     
   
@@ -369,58 +207,58 @@
     | C_Some'0 int
   
   function deep_model'1 (self : t_Duration'0) : int =
-    [%#stime79] view'0 self
+    [%#stime76] view'0 self
   
   function deep_model'0 (self : t_Option'0) : t_Option'1 =
-    [%#soption78] match self with
+    [%#soption75] match self with
       | C_Some'1 t -> C_Some'0 (deep_model'1 t)
       | C_None'0 -> C_None'1
       end
   
   let rec checked_add'0 (self:t_Duration'0) (rhs:t_Duration'0) (return'  (ret:t_Option'0))= any
-    [ return' (result:t_Option'0)-> {[%#stime63] nanos_to_secs'0 (view'0 self + view'0 rhs)
+    [ return' (result:t_Option'0)-> {[%#stime62] nanos_to_secs'0 (view'0 self + view'0 rhs)
       <= UInt64.to_int (v_MAX'0 : uint64)  -> deep_model'0 result = C_Some'0 (view'0 self + view'0 rhs)}
-      {[%#stime62] nanos_to_secs'0 (view'0 self + view'0 rhs) > UInt64.to_int (v_MAX'0 : uint64)  -> result = C_None'0}
+      {[%#stime61] nanos_to_secs'0 (view'0 self + view'0 rhs) > UInt64.to_int (v_MAX'0 : uint64)  -> result = C_None'0}
       (! return' {result}) ]
     
   
   let rec is_none'0 (self:t_Option'0) (return'  (ret:bool))= {[@expl:precondition] inv'0 self}
-    any [ return' (result:bool)-> {[%#soption64] result = (self = C_None'0)} (! return' {result}) ] 
+    any [ return' (result:bool)-> {[%#soption63] result = (self = C_None'0)} (! return' {result}) ] 
   
   let rec is_some'0 (self:t_Option'0) (return'  (ret:bool))= {[@expl:precondition] inv'0 self}
-    any [ return' (result:bool)-> {[%#soption65] result = (self <> C_None'0)} (! return' {result}) ] 
+    any [ return' (result:bool)-> {[%#soption64] result = (self <> C_None'0)} (! return' {result}) ] 
   
   let rec checked_sub'0 (self:t_Duration'0) (rhs:t_Duration'0) (return'  (ret:t_Option'0))= any
-    [ return' (result:t_Option'0)-> {[%#stime67] view'0 self - view'0 rhs >= 0
+    [ return' (result:t_Option'0)-> {[%#stime51] view'0 self - view'0 rhs >= 0
        -> deep_model'0 result = C_Some'0 (view'0 self - view'0 rhs)}
-      {[%#stime66] view'0 self - view'0 rhs < 0  -> result = C_None'0}
+      {[%#stime51] view'0 self - view'0 rhs < 0  -> result = C_None'0}
       (! return' {result}) ]
     
   
   let rec checked_mul'0 (self:t_Duration'0) (rhs:uint32) (return'  (ret:t_Option'0))= any
-    [ return' (result:t_Option'0)-> {[%#stime69] nanos_to_secs'0 (view'0 self * UInt32.to_int rhs)
+    [ return' (result:t_Option'0)-> {[%#stime66] nanos_to_secs'0 (view'0 self * UInt32.to_int rhs)
       <= UInt64.to_int (v_MAX'0 : uint64)  -> deep_model'0 result = C_Some'0 (view'0 self * UInt32.to_int rhs)}
-      {[%#stime68] nanos_to_secs'0 (view'0 self * UInt32.to_int rhs) > UInt64.to_int (v_MAX'0 : uint64)
+      {[%#stime65] nanos_to_secs'0 (view'0 self * UInt32.to_int rhs) > UInt64.to_int (v_MAX'0 : uint64)
        -> result = C_None'0}
       (! return' {result}) ]
     
   
   let rec checked_div'0 (self:t_Duration'0) (rhs:uint32) (return'  (ret:t_Option'0))= any
-    [ return' (result:t_Option'0)-> {[%#stime71] rhs <> (0 : uint32)
+    [ return' (result:t_Option'0)-> {[%#stime68] rhs <> (0 : uint32)
        -> deep_model'0 result = C_Some'0 (div (view'0 self) (UInt32.to_int rhs))}
-      {[%#stime70] rhs = (0 : uint32)  -> result = C_None'0}
-      (! return' {result}) ]
-    
-  
-  let rec add'0 (self:t_Duration'0) (rhs:t_Duration'0) (return'  (ret:t_Duration'0))= {[@expl:precondition] [%#stime72] view'0 self
+      {[%#stime67] rhs = (0 : uint32)  -> result = C_None'0}
+      (! return' {result}) ]
+    
+  
+  let rec add'0 (self:t_Duration'0) (rhs:t_Duration'0) (return'  (ret:t_Duration'0))= {[@expl:precondition] [%#stime69] view'0 self
     + view'0 rhs
     <= secs_to_nanos'0 (UInt64.to_int (v_MAX'0 : uint64)) + 999999999}
-    any [ return' (result:t_Duration'0)-> {[%#stime72] view'0 self + view'0 rhs = view'0 result} (! return' {result}) ] 
-  
-  let rec sub'0 (self:t_Duration'0) (rhs:t_Duration'0) (return'  (ret:t_Duration'0))= {[@expl:precondition] [%#stime72] view'0 self
+    any [ return' (result:t_Duration'0)-> {[%#stime69] view'0 self + view'0 rhs = view'0 result} (! return' {result}) ] 
+  
+  let rec sub'0 (self:t_Duration'0) (rhs:t_Duration'0) (return'  (ret:t_Duration'0))= {[@expl:precondition] [%#stime69] view'0 self
     - view'0 rhs
     >= 0}
-    any [ return' (result:t_Duration'0)-> {[%#stime72] view'0 self - view'0 rhs = view'0 result} (! return' {result}) ] 
+    any [ return' (result:t_Duration'0)-> {[%#stime69] view'0 self - view'0 rhs = view'0 result} (! return' {result}) ] 
   
   use prelude.prelude.Intrinsic
   
