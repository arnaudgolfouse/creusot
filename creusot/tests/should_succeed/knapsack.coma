module M_knapsack__max [#"knapsack.rs" 16 0 16 35]
  let%span sknapsack0 = "knapsack.rs" 14 11 14 15
  let%span sknapsack1 = "knapsack.rs" 15 10 15 31
  
  use prelude.prelude.UIntSize
  
  use prelude.prelude.Intrinsic
  
  use prelude.prelude.UIntSize
  
  use int.MinMax
  
  meta "compute_max_steps" 1000000
  
<<<<<<< HEAD
  let rec max'0 (a:usize) (b:usize) (return'  (ret:usize))= {[%#sknapsack0] true}
=======
  let rec max (a:usize) (b:usize) (return'  (ret:usize))= {[@expl:max requires] [%#sknapsack0] true}
>>>>>>> 34cd6190
    (! bb0
    [ bb0 = s0
      [ s0 = UIntSize.lt {a} {b} (fun (_ret':bool) ->  [ &_5 <- _ret' ] s1)
      | s1 = any [ br0 -> {_5 = false} (! bb2) | br1 -> {_5} (! bb1) ]  ]
      
    | bb1 = s0 [ s0 =  [ &_0 <- b ] s1 | s1 = bb3 ] 
    | bb2 = s0 [ s0 =  [ &_0 <- a ] s1 | s1 = bb3 ] 
    | bb3 = return' {_0} ]
    ) [ & _0 : usize = any_l () | & a : usize = a | & b : usize = b | & _5 : bool = any_l () ] 
    [ return' (result:usize)-> {[@expl:max ensures] [%#sknapsack1] UIntSize.to_int result
      = MinMax.max (UIntSize.to_int a) (UIntSize.to_int b)}
      (! return' {result}) ]
    
end
module M_knapsack__m [#"knapsack.rs" 35 0 35 57]
  let%span sknapsack0 = "knapsack.rs" 32 11 32 37
  let%span sknapsack1 = "knapsack.rs" 33 11 33 17
  let%span sknapsack2 = "knapsack.rs" 34 10 34 21
  let%span sknapsack3 = "knapsack.rs" 31 10 31 11
  let%span sknapsack4 = "knapsack.rs" 36 4 43 5
  
  use prelude.prelude.Int
  
  use seq.Seq
  
  type t_Name'0
  
  use prelude.prelude.UIntSize
  
  type t_Item'0  =
    { t_Item__name'0: t_Name'0; t_Item__weight'0: usize; t_Item__value'0: usize }
  
  use seq.Seq
  
  use seq.Seq
  
  use prelude.prelude.UIntSize
  
  use int.MinMax
  
  constant items  : Seq.seq (t_Item'0)
  
  constant i  : int
  
  constant w  : int
  
  function m'0 [#"knapsack.rs" 35 0 35 57] (items : Seq.seq (t_Item'0)) (i : int) (w : int) : int
  
  goal vc_m'0 : ([%#sknapsack1] 0 <= w)
   -> ([%#sknapsack0] 0 <= i /\ i <= Seq.length items)
   -> (if i = 0 then
    [%#sknapsack2] 0 >= 0
  else
<<<<<<< HEAD
    if UIntSize.to_int (Seq.get items (i - 1)).t_Item__weight'0 > w then
      ((([%#sknapsack1] 0 <= w) && ([%#sknapsack0] 0 <= i - 1 /\ i - 1 <= Seq.length items))
=======
    if UIntSize.to_int (T_knapsack__Item.t_Item__weight (Seq.get items (i - 1))) > w then
      ((([@expl:m requires #0] [%#sknapsack0] 0 <= i - 1 /\ i - 1 <= Seq.length items)
      && ([@expl:m requires #1] [%#sknapsack1] 0 <= w))
>>>>>>> 34cd6190
      /\ 0 <= ([%#sknapsack3] i) /\ ([%#sknapsack3] i - 1) < ([%#sknapsack3] i))
      /\ (([%#sknapsack2] m'0 items (i - 1) w >= 0)  -> ([%#sknapsack2] m'0 items (i - 1) w >= 0))
    else
      ((([@expl:m requires #0] [%#sknapsack0] 0 <= i - 1 /\ i - 1 <= Seq.length items)
      && ([@expl:m requires #1] [%#sknapsack1] 0 <= w))
      /\ 0 <= ([%#sknapsack3] i) /\ ([%#sknapsack3] i - 1) < ([%#sknapsack3] i))
<<<<<<< HEAD
      /\ (([%#sknapsack2] m'0 items (i - 1) w >= 0)
       -> ((([%#sknapsack1] 0 <= w - UIntSize.to_int (Seq.get items (i - 1)).t_Item__weight'0)
      && ([%#sknapsack0] 0 <= i - 1 /\ i - 1 <= Seq.length items))
=======
      /\ (([%#sknapsack2] m items (i - 1) w >= 0)
       -> ((([@expl:m requires #0] [%#sknapsack0] 0 <= i - 1 /\ i - 1 <= Seq.length items)
      && ([@expl:m requires #1] [%#sknapsack1] 0
      <= w - UIntSize.to_int (T_knapsack__Item.t_Item__weight (Seq.get items (i - 1)))))
>>>>>>> 34cd6190
      /\ 0 <= ([%#sknapsack3] i) /\ ([%#sknapsack3] i - 1) < ([%#sknapsack3] i))
      /\ (([%#sknapsack2] m'0 items (i - 1) (w - UIntSize.to_int (Seq.get items (i - 1)).t_Item__weight'0) >= 0)
       -> ([%#sknapsack2] MinMax.max (m'0 items (i - 1) w) (m'0 items (i - 1) (w
      - UIntSize.to_int (Seq.get items (i - 1)).t_Item__weight'0)
      + UIntSize.to_int (Seq.get items (i - 1)).t_Item__value'0)
      >= 0)))
    
  )
end
module M_knapsack__knapsack01_dyn [#"knapsack.rs" 49 0 49 91]
  let%span sknapsack0 = "knapsack.rs" 50 51 50 52
  let%span sknapsack1 = "knapsack.rs" 50 35 50 36
  let%span sknapsack2 = "knapsack.rs" 50 69 50 70
  let%span sknapsack3 = "knapsack.rs" 51 16 51 17
  let%span sknapsack4 = "knapsack.rs" 58 16 59 57
  let%span sknapsack5 = "knapsack.rs" 56 16 57 61
  let%span sknapsack6 = "knapsack.rs" 54 16 55 57
  let%span sknapsack7 = "knapsack.rs" 53 16 53 53
  let%span sknapsack8 = "knapsack.rs" 65 20 65 21
  let%span sknapsack9 = "knapsack.rs" 75 20 76 57
  let%span sknapsack10 = "knapsack.rs" 73 20 74 69
  let%span sknapsack11 = "knapsack.rs" 70 20 72 65
  let%span sknapsack12 = "knapsack.rs" 68 20 69 63
  let%span sknapsack13 = "knapsack.rs" 67 20 67 57
  let%span sknapsack14 = "knapsack.rs" 78 27 78 28
  let%span sknapsack15 = "knapsack.rs" 83 17 83 18
  let%span sknapsack16 = "knapsack.rs" 85 13 85 14
  let%span sknapsack17 = "knapsack.rs" 94 16 94 43
  let%span sknapsack18 = "knapsack.rs" 93 16 93 34
  let%span sknapsack19 = "knapsack.rs" 92 16 92 27
  let%span sknapsack20 = "knapsack.rs" 95 10 95 11
  let%span sknapsack21 = "knapsack.rs" 96 13 96 14
  let%span sknapsack22 = "knapsack.rs" 98 26 98 27
  let%span sknapsack23 = "knapsack.rs" 49 28 49 33
  let%span sknapsack24 = "knapsack.rs" 46 11 46 34
  let%span sknapsack25 = "knapsack.rs" 47 11 47 33
  let%span sknapsack26 = "knapsack.rs" 48 11 48 84
  let%span sknapsack27 = "knapsack.rs" 49 75 49 91
<<<<<<< HEAD
  let%span svec28 = "../../../creusot-contracts/src/std/vec.rs" 180 22 180 41
  let%span svec29 = "../../../creusot-contracts/src/std/vec.rs" 181 22 181 76
  let%span svec30 = "../../../creusot-contracts/src/std/vec.rs" 83 26 83 48
  let%span smodel31 = "../../../creusot-contracts/src/model.rs" 88 8 88 22
  let%span svec32 = "../../../creusot-contracts/src/std/vec.rs" 18 14 18 41
  let%span sops33 = "../../../creusot-contracts/src/logic/ops.rs" 20 8 20 31
=======
  let%span svec28 = "../../../creusot-contracts/src/std/vec.rs" 183 22 183 41
  let%span svec29 = "../../../creusot-contracts/src/std/vec.rs" 184 22 184 76
  let%span svec30 = "../../../creusot-contracts/src/std/vec.rs" 86 26 86 48
  let%span smodel31 = "../../../creusot-contracts/src/model.rs" 91 8 91 22
  let%span sops32 = "../../../creusot-contracts/src/logic/ops.rs" 20 8 20 31
  let%span svec33 = "../../../creusot-contracts/src/std/vec.rs" 19 14 19 41
>>>>>>> 34cd6190
  let%span sknapsack34 = "knapsack.rs" 32 11 32 37
  let%span sknapsack35 = "knapsack.rs" 33 11 33 17
  let%span sknapsack36 = "knapsack.rs" 34 10 34 21
  let%span sknapsack37 = "knapsack.rs" 31 10 31 11
  let%span sknapsack38 = "knapsack.rs" 36 4 43 5
  let%span svec39 = "../../../creusot-contracts/src/std/vec.rs" 162 27 162 46
  let%span svec40 = "../../../creusot-contracts/src/std/vec.rs" 163 26 163 54
  let%span sknapsack41 = "knapsack.rs" 14 11 14 15
  let%span sknapsack42 = "knapsack.rs" 15 10 15 31
  let%span svec43 = "../../../creusot-contracts/src/std/vec.rs" 152 27 152 46
  let%span svec44 = "../../../creusot-contracts/src/std/vec.rs" 153 26 153 54
  let%span svec45 = "../../../creusot-contracts/src/std/vec.rs" 154 26 154 57
  let%span svec46 = "../../../creusot-contracts/src/std/vec.rs" 155 26 155 62
  let%span svec47 = "../../../creusot-contracts/src/std/vec.rs" 156 26 156 55
  let%span svec48 = "../../../creusot-contracts/src/std/vec.rs" 78 26 78 44
  let%span svec49 = "../../../creusot-contracts/src/std/vec.rs" 87 26 87 56
  let%span sslice50 = "../../../creusot-contracts/src/std/slice.rs" 122 20 122 37
  let%span sslice51 = "../../../creusot-contracts/src/std/slice.rs" 129 20 129 37
  let%span smodel52 = "../../../creusot-contracts/src/model.rs" 106 8 106 22
  let%span sslice53 = "../../../creusot-contracts/src/std/slice.rs" 136 20 136 94
  let%span sresolve54 = "../../../creusot-contracts/src/resolve.rs" 41 20 41 34
  let%span svec55 = "../../../creusot-contracts/src/std/vec.rs" 65 20 65 41
  let%span sinvariant56 = "../../../creusot-contracts/src/invariant.rs" 24 8 24 18
  let%span sinvariant57 = "../../../creusot-contracts/src/invariant.rs" 34 20 34 44
  let%span sseq58 = "../../../creusot-contracts/src/logic/seq.rs" 444 20 444 95
  let%span sboxed59 = "../../../creusot-contracts/src/std/boxed.rs" 28 8 28 18
  
  use prelude.prelude.UIntSize
  
  predicate inv'2 (_1 : usize)
  
  use seq.Seq
  
  constant v_MAX'0 : usize = (18446744073709551615 : usize)
  
  use prelude.prelude.UIntSize
  
  use prelude.prelude.Int
  
  use prelude.prelude.Opaque
  
  type t_NonNull'0  =
    { t_NonNull__pointer'0: opaque_ptr }
  
  type t_Unique'0  =
    { t_Unique__pointer'0: t_NonNull'0; t_Unique__qy95zmarker'0: () }
  
  type t_Cap'0  =
    { t_Cap__0'0: usize }
  
  type t_RawVec'0  =
    { t_RawVec__ptr'0: t_Unique'0; t_RawVec__cap'0: t_Cap'0; t_RawVec__alloc'0: () }
  
  type t_Vec'0  =
    { t_Vec__buf'0: t_RawVec'0; t_Vec__len'0: usize }
  
  use seq.Seq
  
  function view'2 (self : t_Vec'0) : Seq.seq usize
  
  axiom view'2_spec : forall self : t_Vec'0 . [%#svec32] Seq.length (view'2 self) <= UIntSize.to_int (v_MAX'0 : usize)
  
  use seq.Seq
  
  function index_logic'2 [@inline:trivial] (self : t_Vec'0) (ix : int) : usize =
    [%#sops33] Seq.get (view'2 self) ix
  
  predicate inv'3 (_1 : t_Vec'0)
  
  type t_NonNull'2  =
    { t_NonNull__pointer'2: opaque_ptr }
  
  type t_Unique'2  =
    { t_Unique__pointer'2: t_NonNull'2; t_Unique__qy95zmarker'2: () }
  
  type t_RawVec'2  =
    { t_RawVec__ptr'2: t_Unique'2; t_RawVec__cap'2: t_Cap'0; t_RawVec__alloc'2: () }
  
  type t_Vec'2  =
    { t_Vec__buf'2: t_RawVec'2; t_Vec__len'2: usize }
  
<<<<<<< HEAD
  predicate inv'0 (_1 : t_Vec'2)
=======
  axiom view'3_spec : forall self : Vec'0.t_Vec (Item'0.t_Item name) (Global'0.t_Global) . [%#svec33] Seq.length (view'3 self)
  <= UIntSize.to_int (v_MAX'0 : usize)
>>>>>>> 34cd6190
  
  use seq.Seq
  
  use prelude.prelude.Borrow
  
  type t_Name'0
  
  type t_Item'0  =
    { t_Item__name'0: t_Name'0; t_Item__weight'0: usize; t_Item__value'0: usize }
  
  use seq.Seq
  
  function view'8 (self : t_Vec'2) : Seq.seq (t_Item'0)
  
  axiom view'8_spec : forall self : t_Vec'2 . [%#svec32] Seq.length (view'8 self) <= UIntSize.to_int (v_MAX'0 : usize)
  
  predicate inv'13 (_1 : Seq.seq (t_Item'0))
  
  predicate invariant'0 (self : t_Vec'2) =
    [%#svec55] inv'13 (view'8 self)
  
  axiom inv_axiom'0 [@rewrite] : forall x : t_Vec'2 [inv'0 x] . inv'0 x = invariant'0 x
  
  type t_NonNull'3  =
    { t_NonNull__pointer'3: opaque_ptr }
  
  type t_Unique'3  =
    { t_Unique__pointer'3: t_NonNull'3; t_Unique__qy95zmarker'3: () }
  
  type t_RawVec'3  =
    { t_RawVec__ptr'3: t_Unique'3; t_RawVec__cap'3: t_Cap'0; t_RawVec__alloc'3: () }
  
  type t_Vec'3  =
    { t_Vec__buf'3: t_RawVec'3; t_Vec__len'3: usize }
  
  predicate inv'1 (_1 : t_Vec'3)
  
  predicate inv'14 (_1 : t_Vec'3)
  
  predicate invariant'1 (self : t_Vec'3) =
    [%#sinvariant56] inv'14 self
  
  axiom inv_axiom'1 [@rewrite] : forall x : t_Vec'3 [inv'1 x] . inv'1 x = invariant'1 x
  
  axiom inv_axiom'2 [@rewrite] : forall x : usize [inv'2 x] . inv'2 x = true
  
  axiom inv_axiom'3 [@rewrite] : forall x : t_Vec'0 [inv'3 x] . inv'3 x = true
  
  type t_NonNull'1  =
    { t_NonNull__pointer'1: opaque_ptr }
  
  type t_Unique'1  =
    { t_Unique__pointer'1: t_NonNull'1; t_Unique__qy95zmarker'1: () }
  
  type t_RawVec'1  =
    { t_RawVec__ptr'1: t_Unique'1; t_RawVec__cap'1: t_Cap'0; t_RawVec__alloc'1: () }
  
  type t_Vec'1  =
    { t_Vec__buf'1: t_RawVec'1; t_Vec__len'1: usize }
  
  predicate inv'4 (_1 : t_Vec'1)
  
  axiom inv_axiom'4 [@rewrite] : forall x : t_Vec'1 [inv'4 x] . inv'4 x = true
  
  predicate inv'5 (_1 : t_Item'0)
  
  predicate inv'15 (_1 : t_Item'0)
  
  predicate invariant'2 (self : t_Item'0) =
    [%#sinvariant56] inv'15 self
  
  axiom inv_axiom'5 [@rewrite] : forall x : t_Item'0 [inv'5 x] . inv'5 x = invariant'2 x
  
  predicate inv'6 (_1 : t_Vec'1)
  
  axiom inv_axiom'6 [@rewrite] : forall x : t_Vec'1 [inv'6 x] . inv'6 x = true
  
  predicate inv'7 (_1 : t_Vec'0)
  
  axiom inv_axiom'7 [@rewrite] : forall x : t_Vec'0 [inv'7 x] . inv'7 x = true
  
  predicate inv'8 (_1 : usize)
  
  axiom inv_axiom'8 [@rewrite] : forall x : usize [inv'8 x] . inv'8 x = true
  
  predicate inv'9 (_1 : borrowed (t_Vec'1))
  
  axiom inv_axiom'9 [@rewrite] : forall x : borrowed (t_Vec'1) [inv'9 x] . inv'9 x = true
  
  predicate inv'10 (_1 : borrowed (t_Vec'0))
  
  axiom inv_axiom'10 [@rewrite] : forall x : borrowed (t_Vec'0) [inv'10 x] . inv'10 x = true
  
<<<<<<< HEAD
  predicate inv'11 (_1 : borrowed usize)
=======
  axiom view'8_spec : forall self : Vec'0.t_Vec (Item'0.t_Item name) (Global'0.t_Global) . [%#svec33] Seq.length (view'8 self)
  <= UIntSize.to_int (v_MAX'0 : usize)
>>>>>>> 34cd6190
  
  axiom inv_axiom'11 [@rewrite] : forall x : borrowed usize [inv'11 x] . inv'11 x = true
  
  predicate inv'12 (_1 : borrowed (t_Vec'2))
  
  predicate invariant'3 (self : borrowed (t_Vec'2)) =
    [%#sinvariant57] inv'0 self.current /\ inv'0 self.final
  
  axiom inv_axiom'12 [@rewrite] : forall x : borrowed (t_Vec'2) [inv'12 x] . inv'12 x = invariant'3 x
  
  use seq.Seq
  
<<<<<<< HEAD
  predicate inv'17 (_1 : t_Item'0)
=======
  function index_logic'1 [@inline:trivial] (self : Vec'0.t_Vec (Item'0.t_Item name) (Global'0.t_Global)) (ix : int) : Item'0.t_Item name
    
   =
    [%#sops32] Seq.get (view'3 self) ix
>>>>>>> 34cd6190
  
  predicate invariant'4 (self : Seq.seq (t_Item'0)) =
    [%#sseq58] forall i : int . 0 <= i /\ i < Seq.length self  -> inv'17 (Seq.get self i)
  
  axiom inv_axiom'13 [@rewrite] : forall x : Seq.seq (t_Item'0) [inv'13 x] . inv'13 x = invariant'4 x
  
  use seq.Seq
  
  use seq.Seq
  
<<<<<<< HEAD
  function view'3 (self : t_Vec'3) : Seq.seq (t_Item'0)
=======
  let rec push'0 (self:borrowed (Vec'0.t_Vec (Item'0.t_Item name) (Global'0.t_Global))) (value:Item'0.t_Item name) (return'  (ret:()))= {[@expl:push 'self' type invariant] inv'12 self}
    {[@expl:push 'value' type invariant] inv'5 value}
    any [ return' (result:())-> {[%#svec49] view'8 self.final = Seq.snoc (view'9 self) value} (! return' {result}) ] 
>>>>>>> 34cd6190
  
  axiom view'3_spec : forall self : t_Vec'3 . [%#svec32] Seq.length (view'3 self) <= UIntSize.to_int (v_MAX'0 : usize)
  
  predicate inv'18 (_1 : Seq.seq (t_Item'0))
  
  predicate invariant'5 (self : t_Vec'3) =
    [%#svec55] inv'18 (view'3 self)
  
  axiom inv_axiom'14 [@rewrite] : forall x : t_Vec'3 [inv'14 x] . inv'14 x = invariant'5 x
  
  predicate inv'16 (_1 : t_Name'0)
  
  axiom inv_axiom'15 [@rewrite] : forall x : t_Item'0 [inv'15 x] . inv'15 x
  = match x with
    | {t_Item__name'0 = name ; t_Item__weight'0 = weight ; t_Item__value'0 = value} -> inv'16 name
    end
  
  predicate invariant'6 (self : t_Item'0) =
    [%#sboxed59] inv'5 self
  
  axiom inv_axiom'16 [@rewrite] : forall x : t_Item'0 [inv'17 x] . inv'17 x = invariant'6 x
  
  use seq.Seq
  
<<<<<<< HEAD
  predicate inv'19 (_1 : t_Item'0)
  
  predicate invariant'7 (self : Seq.seq (t_Item'0)) =
    [%#sseq58] forall i : int . 0 <= i /\ i < Seq.length self  -> inv'19 (Seq.get self i)
=======
  function view'1 (self : Vec'0.t_Vec usize (Global'0.t_Global)) : Seq.seq usize
  
  axiom view'1_spec : forall self : Vec'0.t_Vec usize (Global'0.t_Global) . [%#svec33] Seq.length (view'1 self)
  <= UIntSize.to_int (v_MAX'0 : usize)
>>>>>>> 34cd6190
  
  axiom inv_axiom'17 [@rewrite] : forall x : Seq.seq (t_Item'0) [inv'18 x] . inv'18 x = invariant'7 x
  
  predicate invariant'8 (self : t_Item'0) =
    [%#sboxed59] inv'15 self
  
<<<<<<< HEAD
  axiom inv_axiom'18 [@rewrite] : forall x : t_Item'0 [inv'19 x] . inv'19 x = invariant'8 x
  
  let rec from_elem'0 (elem:usize) (n:usize) (return'  (ret:t_Vec'0))= {[@expl:precondition] inv'2 elem}
    any
    [ return' (result:t_Vec'0)-> {inv'3 result}
      {[%#svec29] forall i : int . 0 <= i /\ i < UIntSize.to_int n  -> index_logic'2 result i = elem}
      {[%#svec28] Seq.length (view'2 result) = UIntSize.to_int n}
=======
  function view'7 (self : borrowed (Vec'0.t_Vec usize (Global'0.t_Global))) : Seq.seq usize =
    [%#smodel52] view'1 self.current
  
  let rec index_mut'1 (self:borrowed (Vec'0.t_Vec usize (Global'0.t_Global))) (index:usize) (return'  (ret:borrowed usize))= {[@expl:index_mut 'self' type invariant] inv'10 self}
    {[@expl:index_mut 'index' type invariant] inv'2 index}
    {[@expl:index_mut requires] [%#svec43] in_bounds'2 index (view'7 self)}
    any
    [ return' (result:borrowed usize)-> {inv'11 result}
      {[%#svec44] has_value'2 index (view'7 self) result.current}
      {[%#svec45] has_value'2 index (view'1 self.final) result.final}
      {[%#svec46] resolve_elswhere'1 index (view'7 self) (view'1 self.final)}
      {[%#svec47] Seq.length (view'1 self.final) = Seq.length (view'7 self)}
>>>>>>> 34cd6190
      (! return' {result}) ]
    
  
  function view'0 (self : t_Vec'3) : Seq.seq (t_Item'0) =
    [%#smodel31] view'3 self
  
  let rec len'0 (self:t_Vec'3) (return'  (ret:usize))= {[@expl:precondition] inv'1 self}
    any
    [ return' (result:usize)-> {[%#svec30] UIntSize.to_int result = Seq.length (view'0 self)} (! return' {result}) ]
    
  
  use seq.Seq
  
  use seq.Seq
  
  function view'1 (self : t_Vec'1) : Seq.seq (t_Vec'0)
  
  axiom view'1_spec : forall self : t_Vec'1 . [%#svec32] Seq.length (view'1 self) <= UIntSize.to_int (v_MAX'0 : usize)
  
  use seq.Seq
  
  function index_logic'0 [@inline:trivial] (self : t_Vec'1) (ix : int) : t_Vec'0 =
    [%#sops33] Seq.get (view'1 self) ix
  
<<<<<<< HEAD
  let rec from_elem'1 (elem:t_Vec'0) (n:usize) (return'  (ret:t_Vec'1))= {[@expl:precondition] inv'3 elem}
    any
    [ return' (result:t_Vec'1)-> {inv'4 result}
      {[%#svec29] forall i : int . 0 <= i /\ i < UIntSize.to_int n  -> index_logic'0 result i = elem}
      {[%#svec28] Seq.length (view'1 result) = UIntSize.to_int n}
      (! return' {result}) ]
    
  
  use seq.Seq
=======
  function view'2 (self : Vec'0.t_Vec (Vec'0.t_Vec usize (Global'0.t_Global)) (Global'0.t_Global)) : Seq.seq (Vec'0.t_Vec usize (Global'0.t_Global))
    
  
  axiom view'2_spec : forall self : Vec'0.t_Vec (Vec'0.t_Vec usize (Global'0.t_Global)) (Global'0.t_Global) . [%#svec33] Seq.length (view'2 self)
  <= UIntSize.to_int (v_MAX'0 : usize)
>>>>>>> 34cd6190
  
  use int.MinMax
  
  function m'0 [#"knapsack.rs" 35 0 35 57] (items : Seq.seq (t_Item'0)) (i : int) (w : int) : int
  
  axiom m'0_def : forall items : Seq.seq (t_Item'0), i : int, w : int . m'0 items i w
  = ([%#sknapsack38] if i = 0 then
    0
  else
    if UIntSize.to_int (Seq.get items (i - 1)).t_Item__weight'0 > w then
      m'0 items (i - 1) w
    else
      MinMax.max (m'0 items (i - 1) w) (m'0 items (i - 1) (w - UIntSize.to_int (Seq.get items (i - 1)).t_Item__weight'0)
      + UIntSize.to_int (Seq.get items (i - 1)).t_Item__value'0)
    
  )
  
  axiom m'0_spec : forall items : Seq.seq (t_Item'0), i : int, w : int . ([%#sknapsack34] 0 <= i
  /\ i <= Seq.length items)  -> ([%#sknapsack35] 0 <= w)  -> ([%#sknapsack36] m'0 items i w >= 0)
  
  predicate in_bounds'0 [@inline:trivial] (self : usize) (seq : Seq.seq (t_Item'0)) =
    [%#sslice50] UIntSize.to_int self < Seq.length seq
  
<<<<<<< HEAD
  predicate has_value'0 [@inline:trivial] (self : usize) (seq : Seq.seq (t_Item'0)) (out : t_Item'0) =
    [%#sslice51] Seq.get seq (UIntSize.to_int self) = out
  
  let rec index'0 (self:t_Vec'3) (index:usize) (return'  (ret:t_Item'0))= {[@expl:precondition] inv'2 index}
    {[@expl:precondition] inv'1 self}
    {[@expl:precondition] [%#svec39] in_bounds'0 index (view'0 self)}
    any
    [ return' (result:t_Item'0)-> {inv'5 result}
      {[%#svec40] has_value'0 index (view'0 self) result}
=======
  function view'6 (self : borrowed (Vec'0.t_Vec (Vec'0.t_Vec usize (Global'0.t_Global)) (Global'0.t_Global))) : Seq.seq (Vec'0.t_Vec usize (Global'0.t_Global))
    
   =
    [%#smodel52] view'2 self.current
  
  let rec index_mut'0 (self:borrowed (Vec'0.t_Vec (Vec'0.t_Vec usize (Global'0.t_Global)) (Global'0.t_Global))) (index:usize) (return'  (ret:borrowed (Vec'0.t_Vec usize (Global'0.t_Global))))= {[@expl:index_mut 'self' type invariant] inv'9 self}
    {[@expl:index_mut 'index' type invariant] inv'2 index}
    {[@expl:index_mut requires] [%#svec43] in_bounds'1 index (view'6 self)}
    any
    [ return' (result:borrowed (Vec'0.t_Vec usize (Global'0.t_Global)))-> {inv'10 result}
      {[%#svec44] has_value'1 index (view'6 self) result.current}
      {[%#svec45] has_value'1 index (view'2 self.final) result.final}
      {[%#svec46] resolve_elswhere'0 index (view'6 self) (view'2 self.final)}
      {[%#svec47] Seq.length (view'2 self.final) = Seq.length (view'6 self)}
>>>>>>> 34cd6190
      (! return' {result}) ]
    
  
  function view'4 (self : t_Vec'1) : Seq.seq (t_Vec'0) =
    [%#smodel31] view'1 self
  
<<<<<<< HEAD
  predicate in_bounds'1 [@inline:trivial] (self : usize) (seq : Seq.seq (t_Vec'0)) =
    [%#sslice50] UIntSize.to_int self < Seq.length seq
  
  predicate has_value'1 [@inline:trivial] (self : usize) (seq : Seq.seq (t_Vec'0)) (out : t_Vec'0) =
    [%#sslice51] Seq.get seq (UIntSize.to_int self) = out
  
  let rec index'1 (self:t_Vec'1) (index:usize) (return'  (ret:t_Vec'0))= {[@expl:precondition] inv'2 index}
    {[@expl:precondition] inv'6 self}
    {[@expl:precondition] [%#svec39] in_bounds'1 index (view'4 self)}
=======
  let rec max'0 (a:usize) (b:usize) (return'  (ret:usize))= {[@expl:max requires] [%#sknapsack41] true}
>>>>>>> 34cd6190
    any
    [ return' (result:t_Vec'0)-> {inv'7 result}
      {[%#svec40] has_value'1 index (view'4 self) result}
      (! return' {result}) ]
    
  
<<<<<<< HEAD
  function view'5 (self : t_Vec'0) : Seq.seq usize =
    [%#smodel31] view'2 self
  
  predicate in_bounds'2 [@inline:trivial] (self : usize) (seq : Seq.seq usize) =
    [%#sslice50] UIntSize.to_int self < Seq.length seq
  
  predicate has_value'2 [@inline:trivial] (self : usize) (seq : Seq.seq usize) (out : usize) =
    [%#sslice51] Seq.get seq (UIntSize.to_int self) = out
  
  let rec index'2 (self:t_Vec'0) (index:usize) (return'  (ret:usize))= {[@expl:precondition] inv'2 index}
    {[@expl:precondition] inv'7 self}
    {[@expl:precondition] [%#svec39] in_bounds'2 index (view'5 self)}
=======
  function view'5 (self : Vec'0.t_Vec usize (Global'0.t_Global)) : Seq.seq usize =
    [%#smodel31] view'1 self
  
  let rec index'2 (self:Vec'0.t_Vec usize (Global'0.t_Global)) (index:usize) (return'  (ret:usize))= {[@expl:index 'self' type invariant] inv'7 self}
    {[@expl:index 'index' type invariant] inv'2 index}
    {[@expl:index requires] [%#svec39] in_bounds'2 index (view'5 self)}
>>>>>>> 34cd6190
    any
    [ return' (result:usize)-> {inv'8 result} {[%#svec40] has_value'2 index (view'5 self) result} (! return' {result}) ]
    
  
  let rec max'0 (a:usize) (b:usize) (return'  (ret:usize))= {[@expl:precondition] [%#sknapsack41] true}
    any
    [ return' (result:usize)-> {[%#sknapsack42] UIntSize.to_int result
      = MinMax.max (UIntSize.to_int a) (UIntSize.to_int b)}
      (! return' {result}) ]
    
<<<<<<< HEAD
  
  function view'6 (self : borrowed (t_Vec'1)) : Seq.seq (t_Vec'0) =
    [%#smodel52] view'1 self.current
  
  predicate resolve_elswhere'0 [@inline:trivial] (self : usize) (old' : Seq.seq (t_Vec'0)) (fin : Seq.seq (t_Vec'0)) =
    [%#sslice53] forall i : int . 0 <= i /\ i <> UIntSize.to_int self /\ i < Seq.length old'
     -> Seq.get old' i = Seq.get fin i
  
  let rec index_mut'0 (self:borrowed (t_Vec'1)) (index:usize) (return'  (ret:borrowed (t_Vec'0)))= {[@expl:precondition] inv'2 index}
    {[@expl:precondition] inv'9 self}
    {[@expl:precondition] [%#svec43] in_bounds'1 index (view'6 self)}
=======
   =
    [%#smodel31] view'2 self
  
  let rec index'1 (self:Vec'0.t_Vec (Vec'0.t_Vec usize (Global'0.t_Global)) (Global'0.t_Global)) (index:usize) (return'  (ret:Vec'0.t_Vec usize (Global'0.t_Global)))= {[@expl:index 'self' type invariant] inv'6 self}
    {[@expl:index 'index' type invariant] inv'2 index}
    {[@expl:index requires] [%#svec39] in_bounds'1 index (view'4 self)}
>>>>>>> 34cd6190
    any
    [ return' (result:borrowed (t_Vec'0))-> {inv'10 result}
      {[%#svec47] Seq.length (view'1 self.final) = Seq.length (view'6 self)}
      {[%#svec46] resolve_elswhere'0 index (view'6 self) (view'1 self.final)}
      {[%#svec45] has_value'1 index (view'1 self.final) result.final}
      {[%#svec44] has_value'1 index (view'6 self) result.current}
      (! return' {result}) ]
    
  
  function view'7 (self : borrowed (t_Vec'0)) : Seq.seq usize =
    [%#smodel52] view'2 self.current
  
  predicate resolve_elswhere'1 [@inline:trivial] (self : usize) (old' : Seq.seq usize) (fin : Seq.seq usize) =
    [%#sslice53] forall i : int . 0 <= i /\ i <> UIntSize.to_int self /\ i < Seq.length old'
     -> Seq.get old' i = Seq.get fin i
  
<<<<<<< HEAD
  let rec index_mut'1 (self:borrowed (t_Vec'0)) (index:usize) (return'  (ret:borrowed usize))= {[@expl:precondition] inv'2 index}
    {[@expl:precondition] inv'10 self}
    {[@expl:precondition] [%#svec43] in_bounds'2 index (view'7 self)}
=======
  let rec index'0 (self:Vec'0.t_Vec (Item'0.t_Item name) (Global'0.t_Global)) (index:usize) (return'  (ret:Item'0.t_Item name))= {[@expl:index 'self' type invariant] inv'1 self}
    {[@expl:index 'index' type invariant] inv'2 index}
    {[@expl:index requires] [%#svec39] in_bounds'0 index (view'0 self)}
>>>>>>> 34cd6190
    any
    [ return' (result:borrowed usize)-> {inv'11 result}
      {[%#svec47] Seq.length (view'2 self.final) = Seq.length (view'7 self)}
      {[%#svec46] resolve_elswhere'1 index (view'7 self) (view'2 self.final)}
      {[%#svec45] has_value'2 index (view'2 self.final) result.final}
      {[%#svec44] has_value'2 index (view'7 self) result.current}
      (! return' {result}) ]
    
  
  predicate resolve'2 (self : borrowed usize) =
    [%#sresolve54] self.final = self.current
  
  predicate resolve'0 (_1 : borrowed usize) =
    resolve'2 _1
  
  predicate resolve'3 (self : borrowed (t_Vec'0)) =
    [%#sresolve54] self.final = self.current
  
  predicate resolve'1 (_1 : borrowed (t_Vec'0)) =
    resolve'3 _1
  
  let rec with_capacity'0 (capacity:usize) (return'  (ret:t_Vec'2))= any
    [ return' (result:t_Vec'2)-> {inv'0 result} {[%#svec48] Seq.length (view'8 result) = 0} (! return' {result}) ]
    
<<<<<<< HEAD
  
  function view'9 (self : borrowed (t_Vec'2)) : Seq.seq (t_Item'0) =
    [%#smodel52] view'8 self.current
  
  use seq.Seq
  
  let rec push'0 (self:borrowed (t_Vec'2)) (value:t_Item'0) (return'  (ret:()))= {[@expl:precondition] inv'5 value}
    {[@expl:precondition] inv'12 self}
    any [ return' (result:())-> {[%#svec49] view'8 self.final = Seq.snoc (view'9 self) value} (! return' {result}) ] 
  
  use prelude.prelude.Intrinsic
  
  function index_logic'1 [@inline:trivial] (self : t_Vec'3) (ix : int) : t_Item'0 =
    [%#sops33] Seq.get (view'3 self) ix
  
  meta "compute_max_steps" 1000000
  
  let rec knapsack01_dyn'0 (items:t_Vec'3) (max_weight:usize) (return'  (ret:t_Vec'2))= {[%#sknapsack26] inv'1 items}
    {[%#sknapsack25] forall i : int . 0 <= i /\ i < Seq.length (view'0 items)
     -> UIntSize.to_int (index_logic'1 items i).t_Item__value'0 <= 10000000}
    {[%#sknapsack24] UIntSize.to_int max_weight < 10000000}
    {[%#sknapsack23] Seq.length (view'0 items) < 10000000}
=======
   =
    [%#sops32] Seq.get (view'2 self) ix
  
  let rec from_elem'1 (elem:Vec'0.t_Vec usize (Global'0.t_Global)) (n:usize) (return'  (ret:Vec'0.t_Vec (Vec'0.t_Vec usize (Global'0.t_Global)) (Global'0.t_Global)))= {[@expl:from_elem 'elem' type invariant] inv'3 elem}
    any
    [ return' (result:Vec'0.t_Vec (Vec'0.t_Vec usize (Global'0.t_Global)) (Global'0.t_Global))-> {inv'4 result}
      {[%#svec28] Seq.length (view'2 result) = UIntSize.to_int n}
      {[%#svec29] forall i : int . 0 <= i /\ i < UIntSize.to_int n  -> index_logic'0 result i = elem}
      (! return' {result}) ]
    
  
  let rec len'0 (self:Vec'0.t_Vec (Item'0.t_Item name) (Global'0.t_Global)) (return'  (ret:usize))= {[@expl:len 'self' type invariant] inv'1 self}
    any
    [ return' (result:usize)-> {[%#svec30] UIntSize.to_int result = Seq.length (view'0 self)} (! return' {result}) ]
    
  
  function index_logic'2 [@inline:trivial] (self : Vec'0.t_Vec usize (Global'0.t_Global)) (ix : int) : usize =
    [%#sops32] Seq.get (view'1 self) ix
  
  let rec from_elem'0 (elem:usize) (n:usize) (return'  (ret:Vec'0.t_Vec usize (Global'0.t_Global)))= {[@expl:from_elem 'elem' type invariant] inv'2 elem}
    any
    [ return' (result:Vec'0.t_Vec usize (Global'0.t_Global))-> {inv'3 result}
      {[%#svec28] Seq.length (view'1 result) = UIntSize.to_int n}
      {[%#svec29] forall i : int . 0 <= i /\ i < UIntSize.to_int n  -> index_logic'2 result i = elem}
      (! return' {result}) ]
    
  
  meta "compute_max_steps" 1000000
  
  let rec knapsack01_dyn (items:Vec'0.t_Vec (Item'0.t_Item name) (Global'0.t_Global)) (max_weight:usize) (return'  (ret:Vec'0.t_Vec (Item'0.t_Item name) (Global'0.t_Global)))= {[@expl:knapsack01_dyn 'items' type invariant] [%#sknapsack23] inv'1 items}
    {[@expl:knapsack01_dyn requires #0] [%#sknapsack24] Seq.length (view'0 items) < 10000000}
    {[@expl:knapsack01_dyn requires #1] [%#sknapsack25] UIntSize.to_int max_weight < 10000000}
    {[@expl:knapsack01_dyn requires #2] [%#sknapsack26] forall i : int . 0 <= i /\ i < Seq.length (view'0 items)
     -> UIntSize.to_int (T_knapsack__Item.t_Item__value (index_logic'1 items i)) <= 10000000}
>>>>>>> 34cd6190
    (! bb0
    [ bb0 = s0
      [ s0 = UIntSize.add {max_weight} {[%#sknapsack0] (1 : usize)} (fun (_ret':usize) ->  [ &_8 <- _ret' ] s1)
      | s1 = from_elem'0 {[%#sknapsack1] (0 : usize)} {_8} (fun (_ret':t_Vec'0) ->  [ &_7 <- _ret' ] s2)
      | s2 = bb1 ]
      
    | bb1 = s0 [ s0 = len'0 {items} (fun (_ret':usize) ->  [ &_11 <- _ret' ] s1) | s1 = bb2 ] 
    | bb2 = s0
      [ s0 = UIntSize.add {_11} {[%#sknapsack2] (1 : usize)} (fun (_ret':usize) ->  [ &_10 <- _ret' ] s1)
      | s1 = from_elem'1 {_7} {_10} (fun (_ret':t_Vec'1) ->  [ &best_value <- _ret' ] s2)
      | s2 = bb3 ]
      
    | bb3 = s0 [ s0 =  [ &i <- [%#sknapsack3] (0 : usize) ] s1 | s1 = bb4 ] 
    | bb4 = bb5
    | bb5 = bb6
    | bb6 = bb7
    | bb7 = bb8
    | bb8 = bb8
      [ bb8 = {[@expl:loop invariant #0] [%#sknapsack7] Seq.length (view'0 items) + 1 = Seq.length (view'2 best_value)}
        {[@expl:loop invariant #1] [%#sknapsack6] forall i : int . 0 <= i /\ i < Seq.length (view'2 best_value)
         -> UIntSize.to_int max_weight + 1 = Seq.length (view'1 (index_logic'0 best_value i))}
        {[@expl:loop invariant #2] [%#sknapsack5] forall ii : int, ww : int . 0 <= ii
        /\ ii <= UIntSize.to_int i /\ 0 <= ww /\ ww <= UIntSize.to_int max_weight
         -> UIntSize.to_int (Seq.get (view'1 (index_logic'0 best_value ii)) ww) = m'0 (view'0 items) ii ww}
        {[@expl:loop invariant #3] [%#sknapsack4] forall ii : int, ww : int . 0 <= ii
        /\ ii <= Seq.length (view'0 items) /\ 0 <= ww /\ ww <= UIntSize.to_int max_weight
         -> UIntSize.to_int (Seq.get (view'1 (index_logic'0 best_value ii)) ww) <= 10000000 * ii}
        (! s0) [ s0 = bb9 ] 
        [ bb9 = s0 [ s0 = len'0 {items} (fun (_ret':usize) ->  [ &_22 <- _ret' ] s1) | s1 = bb10 ] 
        | bb10 = s0
          [ s0 = UIntSize.lt {i} {_22} (fun (_ret':bool) ->  [ &_20 <- _ret' ] s1)
          | s1 = any [ br0 -> {_20 = false} (! bb34) | br1 -> {_20} (! bb11) ]  ]
          
        | bb11 = s0 [ s0 = index'0 {items} {i} (fun (_ret':t_Item'0) ->  [ &_25 <- _ret' ] s1) | s1 = bb12 ] 
        | bb12 = s0 [ s0 =  [ &it <- _25 ] s1 | s1 =  [ &w <- [%#sknapsack8] (0 : usize) ] s2 | s2 = bb13 ] 
        | bb13 = bb14
        | bb14 = bb15
        | bb15 = bb16
        | bb16 = bb17
        | bb17 = bb18
        | bb18 = bb18
          [ bb18 = {[@expl:loop invariant #0] [%#sknapsack13] Seq.length (view'0 items) + 1
            = Seq.length (view'2 best_value)}
            {[@expl:loop invariant #1] [%#sknapsack12] forall i : int . 0 <= i /\ i < Seq.length (view'2 best_value)
             -> UIntSize.to_int max_weight + 1 = Seq.length (view'1 (index_logic'0 best_value i))}
            {[@expl:loop invariant #2] [%#sknapsack11] forall ii : int, ww : int . 0 <= ii
            /\ ii <= UIntSize.to_int i /\ 0 <= ww /\ ww <= UIntSize.to_int max_weight
             -> UIntSize.to_int (Seq.get (view'1 (index_logic'0 best_value ii)) ww) = m'0 (view'0 items) ii ww}
            {[@expl:loop invariant #3] [%#sknapsack10] forall ww : int . 0 <= ww /\ ww <= UIntSize.to_int w - 1
             -> UIntSize.to_int (Seq.get (view'1 (index_logic'0 best_value (UIntSize.to_int i + 1))) ww)
            = m'0 (view'0 items) (UIntSize.to_int i + 1) ww}
            {[@expl:loop invariant #4] [%#sknapsack9] forall ii : int, ww : int . 0 <= ii
            /\ ii <= Seq.length (view'0 items) /\ 0 <= ww /\ ww <= UIntSize.to_int max_weight
             -> UIntSize.to_int (Seq.get (view'1 (index_logic'0 best_value ii)) ww) <= 10000000 * ii}
            (! s0) [ s0 = bb19 ] 
            [ bb19 = s0
              [ s0 = UIntSize.le {w} {max_weight} (fun (_ret':bool) ->  [ &_35 <- _ret' ] s1)
              | s1 = any [ br0 -> {_35 = false} (! bb33) | br1 -> {_35} (! bb20) ]  ]
              
            | bb20 = s0
              [ s0 = UIntSize.gt {it.t_Item__weight'0} {w} (fun (_ret':bool) ->  [ &_39 <- _ret' ] s1)
              | s1 = any [ br0 -> {_39 = false} (! bb24) | br1 -> {_39} (! bb21) ]  ]
              
            | bb21 = s0 [ s0 = index'1 {best_value} {i} (fun (_ret':t_Vec'0) ->  [ &_44 <- _ret' ] s1) | s1 = bb22 ] 
            | bb22 = s0 [ s0 = index'2 {_44} {w} (fun (_ret':usize) ->  [ &_42 <- _ret' ] s1) | s1 = bb23 ] 
            | bb23 = s0 [ s0 =  [ &_38 <- _42 ] s1 | s1 = bb30 ] 
            | bb24 = s0 [ s0 = index'1 {best_value} {i} (fun (_ret':t_Vec'0) ->  [ &_51 <- _ret' ] s1) | s1 = bb25 ] 
            | bb25 = s0 [ s0 = index'2 {_51} {w} (fun (_ret':usize) ->  [ &_49 <- _ret' ] s1) | s1 = bb26 ] 
            | bb26 = s0 [ s0 = index'1 {best_value} {i} (fun (_ret':t_Vec'0) ->  [ &_59 <- _ret' ] s1) | s1 = bb27 ] 
            | bb27 = s0
              [ s0 = UIntSize.sub {w} {it.t_Item__weight'0} (fun (_ret':usize) ->  [ &_62 <- _ret' ] s1)
              | s1 = index'2 {_59} {_62} (fun (_ret':usize) ->  [ &_57 <- _ret' ] s2)
              | s2 = bb28 ]
              
            | bb28 = s0
              [ s0 = UIntSize.add {_57} {it.t_Item__value'0} (fun (_ret':usize) ->  [ &_55 <- _ret' ] s1)
              | s1 = max'0 {_49} {_55} (fun (_ret':usize) ->  [ &_38 <- _ret' ] s2)
              | s2 = bb29 ]
              
            | bb29 = bb30
            | bb30 = s0
              [ s0 = Borrow.borrow_mut <t_Vec'1> {best_value}
                  (fun (_ret':borrowed (t_Vec'1)) ->  [ &_69 <- _ret' ]  [ &best_value <- _ret'.final ] s1)
              | s1 = UIntSize.add {i} {[%#sknapsack14] (1 : usize)} (fun (_ret':usize) ->  [ &_70 <- _ret' ] s2)
              | s2 = index_mut'0 {_69} {_70} (fun (_ret':borrowed (t_Vec'0)) ->  [ &_68 <- _ret' ] s3)
              | s3 = bb31 ]
              
            | bb31 = s0
              [ s0 = Borrow.borrow_final <t_Vec'0> {_68.current} {Borrow.get_id _68}
                  (fun (_ret':borrowed (t_Vec'0)) ->
                     [ &_67 <- _ret' ] 
                     [ &_68 <- { _68 with current = _ret'.final } ] 
                    s1)
              | s1 = index_mut'1 {_67} {w} (fun (_ret':borrowed usize) ->  [ &_66 <- _ret' ] s2)
              | s2 = bb32 ]
              
            | bb32 = s0
              [ s0 =  [ &_66 <- { _66 with current = _38 } ] s1
              | s1 = -{resolve'0 _66}- s2
              | s2 = -{resolve'1 _68}- s3
              | s3 = UIntSize.add {w} {[%#sknapsack15] (1 : usize)} (fun (_ret':usize) ->  [ &w <- _ret' ] s4)
              | s4 = bb18 ]
               ]
             ]
          
        | bb33 = s0
          [ s0 = UIntSize.add {i} {[%#sknapsack16] (1 : usize)} (fun (_ret':usize) ->  [ &i <- _ret' ] s1) | s1 = bb8 ]
           ]
         ]
      
    | bb34 = s0 [ s0 = len'0 {items} (fun (_ret':usize) ->  [ &_80 <- _ret' ] s1) | s1 = bb35 ] 
    | bb35 = s0 [ s0 = with_capacity'0 {_80} (fun (_ret':t_Vec'2) ->  [ &result <- _ret' ] s1) | s1 = bb36 ] 
    | bb36 = s0
      [ s0 =  [ &left_weight <- max_weight ] s1
      | s1 = len'0 {items} (fun (_ret':usize) ->  [ &j <- _ret' ] s2)
      | s2 = bb37 ]
      
    | bb37 = bb38
    | bb38 = bb39
    | bb39 = bb39
      [ bb39 = {[@expl:loop invariant #0] [%#sknapsack19] inv'0 result}
        {[@expl:loop invariant #1] [%#sknapsack18] UIntSize.to_int j <= Seq.length (view'0 items)}
        {[@expl:loop invariant #2] [%#sknapsack17] UIntSize.to_int left_weight <= UIntSize.to_int max_weight}
        (! s0) [ s0 = bb40 ] 
        [ bb40 = s0
          [ s0 = UIntSize.lt {[%#sknapsack20] (0 : usize)} {j} (fun (_ret':bool) ->  [ &_89 <- _ret' ] s1)
          | s1 = any [ br0 -> {_89 = false} (! bb51) | br1 -> {_89} (! bb41) ]  ]
          
        | bb41 = s0
          [ s0 = UIntSize.sub {j} {[%#sknapsack21] (1 : usize)} (fun (_ret':usize) ->  [ &j <- _ret' ] s1)
          | s1 = index'0 {items} {j} (fun (_ret':t_Item'0) ->  [ &_92 <- _ret' ] s2)
          | s2 = bb42 ]
          
        | bb42 = s0
          [ s0 =  [ &it1 <- _92 ] s1
          | s1 = UIntSize.add {j} {[%#sknapsack22] (1 : usize)} (fun (_ret':usize) ->  [ &_101 <- _ret' ] s2)
          | s2 = index'1 {best_value} {_101} (fun (_ret':t_Vec'0) ->  [ &_99 <- _ret' ] s3)
          | s3 = bb43 ]
          
        | bb43 = s0 [ s0 = index'2 {_99} {left_weight} (fun (_ret':usize) ->  [ &_97 <- _ret' ] s1) | s1 = bb44 ] 
        | bb44 = s0 [ s0 = index'1 {best_value} {j} (fun (_ret':t_Vec'0) ->  [ &_107 <- _ret' ] s1) | s1 = bb45 ] 
        | bb45 = s0 [ s0 = index'2 {_107} {left_weight} (fun (_ret':usize) ->  [ &_105 <- _ret' ] s1) | s1 = bb46 ] 
        | bb46 = s0
          [ s0 = UIntSize.ne {_97} {_105} (fun (_ret':bool) ->  [ &_95 <- _ret' ] s1)
          | s1 = any [ br0 -> {_95 = false} (! bb49) | br1 -> {_95} (! bb47) ]  ]
          
        | bb47 = s0
          [ s0 = {inv'0 result}
            Borrow.borrow_mut <t_Vec'2> {result}
              (fun (_ret':borrowed (t_Vec'2)) ->
                 [ &_112 <- _ret' ] 
                -{inv'0 _ret'.final}-
                 [ &result <- _ret'.final ] 
                s1)
          | s1 = push'0 {_112} {it1} (fun (_ret':()) ->  [ &_111 <- _ret' ] s2)
          | s2 = bb48 ]
          
        | bb48 = s0
          [ s0 = UIntSize.sub {left_weight} {it1.t_Item__weight'0} (fun (_ret':usize) ->  [ &left_weight <- _ret' ] s1)
          | s1 = bb50 ]
          
        | bb49 = bb50
        | bb50 = bb39 ]
         ]
      
    | bb51 = s0 [ s0 =  [ &_0 <- result ] s1 | s1 = bb52 ] 
    | bb52 = bb53
    | bb53 = return' {_0} ]
    )
    [ & _0 : t_Vec'2 = any_l ()
    | & items : t_Vec'3 = items
    | & max_weight : usize = max_weight
    | & best_value : t_Vec'1 = any_l ()
    | & _7 : t_Vec'0 = any_l ()
    | & _8 : usize = any_l ()
    | & _10 : usize = any_l ()
    | & _11 : usize = any_l ()
    | & i : usize = any_l ()
    | & _20 : bool = any_l ()
    | & _22 : usize = any_l ()
    | & it : t_Item'0 = any_l ()
    | & _25 : t_Item'0 = any_l ()
    | & w : usize = any_l ()
    | & _35 : bool = any_l ()
    | & _38 : usize = any_l ()
    | & _39 : bool = any_l ()
    | & _42 : usize = any_l ()
    | & _44 : t_Vec'0 = any_l ()
    | & _49 : usize = any_l ()
    | & _51 : t_Vec'0 = any_l ()
    | & _55 : usize = any_l ()
    | & _57 : usize = any_l ()
    | & _59 : t_Vec'0 = any_l ()
    | & _62 : usize = any_l ()
    | & _66 : borrowed usize = any_l ()
    | & _67 : borrowed (t_Vec'0) = any_l ()
    | & _68 : borrowed (t_Vec'0) = any_l ()
    | & _69 : borrowed (t_Vec'1) = any_l ()
    | & _70 : usize = any_l ()
    | & result : t_Vec'2 = any_l ()
    | & _80 : usize = any_l ()
    | & left_weight : usize = any_l ()
    | & j : usize = any_l ()
    | & _89 : bool = any_l ()
    | & it1 : t_Item'0 = any_l ()
    | & _92 : t_Item'0 = any_l ()
    | & _95 : bool = any_l ()
    | & _97 : usize = any_l ()
    | & _99 : t_Vec'0 = any_l ()
    | & _101 : usize = any_l ()
    | & _105 : usize = any_l ()
    | & _107 : t_Vec'0 = any_l ()
    | & _111 : () = any_l ()
<<<<<<< HEAD
    | & _112 : borrowed (t_Vec'2) = any_l () ]
     [ return' (result:t_Vec'2)-> {[@expl:postcondition] [%#sknapsack27] inv'0 result} (! return' {result}) ] 
=======
    | & _112 : borrowed (Vec'0.t_Vec (Item'0.t_Item name) (Global'0.t_Global)) = any_l () ]
    
    [ return' (result:Vec'0.t_Vec (Item'0.t_Item name) (Global'0.t_Global))-> {[@expl:knapsack01_dyn result type invariant] [%#sknapsack27] inv'0 result}
      (! return' {result}) ]
    
>>>>>>> 34cd6190
end<|MERGE_RESOLUTION|>--- conflicted
+++ resolved
@@ -12,11 +12,7 @@
   
   meta "compute_max_steps" 1000000
   
-<<<<<<< HEAD
-  let rec max'0 (a:usize) (b:usize) (return'  (ret:usize))= {[%#sknapsack0] true}
-=======
-  let rec max (a:usize) (b:usize) (return'  (ret:usize))= {[@expl:max requires] [%#sknapsack0] true}
->>>>>>> 34cd6190
+  let rec max'0 (a:usize) (b:usize) (return'  (ret:usize))= {[@expl:max requires] [%#sknapsack0] true}
     (! bb0
     [ bb0 = s0
       [ s0 = UIntSize.lt {a} {b} (fun (_ret':bool) ->  [ &_5 <- _ret' ] s1)
@@ -70,30 +66,18 @@
    -> (if i = 0 then
     [%#sknapsack2] 0 >= 0
   else
-<<<<<<< HEAD
     if UIntSize.to_int (Seq.get items (i - 1)).t_Item__weight'0 > w then
-      ((([%#sknapsack1] 0 <= w) && ([%#sknapsack0] 0 <= i - 1 /\ i - 1 <= Seq.length items))
-=======
-    if UIntSize.to_int (T_knapsack__Item.t_Item__weight (Seq.get items (i - 1))) > w then
       ((([@expl:m requires #0] [%#sknapsack0] 0 <= i - 1 /\ i - 1 <= Seq.length items)
       && ([@expl:m requires #1] [%#sknapsack1] 0 <= w))
->>>>>>> 34cd6190
       /\ 0 <= ([%#sknapsack3] i) /\ ([%#sknapsack3] i - 1) < ([%#sknapsack3] i))
       /\ (([%#sknapsack2] m'0 items (i - 1) w >= 0)  -> ([%#sknapsack2] m'0 items (i - 1) w >= 0))
     else
       ((([@expl:m requires #0] [%#sknapsack0] 0 <= i - 1 /\ i - 1 <= Seq.length items)
       && ([@expl:m requires #1] [%#sknapsack1] 0 <= w))
       /\ 0 <= ([%#sknapsack3] i) /\ ([%#sknapsack3] i - 1) < ([%#sknapsack3] i))
-<<<<<<< HEAD
       /\ (([%#sknapsack2] m'0 items (i - 1) w >= 0)
-       -> ((([%#sknapsack1] 0 <= w - UIntSize.to_int (Seq.get items (i - 1)).t_Item__weight'0)
-      && ([%#sknapsack0] 0 <= i - 1 /\ i - 1 <= Seq.length items))
-=======
-      /\ (([%#sknapsack2] m items (i - 1) w >= 0)
        -> ((([@expl:m requires #0] [%#sknapsack0] 0 <= i - 1 /\ i - 1 <= Seq.length items)
-      && ([@expl:m requires #1] [%#sknapsack1] 0
-      <= w - UIntSize.to_int (T_knapsack__Item.t_Item__weight (Seq.get items (i - 1)))))
->>>>>>> 34cd6190
+      && ([@expl:m requires #1] [%#sknapsack1] 0 <= w - UIntSize.to_int (Seq.get items (i - 1)).t_Item__weight'0))
       /\ 0 <= ([%#sknapsack3] i) /\ ([%#sknapsack3] i - 1) < ([%#sknapsack3] i))
       /\ (([%#sknapsack2] m'0 items (i - 1) (w - UIntSize.to_int (Seq.get items (i - 1)).t_Item__weight'0) >= 0)
        -> ([%#sknapsack2] MinMax.max (m'0 items (i - 1) w) (m'0 items (i - 1) (w
@@ -132,21 +116,12 @@
   let%span sknapsack25 = "knapsack.rs" 47 11 47 33
   let%span sknapsack26 = "knapsack.rs" 48 11 48 84
   let%span sknapsack27 = "knapsack.rs" 49 75 49 91
-<<<<<<< HEAD
   let%span svec28 = "../../../creusot-contracts/src/std/vec.rs" 180 22 180 41
   let%span svec29 = "../../../creusot-contracts/src/std/vec.rs" 181 22 181 76
   let%span svec30 = "../../../creusot-contracts/src/std/vec.rs" 83 26 83 48
   let%span smodel31 = "../../../creusot-contracts/src/model.rs" 88 8 88 22
-  let%span svec32 = "../../../creusot-contracts/src/std/vec.rs" 18 14 18 41
-  let%span sops33 = "../../../creusot-contracts/src/logic/ops.rs" 20 8 20 31
-=======
-  let%span svec28 = "../../../creusot-contracts/src/std/vec.rs" 183 22 183 41
-  let%span svec29 = "../../../creusot-contracts/src/std/vec.rs" 184 22 184 76
-  let%span svec30 = "../../../creusot-contracts/src/std/vec.rs" 86 26 86 48
-  let%span smodel31 = "../../../creusot-contracts/src/model.rs" 91 8 91 22
   let%span sops32 = "../../../creusot-contracts/src/logic/ops.rs" 20 8 20 31
-  let%span svec33 = "../../../creusot-contracts/src/std/vec.rs" 19 14 19 41
->>>>>>> 34cd6190
+  let%span svec33 = "../../../creusot-contracts/src/std/vec.rs" 18 14 18 41
   let%span sknapsack34 = "knapsack.rs" 32 11 32 37
   let%span sknapsack35 = "knapsack.rs" 33 11 33 17
   let%span sknapsack36 = "knapsack.rs" 34 10 34 21
@@ -178,14 +153,6 @@
   
   predicate inv'2 (_1 : usize)
   
-  use seq.Seq
-  
-  constant v_MAX'0 : usize = (18446744073709551615 : usize)
-  
-  use prelude.prelude.UIntSize
-  
-  use prelude.prelude.Int
-  
   use prelude.prelude.Opaque
   
   type t_NonNull'0  =
@@ -203,18 +170,26 @@
   type t_Vec'0  =
     { t_Vec__buf'0: t_RawVec'0; t_Vec__len'0: usize }
   
-  use seq.Seq
-  
-  function view'2 (self : t_Vec'0) : Seq.seq usize
-  
-  axiom view'2_spec : forall self : t_Vec'0 . [%#svec32] Seq.length (view'2 self) <= UIntSize.to_int (v_MAX'0 : usize)
+  predicate inv'3 (_1 : t_Vec'0)
+  
+  use seq.Seq
+  
+  constant v_MAX'0 : usize = (18446744073709551615 : usize)
+  
+  use prelude.prelude.UIntSize
+  
+  use prelude.prelude.Int
+  
+  use seq.Seq
+  
+  function view'1 (self : t_Vec'0) : Seq.seq usize
+  
+  axiom view'1_spec : forall self : t_Vec'0 . [%#svec33] Seq.length (view'1 self) <= UIntSize.to_int (v_MAX'0 : usize)
   
   use seq.Seq
   
   function index_logic'2 [@inline:trivial] (self : t_Vec'0) (ix : int) : usize =
-    [%#sops33] Seq.get (view'2 self) ix
-  
-  predicate inv'3 (_1 : t_Vec'0)
+    [%#sops32] Seq.get (view'1 self) ix
   
   type t_NonNull'2  =
     { t_NonNull__pointer'2: opaque_ptr }
@@ -228,12 +203,7 @@
   type t_Vec'2  =
     { t_Vec__buf'2: t_RawVec'2; t_Vec__len'2: usize }
   
-<<<<<<< HEAD
   predicate inv'0 (_1 : t_Vec'2)
-=======
-  axiom view'3_spec : forall self : Vec'0.t_Vec (Item'0.t_Item name) (Global'0.t_Global) . [%#svec33] Seq.length (view'3 self)
-  <= UIntSize.to_int (v_MAX'0 : usize)
->>>>>>> 34cd6190
   
   use seq.Seq
   
@@ -248,7 +218,7 @@
   
   function view'8 (self : t_Vec'2) : Seq.seq (t_Item'0)
   
-  axiom view'8_spec : forall self : t_Vec'2 . [%#svec32] Seq.length (view'8 self) <= UIntSize.to_int (v_MAX'0 : usize)
+  axiom view'8_spec : forall self : t_Vec'2 . [%#svec33] Seq.length (view'8 self) <= UIntSize.to_int (v_MAX'0 : usize)
   
   predicate inv'13 (_1 : Seq.seq (t_Item'0))
   
@@ -327,12 +297,7 @@
   
   axiom inv_axiom'10 [@rewrite] : forall x : borrowed (t_Vec'0) [inv'10 x] . inv'10 x = true
   
-<<<<<<< HEAD
   predicate inv'11 (_1 : borrowed usize)
-=======
-  axiom view'8_spec : forall self : Vec'0.t_Vec (Item'0.t_Item name) (Global'0.t_Global) . [%#svec33] Seq.length (view'8 self)
-  <= UIntSize.to_int (v_MAX'0 : usize)
->>>>>>> 34cd6190
   
   axiom inv_axiom'11 [@rewrite] : forall x : borrowed usize [inv'11 x] . inv'11 x = true
   
@@ -345,14 +310,7 @@
   
   use seq.Seq
   
-<<<<<<< HEAD
   predicate inv'17 (_1 : t_Item'0)
-=======
-  function index_logic'1 [@inline:trivial] (self : Vec'0.t_Vec (Item'0.t_Item name) (Global'0.t_Global)) (ix : int) : Item'0.t_Item name
-    
-   =
-    [%#sops32] Seq.get (view'3 self) ix
->>>>>>> 34cd6190
   
   predicate invariant'4 (self : Seq.seq (t_Item'0)) =
     [%#sseq58] forall i : int . 0 <= i /\ i < Seq.length self  -> inv'17 (Seq.get self i)
@@ -363,15 +321,9 @@
   
   use seq.Seq
   
-<<<<<<< HEAD
   function view'3 (self : t_Vec'3) : Seq.seq (t_Item'0)
-=======
-  let rec push'0 (self:borrowed (Vec'0.t_Vec (Item'0.t_Item name) (Global'0.t_Global))) (value:Item'0.t_Item name) (return'  (ret:()))= {[@expl:push 'self' type invariant] inv'12 self}
-    {[@expl:push 'value' type invariant] inv'5 value}
-    any [ return' (result:())-> {[%#svec49] view'8 self.final = Seq.snoc (view'9 self) value} (! return' {result}) ] 
->>>>>>> 34cd6190
-  
-  axiom view'3_spec : forall self : t_Vec'3 . [%#svec32] Seq.length (view'3 self) <= UIntSize.to_int (v_MAX'0 : usize)
+  
+  axiom view'3_spec : forall self : t_Vec'3 . [%#svec33] Seq.length (view'3 self) <= UIntSize.to_int (v_MAX'0 : usize)
   
   predicate inv'18 (_1 : Seq.seq (t_Item'0))
   
@@ -394,52 +346,30 @@
   
   use seq.Seq
   
-<<<<<<< HEAD
   predicate inv'19 (_1 : t_Item'0)
   
   predicate invariant'7 (self : Seq.seq (t_Item'0)) =
     [%#sseq58] forall i : int . 0 <= i /\ i < Seq.length self  -> inv'19 (Seq.get self i)
-=======
-  function view'1 (self : Vec'0.t_Vec usize (Global'0.t_Global)) : Seq.seq usize
-  
-  axiom view'1_spec : forall self : Vec'0.t_Vec usize (Global'0.t_Global) . [%#svec33] Seq.length (view'1 self)
-  <= UIntSize.to_int (v_MAX'0 : usize)
->>>>>>> 34cd6190
   
   axiom inv_axiom'17 [@rewrite] : forall x : Seq.seq (t_Item'0) [inv'18 x] . inv'18 x = invariant'7 x
   
   predicate invariant'8 (self : t_Item'0) =
     [%#sboxed59] inv'15 self
   
-<<<<<<< HEAD
   axiom inv_axiom'18 [@rewrite] : forall x : t_Item'0 [inv'19 x] . inv'19 x = invariant'8 x
   
-  let rec from_elem'0 (elem:usize) (n:usize) (return'  (ret:t_Vec'0))= {[@expl:precondition] inv'2 elem}
+  let rec from_elem'0 (elem:usize) (n:usize) (return'  (ret:t_Vec'0))= {[@expl:from_elem 'elem' type invariant] inv'2 elem}
     any
     [ return' (result:t_Vec'0)-> {inv'3 result}
+      {[%#svec28] Seq.length (view'1 result) = UIntSize.to_int n}
       {[%#svec29] forall i : int . 0 <= i /\ i < UIntSize.to_int n  -> index_logic'2 result i = elem}
-      {[%#svec28] Seq.length (view'2 result) = UIntSize.to_int n}
-=======
-  function view'7 (self : borrowed (Vec'0.t_Vec usize (Global'0.t_Global))) : Seq.seq usize =
-    [%#smodel52] view'1 self.current
-  
-  let rec index_mut'1 (self:borrowed (Vec'0.t_Vec usize (Global'0.t_Global))) (index:usize) (return'  (ret:borrowed usize))= {[@expl:index_mut 'self' type invariant] inv'10 self}
-    {[@expl:index_mut 'index' type invariant] inv'2 index}
-    {[@expl:index_mut requires] [%#svec43] in_bounds'2 index (view'7 self)}
-    any
-    [ return' (result:borrowed usize)-> {inv'11 result}
-      {[%#svec44] has_value'2 index (view'7 self) result.current}
-      {[%#svec45] has_value'2 index (view'1 self.final) result.final}
-      {[%#svec46] resolve_elswhere'1 index (view'7 self) (view'1 self.final)}
-      {[%#svec47] Seq.length (view'1 self.final) = Seq.length (view'7 self)}
->>>>>>> 34cd6190
       (! return' {result}) ]
     
   
   function view'0 (self : t_Vec'3) : Seq.seq (t_Item'0) =
     [%#smodel31] view'3 self
   
-  let rec len'0 (self:t_Vec'3) (return'  (ret:usize))= {[@expl:precondition] inv'1 self}
+  let rec len'0 (self:t_Vec'3) (return'  (ret:usize))= {[@expl:len 'self' type invariant] inv'1 self}
     any
     [ return' (result:usize)-> {[%#svec30] UIntSize.to_int result = Seq.length (view'0 self)} (! return' {result}) ]
     
@@ -448,32 +378,24 @@
   
   use seq.Seq
   
-  function view'1 (self : t_Vec'1) : Seq.seq (t_Vec'0)
-  
-  axiom view'1_spec : forall self : t_Vec'1 . [%#svec32] Seq.length (view'1 self) <= UIntSize.to_int (v_MAX'0 : usize)
+  function view'2 (self : t_Vec'1) : Seq.seq (t_Vec'0)
+  
+  axiom view'2_spec : forall self : t_Vec'1 . [%#svec33] Seq.length (view'2 self) <= UIntSize.to_int (v_MAX'0 : usize)
   
   use seq.Seq
   
   function index_logic'0 [@inline:trivial] (self : t_Vec'1) (ix : int) : t_Vec'0 =
-    [%#sops33] Seq.get (view'1 self) ix
-  
-<<<<<<< HEAD
-  let rec from_elem'1 (elem:t_Vec'0) (n:usize) (return'  (ret:t_Vec'1))= {[@expl:precondition] inv'3 elem}
+    [%#sops32] Seq.get (view'2 self) ix
+  
+  let rec from_elem'1 (elem:t_Vec'0) (n:usize) (return'  (ret:t_Vec'1))= {[@expl:from_elem 'elem' type invariant] inv'3 elem}
     any
     [ return' (result:t_Vec'1)-> {inv'4 result}
+      {[%#svec28] Seq.length (view'2 result) = UIntSize.to_int n}
       {[%#svec29] forall i : int . 0 <= i /\ i < UIntSize.to_int n  -> index_logic'0 result i = elem}
-      {[%#svec28] Seq.length (view'1 result) = UIntSize.to_int n}
-      (! return' {result}) ]
-    
-  
-  use seq.Seq
-=======
-  function view'2 (self : Vec'0.t_Vec (Vec'0.t_Vec usize (Global'0.t_Global)) (Global'0.t_Global)) : Seq.seq (Vec'0.t_Vec usize (Global'0.t_Global))
-    
-  
-  axiom view'2_spec : forall self : Vec'0.t_Vec (Vec'0.t_Vec usize (Global'0.t_Global)) (Global'0.t_Global) . [%#svec33] Seq.length (view'2 self)
-  <= UIntSize.to_int (v_MAX'0 : usize)
->>>>>>> 34cd6190
+      (! return' {result}) ]
+    
+  
+  use seq.Seq
   
   use int.MinMax
   
@@ -497,139 +419,94 @@
   predicate in_bounds'0 [@inline:trivial] (self : usize) (seq : Seq.seq (t_Item'0)) =
     [%#sslice50] UIntSize.to_int self < Seq.length seq
   
-<<<<<<< HEAD
   predicate has_value'0 [@inline:trivial] (self : usize) (seq : Seq.seq (t_Item'0)) (out : t_Item'0) =
     [%#sslice51] Seq.get seq (UIntSize.to_int self) = out
   
-  let rec index'0 (self:t_Vec'3) (index:usize) (return'  (ret:t_Item'0))= {[@expl:precondition] inv'2 index}
-    {[@expl:precondition] inv'1 self}
-    {[@expl:precondition] [%#svec39] in_bounds'0 index (view'0 self)}
+  let rec index'0 (self:t_Vec'3) (index:usize) (return'  (ret:t_Item'0))= {[@expl:index 'self' type invariant] inv'1 self}
+    {[@expl:index 'index' type invariant] inv'2 index}
+    {[@expl:index requires] [%#svec39] in_bounds'0 index (view'0 self)}
     any
     [ return' (result:t_Item'0)-> {inv'5 result}
       {[%#svec40] has_value'0 index (view'0 self) result}
-=======
-  function view'6 (self : borrowed (Vec'0.t_Vec (Vec'0.t_Vec usize (Global'0.t_Global)) (Global'0.t_Global))) : Seq.seq (Vec'0.t_Vec usize (Global'0.t_Global))
-    
-   =
+      (! return' {result}) ]
+    
+  
+  function view'4 (self : t_Vec'1) : Seq.seq (t_Vec'0) =
+    [%#smodel31] view'2 self
+  
+  predicate in_bounds'1 [@inline:trivial] (self : usize) (seq : Seq.seq (t_Vec'0)) =
+    [%#sslice50] UIntSize.to_int self < Seq.length seq
+  
+  predicate has_value'1 [@inline:trivial] (self : usize) (seq : Seq.seq (t_Vec'0)) (out : t_Vec'0) =
+    [%#sslice51] Seq.get seq (UIntSize.to_int self) = out
+  
+  let rec index'1 (self:t_Vec'1) (index:usize) (return'  (ret:t_Vec'0))= {[@expl:index 'self' type invariant] inv'6 self}
+    {[@expl:index 'index' type invariant] inv'2 index}
+    {[@expl:index requires] [%#svec39] in_bounds'1 index (view'4 self)}
+    any
+    [ return' (result:t_Vec'0)-> {inv'7 result}
+      {[%#svec40] has_value'1 index (view'4 self) result}
+      (! return' {result}) ]
+    
+  
+  function view'5 (self : t_Vec'0) : Seq.seq usize =
+    [%#smodel31] view'1 self
+  
+  predicate in_bounds'2 [@inline:trivial] (self : usize) (seq : Seq.seq usize) =
+    [%#sslice50] UIntSize.to_int self < Seq.length seq
+  
+  predicate has_value'2 [@inline:trivial] (self : usize) (seq : Seq.seq usize) (out : usize) =
+    [%#sslice51] Seq.get seq (UIntSize.to_int self) = out
+  
+  let rec index'2 (self:t_Vec'0) (index:usize) (return'  (ret:usize))= {[@expl:index 'self' type invariant] inv'7 self}
+    {[@expl:index 'index' type invariant] inv'2 index}
+    {[@expl:index requires] [%#svec39] in_bounds'2 index (view'5 self)}
+    any
+    [ return' (result:usize)-> {inv'8 result} {[%#svec40] has_value'2 index (view'5 self) result} (! return' {result}) ]
+    
+  
+  let rec max'0 (a:usize) (b:usize) (return'  (ret:usize))= {[@expl:max requires] [%#sknapsack41] true}
+    any
+    [ return' (result:usize)-> {[%#sknapsack42] UIntSize.to_int result
+      = MinMax.max (UIntSize.to_int a) (UIntSize.to_int b)}
+      (! return' {result}) ]
+    
+  
+  function view'6 (self : borrowed (t_Vec'1)) : Seq.seq (t_Vec'0) =
     [%#smodel52] view'2 self.current
   
-  let rec index_mut'0 (self:borrowed (Vec'0.t_Vec (Vec'0.t_Vec usize (Global'0.t_Global)) (Global'0.t_Global))) (index:usize) (return'  (ret:borrowed (Vec'0.t_Vec usize (Global'0.t_Global))))= {[@expl:index_mut 'self' type invariant] inv'9 self}
+  predicate resolve_elswhere'0 [@inline:trivial] (self : usize) (old' : Seq.seq (t_Vec'0)) (fin : Seq.seq (t_Vec'0)) =
+    [%#sslice53] forall i : int . 0 <= i /\ i <> UIntSize.to_int self /\ i < Seq.length old'
+     -> Seq.get old' i = Seq.get fin i
+  
+  let rec index_mut'0 (self:borrowed (t_Vec'1)) (index:usize) (return'  (ret:borrowed (t_Vec'0)))= {[@expl:index_mut 'self' type invariant] inv'9 self}
     {[@expl:index_mut 'index' type invariant] inv'2 index}
     {[@expl:index_mut requires] [%#svec43] in_bounds'1 index (view'6 self)}
     any
-    [ return' (result:borrowed (Vec'0.t_Vec usize (Global'0.t_Global)))-> {inv'10 result}
+    [ return' (result:borrowed (t_Vec'0))-> {inv'10 result}
       {[%#svec44] has_value'1 index (view'6 self) result.current}
       {[%#svec45] has_value'1 index (view'2 self.final) result.final}
       {[%#svec46] resolve_elswhere'0 index (view'6 self) (view'2 self.final)}
       {[%#svec47] Seq.length (view'2 self.final) = Seq.length (view'6 self)}
->>>>>>> 34cd6190
-      (! return' {result}) ]
-    
-  
-  function view'4 (self : t_Vec'1) : Seq.seq (t_Vec'0) =
-    [%#smodel31] view'1 self
-  
-<<<<<<< HEAD
-  predicate in_bounds'1 [@inline:trivial] (self : usize) (seq : Seq.seq (t_Vec'0)) =
-    [%#sslice50] UIntSize.to_int self < Seq.length seq
-  
-  predicate has_value'1 [@inline:trivial] (self : usize) (seq : Seq.seq (t_Vec'0)) (out : t_Vec'0) =
-    [%#sslice51] Seq.get seq (UIntSize.to_int self) = out
-  
-  let rec index'1 (self:t_Vec'1) (index:usize) (return'  (ret:t_Vec'0))= {[@expl:precondition] inv'2 index}
-    {[@expl:precondition] inv'6 self}
-    {[@expl:precondition] [%#svec39] in_bounds'1 index (view'4 self)}
-=======
-  let rec max'0 (a:usize) (b:usize) (return'  (ret:usize))= {[@expl:max requires] [%#sknapsack41] true}
->>>>>>> 34cd6190
-    any
-    [ return' (result:t_Vec'0)-> {inv'7 result}
-      {[%#svec40] has_value'1 index (view'4 self) result}
-      (! return' {result}) ]
-    
-  
-<<<<<<< HEAD
-  function view'5 (self : t_Vec'0) : Seq.seq usize =
-    [%#smodel31] view'2 self
-  
-  predicate in_bounds'2 [@inline:trivial] (self : usize) (seq : Seq.seq usize) =
-    [%#sslice50] UIntSize.to_int self < Seq.length seq
-  
-  predicate has_value'2 [@inline:trivial] (self : usize) (seq : Seq.seq usize) (out : usize) =
-    [%#sslice51] Seq.get seq (UIntSize.to_int self) = out
-  
-  let rec index'2 (self:t_Vec'0) (index:usize) (return'  (ret:usize))= {[@expl:precondition] inv'2 index}
-    {[@expl:precondition] inv'7 self}
-    {[@expl:precondition] [%#svec39] in_bounds'2 index (view'5 self)}
-=======
-  function view'5 (self : Vec'0.t_Vec usize (Global'0.t_Global)) : Seq.seq usize =
-    [%#smodel31] view'1 self
-  
-  let rec index'2 (self:Vec'0.t_Vec usize (Global'0.t_Global)) (index:usize) (return'  (ret:usize))= {[@expl:index 'self' type invariant] inv'7 self}
-    {[@expl:index 'index' type invariant] inv'2 index}
-    {[@expl:index requires] [%#svec39] in_bounds'2 index (view'5 self)}
->>>>>>> 34cd6190
-    any
-    [ return' (result:usize)-> {inv'8 result} {[%#svec40] has_value'2 index (view'5 self) result} (! return' {result}) ]
-    
-  
-  let rec max'0 (a:usize) (b:usize) (return'  (ret:usize))= {[@expl:precondition] [%#sknapsack41] true}
-    any
-    [ return' (result:usize)-> {[%#sknapsack42] UIntSize.to_int result
-      = MinMax.max (UIntSize.to_int a) (UIntSize.to_int b)}
-      (! return' {result}) ]
-    
-<<<<<<< HEAD
-  
-  function view'6 (self : borrowed (t_Vec'1)) : Seq.seq (t_Vec'0) =
+      (! return' {result}) ]
+    
+  
+  function view'7 (self : borrowed (t_Vec'0)) : Seq.seq usize =
     [%#smodel52] view'1 self.current
-  
-  predicate resolve_elswhere'0 [@inline:trivial] (self : usize) (old' : Seq.seq (t_Vec'0)) (fin : Seq.seq (t_Vec'0)) =
-    [%#sslice53] forall i : int . 0 <= i /\ i <> UIntSize.to_int self /\ i < Seq.length old'
-     -> Seq.get old' i = Seq.get fin i
-  
-  let rec index_mut'0 (self:borrowed (t_Vec'1)) (index:usize) (return'  (ret:borrowed (t_Vec'0)))= {[@expl:precondition] inv'2 index}
-    {[@expl:precondition] inv'9 self}
-    {[@expl:precondition] [%#svec43] in_bounds'1 index (view'6 self)}
-=======
-   =
-    [%#smodel31] view'2 self
-  
-  let rec index'1 (self:Vec'0.t_Vec (Vec'0.t_Vec usize (Global'0.t_Global)) (Global'0.t_Global)) (index:usize) (return'  (ret:Vec'0.t_Vec usize (Global'0.t_Global)))= {[@expl:index 'self' type invariant] inv'6 self}
-    {[@expl:index 'index' type invariant] inv'2 index}
-    {[@expl:index requires] [%#svec39] in_bounds'1 index (view'4 self)}
->>>>>>> 34cd6190
-    any
-    [ return' (result:borrowed (t_Vec'0))-> {inv'10 result}
-      {[%#svec47] Seq.length (view'1 self.final) = Seq.length (view'6 self)}
-      {[%#svec46] resolve_elswhere'0 index (view'6 self) (view'1 self.final)}
-      {[%#svec45] has_value'1 index (view'1 self.final) result.final}
-      {[%#svec44] has_value'1 index (view'6 self) result.current}
-      (! return' {result}) ]
-    
-  
-  function view'7 (self : borrowed (t_Vec'0)) : Seq.seq usize =
-    [%#smodel52] view'2 self.current
   
   predicate resolve_elswhere'1 [@inline:trivial] (self : usize) (old' : Seq.seq usize) (fin : Seq.seq usize) =
     [%#sslice53] forall i : int . 0 <= i /\ i <> UIntSize.to_int self /\ i < Seq.length old'
      -> Seq.get old' i = Seq.get fin i
   
-<<<<<<< HEAD
-  let rec index_mut'1 (self:borrowed (t_Vec'0)) (index:usize) (return'  (ret:borrowed usize))= {[@expl:precondition] inv'2 index}
-    {[@expl:precondition] inv'10 self}
-    {[@expl:precondition] [%#svec43] in_bounds'2 index (view'7 self)}
-=======
-  let rec index'0 (self:Vec'0.t_Vec (Item'0.t_Item name) (Global'0.t_Global)) (index:usize) (return'  (ret:Item'0.t_Item name))= {[@expl:index 'self' type invariant] inv'1 self}
-    {[@expl:index 'index' type invariant] inv'2 index}
-    {[@expl:index requires] [%#svec39] in_bounds'0 index (view'0 self)}
->>>>>>> 34cd6190
+  let rec index_mut'1 (self:borrowed (t_Vec'0)) (index:usize) (return'  (ret:borrowed usize))= {[@expl:index_mut 'self' type invariant] inv'10 self}
+    {[@expl:index_mut 'index' type invariant] inv'2 index}
+    {[@expl:index_mut requires] [%#svec43] in_bounds'2 index (view'7 self)}
     any
     [ return' (result:borrowed usize)-> {inv'11 result}
-      {[%#svec47] Seq.length (view'2 self.final) = Seq.length (view'7 self)}
-      {[%#svec46] resolve_elswhere'1 index (view'7 self) (view'2 self.final)}
-      {[%#svec45] has_value'2 index (view'2 self.final) result.final}
       {[%#svec44] has_value'2 index (view'7 self) result.current}
+      {[%#svec45] has_value'2 index (view'1 self.final) result.final}
+      {[%#svec46] resolve_elswhere'1 index (view'7 self) (view'1 self.final)}
+      {[%#svec47] Seq.length (view'1 self.final) = Seq.length (view'7 self)}
       (! return' {result}) ]
     
   
@@ -648,65 +525,28 @@
   let rec with_capacity'0 (capacity:usize) (return'  (ret:t_Vec'2))= any
     [ return' (result:t_Vec'2)-> {inv'0 result} {[%#svec48] Seq.length (view'8 result) = 0} (! return' {result}) ]
     
-<<<<<<< HEAD
   
   function view'9 (self : borrowed (t_Vec'2)) : Seq.seq (t_Item'0) =
     [%#smodel52] view'8 self.current
   
   use seq.Seq
   
-  let rec push'0 (self:borrowed (t_Vec'2)) (value:t_Item'0) (return'  (ret:()))= {[@expl:precondition] inv'5 value}
-    {[@expl:precondition] inv'12 self}
+  let rec push'0 (self:borrowed (t_Vec'2)) (value:t_Item'0) (return'  (ret:()))= {[@expl:push 'self' type invariant] inv'12 self}
+    {[@expl:push 'value' type invariant] inv'5 value}
     any [ return' (result:())-> {[%#svec49] view'8 self.final = Seq.snoc (view'9 self) value} (! return' {result}) ] 
   
   use prelude.prelude.Intrinsic
   
   function index_logic'1 [@inline:trivial] (self : t_Vec'3) (ix : int) : t_Item'0 =
-    [%#sops33] Seq.get (view'3 self) ix
+    [%#sops32] Seq.get (view'3 self) ix
   
   meta "compute_max_steps" 1000000
   
-  let rec knapsack01_dyn'0 (items:t_Vec'3) (max_weight:usize) (return'  (ret:t_Vec'2))= {[%#sknapsack26] inv'1 items}
-    {[%#sknapsack25] forall i : int . 0 <= i /\ i < Seq.length (view'0 items)
-     -> UIntSize.to_int (index_logic'1 items i).t_Item__value'0 <= 10000000}
-    {[%#sknapsack24] UIntSize.to_int max_weight < 10000000}
-    {[%#sknapsack23] Seq.length (view'0 items) < 10000000}
-=======
-   =
-    [%#sops32] Seq.get (view'2 self) ix
-  
-  let rec from_elem'1 (elem:Vec'0.t_Vec usize (Global'0.t_Global)) (n:usize) (return'  (ret:Vec'0.t_Vec (Vec'0.t_Vec usize (Global'0.t_Global)) (Global'0.t_Global)))= {[@expl:from_elem 'elem' type invariant] inv'3 elem}
-    any
-    [ return' (result:Vec'0.t_Vec (Vec'0.t_Vec usize (Global'0.t_Global)) (Global'0.t_Global))-> {inv'4 result}
-      {[%#svec28] Seq.length (view'2 result) = UIntSize.to_int n}
-      {[%#svec29] forall i : int . 0 <= i /\ i < UIntSize.to_int n  -> index_logic'0 result i = elem}
-      (! return' {result}) ]
-    
-  
-  let rec len'0 (self:Vec'0.t_Vec (Item'0.t_Item name) (Global'0.t_Global)) (return'  (ret:usize))= {[@expl:len 'self' type invariant] inv'1 self}
-    any
-    [ return' (result:usize)-> {[%#svec30] UIntSize.to_int result = Seq.length (view'0 self)} (! return' {result}) ]
-    
-  
-  function index_logic'2 [@inline:trivial] (self : Vec'0.t_Vec usize (Global'0.t_Global)) (ix : int) : usize =
-    [%#sops32] Seq.get (view'1 self) ix
-  
-  let rec from_elem'0 (elem:usize) (n:usize) (return'  (ret:Vec'0.t_Vec usize (Global'0.t_Global)))= {[@expl:from_elem 'elem' type invariant] inv'2 elem}
-    any
-    [ return' (result:Vec'0.t_Vec usize (Global'0.t_Global))-> {inv'3 result}
-      {[%#svec28] Seq.length (view'1 result) = UIntSize.to_int n}
-      {[%#svec29] forall i : int . 0 <= i /\ i < UIntSize.to_int n  -> index_logic'2 result i = elem}
-      (! return' {result}) ]
-    
-  
-  meta "compute_max_steps" 1000000
-  
-  let rec knapsack01_dyn (items:Vec'0.t_Vec (Item'0.t_Item name) (Global'0.t_Global)) (max_weight:usize) (return'  (ret:Vec'0.t_Vec (Item'0.t_Item name) (Global'0.t_Global)))= {[@expl:knapsack01_dyn 'items' type invariant] [%#sknapsack23] inv'1 items}
+  let rec knapsack01_dyn'0 (items:t_Vec'3) (max_weight:usize) (return'  (ret:t_Vec'2))= {[@expl:knapsack01_dyn 'items' type invariant] [%#sknapsack23] inv'1 items}
     {[@expl:knapsack01_dyn requires #0] [%#sknapsack24] Seq.length (view'0 items) < 10000000}
     {[@expl:knapsack01_dyn requires #1] [%#sknapsack25] UIntSize.to_int max_weight < 10000000}
     {[@expl:knapsack01_dyn requires #2] [%#sknapsack26] forall i : int . 0 <= i /\ i < Seq.length (view'0 items)
-     -> UIntSize.to_int (T_knapsack__Item.t_Item__value (index_logic'1 items i)) <= 10000000}
->>>>>>> 34cd6190
+     -> UIntSize.to_int (index_logic'1 items i).t_Item__value'0 <= 10000000}
     (! bb0
     [ bb0 = s0
       [ s0 = UIntSize.add {max_weight} {[%#sknapsack0] (1 : usize)} (fun (_ret':usize) ->  [ &_8 <- _ret' ] s1)
@@ -920,14 +760,9 @@
     | & _105 : usize = any_l ()
     | & _107 : t_Vec'0 = any_l ()
     | & _111 : () = any_l ()
-<<<<<<< HEAD
     | & _112 : borrowed (t_Vec'2) = any_l () ]
-     [ return' (result:t_Vec'2)-> {[@expl:postcondition] [%#sknapsack27] inv'0 result} (! return' {result}) ] 
-=======
-    | & _112 : borrowed (Vec'0.t_Vec (Item'0.t_Item name) (Global'0.t_Global)) = any_l () ]
-    
-    [ return' (result:Vec'0.t_Vec (Item'0.t_Item name) (Global'0.t_Global))-> {[@expl:knapsack01_dyn result type invariant] [%#sknapsack27] inv'0 result}
-      (! return' {result}) ]
-    
->>>>>>> 34cd6190
+    
+    [ return' (result:t_Vec'2)-> {[@expl:knapsack01_dyn result type invariant] [%#sknapsack27] inv'0 result}
+      (! return' {result}) ]
+    
 end