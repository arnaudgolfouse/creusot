--- conflicted
+++ resolved
@@ -139,11 +139,7 @@
   let%span svec50 = "../../../creusot-contracts/src/std/vec.rs" 66 20 66 41
   let%span sinvariant51 = "../../../creusot-contracts/src/invariant.rs" 24 8 24 18
   let%span sinvariant52 = "../../../creusot-contracts/src/invariant.rs" 34 20 34 44
-<<<<<<< HEAD
-  let%span sseq53 = "../../../creusot-contracts/src/logic/seq.rs" 184 8 184 97
-=======
-  let%span sseq53 = "../../../creusot-contracts/src/logic/seq.rs" 402 8 402 97
->>>>>>> dfce2a3a
+  let%span sseq53 = "../../../creusot-contracts/src/logic/seq.rs" 388 8 388 97
   let%span sboxed54 = "../../../creusot-contracts/src/std/boxed.rs" 28 8 28 18
   
   use prelude.prelude.UIntSize
