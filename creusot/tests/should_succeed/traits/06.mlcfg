--- conflicted
+++ resolved
@@ -42,15 +42,9 @@
     goto BB0
   }
   BB0 {
-<<<<<<< HEAD
-    assert { [@expl:type invariant] Inv0.inv a };
-    assume { Resolve0.resolve a };
-    [#"../06.rs" 13 4 13 11] _0 <- ([#"../06.rs" 13 4 13 11] Ix0.ix ([#"../06.rs" 13 4 13 11] a) ([#"../06.rs" 13 9 13 10] [#"../06.rs" 13 9 13 10] (0 : usize)));
-=======
     assert { [@expl:type invariant] inv0 a };
     assume { resolve0 a };
     _0 <- ([#"../06.rs" 13 4 13 11] ix0 ([#"../06.rs" 13 4 13 11] a) ([#"../06.rs" 13 9 13 10] [#"../06.rs" 13 9 13 10] (0 : usize)));
->>>>>>> 62b454c8
     goto BB1
   }
   BB1 {
