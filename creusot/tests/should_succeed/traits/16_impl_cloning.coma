
module T_core__ptr__non_null__NonNull
  use prelude.prelude.Opaque
  
  type t_NonNull 't =
    | C_NonNull opaque_ptr
  
  function any_l (_ : 'b) : 'a
  
  let rec t_NonNull < 't > (input:t_NonNull 't) (ret  (pointer:opaque_ptr))= any
    [ good (pointer:opaque_ptr)-> {C_NonNull pointer = input} (! ret {pointer})
    | bad (pointer:opaque_ptr)-> {C_NonNull pointer <> input} {false} any ]
    
end
module T_core__marker__PhantomData
  type t_PhantomData 't =
    | C_PhantomData
  
  function any_l (_ : 'b) : 'a
  
  let rec t_PhantomData < 't > (input:t_PhantomData 't) (ret  )= any
    [ good -> {C_PhantomData  = input} (! ret) | bad -> {C_PhantomData  <> input} {false} any ]
    
end
module T_core__ptr__unique__Unique
  use T_core__marker__PhantomData as PhantomData'0
  
  use T_core__ptr__non_null__NonNull as NonNull'0
  
  type t_Unique 't =
    | C_Unique (NonNull'0.t_NonNull 't) (PhantomData'0.t_PhantomData 't)
  
  function any_l (_ : 'b) : 'a
  
  let rec t_Unique < 't > (input:t_Unique 't) (ret  (pointer:NonNull'0.t_NonNull 't) (_marker:PhantomData'0.t_PhantomData 't))= any
    [ good (pointer:NonNull'0.t_NonNull 't) (_marker:PhantomData'0.t_PhantomData 't)-> {C_Unique pointer _marker
      = input}
      (! ret {pointer} {_marker})
    | bad (pointer:NonNull'0.t_NonNull 't) (_marker:PhantomData'0.t_PhantomData 't)-> {C_Unique pointer _marker
      <> input}
      {false}
      any ]
    
end
module T_alloc__raw_vec__Cap
  use prelude.prelude.UIntSize
  
  use prelude.prelude.Int
  
  type t_Cap  =
    | C_Cap usize
  
  function any_l (_ : 'b) : 'a
  
  let rec t_Cap (input:t_Cap) (ret  (field_0:usize))= any
    [ good (field_0:usize)-> {C_Cap field_0 = input} (! ret {field_0})
    | bad (field_0:usize)-> {C_Cap field_0 <> input} {false} any ]
    
end
module T_alloc__raw_vec__RawVec
  use T_alloc__raw_vec__Cap as Cap'0
  
  use T_core__ptr__unique__Unique as Unique'0
  
  type t_RawVec 't 'a =
    | C_RawVec (Unique'0.t_Unique 't) (Cap'0.t_Cap) 'a
  
  function any_l (_ : 'b) : 'a
  
  let rec t_RawVec < 't > < 'a > (input:t_RawVec 't 'a) (ret  (ptr:Unique'0.t_Unique 't) (cap:Cap'0.t_Cap) (alloc:'a))= any
    [ good (ptr:Unique'0.t_Unique 't) (cap:Cap'0.t_Cap) (alloc:'a)-> {C_RawVec ptr cap alloc = input}
      (! ret {ptr} {cap} {alloc})
    | bad (ptr:Unique'0.t_Unique 't) (cap:Cap'0.t_Cap) (alloc:'a)-> {C_RawVec ptr cap alloc <> input} {false} any ]
    
end
module T_alloc__vec__Vec
  use prelude.prelude.UIntSize
  
  use prelude.prelude.Int
  
  use T_alloc__raw_vec__RawVec as RawVec'0
  
  type t_Vec 't 'a =
    | C_Vec (RawVec'0.t_RawVec 't 'a) usize
  
  function any_l (_ : 'b) : 'a
  
  let rec t_Vec < 't > < 'a > (input:t_Vec 't 'a) (ret  (buf:RawVec'0.t_RawVec 't 'a) (len:usize))= any
    [ good (buf:RawVec'0.t_RawVec 't 'a) (len:usize)-> {C_Vec buf len = input} (! ret {buf} {len})
    | bad (buf:RawVec'0.t_RawVec 't 'a) (len:usize)-> {C_Vec buf len <> input} {false} any ]
    
end
module T_alloc__alloc__Global
  type t_Global  =
    | C_Global
  
  function any_l (_ : 'b) : 'a
  
  let rec t_Global (input:t_Global) (ret  )= any
    [ good -> {C_Global  = input} (! ret) | bad -> {C_Global  <> input} {false} any ]
    
end
module T_16_impl_cloning__Vec
  use T_alloc__alloc__Global as Global'0
  
  use T_alloc__vec__Vec as Vec'0
  
  type t_Vec 't =
    | C_Vec (Vec'0.t_Vec 't (Global'0.t_Global))
  
  function any_l (_ : 'b) : 'a
  
  let rec t_Vec < 't > (input:t_Vec 't) (ret  (field_0:Vec'0.t_Vec 't (Global'0.t_Global)))= any
    [ good (field_0:Vec'0.t_Vec 't (Global'0.t_Global))-> {C_Vec field_0 = input} (! ret {field_0})
    | bad (field_0:Vec'0.t_Vec 't (Global'0.t_Global))-> {C_Vec field_0 <> input} {false} any ]
    
end
module M_16_impl_cloning__test
  type t
  
  let%span s16_impl_cloning0 = "../16_impl_cloning.rs" 17 15 17 16
  
  let%span s16_impl_cloning1 = "../16_impl_cloning.rs" 16 10 16 21
  
  let%span span2 = "../../../../../creusot-contracts/src/invariant.rs" 8 8 8 12
  
  let%span span3 = "../../../../../creusot-contracts/src/invariant.rs" 37 20 37 44
  
  let%span span4 = "../16_impl_cloning.rs" 12 8 12 14
  
  let%span span5 = "../../../../../creusot-contracts/src/model.rs" 108 8 108 31
  
  let%span span6 = "../../../../../creusot-contracts/src/resolve.rs" 26 20 26 34
  
  use T_16_impl_cloning__Vec as Vec'0
  
  predicate invariant'1 (self : Vec'0.t_Vec t) =
    [%#span2] true
  
  predicate inv'1 (_1 : Vec'0.t_Vec t)
  
<<<<<<< HEAD
  axiom inv'1 [@rewrite] : forall x : Vec'0.t_vec t . inv'1 x = true
=======
  axiom inv'1 : forall x : Vec'0.t_Vec t . inv'1 x = true
>>>>>>> c3369865
  
  use prelude.prelude.Borrow
  
  predicate invariant'0 (self : borrowed (Vec'0.t_Vec t)) =
    [%#span3] inv'1 self.current /\ inv'1 self.final
  
  predicate inv'0 (_1 : borrowed (Vec'0.t_Vec t))
  
<<<<<<< HEAD
  axiom inv'0 [@rewrite] : forall x : borrowed (Vec'0.t_vec t) . inv'0 x = true
=======
  axiom inv'0 : forall x : borrowed (Vec'0.t_Vec t) . inv'0 x = true
>>>>>>> c3369865
  
  use seq.Seq
  
  function shallow_model'1 [#"../16_impl_cloning.rs" 11 4 11 50] (self : Vec'0.t_Vec t) : Seq.seq t
  
  function shallow_model'0 (self : borrowed (Vec'0.t_Vec t)) : Seq.seq t =
    [%#span5] shallow_model'1 self.current
  
  use prelude.prelude.Intrinsic
  
  predicate resolve'0 (self : borrowed (Vec'0.t_Vec t)) =
    [%#span6] self.final = self.current
  
  let rec test (x:borrowed (Vec'0.t_Vec t)) (return'  (ret:()))= {[%#s16_impl_cloning0] inv'0 x}
    (! bb0 [ bb0 = s0 [ s0 = {[@expl:type invariant] inv'0 x} s1 | s1 = -{resolve'0 x}- s2 | s2 = return' {_0} ]  ] )
    [ & _0 : () = any_l () | & x : borrowed (Vec'0.t_Vec t) = x ]
    
    [ return' (result:())-> {[@expl:postcondition] [%#s16_impl_cloning1] shallow_model'0 x = shallow_model'1 x.current}
      (! return' {result}) ]
    
end
module M_16_impl_cloning__qy123zimplqy35z0qy125z
  type t
end<|MERGE_RESOLUTION|>--- conflicted
+++ resolved
@@ -139,11 +139,7 @@
   
   predicate inv'1 (_1 : Vec'0.t_Vec t)
   
-<<<<<<< HEAD
-  axiom inv'1 [@rewrite] : forall x : Vec'0.t_vec t . inv'1 x = true
-=======
-  axiom inv'1 : forall x : Vec'0.t_Vec t . inv'1 x = true
->>>>>>> c3369865
+  axiom inv'1 [@rewrite] : forall x : Vec'0.t_Vec t . inv'1 x = true
   
   use prelude.prelude.Borrow
   
@@ -152,11 +148,7 @@
   
   predicate inv'0 (_1 : borrowed (Vec'0.t_Vec t))
   
-<<<<<<< HEAD
-  axiom inv'0 [@rewrite] : forall x : borrowed (Vec'0.t_vec t) . inv'0 x = true
-=======
-  axiom inv'0 : forall x : borrowed (Vec'0.t_Vec t) . inv'0 x = true
->>>>>>> c3369865
+  axiom inv'0 [@rewrite] : forall x : borrowed (Vec'0.t_Vec t) . inv'0 x = true
   
   use seq.Seq
   
