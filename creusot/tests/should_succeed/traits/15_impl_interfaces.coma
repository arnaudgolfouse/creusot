--- conflicted
+++ resolved
@@ -7,10 +7,6 @@
   
   meta "compute_max_steps" 1000000
   
-<<<<<<< HEAD
-  let rec calls'0 (a:()) (return'  (ret:()))= {[%#s15_impl_interfaces0] x'0 a = ()}
-=======
-  let rec calls (a:()) (return'  (ret:()))= {[@expl:calls requires] [%#s15_impl_interfaces0] x'0 a = ()}
->>>>>>> 34cd6190
+  let rec calls'0 (a:()) (return'  (ret:()))= {[@expl:calls requires] [%#s15_impl_interfaces0] x'0 a = ()}
     (! bb0 [ bb0 = return' {_0} ] ) [ & _0 : () = any_l () ]  [ return' (result:())-> (! return' {result}) ] 
 end