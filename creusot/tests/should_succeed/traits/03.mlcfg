
module C03_Impl0_F
  use prelude.Borrow
  use prelude.Int32
  use prelude.Int
  let rec cfg f [#"../03.rs" 9 4 9 23] [@cfg:stackify] [@cfg:subregion_analysis] (self : int32) : int32
   = [@vc:do_not_keep_trace] [@vc:sp]
  var _0 : int32;
  {
    goto BB0
  }
  BB0 {
    [#"../03.rs" 10 8 10 9] _0 <- ([#"../03.rs" 10 8 10 9] [#"../03.rs" 10 8 10 9] (0 : int32));
    return _0
  }
  
end
module C03_Impl1_G
  use prelude.Borrow
  use prelude.UInt32
  use prelude.Int
  let rec cfg g [#"../03.rs" 20 4 20 23] [@cfg:stackify] [@cfg:subregion_analysis] (self : uint32) : uint32
   = [@vc:do_not_keep_trace] [@vc:sp]
  var _0 : uint32;
  {
    goto BB0
  }
  BB0 {
    [#"../03.rs" 21 8 21 9] _0 <- ([#"../03.rs" 21 8 21 9] [#"../03.rs" 21 8 21 9] (1 : uint32));
    return _0
  }
  
end
module C03_Impl2_H
  type g
  predicate invariant0 (self : g)
  val invariant0 (self : g) : bool
    ensures { result = invariant0 self }
    
  predicate inv0 (_x : g)
  val inv0 (_x : g) : bool
    ensures { result = inv0 _x }
    
  axiom inv0 : [#"../03.rs" 1 0 1 0] forall x : g . inv0 x = true
  use prelude.Borrow
  predicate resolve0 (self : g)
  val resolve0 (self : g) : bool
    ensures { result = resolve0 self }
    
  let rec cfg h [#"../03.rs" 30 4 30 24] [@cfg:stackify] [@cfg:subregion_analysis] (y : g) : g
    requires {[#"../03.rs" 30 12 30 13] inv0 y}
    ensures { [#"../03.rs" 30 22 30 24] inv0 result }
    
   = [@vc:do_not_keep_trace] [@vc:sp]
  var _0 : g;
  var y : g = y;
  {
    goto BB0
  }
  BB0 {
<<<<<<< HEAD
    [#"../03.rs" 31 8 31 9] _0 <- ([#"../03.rs" 31 8 31 9] y);
    assert { [@expl:type invariant] Inv0.inv y };
    assume { Resolve0.resolve y };
=======
    _0 <- y;
    assert { [@expl:type invariant] inv0 y };
    assume { resolve0 y };
>>>>>>> 62b454c8
    return _0
  }
  
end
module C03_Impl0
  use prelude.Int32
  predicate invariant1 (self : int32) =
    [#"../../../../../creusot-contracts/src/invariant.rs" 8 8 8 12] true
  val invariant1 (self : int32) : bool
    ensures { result = invariant1 self }
    
  predicate inv1 (_x : int32)
  val inv1 (_x : int32) : bool
    ensures { result = inv1 _x }
    
  axiom inv1 : [#"../03.rs" 1 0 1 0] forall x : int32 . inv1 x = true
  predicate invariant0 (self : int32) =
    [#"../../../../../creusot-contracts/src/invariant.rs" 8 8 8 12] true
  val invariant0 (self : int32) : bool
    ensures { result = invariant0 self }
    
  predicate inv0 (_x : int32)
  val inv0 (_x : int32) : bool
    ensures { result = inv0 _x }
    
  axiom inv0 : [#"../03.rs" 1 0 1 0] forall x : int32 . inv0 x = true
  use prelude.Int
  use prelude.Borrow
  goal f_refn : [#"../03.rs" 9 4 9 23] forall self : int32 . inv0 self -> (forall result : int32 . inv1 result)
end
module C03_Impl1
  use prelude.UInt32
  predicate invariant1 (self : uint32) =
    [#"../../../../../creusot-contracts/src/invariant.rs" 8 8 8 12] true
  val invariant1 (self : uint32) : bool
    ensures { result = invariant1 self }
    
  predicate inv1 (_x : uint32)
  val inv1 (_x : uint32) : bool
    ensures { result = inv1 _x }
    
  axiom inv1 : [#"../03.rs" 1 0 1 0] forall x : uint32 . inv1 x = true
  predicate invariant0 (self : uint32) =
    [#"../../../../../creusot-contracts/src/invariant.rs" 8 8 8 12] true
  val invariant0 (self : uint32) : bool
    ensures { result = invariant0 self }
    
  predicate inv0 (_x : uint32)
  val inv0 (_x : uint32) : bool
    ensures { result = inv0 _x }
    
  axiom inv0 : [#"../03.rs" 1 0 1 0] forall x : uint32 . inv0 x = true
  use prelude.Int
  use prelude.Borrow
  goal g_refn : [#"../03.rs" 20 4 20 23] forall self : uint32 . inv0 self -> (forall result : uint32 . inv1 result /\ result = result)
end
module C03_Impl2
  type g
  predicate invariant0 (self : g)
  val invariant0 (self : g) : bool
    ensures { result = invariant0 self }
    
  predicate inv0 (_x : g)
  val inv0 (_x : g) : bool
    ensures { result = inv0 _x }
    
  axiom inv0 : [#"../03.rs" 1 0 1 0] forall x : g . inv0 x = true
  use prelude.Borrow
  goal h_refn : [#"../03.rs" 30 4 30 24] forall x : g . inv0 x -> inv0 x /\ (forall result : g . inv0 result -> inv0 result)
end<|MERGE_RESOLUTION|>--- conflicted
+++ resolved
@@ -10,7 +10,7 @@
     goto BB0
   }
   BB0 {
-    [#"../03.rs" 10 8 10 9] _0 <- ([#"../03.rs" 10 8 10 9] [#"../03.rs" 10 8 10 9] (0 : int32));
+    _0 <- ([#"../03.rs" 10 8 10 9] [#"../03.rs" 10 8 10 9] (0 : int32));
     return _0
   }
   
@@ -26,7 +26,7 @@
     goto BB0
   }
   BB0 {
-    [#"../03.rs" 21 8 21 9] _0 <- ([#"../03.rs" 21 8 21 9] [#"../03.rs" 21 8 21 9] (1 : uint32));
+    _0 <- ([#"../03.rs" 21 8 21 9] [#"../03.rs" 21 8 21 9] (1 : uint32));
     return _0
   }
   
@@ -58,15 +58,9 @@
     goto BB0
   }
   BB0 {
-<<<<<<< HEAD
-    [#"../03.rs" 31 8 31 9] _0 <- ([#"../03.rs" 31 8 31 9] y);
-    assert { [@expl:type invariant] Inv0.inv y };
-    assume { Resolve0.resolve y };
-=======
     _0 <- y;
     assert { [@expl:type invariant] inv0 y };
     assume { resolve0 y };
->>>>>>> 62b454c8
     return _0
   }
   
