--- conflicted
+++ resolved
@@ -1,25 +1,3 @@
-<<<<<<< HEAD
-
-=======
-module T_10__Pair [#"10.rs" 7 0 7 21]
-  type t_Pair 't 'u =
-    | C_Pair 't 'u
-  
-  let rec t_Pair < 't > < 'u > (input:t_Pair 't 'u) (ret  (field_0:'t) (field_1:'u))= any
-    [ good (field_0:'t) (field_1:'u)-> {C_Pair field_0 field_1 = input} (! ret {field_0} {field_1}) ]
-    
-  
-  function t_Pair__0 (self : t_Pair 't 'u) : 't =
-    match self with
-      | C_Pair a _ -> a
-      end
-  
-  function t_Pair__1 (self : t_Pair 't 'u) : 'u =
-    match self with
-      | C_Pair _ a -> a
-      end
-end
->>>>>>> dfce2a3a
 module M_10__qyi13957190796817192770__resolve_coherence [#"10.rs" 6 9 6 16] (* <Pair<T, U> as creusot_contracts::Resolve> *)
   let%span s100 = "10.rs" 6 9 6 16
   let%span s101 = "10.rs" 6 9 6 16
