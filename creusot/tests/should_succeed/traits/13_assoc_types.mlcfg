--- conflicted
+++ resolved
@@ -36,15 +36,9 @@
     goto BB0
   }
   BB0 {
-<<<<<<< HEAD
-    assert { [@expl:type invariant] Inv0.inv self };
-    assume { Resolve0.resolve self };
-    [#"../13_assoc_types.rs" 14 8 14 22] _0 <- ([#"../13_assoc_types.rs" 14 8 14 22] model ([#"../13_assoc_types.rs" 14 8 14 22] self));
-=======
     assert { [@expl:type invariant] inv0 self };
     assume { resolve0 self };
     _0 <- ([#"../13_assoc_types.rs" 14 8 14 22] model ([#"../13_assoc_types.rs" 14 8 14 22] self));
->>>>>>> 62b454c8
     goto BB1
   }
   BB1 {
