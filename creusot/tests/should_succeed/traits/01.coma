module M_01__uses_generic [#"01.rs" 8 0 8 38]
  let%span s010 = "01.rs" 8 26 8 27
  let%span s011 = "01.rs" 5 17 5 18
  let%span s012 = "01.rs" 5 29 5 30
  
  type t_T'0
  
  predicate inv'0 (_1 : t_T'0)
  
  use prelude.prelude.UInt32
  
  predicate inv'1 (_1 : uint32)
  
  axiom inv_axiom'0 [@rewrite] : forall x : uint32 [inv'1 x] . inv'1 x = true
  
  let rec from_b'0 (x:t_T'0) (return'  (ret:uint32))= {[@expl:precondition] [%#s011] inv'0 x}
    any [ return' (result:uint32)-> {[%#s012] inv'1 result} (! return' {result}) ] 
  
  use prelude.prelude.Intrinsic
  
<<<<<<< HEAD
  meta "compute_max_steps" 1000000
  
  let rec uses_generic'0 (b:t_T'0) (return'  (ret:uint32))= {[%#s010] inv'0 b}
=======
  let rec from_b'0 (x:t) (return'  (ret:uint32))= {[@expl:from_b 'x' type invariant] [%#s011] inv'0 x}
    any [ return' (result:uint32)-> {[%#s012] inv'1 result} (! return' {result}) ] 
  
  meta "compute_max_steps" 1000000
  
  let rec uses_generic (b:t) (return'  (ret:uint32))= {[@expl:uses_generic 'b' type invariant] [%#s010] inv'0 b}
>>>>>>> 34cd6190
    (! bb0
    [ bb0 = s0 [ s0 = from_b'0 {b} (fun (_ret':uint32) ->  [ &_0 <- _ret' ] s1) | s1 = bb1 ] 
    | bb1 = bb2
    | bb2 = return' {_0} ]
    ) [ & _0 : uint32 = any_l () | & b : t_T'0 = b ]  [ return' (result:uint32)-> (! return' {result}) ] 
end<|MERGE_RESOLUTION|>--- conflicted
+++ resolved
@@ -13,23 +13,14 @@
   
   axiom inv_axiom'0 [@rewrite] : forall x : uint32 [inv'1 x] . inv'1 x = true
   
-  let rec from_b'0 (x:t_T'0) (return'  (ret:uint32))= {[@expl:precondition] [%#s011] inv'0 x}
+  let rec from_b'0 (x:t_T'0) (return'  (ret:uint32))= {[@expl:from_b 'x' type invariant] [%#s011] inv'0 x}
     any [ return' (result:uint32)-> {[%#s012] inv'1 result} (! return' {result}) ] 
   
   use prelude.prelude.Intrinsic
   
-<<<<<<< HEAD
   meta "compute_max_steps" 1000000
   
-  let rec uses_generic'0 (b:t_T'0) (return'  (ret:uint32))= {[%#s010] inv'0 b}
-=======
-  let rec from_b'0 (x:t) (return'  (ret:uint32))= {[@expl:from_b 'x' type invariant] [%#s011] inv'0 x}
-    any [ return' (result:uint32)-> {[%#s012] inv'1 result} (! return' {result}) ] 
-  
-  meta "compute_max_steps" 1000000
-  
-  let rec uses_generic (b:t) (return'  (ret:uint32))= {[@expl:uses_generic 'b' type invariant] [%#s010] inv'0 b}
->>>>>>> 34cd6190
+  let rec uses_generic'0 (b:t_T'0) (return'  (ret:uint32))= {[@expl:uses_generic 'b' type invariant] [%#s010] inv'0 b}
     (! bb0
     [ bb0 = s0 [ s0 = from_b'0 {b} (fun (_ret':uint32) ->  [ &_0 <- _ret' ] s1) | s1 = bb1 ] 
     | bb1 = bb2
