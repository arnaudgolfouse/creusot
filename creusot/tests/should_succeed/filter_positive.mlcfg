
module FilterPositive_NumOfPos_Impl
  use prelude.Int32
  use seq.Seq
  use prelude.Int32
  use seq.Seq
  use prelude.Int
  let rec ghost function num_of_pos [#"../filter_positive.rs" 37 0 37 49] (i : int) (j : int) (t : Seq.seq int32) : int
    variant {[#"../filter_positive.rs" 36 10 36 13] j - i}
    
   = [@vc:do_not_keep_trace] [@vc:sp]
    [#"../filter_positive.rs" 38 4 46 5] if pure {i >= j} then
      0
    else
      if pure {Int32.to_int (Seq.get t (j - 1)) > 0} then num_of_pos i (j - 1) t + 1 else num_of_pos i (j - 1) t
    
end
module FilterPositive_LemmaNumOfPosIncreasing_Impl
  use prelude.Int32
  use seq.Seq
  use prelude.Int32
  use seq.Seq
  use prelude.Int
  function num_of_pos0 [#"../filter_positive.rs" 37 0 37 49] (i : int) (j : int) (t : Seq.seq int32) : int
  axiom num_of_pos0_def : forall i : int, j : int, t : Seq.seq int32 . num_of_pos0 i j t = ([#"../filter_positive.rs" 38 4 46 5] if i >= j then
    0
  else
    if Int32.to_int (Seq.get t (j - 1)) > 0 then num_of_pos0 i (j - 1) t + 1 else num_of_pos0 i (j - 1) t
  )
  val num_of_pos0 [#"../filter_positive.rs" 37 0 37 49] (i : int) (j : int) (t : Seq.seq int32) : int
    ensures { result = num_of_pos0 i j t }
    
  let rec ghost function lemma_num_of_pos_increasing [#"../filter_positive.rs" 65 0 65 67] (i : int) (j : int) (k : int) (t : Seq.seq int32) : ()
    requires {[#"../filter_positive.rs" 62 11 62 17] j <= k}
    ensures { [#"../filter_positive.rs" 63 10 63 48] num_of_pos0 i j t <= num_of_pos0 i k t }
    variant {[#"../filter_positive.rs" 64 10 64 13] k - j}
    
   = [@vc:do_not_keep_trace] [@vc:sp]
    [#"../filter_positive.rs" 67 8 69 9] if pure {j < k} then lemma_num_of_pos_increasing i (j + 1) k t else ()
end
module FilterPositive_LemmaNumOfPosStrictlyIncreasing_Impl
  use prelude.Int32
  use seq.Seq
  use prelude.Int32
  use seq.Seq
  use prelude.Int
  function num_of_pos0 [#"../filter_positive.rs" 37 0 37 49] (i : int) (j : int) (t : Seq.seq int32) : int
  axiom num_of_pos0_def : forall i : int, j : int, t : Seq.seq int32 . num_of_pos0 i j t = ([#"../filter_positive.rs" 38 4 46 5] if i >= j then
    0
  else
    if Int32.to_int (Seq.get t (j - 1)) > 0 then num_of_pos0 i (j - 1) t + 1 else num_of_pos0 i (j - 1) t
  )
  val num_of_pos0 [#"../filter_positive.rs" 37 0 37 49] (i : int) (j : int) (t : Seq.seq int32) : int
    ensures { result = num_of_pos0 i j t }
    
  use seq.Seq
  let rec ghost function lemma_num_of_pos_strictly_increasing [#"../filter_positive.rs" 79 0 79 60] (i : int) (t : Seq.seq int32) : ()
    requires {[#"../filter_positive.rs" 76 11 76 32] 0 <= i /\ i < Seq.length t}
    requires {[#"../filter_positive.rs" 77 11 77 20] Int32.to_int (Seq.get t i) > 0}
    ensures { [#"../filter_positive.rs" 78 10 78 49] num_of_pos0 0 i t < num_of_pos0 0 (i + 1) t }
    
   = [@vc:do_not_keep_trace] [@vc:sp]
    [#"../filter_positive.rs" 75 0 75 8] ()
end
module Core_Ptr_NonNull_NonNull_Type
  use prelude.Opaque
  type t_nonnull 't =
    | C_NonNull opaque_ptr
    
end
module Core_Marker_PhantomData_Type
  type t_phantomdata 't =
    | C_PhantomData
    
end
module Core_Ptr_Unique_Unique_Type
  use Core_Marker_PhantomData_Type as Core_Marker_PhantomData_Type
  use Core_Ptr_NonNull_NonNull_Type as Core_Ptr_NonNull_NonNull_Type
  type t_unique 't =
    | C_Unique (Core_Ptr_NonNull_NonNull_Type.t_nonnull 't) (Core_Marker_PhantomData_Type.t_phantomdata 't)
    
end
module Alloc_RawVec_RawVec_Type
  use prelude.UIntSize
  use prelude.Int
  use Core_Ptr_Unique_Unique_Type as Core_Ptr_Unique_Unique_Type
  type t_rawvec 't 'a =
    | C_RawVec (Core_Ptr_Unique_Unique_Type.t_unique 't) usize 'a
    
end
module Alloc_Vec_Vec_Type
  use prelude.UIntSize
  use prelude.Int
  use Alloc_RawVec_RawVec_Type as Alloc_RawVec_RawVec_Type
  type t_vec 't 'a =
    | C_Vec (Alloc_RawVec_RawVec_Type.t_rawvec 't 'a) usize
    
end
module Alloc_Alloc_Global_Type
  type t_global  =
    | C_Global
    
end
module FilterPositive_M
  use prelude.Int32
  use prelude.Borrow
  predicate invariant7 (self : borrowed int32) =
    [#"../../../../creusot-contracts/src/invariant.rs" 8 8 8 12] true
  val invariant7 (self : borrowed int32) : bool
    ensures { result = invariant7 self }
    
  predicate inv7 (_x : borrowed int32)
  val inv7 (_x : borrowed int32) : bool
    ensures { result = inv7 _x }
    
  axiom inv7 : [#"../filter_positive.rs" 1 0 1 0] forall x : borrowed int32 . inv7 x = true
  use Alloc_Alloc_Global_Type as Alloc_Alloc_Global_Type
  use Alloc_Vec_Vec_Type as Alloc_Vec_Vec_Type
  predicate invariant6 (self : borrowed (Alloc_Vec_Vec_Type.t_vec int32 (Alloc_Alloc_Global_Type.t_global))) =
    [#"../../../../creusot-contracts/src/invariant.rs" 8 8 8 12] true
  val invariant6 (self : borrowed (Alloc_Vec_Vec_Type.t_vec int32 (Alloc_Alloc_Global_Type.t_global))) : bool
    ensures { result = invariant6 self }
    
  predicate inv6 (_x : borrowed (Alloc_Vec_Vec_Type.t_vec int32 (Alloc_Alloc_Global_Type.t_global)))
  val inv6 (_x : borrowed (Alloc_Vec_Vec_Type.t_vec int32 (Alloc_Alloc_Global_Type.t_global))) : bool
    ensures { result = inv6 _x }
    
  axiom inv6 : [#"../filter_positive.rs" 1 0 1 0] forall x : borrowed (Alloc_Vec_Vec_Type.t_vec int32 (Alloc_Alloc_Global_Type.t_global)) . inv6 x = true
  predicate invariant5 (self : int32) =
    [#"../../../../creusot-contracts/src/invariant.rs" 8 8 8 12] true
  val invariant5 (self : int32) : bool
    ensures { result = invariant5 self }
    
  predicate inv5 (_x : int32)
  val inv5 (_x : int32) : bool
    ensures { result = inv5 _x }
    
  axiom inv5 : [#"../filter_positive.rs" 1 0 1 0] forall x : int32 . inv5 x = true
  use prelude.UIntSize
  predicate invariant4 (self : usize) =
    [#"../../../../creusot-contracts/src/invariant.rs" 8 8 8 12] true
  val invariant4 (self : usize) : bool
    ensures { result = invariant4 self }
    
  predicate inv4 (_x : usize)
  val inv4 (_x : usize) : bool
    ensures { result = inv4 _x }
    
  axiom inv4 : [#"../filter_positive.rs" 1 0 1 0] forall x : usize . inv4 x = true
  predicate invariant3 (self : int32) =
    [#"../../../../creusot-contracts/src/invariant.rs" 8 8 8 12] true
  val invariant3 (self : int32) : bool
    ensures { result = invariant3 self }
    
  predicate inv3 (_x : int32)
  val inv3 (_x : int32) : bool
    ensures { result = inv3 _x }
    
  axiom inv3 : [#"../filter_positive.rs" 1 0 1 0] forall x : int32 . inv3 x = true
  predicate invariant2 (self : Alloc_Vec_Vec_Type.t_vec int32 (Alloc_Alloc_Global_Type.t_global)) =
    [#"../../../../creusot-contracts/src/invariant.rs" 8 8 8 12] true
  val invariant2 (self : Alloc_Vec_Vec_Type.t_vec int32 (Alloc_Alloc_Global_Type.t_global)) : bool
    ensures { result = invariant2 self }
    
  predicate inv2 (_x : Alloc_Vec_Vec_Type.t_vec int32 (Alloc_Alloc_Global_Type.t_global))
  val inv2 (_x : Alloc_Vec_Vec_Type.t_vec int32 (Alloc_Alloc_Global_Type.t_global)) : bool
    ensures { result = inv2 _x }
    
  axiom inv2 : [#"../filter_positive.rs" 1 0 1 0] forall x : Alloc_Vec_Vec_Type.t_vec int32 (Alloc_Alloc_Global_Type.t_global) . inv2 x = true
  use seq.Seq
  predicate invariant1 (self : Seq.seq int32) =
    [#"../../../../creusot-contracts/src/invariant.rs" 8 8 8 12] true
  val invariant1 (self : Seq.seq int32) : bool
    ensures { result = invariant1 self }
    
  predicate inv1 (_x : Seq.seq int32)
  val inv1 (_x : Seq.seq int32) : bool
    ensures { result = inv1 _x }
    
  axiom inv1 : [#"../filter_positive.rs" 1 0 1 0] forall x : Seq.seq int32 . inv1 x = true
  use prelude.Int
  use prelude.UIntSize
  let constant max0  : usize = [@vc:do_not_keep_trace] [@vc:sp]
    (18446744073709551615 : usize)
  use seq.Seq
  predicate inv0 (_x : Alloc_Vec_Vec_Type.t_vec int32 (Alloc_Alloc_Global_Type.t_global))
  val inv0 (_x : Alloc_Vec_Vec_Type.t_vec int32 (Alloc_Alloc_Global_Type.t_global)) : bool
    ensures { result = inv0 _x }
    
  function shallow_model1 (self : Alloc_Vec_Vec_Type.t_vec int32 (Alloc_Alloc_Global_Type.t_global)) : Seq.seq int32
  val shallow_model1 (self : Alloc_Vec_Vec_Type.t_vec int32 (Alloc_Alloc_Global_Type.t_global)) : Seq.seq int32
    requires {[#"../../../../creusot-contracts/src/std/vec.rs" 19 21 19 25] inv0 self}
    ensures { result = shallow_model1 self }
    
  axiom shallow_model1_spec : forall self : Alloc_Vec_Vec_Type.t_vec int32 (Alloc_Alloc_Global_Type.t_global) . ([#"../../../../creusot-contracts/src/std/vec.rs" 19 21 19 25] inv0 self) -> ([#"../../../../creusot-contracts/src/std/vec.rs" 19 4 19 36] inv1 (shallow_model1 self)) && ([#"../../../../creusot-contracts/src/std/vec.rs" 18 14 18 41] Seq.length (shallow_model1 self) <= UIntSize.to_int max0)
  predicate invariant0 (self : Alloc_Vec_Vec_Type.t_vec int32 (Alloc_Alloc_Global_Type.t_global)) =
    [#"../../../../creusot-contracts/src/std/vec.rs" 60 20 60 41] inv1 (shallow_model1 self)
  val invariant0 (self : Alloc_Vec_Vec_Type.t_vec int32 (Alloc_Alloc_Global_Type.t_global)) : bool
    ensures { result = invariant0 self }
    
  axiom inv0 : [#"../filter_positive.rs" 1 0 1 0] forall x : Alloc_Vec_Vec_Type.t_vec int32 (Alloc_Alloc_Global_Type.t_global) . inv0 x = true
  predicate resolve1 (self : borrowed int32) =
    [#"../../../../creusot-contracts/src/resolve.rs" 25 20 25 34]  ^ self =  * self
  val resolve1 (self : borrowed int32) : bool
    ensures { result = resolve1 self }
    
  use prelude.Slice
  use seq.Seq
  predicate resolve_elswhere0 [@inline:trivial] (self : usize) (old' : Seq.seq int32) (fin : Seq.seq int32) =
    [#"../../../../creusot-contracts/src/std/slice.rs" 129 8 129 96] forall i : int . 0 <= i /\ i <> UIntSize.to_int self /\ i < Seq.length old' -> Seq.get old' i = Seq.get fin i
  val resolve_elswhere0 [@inline:trivial] (self : usize) (old' : Seq.seq int32) (fin : Seq.seq int32) : bool
    ensures { result = resolve_elswhere0 self old' fin }
    
  predicate has_value0 [@inline:trivial] (self : usize) (seq : Seq.seq int32) (out : int32) =
    [#"../../../../creusot-contracts/src/std/slice.rs" 122 20 122 37] Seq.get seq (UIntSize.to_int self) = out
  val has_value0 [@inline:trivial] (self : usize) (seq : Seq.seq int32) (out : int32) : bool
    ensures { result = has_value0 self seq out }
    
  predicate in_bounds0 [@inline:trivial] (self : usize) (seq : Seq.seq int32) =
    [#"../../../../creusot-contracts/src/std/slice.rs" 115 20 115 37] UIntSize.to_int self < Seq.length seq
  val in_bounds0 [@inline:trivial] (self : usize) (seq : Seq.seq int32) : bool
    ensures { result = in_bounds0 self seq }
    
  function shallow_model4 (self : borrowed (Alloc_Vec_Vec_Type.t_vec int32 (Alloc_Alloc_Global_Type.t_global))) : Seq.seq int32
    
   =
    [#"../../../../creusot-contracts/src/model.rs" 101 8 101 31] shallow_model1 ( * self)
  val shallow_model4 (self : borrowed (Alloc_Vec_Vec_Type.t_vec int32 (Alloc_Alloc_Global_Type.t_global))) : Seq.seq int32
    ensures { result = shallow_model4 self }
    
  val index_mut0 (self : borrowed (Alloc_Vec_Vec_Type.t_vec int32 (Alloc_Alloc_Global_Type.t_global))) (index : usize) : borrowed int32
    requires {[#"../../../../creusot-contracts/src/std/vec.rs" 132 27 132 46] in_bounds0 index (shallow_model4 self)}
    requires {inv6 self}
    requires {inv4 index}
    ensures { [#"../../../../creusot-contracts/src/std/vec.rs" 133 26 133 54] has_value0 index (shallow_model4 self) ( * result) }
    ensures { [#"../../../../creusot-contracts/src/std/vec.rs" 134 26 134 57] has_value0 index (shallow_model1 ( ^ self)) ( ^ result) }
    ensures { [#"../../../../creusot-contracts/src/std/vec.rs" 135 26 135 62] resolve_elswhere0 index (shallow_model4 self) (shallow_model1 ( ^ self)) }
    ensures { [#"../../../../creusot-contracts/src/std/vec.rs" 136 26 136 55] Seq.length (shallow_model1 ( ^ self)) = Seq.length (shallow_model4 self) }
    ensures { inv7 result }
    
  use prelude.Int32
  function num_of_pos0 [#"../filter_positive.rs" 37 0 37 49] (i : int) (j : int) (t : Seq.seq int32) : int
  axiom num_of_pos0_def : forall i : int, j : int, t : Seq.seq int32 . num_of_pos0 i j t = ([#"../filter_positive.rs" 38 4 46 5] if i >= j then
    0
  else
    if Int32.to_int (Seq.get t (j - 1)) > 0 then num_of_pos0 i (j - 1) t + 1 else num_of_pos0 i (j - 1) t
  )
  val num_of_pos0 [#"../filter_positive.rs" 37 0 37 49] (i : int) (j : int) (t : Seq.seq int32) : int
    ensures { result = num_of_pos0 i j t }
    
  function lemma_num_of_pos_increasing0 [#"../filter_positive.rs" 65 0 65 67] (i : int) (j : int) (k : int) (t : Seq.seq int32) : ()
    
  axiom lemma_num_of_pos_increasing0_def : forall i : int, j : int, k : int, t : Seq.seq int32 . lemma_num_of_pos_increasing0 i j k t = ([#"../filter_positive.rs" 67 8 69 9] if j < k then
    lemma_num_of_pos_increasing0 i (j + 1) k t
  else
    ()
  )
  val lemma_num_of_pos_increasing0 [#"../filter_positive.rs" 65 0 65 67] (i : int) (j : int) (k : int) (t : Seq.seq int32) : ()
    requires {[#"../filter_positive.rs" 62 11 62 17] j <= k}
    ensures { result = lemma_num_of_pos_increasing0 i j k t }
    
  axiom lemma_num_of_pos_increasing0_spec : forall i : int, j : int, k : int, t : Seq.seq int32 . ([#"../filter_positive.rs" 62 11 62 17] j <= k) -> ([#"../filter_positive.rs" 63 10 63 48] num_of_pos0 i j t <= num_of_pos0 i k t)
  function lemma_num_of_pos_strictly_increasing0 [#"../filter_positive.rs" 79 0 79 60] (i : int) (t : Seq.seq int32) : ()
    
   =
    [#"../filter_positive.rs" 75 0 75 8] ()
  val lemma_num_of_pos_strictly_increasing0 [#"../filter_positive.rs" 79 0 79 60] (i : int) (t : Seq.seq int32) : ()
    requires {[#"../filter_positive.rs" 76 11 76 32] 0 <= i /\ i < Seq.length t}
    requires {[#"../filter_positive.rs" 77 11 77 20] Int32.to_int (Seq.get t i) > 0}
    ensures { result = lemma_num_of_pos_strictly_increasing0 i t }
    
  axiom lemma_num_of_pos_strictly_increasing0_spec : forall i : int, t : Seq.seq int32 . ([#"../filter_positive.rs" 76 11 76 32] 0 <= i /\ i < Seq.length t) -> ([#"../filter_positive.rs" 77 11 77 20] Int32.to_int (Seq.get t i) > 0) -> ([#"../filter_positive.rs" 78 10 78 49] num_of_pos0 0 i t < num_of_pos0 0 (i + 1) t)
  function shallow_model3 (self : Alloc_Vec_Vec_Type.t_vec int32 (Alloc_Alloc_Global_Type.t_global)) : Seq.seq int32 =
    [#"../../../../creusot-contracts/src/model.rs" 83 8 83 31] shallow_model1 self
  val shallow_model3 (self : Alloc_Vec_Vec_Type.t_vec int32 (Alloc_Alloc_Global_Type.t_global)) : Seq.seq int32
    ensures { result = shallow_model3 self }
    
  val index0 (self : Alloc_Vec_Vec_Type.t_vec int32 (Alloc_Alloc_Global_Type.t_global)) (index : usize) : int32
    requires {[#"../../../../creusot-contracts/src/std/vec.rs" 141 27 141 46] in_bounds0 index (shallow_model3 self)}
    requires {inv2 self}
    requires {inv4 index}
    ensures { [#"../../../../creusot-contracts/src/std/vec.rs" 142 26 142 54] has_value0 index (shallow_model3 self) result }
    ensures { inv5 result }
    
  predicate resolve2 (self : int32) =
    [#"../../../../creusot-contracts/src/resolve.rs" 45 8 45 12] true
  val resolve2 (self : int32) : bool
    ensures { result = resolve2 self }
    
  function index_logic1 [@inline:trivial] (self : Alloc_Vec_Vec_Type.t_vec int32 (Alloc_Alloc_Global_Type.t_global)) (ix : int) : int32
    
   =
    [#"../../../../creusot-contracts/src/logic/ops.rs" 20 8 20 31] Seq.get (shallow_model1 self) ix
  val index_logic1 [@inline:trivial] (self : Alloc_Vec_Vec_Type.t_vec int32 (Alloc_Alloc_Global_Type.t_global)) (ix : int) : int32
    ensures { result = index_logic1 self ix }
    
  predicate resolve0 (self : Alloc_Vec_Vec_Type.t_vec int32 (Alloc_Alloc_Global_Type.t_global)) =
    [#"../../../../creusot-contracts/src/std/vec.rs" 51 8 51 85] forall i : int . 0 <= i /\ i < Seq.length (shallow_model1 self) -> resolve2 (index_logic1 self i)
  val resolve0 (self : Alloc_Vec_Vec_Type.t_vec int32 (Alloc_Alloc_Global_Type.t_global)) : bool
    ensures { result = resolve0 self }
    
  val from_elem0 (elem : int32) (n : usize) : Alloc_Vec_Vec_Type.t_vec int32 (Alloc_Alloc_Global_Type.t_global)
    requires {inv3 elem}
    ensures { [#"../../../../creusot-contracts/src/std/vec.rs" 157 22 157 41] Seq.length (shallow_model1 result) = UIntSize.to_int n }
    ensures { [#"../../../../creusot-contracts/src/std/vec.rs" 158 12 158 78] forall i : int . 0 <= i /\ i < UIntSize.to_int n -> index_logic1 result i = elem }
    ensures { inv0 result }
    
  val len1 (self : Alloc_Vec_Vec_Type.t_vec int32 (Alloc_Alloc_Global_Type.t_global)) : usize
    requires {inv2 self}
    ensures { [#"../../../../creusot-contracts/src/std/vec.rs" 75 26 75 48] UIntSize.to_int result = Seq.length (shallow_model3 self) }
    
  let rec cfg m [#"../filter_positive.rs" 82 0 82 33] [@cfg:stackify] [@cfg:subregion_analysis] (t : Alloc_Vec_Vec_Type.t_vec int32 (Alloc_Alloc_Global_Type.t_global)) : Alloc_Vec_Vec_Type.t_vec int32 (Alloc_Alloc_Global_Type.t_global)
    
   = [@vc:do_not_keep_trace] [@vc:sp]
  var _0 : Alloc_Vec_Vec_Type.t_vec int32 (Alloc_Alloc_Global_Type.t_global);
  var t : Alloc_Vec_Vec_Type.t_vec int32 (Alloc_Alloc_Global_Type.t_global) = t;
  var count : usize;
  var i : usize;
  var _9 : ();
  var _12 : usize;
  var _14 : ();
  var _17 : int32;
  var u : Alloc_Vec_Vec_Type.t_vec int32 (Alloc_Alloc_Global_Type.t_global);
  var _30 : usize;
  var _32 : ();
  var _35 : int32;
  var _43 : int32;
  var _46 : borrowed int32;
  var _47 : borrowed (Alloc_Vec_Vec_Type.t_vec int32 (Alloc_Alloc_Global_Type.t_global));
  {
    goto BB0
  }
  BB0 {
    [#"../filter_positive.rs" 83 27 83 28] count <- ([#"../filter_positive.rs" 83 27 83 28] [#"../filter_positive.rs" 83 27 83 28] (0 : usize));
    [#"../filter_positive.rs" 84 23 84 24] i <- ([#"../filter_positive.rs" 84 23 84 24] [#"../filter_positive.rs" 84 23 84 24] (0 : usize));
    goto BB1
  }
  BB1 {
    goto BB2
  }
  BB2 {
    goto BB3
  }
  BB3 {
    invariant { [#"../filter_positive.rs" 85 16 85 30] UIntSize.to_int i <= Seq.length (shallow_model1 t) };
    invariant { [#"../filter_positive.rs" 86 16 86 28] UIntSize.to_int count <= UIntSize.to_int i };
    invariant { [#"../filter_positive.rs" 87 16 87 45] UIntSize.to_int count = num_of_pos0 0 (UIntSize.to_int i) (shallow_model1 t) };
    goto BB4
  }
  BB4 {
<<<<<<< HEAD
    [#"../filter_positive.rs" 89 14 89 21] _12 <- ([#"../filter_positive.rs" 89 14 89 21] Len0.len ([#"../filter_positive.rs" 89 14 89 21] t));
=======
    _12 <- ([#"../filter_positive.rs" 89 14 89 21] len1 ([#"../filter_positive.rs" 89 14 89 21] t));
>>>>>>> 62b454c8
    goto BB5
  }
  BB5 {
    switch ([#"../filter_positive.rs" 89 10 89 21] ([#"../filter_positive.rs" 89 10 89 11] i) < _12)
      | False -> goto BB11
      | True -> goto BB6
      end
  }
  BB6 {
<<<<<<< HEAD
    [#"../filter_positive.rs" 90 11 90 15] _17 <- ([#"../filter_positive.rs" 90 11 90 15] Index0.index ([#"../filter_positive.rs" 90 11 90 12] t) ([#"../filter_positive.rs" 90 13 90 14] i));
=======
    _17 <- ([#"../filter_positive.rs" 90 11 90 15] index0 ([#"../filter_positive.rs" 90 11 90 12] t) i);
>>>>>>> 62b454c8
    goto BB7
  }
  BB7 {
    switch ([#"../filter_positive.rs" 90 11 90 19] ([#"../filter_positive.rs" 90 11 90 15] _17) > ([#"../filter_positive.rs" 90 18 90 19] [#"../filter_positive.rs" 90 18 90 19] (0 : int32)))
      | False -> goto BB9
      | True -> goto BB8
      end
  }
  BB8 {
    [#"../filter_positive.rs" 91 12 91 22] count <- ([#"../filter_positive.rs" 91 12 91 22] count + ([#"../filter_positive.rs" 91 21 91 22] [#"../filter_positive.rs" 91 21 91 22] (1 : usize)));
    [#"../filter_positive.rs" 91 12 91 22] _14 <- ([#"../filter_positive.rs" 91 12 91 22] ());
    goto BB10
  }
  BB9 {
    [#"../filter_positive.rs" 92 9 92 9] _14 <- ([#"../filter_positive.rs" 92 9 92 9] ());
    goto BB10
  }
  BB10 {
    [#"../filter_positive.rs" 93 8 93 14] i <- ([#"../filter_positive.rs" 93 8 93 14] i + ([#"../filter_positive.rs" 93 13 93 14] [#"../filter_positive.rs" 93 13 93 14] (1 : usize)));
    [#"../filter_positive.rs" 89 22 94 5] _9 <- ([#"../filter_positive.rs" 89 22 94 5] ());
    goto BB3
  }
  BB11 {
<<<<<<< HEAD
    [#"../../../../creusot-contracts/src/lib.rs" 250 8 250 40] u <- ([#"../filter_positive.rs" 95 26 95 40] FromElem0.from_elem ([#"../filter_positive.rs" 95 31 95 32] [#"../filter_positive.rs" 95 31 95 32] (0 : int32)) ([#"../filter_positive.rs" 95 34 95 39] count));
=======
    u <- ([#"../filter_positive.rs" 95 26 95 40] from_elem0 ([#"../filter_positive.rs" 95 31 95 32] [#"../filter_positive.rs" 95 31 95 32] (0 : int32)) count);
>>>>>>> 62b454c8
    goto BB12
  }
  BB12 {
    [#"../filter_positive.rs" 96 4 96 13] count <- ([#"../filter_positive.rs" 96 4 96 13] [#"../filter_positive.rs" 96 12 96 13] (0 : usize));
    [#"../filter_positive.rs" 98 4 98 9] i <- ([#"../filter_positive.rs" 98 4 98 9] [#"../filter_positive.rs" 98 8 98 9] (0 : usize));
    goto BB13
  }
  BB13 {
    goto BB14
  }
  BB14 {
    goto BB15
  }
  BB15 {
    invariant { [#"../filter_positive.rs" 99 16 99 45] UIntSize.to_int count = num_of_pos0 0 (UIntSize.to_int i) (shallow_model1 t) };
    invariant { [#"../filter_positive.rs" 100 16 100 53] Seq.length (shallow_model1 u) = num_of_pos0 0 (Seq.length (shallow_model1 t)) (shallow_model1 t) };
    goto BB16
  }
  BB16 {
<<<<<<< HEAD
    [#"../filter_positive.rs" 102 14 102 21] _30 <- ([#"../filter_positive.rs" 102 14 102 21] Len0.len ([#"../filter_positive.rs" 102 14 102 21] t));
=======
    _30 <- ([#"../filter_positive.rs" 102 14 102 21] len1 ([#"../filter_positive.rs" 102 14 102 21] t));
>>>>>>> 62b454c8
    goto BB17
  }
  BB17 {
    switch ([#"../filter_positive.rs" 102 10 102 21] ([#"../filter_positive.rs" 102 10 102 11] i) < _30)
      | False -> goto BB27
      | True -> goto BB18
      end
  }
  BB18 {
<<<<<<< HEAD
    [#"../filter_positive.rs" 103 11 103 15] _35 <- ([#"../filter_positive.rs" 103 11 103 15] Index0.index ([#"../filter_positive.rs" 103 11 103 12] t) ([#"../filter_positive.rs" 103 13 103 14] i));
=======
    _35 <- ([#"../filter_positive.rs" 103 11 103 15] index0 ([#"../filter_positive.rs" 103 11 103 12] t) i);
>>>>>>> 62b454c8
    goto BB19
  }
  BB19 {
    switch ([#"../filter_positive.rs" 103 11 103 19] ([#"../filter_positive.rs" 103 11 103 15] _35) > ([#"../filter_positive.rs" 103 18 103 19] [#"../filter_positive.rs" 103 18 103 19] (0 : int32)))
      | False -> goto BB25
      | True -> goto BB20
      end
  }
  BB20 {
    assert { [@expl:assertion] [#"../filter_positive.rs" 106 16 106 59] let _ = lemma_num_of_pos_strictly_increasing0 (UIntSize.to_int i) (shallow_model1 u) in num_of_pos0 0 (UIntSize.to_int i) (shallow_model1 t) < num_of_pos0 0 (UIntSize.to_int i + 1) (shallow_model1 t) };
    goto BB21
  }
  BB21 {
    assert { [@expl:assertion] [#"../filter_positive.rs" 110 16 110 63] let _ = lemma_num_of_pos_increasing0 0 (UIntSize.to_int i + 1) (Seq.length (shallow_model1 t)) (shallow_model1 t) in UIntSize.to_int count < Seq.length (shallow_model1 u) };
    goto BB22
  }
  BB22 {
<<<<<<< HEAD
    [#"../filter_positive.rs" 113 23 113 27] _43 <- ([#"../filter_positive.rs" 113 23 113 27] Index0.index ([#"../filter_positive.rs" 113 23 113 24] t) ([#"../filter_positive.rs" 113 25 113 26] i));
    goto BB23
  }
  BB23 {
    [#"../filter_positive.rs" 113 12 113 13] _47 <- Borrow.borrow_mut u;
    [#"../filter_positive.rs" 113 12 113 13] u <-  ^ _47;
    [#"../filter_positive.rs" 113 12 113 20] _46 <- ([#"../filter_positive.rs" 113 12 113 20] IndexMut0.index_mut _47 ([#"../filter_positive.rs" 113 14 113 19] count));
    [#"../filter_positive.rs" 1 0 1 0] _47 <- any borrowed (Alloc_Vec_Vec_Type.t_vec int32 (Alloc_Alloc_Global_Type.t_global));
    goto BB24
  }
  BB24 {
    [#"../filter_positive.rs" 113 12 113 27] _46 <- { _46 with current = ([#"../filter_positive.rs" 113 23 113 27] _43) };
    assume { Resolve1.resolve _46 };
    [#"../filter_positive.rs" 114 12 114 22] count <- ([#"../filter_positive.rs" 114 12 114 22] count + ([#"../filter_positive.rs" 114 21 114 22] [#"../filter_positive.rs" 114 21 114 22] (1 : usize)));
    [#"../filter_positive.rs" 103 20 115 9] _32 <- ([#"../filter_positive.rs" 103 20 115 9] ());
=======
    _43 <- ([#"../filter_positive.rs" 113 23 113 27] index0 ([#"../filter_positive.rs" 113 23 113 24] t) i);
    goto BB23
  }
  BB23 {
    _47 <- Borrow.borrow_mut u;
    u <-  ^ _47;
    _46 <- ([#"../filter_positive.rs" 113 12 113 20] index_mut0 _47 count);
    _47 <- any borrowed (Alloc_Vec_Vec_Type.t_vec int32 (Alloc_Alloc_Global_Type.t_global));
    goto BB24
  }
  BB24 {
    _46 <- { _46 with current = _43 };
    assume { resolve1 _46 };
    count <- ([#"../filter_positive.rs" 114 12 114 22] count + ([#"../filter_positive.rs" 114 21 114 22] [#"../filter_positive.rs" 114 21 114 22] (1 : usize)));
    _32 <- ([#"../filter_positive.rs" 103 20 115 9] ());
>>>>>>> 62b454c8
    goto BB26
  }
  BB25 {
    [#"../filter_positive.rs" 115 9 115 9] _32 <- ([#"../filter_positive.rs" 115 9 115 9] ());
    goto BB26
  }
  BB26 {
    [#"../filter_positive.rs" 116 8 116 14] i <- ([#"../filter_positive.rs" 116 8 116 14] i + ([#"../filter_positive.rs" 116 13 116 14] [#"../filter_positive.rs" 116 13 116 14] (1 : usize)));
    [#"../filter_positive.rs" 102 22 117 5] _9 <- ([#"../filter_positive.rs" 102 22 117 5] ());
    goto BB15
  }
  BB27 {
<<<<<<< HEAD
    assume { Resolve0.resolve t };
    [#"../filter_positive.rs" 118 11 118 12] _0 <- ([#"../filter_positive.rs" 118 11 118 12] u);
    [#"../filter_positive.rs" 118 11 118 12] u <- any Alloc_Vec_Vec_Type.t_vec int32 (Alloc_Alloc_Global_Type.t_global);
=======
    assume { resolve0 t };
    _0 <- u;
    u <- any Alloc_Vec_Vec_Type.t_vec int32 (Alloc_Alloc_Global_Type.t_global);
>>>>>>> 62b454c8
    goto BB28
  }
  BB28 {
    goto BB29
  }
  BB29 {
    return _0
  }
  
end<|MERGE_RESOLUTION|>--- conflicted
+++ resolved
@@ -331,8 +331,8 @@
     goto BB0
   }
   BB0 {
-    [#"../filter_positive.rs" 83 27 83 28] count <- ([#"../filter_positive.rs" 83 27 83 28] [#"../filter_positive.rs" 83 27 83 28] (0 : usize));
-    [#"../filter_positive.rs" 84 23 84 24] i <- ([#"../filter_positive.rs" 84 23 84 24] [#"../filter_positive.rs" 84 23 84 24] (0 : usize));
+    count <- ([#"../filter_positive.rs" 83 27 83 28] [#"../filter_positive.rs" 83 27 83 28] (0 : usize));
+    i <- ([#"../filter_positive.rs" 84 23 84 24] [#"../filter_positive.rs" 84 23 84 24] (0 : usize));
     goto BB1
   }
   BB1 {
@@ -348,58 +348,46 @@
     goto BB4
   }
   BB4 {
-<<<<<<< HEAD
-    [#"../filter_positive.rs" 89 14 89 21] _12 <- ([#"../filter_positive.rs" 89 14 89 21] Len0.len ([#"../filter_positive.rs" 89 14 89 21] t));
-=======
     _12 <- ([#"../filter_positive.rs" 89 14 89 21] len1 ([#"../filter_positive.rs" 89 14 89 21] t));
->>>>>>> 62b454c8
     goto BB5
   }
   BB5 {
-    switch ([#"../filter_positive.rs" 89 10 89 21] ([#"../filter_positive.rs" 89 10 89 11] i) < _12)
+    switch ([#"../filter_positive.rs" 89 10 89 21] i < _12)
       | False -> goto BB11
       | True -> goto BB6
       end
   }
   BB6 {
-<<<<<<< HEAD
-    [#"../filter_positive.rs" 90 11 90 15] _17 <- ([#"../filter_positive.rs" 90 11 90 15] Index0.index ([#"../filter_positive.rs" 90 11 90 12] t) ([#"../filter_positive.rs" 90 13 90 14] i));
-=======
     _17 <- ([#"../filter_positive.rs" 90 11 90 15] index0 ([#"../filter_positive.rs" 90 11 90 12] t) i);
->>>>>>> 62b454c8
     goto BB7
   }
   BB7 {
-    switch ([#"../filter_positive.rs" 90 11 90 19] ([#"../filter_positive.rs" 90 11 90 15] _17) > ([#"../filter_positive.rs" 90 18 90 19] [#"../filter_positive.rs" 90 18 90 19] (0 : int32)))
+    switch ([#"../filter_positive.rs" 90 11 90 19] _17 > ([#"../filter_positive.rs" 90 18 90 19] [#"../filter_positive.rs" 90 18 90 19] (0 : int32)))
       | False -> goto BB9
       | True -> goto BB8
       end
   }
   BB8 {
-    [#"../filter_positive.rs" 91 12 91 22] count <- ([#"../filter_positive.rs" 91 12 91 22] count + ([#"../filter_positive.rs" 91 21 91 22] [#"../filter_positive.rs" 91 21 91 22] (1 : usize)));
-    [#"../filter_positive.rs" 91 12 91 22] _14 <- ([#"../filter_positive.rs" 91 12 91 22] ());
+    count <- ([#"../filter_positive.rs" 91 12 91 22] count + ([#"../filter_positive.rs" 91 21 91 22] [#"../filter_positive.rs" 91 21 91 22] (1 : usize)));
+    _14 <- ([#"../filter_positive.rs" 91 12 91 22] ());
     goto BB10
   }
   BB9 {
-    [#"../filter_positive.rs" 92 9 92 9] _14 <- ([#"../filter_positive.rs" 92 9 92 9] ());
+    _14 <- ([#"../filter_positive.rs" 92 9 92 9] ());
     goto BB10
   }
   BB10 {
-    [#"../filter_positive.rs" 93 8 93 14] i <- ([#"../filter_positive.rs" 93 8 93 14] i + ([#"../filter_positive.rs" 93 13 93 14] [#"../filter_positive.rs" 93 13 93 14] (1 : usize)));
-    [#"../filter_positive.rs" 89 22 94 5] _9 <- ([#"../filter_positive.rs" 89 22 94 5] ());
+    i <- ([#"../filter_positive.rs" 93 8 93 14] i + ([#"../filter_positive.rs" 93 13 93 14] [#"../filter_positive.rs" 93 13 93 14] (1 : usize)));
+    _9 <- ([#"../filter_positive.rs" 89 22 94 5] ());
     goto BB3
   }
   BB11 {
-<<<<<<< HEAD
-    [#"../../../../creusot-contracts/src/lib.rs" 250 8 250 40] u <- ([#"../filter_positive.rs" 95 26 95 40] FromElem0.from_elem ([#"../filter_positive.rs" 95 31 95 32] [#"../filter_positive.rs" 95 31 95 32] (0 : int32)) ([#"../filter_positive.rs" 95 34 95 39] count));
-=======
     u <- ([#"../filter_positive.rs" 95 26 95 40] from_elem0 ([#"../filter_positive.rs" 95 31 95 32] [#"../filter_positive.rs" 95 31 95 32] (0 : int32)) count);
->>>>>>> 62b454c8
     goto BB12
   }
   BB12 {
-    [#"../filter_positive.rs" 96 4 96 13] count <- ([#"../filter_positive.rs" 96 4 96 13] [#"../filter_positive.rs" 96 12 96 13] (0 : usize));
-    [#"../filter_positive.rs" 98 4 98 9] i <- ([#"../filter_positive.rs" 98 4 98 9] [#"../filter_positive.rs" 98 8 98 9] (0 : usize));
+    count <- ([#"../filter_positive.rs" 96 12 96 13] [#"../filter_positive.rs" 96 12 96 13] (0 : usize));
+    i <- ([#"../filter_positive.rs" 98 8 98 9] [#"../filter_positive.rs" 98 8 98 9] (0 : usize));
     goto BB13
   }
   BB13 {
@@ -414,29 +402,21 @@
     goto BB16
   }
   BB16 {
-<<<<<<< HEAD
-    [#"../filter_positive.rs" 102 14 102 21] _30 <- ([#"../filter_positive.rs" 102 14 102 21] Len0.len ([#"../filter_positive.rs" 102 14 102 21] t));
-=======
     _30 <- ([#"../filter_positive.rs" 102 14 102 21] len1 ([#"../filter_positive.rs" 102 14 102 21] t));
->>>>>>> 62b454c8
     goto BB17
   }
   BB17 {
-    switch ([#"../filter_positive.rs" 102 10 102 21] ([#"../filter_positive.rs" 102 10 102 11] i) < _30)
+    switch ([#"../filter_positive.rs" 102 10 102 21] i < _30)
       | False -> goto BB27
       | True -> goto BB18
       end
   }
   BB18 {
-<<<<<<< HEAD
-    [#"../filter_positive.rs" 103 11 103 15] _35 <- ([#"../filter_positive.rs" 103 11 103 15] Index0.index ([#"../filter_positive.rs" 103 11 103 12] t) ([#"../filter_positive.rs" 103 13 103 14] i));
-=======
     _35 <- ([#"../filter_positive.rs" 103 11 103 15] index0 ([#"../filter_positive.rs" 103 11 103 12] t) i);
->>>>>>> 62b454c8
     goto BB19
   }
   BB19 {
-    switch ([#"../filter_positive.rs" 103 11 103 19] ([#"../filter_positive.rs" 103 11 103 15] _35) > ([#"../filter_positive.rs" 103 18 103 19] [#"../filter_positive.rs" 103 18 103 19] (0 : int32)))
+    switch ([#"../filter_positive.rs" 103 11 103 19] _35 > ([#"../filter_positive.rs" 103 18 103 19] [#"../filter_positive.rs" 103 18 103 19] (0 : int32)))
       | False -> goto BB25
       | True -> goto BB20
       end
@@ -450,23 +430,6 @@
     goto BB22
   }
   BB22 {
-<<<<<<< HEAD
-    [#"../filter_positive.rs" 113 23 113 27] _43 <- ([#"../filter_positive.rs" 113 23 113 27] Index0.index ([#"../filter_positive.rs" 113 23 113 24] t) ([#"../filter_positive.rs" 113 25 113 26] i));
-    goto BB23
-  }
-  BB23 {
-    [#"../filter_positive.rs" 113 12 113 13] _47 <- Borrow.borrow_mut u;
-    [#"../filter_positive.rs" 113 12 113 13] u <-  ^ _47;
-    [#"../filter_positive.rs" 113 12 113 20] _46 <- ([#"../filter_positive.rs" 113 12 113 20] IndexMut0.index_mut _47 ([#"../filter_positive.rs" 113 14 113 19] count));
-    [#"../filter_positive.rs" 1 0 1 0] _47 <- any borrowed (Alloc_Vec_Vec_Type.t_vec int32 (Alloc_Alloc_Global_Type.t_global));
-    goto BB24
-  }
-  BB24 {
-    [#"../filter_positive.rs" 113 12 113 27] _46 <- { _46 with current = ([#"../filter_positive.rs" 113 23 113 27] _43) };
-    assume { Resolve1.resolve _46 };
-    [#"../filter_positive.rs" 114 12 114 22] count <- ([#"../filter_positive.rs" 114 12 114 22] count + ([#"../filter_positive.rs" 114 21 114 22] [#"../filter_positive.rs" 114 21 114 22] (1 : usize)));
-    [#"../filter_positive.rs" 103 20 115 9] _32 <- ([#"../filter_positive.rs" 103 20 115 9] ());
-=======
     _43 <- ([#"../filter_positive.rs" 113 23 113 27] index0 ([#"../filter_positive.rs" 113 23 113 24] t) i);
     goto BB23
   }
@@ -482,28 +445,21 @@
     assume { resolve1 _46 };
     count <- ([#"../filter_positive.rs" 114 12 114 22] count + ([#"../filter_positive.rs" 114 21 114 22] [#"../filter_positive.rs" 114 21 114 22] (1 : usize)));
     _32 <- ([#"../filter_positive.rs" 103 20 115 9] ());
->>>>>>> 62b454c8
     goto BB26
   }
   BB25 {
-    [#"../filter_positive.rs" 115 9 115 9] _32 <- ([#"../filter_positive.rs" 115 9 115 9] ());
+    _32 <- ([#"../filter_positive.rs" 115 9 115 9] ());
     goto BB26
   }
   BB26 {
-    [#"../filter_positive.rs" 116 8 116 14] i <- ([#"../filter_positive.rs" 116 8 116 14] i + ([#"../filter_positive.rs" 116 13 116 14] [#"../filter_positive.rs" 116 13 116 14] (1 : usize)));
-    [#"../filter_positive.rs" 102 22 117 5] _9 <- ([#"../filter_positive.rs" 102 22 117 5] ());
+    i <- ([#"../filter_positive.rs" 116 8 116 14] i + ([#"../filter_positive.rs" 116 13 116 14] [#"../filter_positive.rs" 116 13 116 14] (1 : usize)));
+    _9 <- ([#"../filter_positive.rs" 102 22 117 5] ());
     goto BB15
   }
   BB27 {
-<<<<<<< HEAD
-    assume { Resolve0.resolve t };
-    [#"../filter_positive.rs" 118 11 118 12] _0 <- ([#"../filter_positive.rs" 118 11 118 12] u);
-    [#"../filter_positive.rs" 118 11 118 12] u <- any Alloc_Vec_Vec_Type.t_vec int32 (Alloc_Alloc_Global_Type.t_global);
-=======
     assume { resolve0 t };
     _0 <- u;
     u <- any Alloc_Vec_Vec_Type.t_vec int32 (Alloc_Alloc_Global_Type.t_global);
->>>>>>> 62b454c8
     goto BB28
   }
   BB28 {
