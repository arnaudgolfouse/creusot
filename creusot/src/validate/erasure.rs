//! The `#[erasure]` check
//!
//! The main challenge is to equate
//! ```ignore
//! g(f(x))
//! ```
//! and
//! ```ignore
//! let y = f(x);
//! g(y)
//! ```
//! (We often expand expressions like that to insert `ghost!` blocks.)
//!
//! We solve that by transforming THIR expressions to A-normal form.
use std::{borrow::Cow, collections::HashMap, fmt::Formatter};

use creusot_args::options::ErasureCheck;
use rustc_abi::VariantIdx;
use rustc_ast::{BindingMode, ByRef, Mutability};
use rustc_errors::{Diag, DiagMessage, SubdiagMessage};
use rustc_hir::{
    ItemLocalId,
    def_id::{DefId, LocalDefId},
};
use rustc_macros::{TyDecodable, TyEncodable, TypeFoldable, TypeVisitable};
use rustc_middle::{
    middle::region::{Scope, ScopeTree},
    mir,
    thir::{self, AdtExpr, ArmId, BlockId, ExprId, ExprKind, PatKind, StmtId, Thir},
    ty::{self, TyCtxt, adjustment::PointerCoercion::MutToConstPointer},
};
use rustc_serialize::{Decodable, Decoder, Encodable, Encoder};
use rustc_span::{DUMMY_SP, Span, SpanDecoder, SpanEncoder};
use rustc_type_ir::{Interner, VisitorResult as _};

use crate::{
    backend::is_trusted_item,
<<<<<<< HEAD
    contracts_items::{Intrinsic, is_before_loop, is_erasure, is_spec},
    ctx::{HasTyCtxt, TranslationCtx},
    util::{ODecodable, OEncodable},
    validate::{is_ghost_block, is_ghost_or_snap},
=======
    contracts_items::{
        is_before_loop, is_erasure, is_ptr_own_as_mut, is_ptr_own_as_ref, is_ptr_own_from_mut,
        is_ptr_own_from_ref, is_snap_from_fn, is_spec,
    },
    ctx::{Erasure, HasTyCtxt, TranslationCtx},
    util::{NamelessGenericArgs, ODecodable, OEncodable},
    validate::{is_ghost_block, is_ghost_ty_},
>>>>>>> 47535010
};

// * Top-level implementation

pub(crate) fn validate_erasures(ctx: &TranslationCtx) {
    // Only do the erasure check for the primary package
    // to minimize the number of THIR bodies stored by dependencies
    if !ctx.opts.should_output || ctx.opts.erasure_check.is_no() {
        return;
    }
    let mut err = Ok(());
    for (left, right) in ctx.iter_erasures_to_check() {
        err = match (err, check_erasure(ctx, *left, right)) {
            (_, Ok(())) => err,
            (Ok(()), Err(e)) => Err(e),
            (Err(e1), Err(e2)) => Err(e1.max(e2)),
        }
    }
    // If an error was raised (`Err(None)`), the compiler will stop at the next `abort_if_errors` call
    match err {
        Ok(()) | Err(None) => {}
        Err(Some(MissingBody)) => {
            ctx.warn(DUMMY_SP, "Some cross-crate `#[erasure]` checks were skipped.");
        }
    }
    // Refresh the list of erasures for this crate
    ctx.write_erasure_required();
}

/// Missing ANF THIR body from another crate
/// Note: we use `max` to merge `Option<MissingBody>` errors.
#[derive(Copy, Clone, Debug, PartialEq, Eq, PartialOrd, Ord)]
struct MissingBody;

/// Check that the erasure of `left_local`'s body is equal to `right`.
/// If `right` comes from an external crate, its body may or may not be available
/// so we are more lenient about errors in that case.
fn check_erasure<'tcx>(
    ctx: &TranslationCtx<'tcx>,
    left_local: LocalDefId,
    right: &Erasure<'tcx>,
) -> Result<(), Option<MissingBody>> {
    let left = left_local.to_def_id();
    if is_trusted_item(ctx.tcx, left) {
        return Ok(());
    }
    let left_span = ctx.def_span(left_local);
    let Some(left_thir) = ctx.get_local_thir(left_local) else {
        ctx.error(left_span, "#[erasure] function must have a body").emit();
        return Err(None);
    };
    let left = a_normal_form_or_error(ctx, left_local, left_thir).ok_or_else(|| {
        debug!("{:#?}", left_thir);
        None
    })?;
    let level = if right.def.0.is_local() {
        // intra-crate erasure checks are always errors
        rustc_errors::Level::Error
    } else {
        // cross-crate erasure checks require a bit of set up so they are warnings by default
        erasure_check_level(ctx.opts.erasure_check)
    };
    let right_anf = match right.def.0.as_local() {
        None => match ctx.erased_thir(right.def.0) {
            None if ctx.opts.erasure_check.is_error() => {
                ctx.error(
                    left_span,
                    format!("Missing body of #[erasure] target {}", ctx.def_path_str(right.def.0)),
                )
                .emit();
                return Err(None);
            }
            None => return Err(Some(MissingBody)),
            Some(anf) => Cow::Borrowed(anf),
        },
        Some(right_local) => {
            let Some(right_thir) = ctx.get_local_thir(right_local) else {
                ctx.error(ctx.def_span(right_local), "#[erasure] target must have a body").emit();
                return Err(None);
            };
            let anf = a_normal_form_or_error(ctx, right_local, right_thir).ok_or_else(|| {
                debug!("{:#?}", right_thir);
                None
            })?;
            Cow::Owned(anf)
        }
    };
    let right = &ty::EarlyBinder::bind(right_anf.into_owned()).instantiate(ctx.tcx, right.def.1);
    Ok(equate_anf(ctx, left_local, &left, right, level).map_err(|_| None)?)
}

/// Equate two ANF bodies.
fn equate_anf<'tcx>(
    ctx: &TranslationCtx<'tcx>,
    left_id: LocalDefId,
    left: &AnfBlock<'tcx>,
    right: &AnfBlock<'tcx>,
    level: rustc_errors::Level,
) -> Result<(), ()> {
    let mut checker = EqualityChecker::new(ctx.tcx, left_id, level);
    let r = checker.equate(&left, &right);
    if r.is_err() {
        let tcx = ctx.tcx;
        debug!("Left:\n{:#?}", Pretty { tcx, owner: Some(left_id), body: left });
        debug!("Right:\n{:#?}", Pretty { tcx, owner: None, body: right });
    }
    r
}

fn erasure_check_level(erasure_check: ErasureCheck) -> rustc_errors::Level {
    if erasure_check.is_error() { rustc_errors::Level::Error } else { rustc_errors::Level::Warning }
}

fn warn_or_error<'tcx>(
    tcx: TyCtxt<'tcx>,
    level: rustc_errors::Level,
    span: Span,
    msg: impl Into<DiagMessage>,
) -> Diag<'tcx, ()> {
    Diag::<()>::new(tcx.dcx(), level, msg).with_span(span)
}

// * ANF expressions

#[derive(Clone, Debug, TypeVisitable, TypeFoldable, TyEncodable, TyDecodable)]
pub(crate) struct AnfBlock<'tcx> {
    /// Labels for `break` (`'label: { ... }` and `'label: loop { ... }`)
    #[type_visitable(ignore)]
    #[type_foldable(identity)]
    label: Option<Scope>,
    /// For `fn` arguments (as a `Ctor(Ctor::Tuple, _, _)`) and `match` patterns
    /// Otherwise `Wild`.
    pattern: AnfPattern,
    stmts: Vec<AnfStmt<'tcx>>,
    ret: (AnfValue<'tcx>, Span),
    span: Span,
}

#[derive(Clone, Copy, Debug, PartialEq, Eq, Hash)]
enum Var {
    /// Only the `local_id` component of a `HirId` can go through cross-crate serialization
    /// We throw away the `owner` which should be the enclosing function anyway.
    HirId(ItemLocalId),
    ExprId(ExprId),
}

impl<I: Interner> ty::TypeVisitable<I> for Var {
    fn visit_with<V: ty::TypeVisitor<I>>(&self, _: &mut V) -> V::Result {
        V::Result::output()
    }
}

impl<I: Interner> ty::TypeFoldable<I> for Var {
    fn fold_with<F: ty::TypeFolder<I>>(self, _: &mut F) -> Self {
        self
    }

    fn try_fold_with<F: ty::FallibleTypeFolder<I>>(self, _: &mut F) -> Result<Self, F::Error> {
        Ok(self)
    }
}

impl<D: SpanDecoder> Decodable<D> for Var {
    fn decode(d: &mut D) -> Self {
        if d.read_bool() {
            Var::HirId(Decodable::decode(d))
        } else {
            Var::ExprId(ODecodable::odecode(d))
        }
    }
}

impl<E: SpanEncoder> Encodable<E> for Var {
    fn encode(&self, e: &mut E) {
        match self {
            Var::HirId(v) => {
                e.emit_bool(true);
                v.encode(e)
            }
            Var::ExprId(v) => {
                e.emit_bool(false);
                v.oencode(e)
            }
        }
    }
}

#[derive(Clone, Debug, TypeVisitable, TypeFoldable, TyEncodable, TyDecodable)]
struct AnfStmt<'tcx> {
    pattern: AnfPattern,
    rhs: AnfOp<'tcx>,
    span: Span,
}

/// Operation
///
/// This is a generic representation where all enum tags are factored into the first field
/// and the other fields contain the subtrees.
/// This makes the erasure check almost trivial: compare the tags, then compare the fields.
/// For example an addition would be represented as `GenericOp(Binop(Add), box [lhs, rhs], box [])`.
///
/// The second field contains by-value operands (arguments of function calls, binary operators,
/// `if` and `match` scrutinees, assignment lvalues and rvalues).
///
/// The third field contains sub-blocks of control structures (`if`, `match`, `let-else`).
/// For constructs other than `match`, the arms have their `pattern` field default to `Wild`.
///
/// We inline values into statements. That makes it easier to deal with case like this:
/// ```ignore
/// f(1, g())
/// ```
/// in our ANF, that becomes:
/// ```ignore
/// let x = g(); f(1, x)
/// ```
/// where `1` and `g()` swapped relative positions. Whereas if we stuck to a more conventional
/// definition of ANF, we would have to do extra work to equate
/// ```ignore
/// let w = 1;
/// let x = g();
/// f(w, x)
/// ```
/// vs
/// ```ignore
/// let x = g();
/// let w = 1
/// f(w, x)
/// ```
#[derive(Clone, Debug, TypeVisitable, TypeFoldable, TyEncodable, TyDecodable)]
struct AnfOp<'tcx> {
    tag: OpTag<'tcx>,
    args: Box<[(AnfValue<'tcx>, Span)]>,
    arms: Box<[AnfBlock<'tcx>]>,
}

/// Tag for `AnfOp`
#[derive(Clone, Copy, Debug, PartialEq, TypeVisitable, TypeFoldable, TyEncodable, TyDecodable)]
enum OpTag<'tcx> {
    Value,
    Deref,
    Read,
    BinOp(mir::BinOp),
    UnOp(mir::UnOp),
    LogicalOp(LogicalOp),
    Call(DefId, NamelessGenericArgs<'tcx>),
    Const(DefId, NamelessGenericArgs<'tcx>),
    /// Statement emitted when reborrowing a raw pointer
    UnsafeBorrow,
    Return,
    Break,
    IfLet,
    If,
    Match,
    LetElse,
    Loop,
    /// `match` guards are represented by a `Guard` statement at the start of a block
    Guard,
}

impl<'tcx> AnfOp<'tcx> {
    fn by_value(tag: OpTag<'tcx>, args: Box<[(AnfValue<'tcx>, Span)]>) -> Self {
        Self { tag, args, arms: [].into() }
    }

    fn value(arg: (AnfValue<'tcx>, Span)) -> Self {
        Self::by_value(OpTag::Value, [arg].into())
    }

    fn deref(arg: (AnfValue<'tcx>, Span)) -> Self {
        Self::by_value(OpTag::Deref, [arg].into())
    }

    fn read(arg: (AnfValue<'tcx>, Span)) -> Self {
        Self::by_value(OpTag::Read, [arg].into())
    }

    fn binary(op: mir::BinOp, arg1: (AnfValue<'tcx>, Span), arg2: (AnfValue<'tcx>, Span)) -> Self {
        Self::by_value(OpTag::BinOp(op), [arg1, arg2].into())
    }

    fn unary(op: mir::UnOp, arg: (AnfValue<'tcx>, Span)) -> Self {
        Self::by_value(OpTag::UnOp(op), [arg].into())
    }

    fn call(
        fun_id: DefId,
        subst: NamelessGenericArgs<'tcx>,
        args: Box<[(AnfValue<'tcx>, Span)]>,
    ) -> Self {
        Self::by_value(OpTag::Call(fun_id, subst), args)
    }

    fn const_(const_id: DefId, subst: ty::GenericArgsRef<'tcx>) -> Self {
        Self::by_value(OpTag::Const(const_id, subst.into()), [].into())
    }

    fn return_(res: Option<(AnfValue<'tcx>, Span)>) -> Self {
        Self::by_value(OpTag::Return, res.into_iter().collect())
    }

    fn unsafe_borrow(bor: (AnfValue<'tcx>, Span)) -> Self {
        Self::by_value(OpTag::UnsafeBorrow, [bor].into())
    }

    /// The body of the `if let` is ANF-ed into preceding statements:
    /// `if let pat = f(x)` -> `if let y = f(x) && let pat = y`
    fn iflet(val: (AnfValue<'tcx>, Span)) -> Self {
        Self::by_value(OpTag::IfLet, [val].into())
    }

    fn break_(label: (AnfValue<'tcx>, Span), value: Option<(AnfValue<'tcx>, Span)>) -> Self {
        Self::by_value(
            OpTag::Break,
            match value {
                None => [label].into(),
                Some(value) => [label, value].into(),
            },
        )
    }

    fn control(
        tag: OpTag<'tcx>,
        args: Box<[(AnfValue<'tcx>, Span)]>,
        arms: Box<[AnfBlock<'tcx>]>,
    ) -> Self {
        Self { tag, args, arms }
    }

    /// `cond` is a block instead of a ANF value because it may contain `if let`
    /// which has special semantics
    fn if_(cond: AnfBlock<'tcx>, then: AnfBlock<'tcx>, else_: Option<AnfBlock<'tcx>>) -> Self {
        let arms = match else_ {
            None => [cond, then].into(),
            Some(else_) => [cond, then, else_].into(),
        };
        Self::control(OpTag::If, [].into(), arms)
    }

    fn logicalop(op: thir::LogicalOp, lhs: AnfBlock<'tcx>, rhs: AnfBlock<'tcx>) -> Self {
        Self::control(op.into(), [].into(), [lhs, rhs].into())
    }

    fn loop_(body: AnfBlock<'tcx>) -> Self {
        Self::control(OpTag::Loop, [].into(), [body].into())
    }

    fn match_(scrutinee: (AnfValue<'tcx>, Span), arms: Box<[AnfBlock<'tcx>]>) -> Self {
        Self::control(OpTag::Match, [scrutinee].into(), arms)
    }

    fn guard(cond: AnfBlock<'tcx>) -> Self {
        Self::control(OpTag::Guard, [].into(), [cond].into())
    }

    fn letelse(val: (AnfValue<'tcx>, Span), else_: AnfBlock<'tcx>) -> Self {
        Self::control(OpTag::LetElse, [val].into(), [else_].into())
    }
}

#[derive(Clone, Debug, TypeVisitable, TypeFoldable, TyDecodable, TyEncodable)]
enum AnfPattern {
    Wild,
    Var(Var),
    Ctor(Ctor, Box<[AnfPattern]>, Span),
    Deref(Box<AnfPattern>),
}

#[derive(Clone, Debug, PartialEq, Eq, TypeVisitable, TypeFoldable, TyDecodable, TyEncodable)]
enum AnfValue<'tcx> {
    Unit,
    Var(Var),
    Fn(DefId, NamelessGenericArgs<'tcx>),
    Literal(
        #[type_visitable(ignore)]
        #[type_foldable(identity)]
        rustc_ast::LitKind,
        bool,
    ),
    Const(ty::Const<'tcx>),
    Borrow(Box<AnfPlace<'tcx>>),
    RawBorrow(Box<AnfPlace<'tcx>>),
    Ctor(Ctor, Box<[(AnfValue<'tcx>, Span)]>),
    /// Cast from *[T] to *T
    Thin(Box<AnfValue<'tcx>>),
    /// Other casts
    Cast(ty::Ty<'tcx>, ty::Ty<'tcx>, Box<AnfValue<'tcx>>),
    /// Labels for `break` are represented as values too
    Label(
        #[type_visitable(ignore)]
        #[type_foldable(identity)]
        Scope,
    ),
}

#[derive(Clone, Debug, PartialEq, Eq, TypeVisitable, TypeFoldable, TyDecodable, TyEncodable)]
enum Ctor {
    Adt(DefId, VariantIdx),
    Bool(bool),
    Tuple,
    Array,
}

#[derive(Clone, Debug, PartialEq, Eq, TypeVisitable, TypeFoldable, TyDecodable, TyEncodable)]
struct AnfPlace<'tcx> {
    base: AnfPlaceBase<'tcx>,
    projections: Vec<AnfProjection>,
}

impl<'tcx> AnfPlace<'tcx> {
    fn is_unsafe(&self) -> bool {
        self.projections.iter().any(|proj| proj.is_unsafe())
    }

    /// If this is a reborrow of a borrow, simplify it to the original borrow
    fn borrow(self) -> AnfValue<'tcx> {
        if matches!(&self.projections[..], [AnfProjection::Deref { unsafe_: false }])
            && let AnfPlaceBase::ImmutVar(v) = self.base
        {
            v
        } else {
            AnfValue::Borrow(Box::new(self))
        }
    }

    fn raw_borrow(self) -> AnfValue<'tcx> {
        AnfValue::RawBorrow(Box::new(self))
    }
}

#[derive(Clone, Debug, PartialEq, Eq, TypeVisitable, TypeFoldable, TyDecodable, TyEncodable)]
enum AnfProjection {
    Deref { unsafe_: bool },
}

impl AnfProjection {
    fn is_unsafe(&self) -> bool {
        use AnfProjection::*;
        match self {
            Deref { unsafe_ } => *unsafe_,
        }
    }
}

#[derive(Clone, Debug, PartialEq, Eq, TypeVisitable, TypeFoldable, TyDecodable, TyEncodable)]
enum AnfPlaceBase<'tcx> {
    MutVar(Var),
    /// This ANF conversion may skip binding immutable variables, so we record their value here instead.
    ImmutVar(AnfValue<'tcx>),
}

impl<'tcx> AnfPlace<'tcx> {
    fn mut_var(var: Var) -> Self {
        AnfPlace { base: AnfPlaceBase::MutVar(var), projections: vec![] }
    }

    fn immut(value: AnfValue<'tcx>) -> Self {
        AnfPlace { base: AnfPlaceBase::ImmutVar(value), projections: vec![] }
    }

    fn add_deref(&mut self, unsafe_: bool) {
        self.projections.push(AnfProjection::Deref { unsafe_ });
    }
}

impl<'tcx> From<thir::LogicalOp> for OpTag<'tcx> {
    fn from(op: thir::LogicalOp) -> Self {
        OpTag::LogicalOp(LogicalOp(op))
    }
}

/// `thir::LogicalOp` does not implement `PartialEq`...
#[derive(Debug, Clone, Copy, TypeVisitable, TypeFoldable)]
struct LogicalOp(
    #[type_visitable(ignore)]
    #[type_foldable(identity)]
    thir::LogicalOp,
);

impl PartialEq<LogicalOp> for LogicalOp {
    fn eq(&self, rhs: &Self) -> bool {
        use thir::LogicalOp::*;
        match (self.0, rhs.0) {
            (And, And) | (Or, Or) => true,
            _ => false,
        }
    }
}

impl Eq for LogicalOp {}

impl<E: Encoder> Encodable<E> for LogicalOp {
    fn encode(&self, e: &mut E) {
        use thir::LogicalOp::*;
        e.emit_bool(match self.0 {
            And => true,
            Or => false,
        })
    }
}

impl<D: Decoder> Decodable<D> for LogicalOp {
    fn decode(d: &mut D) -> Self {
        use thir::LogicalOp::*;
        Self(if d.read_bool() { And } else { Or })
    }
}

////////////////////////////////////////////////////////////////
// * ANF conversion
////////////////////////////////////////////////////////////////

/// Convert a THIR expression to ANF, erroring if the conversion fails.
/// This is used for intra-crate erasure checks, where we always have access to bodies.
fn a_normal_form_or_error<'tcx>(
    ctx: &TranslationCtx<'tcx>,
    def_id: LocalDefId,
    (thir, expr): &(Thir<'tcx>, ExprId),
) -> Option<AnfBlock<'tcx>> {
    a_normal_form_(ctx.tcx, Some(ctx), def_id, (thir, *expr), rustc_errors::Level::Error)
}

/// Convert a THIR expression to ANF, using the `--erasure-check` option to set the error or warning level.
/// This is used for ANF to be exported to another crate, so that by default (warn level) you don't get errors
/// depending on whether the user recompiled their project.
pub fn a_normal_form_for_export<'tcx>(
    ctx: &TranslationCtx<'tcx>,
    def_id: LocalDefId,
    (thir, expr): &(Thir<'tcx>, ExprId),
) -> Option<AnfBlock<'tcx>> {
    let level = erasure_check_level(ctx.opts.erasure_check);
    a_normal_form_(ctx.tcx, Some(ctx), def_id, (thir, *expr), level)
}

/// Convert a THIR expression to ANF, without access to `TranslationCtx`.
/// This is used in crates that don't depend on `creusot-contracts`.
pub fn a_normal_form_without_specs<'tcx>(
    tcx: TyCtxt<'tcx>,
    def_id: LocalDefId,
    thir: (&Thir<'tcx>, ExprId),
    erasure_check: ErasureCheck,
) -> Option<AnfBlock<'tcx>> {
    a_normal_form_(tcx, None, def_id, thir, erasure_check_level(erasure_check))
}

/// This is the implementation shared by the variants above.
fn a_normal_form_<'tcx>(
    tcx: TyCtxt<'tcx>,
    ctx: Option<&TranslationCtx<'tcx>>,
    def_id: LocalDefId,
    (thir, expr): (&Thir<'tcx>, ExprId),
    level: rustc_errors::Level,
) -> Option<AnfBlock<'tcx>> {
    let mut ctx = AnfBuilder::new(tcx, ctx, def_id, thir, level);
    let pattern = ctx.a_normal_form_args().ok()?;
    ctx.a_normal_form_expr_block_(expr, pattern, Vec::new(), None).ok()
}

/// State for computing A-normal form
struct AnfBuilder<'a, 'tcx> {
    tcx: TyCtxt<'tcx>,
    ctx: Option<&'a TranslationCtx<'tcx>>,
    def_id: LocalDefId,
    typing_env: ty::TypingEnv<'tcx>,
    thir: &'a Thir<'tcx>,
    scope_tree: &'a ScopeTree,
    /// Mapping from ANF variables to values
    /// This lets us identify `let x = e; f(x)` with `f(e)`.
    /// Variables can also be `Mutable`, and accessing them triggers a `Read` action.
    /// Unmapped variables are ghost variables, which erase to ().
    alias: HashMap<ItemLocalId, VarValue<'tcx>>,
    /// Warning or Error
    level: rustc_errors::Level,
}

enum VarValue<'tcx> {
    Value(AnfValue<'tcx>),
    Mutable,
}

// Note: most methods return `Result<_, ()>` instead of `Option<_>`
// to distinguish "an error happened" (`Err(())`) vs
// "there is nothing here (and that's fine)" (`None`).
// This also lets us use `Option::transpose` to map over `Option` faillibly.
impl<'a, 'tcx> AnfBuilder<'a, 'tcx> {
    fn new(
        tcx: TyCtxt<'tcx>,
        ctx: Option<&'a TranslationCtx<'tcx>>,
        def_id: LocalDefId,
        thir: &'a Thir<'tcx>,
        level: rustc_errors::Level,
    ) -> Self {
        let alias = HashMap::new();
        let scope_tree = tcx.region_scope_tree(def_id);
        let typing_env = ty::TypingEnv::post_analysis(tcx, def_id);
        AnfBuilder { tcx, ctx, def_id, typing_env, thir, scope_tree, alias, level }
    }

    fn span(&self) -> Span {
        self.tcx.def_span(self.def_id)
    }

    fn unsupported_syntax_(
        &self,
        span: Span,
        msg: impl Into<SubdiagMessage>,
        note: Option<String>,
    ) {
        let diag = warn_or_error(
            self.tcx,
            self.level,
            span,
            format!(
                "unsupported syntax for #[erasure] check in {}",
                self.tcx.def_path_str(self.def_id)
            ),
        )
        .with_span_label(span, msg);
        let diag = match note {
            None => diag,
            Some(note) => diag.with_note(note),
        };
        diag.emit();
    }

    fn unsupported_syntax(&self, span: Span, msg: impl Into<SubdiagMessage>) {
        self.unsupported_syntax_(span, msg, None)
    }

    fn unsupported_syntax_with_note(
        &self,
        span: Span,
        msg: impl Into<SubdiagMessage>,
        note: String,
    ) {
        self.unsupported_syntax_(span, msg, Some(note))
    }

    fn a_normal_form_args(&mut self) -> Result<AnfPattern, ()> {
        let args = self
            .thir
            .params
            .iter()
            .filter_map(|param| {
                let Some(pattern) = &param.pat else { return Some(Ok(AnfPattern::Wild)) };
                // We visit even ghost variables to record their (im)mutability.
                let pat = self.a_normal_form_pat(&pattern);
                if is_ghost_or_snap(self.tcx, param.ty) {
                    return None;
                }
                Some(pat)
            })
            .collect::<Result<Box<[_]>, _>>()?;
        Ok(AnfPattern::Ctor(Ctor::Tuple, args, self.span()))
    }

    fn a_normal_form_expr(
        &mut self,
        expr_id: ExprId,
        stmts: &mut Vec<AnfStmt<'tcx>>,
    ) -> Result<(AnfValue<'tcx>, Span), ()> {
        let expr = &self.thir[expr_id];
        let bind_var = |stmts: &mut Vec<AnfStmt<'tcx>>, rhs| {
            stmts.push(AnfStmt {
                pattern: AnfPattern::Var(Var::ExprId(expr_id)),
                rhs,
                span: expr.span,
            });
            AnfValue::Var(Var::ExprId(expr_id))
        };
        use ExprKind::*;
        let value = match &expr.kind {
            // Loop labels are encoded via Scope { value: Loop {} }
            Scope { value, region_scope, .. } => {
                // Skip ghost blocks
                if let Some(hir_id) = region_scope.hir_id(self.scope_tree)
                    && is_ghost_block(self.tcx, hir_id)
                {
                    AnfValue::Unit
                } else if let Loop { body } = &self.thir[*value].kind {
                    let mut body = self.a_normal_form_expr_block(*body)?;
                    body.label = Some(*region_scope);
                    bind_var(stmts, AnfOp::loop_(body))
                } else {
                    self.a_normal_form_expr(*value, stmts)?.0
                }
            }
            Loop { body } => {
                let body = self.a_normal_form_expr_block(*body)?;
                bind_var(stmts, AnfOp::loop_(body))
            }
            Break { label, value } => {
                let label = (AnfValue::Label(*label), label.span(self.tcx, self.scope_tree));
                let value = value.map(|value| self.a_normal_form_expr(value, stmts)).transpose()?;
                bind_var(stmts, AnfOp::break_(label, value))
            }
            Block { block } => self.a_normal_form_block(*block, stmts)?,
            VarRef { id } => match self.alias.get(&id.0.local_id) {
                Some(VarValue::Mutable) => {
                    let borrow = AnfValue::Borrow(AnfPlace::mut_var(self.var(*id)).into());
                    bind_var(stmts, AnfOp::read((borrow, expr.span)))
                }
                Some(VarValue::Value(v)) => v.clone(),
                None => AnfValue::Unit,
            },
            Call { fun, args, .. } => {
                let fun = self.a_normal_form_expr(*fun, stmts)?;
                match fun.0 {
                    AnfValue::Fn(fun_id, _)
                        if let Some(ctx) = self.ctx
                            && Intrinsic::SnapFromFn.is(ctx, fun_id) =>
                    {
                        AnfValue::Unit
                    }
                    AnfValue::Fn(fun_id, subst) => 'fun: {
                        let args = args
                            .iter()
                            .map(|arg| self.a_normal_form_expr(*arg, stmts))
                            .collect::<Result<::std::boxed::Box<[_]>, _>>()?;
                        let (fun_id, subst, args) = if let Some(erased) =
                            self.ctx.and_then(|ctx| ctx.erasure(fun_id))
                        {
                            let args = args
                                .into_iter()
                                .zip(&erased.erase_args)
                                .filter_map(|(arg, &erase)| if erase { None } else { Some(arg) })
                                .collect();
                            let subst =
                                ty::EarlyBinder::bind(erased.def.1).instantiate(self.tcx, subst.0);
                            (erased.def.0, (*subst).into(), args)
                        } else if let Some(ctx) = self.ctx
                            && let Intrinsic::PtrOwnAsRef | Intrinsic::PtrOwnAsMut =
                                ctx.intrinsic(fun_id)
                        {
                            let arg0 = args.into_iter().next().unwrap();
                            let mut place = std::boxed::Box::new(AnfPlace::immut(arg0.0));
                            place.add_deref(true); // Add unsafe deref
                            break 'fun bind_var(
                                stmts,
                                AnfOp::unsafe_borrow((AnfValue::Borrow(place), arg0.1)),
                            );
                        } else if let Some(ctx) = self.ctx
                            && let Intrinsic::PtrOwnFromRef | Intrinsic::PtrOwnFromMut =
                                ctx.intrinsic(fun_id)
                        {
                            let arg0 = args.into_iter().next().unwrap();
                            let mut place = AnfPlace::immut(arg0.0);
                            place.add_deref(false);
                            break 'fun place.raw_borrow();
                        } else {
                            (fun_id, subst, args)
                        };
                        bind_var(stmts, AnfOp::call(fun_id, subst, args))
                    }
                    _ => {
                        return Err(
                            self.unsupported_syntax(fun.1, "unsupported function expression")
                        );
                    }
                }
            }
            ZstLiteral { .. } => match expr.ty.kind() {
                ty::TyKind::FnDef(def_id, subst) => AnfValue::Fn(*def_id, (*subst).into()),
                _ => AnfValue::Unit,
            },
            Binary { op, lhs, rhs } => {
                let lhs = self.a_normal_form_expr(*lhs, stmts)?;
                let rhs = self.a_normal_form_expr(*rhs, stmts)?;
                bind_var(stmts, AnfOp::binary(*op, lhs, rhs))
            }
            Unary { op, arg } => {
                let arg = self.a_normal_form_expr(*arg, stmts)?;
                bind_var(stmts, AnfOp::unary(*op, arg))
            }
            LogicalOp { op, lhs, rhs } => {
                let lhs = self.a_normal_form_expr_block(*lhs)?;
                let rhs = self.a_normal_form_expr_block(*rhs)?;
                bind_var(stmts, AnfOp::logicalop(*op, lhs, rhs))
            }
            Literal { lit, neg } => AnfValue::Literal(lit.node, *neg),
            ConstParam { param, .. } => AnfValue::Const(ty::Const::new_param(self.tcx, *param)),
            Deref { arg } => {
                let arg = self.a_normal_form_expr(*arg, stmts)?;
                bind_var(stmts, AnfOp::deref(arg))
            }
            // Reborrows
            Borrow { arg, .. } if let Deref { arg } = self.unscope(*arg) => {
                let arg_ty = &self.thir[*arg].ty;
                let (val, span) = self.a_normal_form_expr(*arg, stmts)?;
                if arg_ty.is_ref() {
                    val // safe reborrows are ignored
                } else {
                    assert!(arg_ty.is_raw_ptr());
                    let mut place = AnfPlace::immut(val);
                    place.add_deref(true);
                    let bor = AnfValue::Borrow(place.into());
                    bind_var(stmts, AnfOp::unsafe_borrow((bor, span)))
                }
            }
            Borrow { arg, .. } => {
                let place = self.a_normal_form_place(*arg, stmts)?;
                if place.is_unsafe() {
                    let bor = AnfValue::Borrow(std::boxed::Box::new(place));
                    bind_var(stmts, AnfOp::unsafe_borrow((bor, self.thir[*arg].span)))
                } else {
                    place.borrow()
                }
            }
            RawBorrow { arg, mutability: _ } => {
                let place = self.a_normal_form_place(*arg, stmts)?;
                if place.is_unsafe() {
                    let bor = AnfValue::Borrow(std::boxed::Box::new(place));
                    bind_var(stmts, AnfOp::unsafe_borrow((bor, self.thir[*arg].span)))
                } else {
                    place.raw_borrow()
                }
            }
            Tuple { fields } => {
                // Visit all fields even if they have type `Ghost<_>` because they may all have effects
                // It's just their values we may discard in the end.
                let values = fields
                    .iter()
                    .map(|f| self.a_normal_form_expr(*f, stmts))
                    .collect::<Result<::std::boxed::Box<[_]>, _>>()?;
                if fields.len() >= 1
                    && fields.iter().skip(1).all(|e| is_ghost_or_snap(self.tcx, self.thir[*e].ty))
                {
                    // Erase ghost fields
                    values.into_iter().next().unwrap().0
                } else {
                    AnfValue::Ctor(Ctor::Tuple, values)
                }
            }
            If { cond, then, else_opt, .. } => {
                let cond = self.a_normal_form_expr_block(*cond)?;
                let then = self.a_normal_form_expr_block(*then)?;
                let else_ =
                    else_opt.map(|else_| self.a_normal_form_expr_block(else_)).transpose()?;
                bind_var(stmts, AnfOp::if_(cond, then, else_))
            }
            Return { value } => {
                let value = value.map(|value| self.a_normal_form_expr(value, stmts)).transpose()?;
                stmts.push(AnfStmt {
                    pattern: AnfPattern::Wild,
                    rhs: AnfOp::return_(value),
                    span: expr.span,
                });
                AnfValue::Unit
            }
            NeverToAny { source } => return self.a_normal_form_expr(*source, stmts),
            Let { pat, expr: body } => {
                let val = self.a_normal_form_expr(*body, stmts)?;
                let pattern = self.a_normal_form_pat(&pat)?;
                stmts.push(AnfStmt { pattern, rhs: AnfOp::iflet(val), span: expr.span });
                AnfValue::Unit
            }
            Match { scrutinee, arms, .. } => {
                let scrutinee = self.a_normal_form_expr(*scrutinee, stmts)?;
                let arms = arms
                    .iter()
                    .map(|arm| self.a_normal_form_arm(*arm))
                    .collect::<Result<_, _>>()?;
                bind_var(stmts, AnfOp::match_(scrutinee, arms))
            }
            Array { fields } => {
                let fields = fields
                    .iter()
                    .map(|field_id| self.a_normal_form_expr(*field_id, stmts))
                    .collect::<Result<_, _>>()?;
                AnfValue::Ctor(Ctor::Array, fields)
            }
            Adt(box AdtExpr { adt_def, variant_index, fields, .. }) => {
                let fields = fields
                    .iter()
                    .map(|field| self.a_normal_form_expr(field.expr, stmts))
                    .collect::<Result<_, _>>()?;
                AnfValue::Ctor(Ctor::Adt(adt_def.did(), *variant_index), fields)
            }
            NamedConst { def_id, args, .. } => bind_var(stmts, AnfOp::const_(*def_id, args)),
            PointerCoercion { cast: MutToConstPointer, source, .. } => {
                self.a_normal_form_expr(*source, stmts)?.0
            }
            Use { source } => self.a_normal_form_expr(*source, stmts)?.0,
            Cast { source } => {
                use rustc_type_ir::TyKind::{RawPtr, Slice};
                let value = self.a_normal_form_expr(*source, stmts)?.0;
                let source_ty = self.thir[*source].ty;
                // {source_ty} == *const [T] and {expr.ty} == *const T
                let is_ptr_slice_ty = match (source_ty.kind(), expr.ty.kind()) {
                    (RawPtr(pointee, _), RawPtr(elem_ty2, _)) => match pointee.kind() {
                        Slice(elem_ty) => elem_ty == elem_ty2,
                        _ => false,
                    },
                    _ => false,
                };
                if is_ptr_slice_ty {
                    AnfValue::Thin(value.into())
                } else if is_noop_cast(self.tcx, self.typing_env, source_ty, expr.ty) {
                    value
                } else if is_primitive_cast(source_ty, expr.ty) {
                    AnfValue::Cast(source_ty, expr.ty, value.into())
                } else {
                    return Err(self.unsupported_syntax(
                        expr.span,
                        format!("unsupported cast from {:?} to {:?}", source_ty, expr.ty),
                    ));
                }
            }
            kind => {
                return Err(self.unsupported_syntax_with_note(
                    expr.span,
                    "unsupported expression",
                    format!("unsupported: {kind:?}"),
                ));
            }
        };
        Ok((value, expr.span))
    }

    fn unscope(&self, mut expr_id: ExprId) -> &ExprKind<'tcx> {
        loop {
            match &self.thir[expr_id].kind {
                ExprKind::Scope { value, .. } => expr_id = *value,
                k => return k,
            }
        }
    }

    fn a_normal_form_place(
        &mut self,
        expr_id: ExprId,
        stmts: &mut Vec<AnfStmt<'tcx>>,
    ) -> Result<AnfPlace<'tcx>, ()> {
        let expr = &self.thir[expr_id];
        use ExprKind::*;
        match &expr.kind {
            VarRef { id } => match self.alias.get(&id.0.local_id) {
                Some(VarValue::Mutable) => Ok(AnfPlace::mut_var(self.var(*id))),
                Some(VarValue::Value(v)) => Ok(AnfPlace::immut(v.clone())),
                None => Ok(AnfPlace::immut(AnfValue::Unit)), // Ghost place
            },
            Deref { arg } => {
                let unsafe_ = match self.thir[*arg].ty.kind() {
                    ty::TyKind::Ref(_, _, _) => false,
                    _ => true, // RawPtr
                };
                let mut place = self.a_normal_form_place(*arg, stmts)?;
                place.add_deref(unsafe_);
                Ok(place)
            }
            Scope { value, .. } => self.a_normal_form_place(*value, stmts),
            _ => {
                let v = self.a_normal_form_expr(expr_id, stmts)?;
                if let AnfValue::Var(Var::ExprId(expr_id2)) = v.0
                    && expr_id2 == expr_id
                {
                    // expr_id was just bound so we can use it as a place
                    Ok(AnfPlace::mut_var(Var::ExprId(expr_id)))
                } else {
                    // we create a place for expr_id
                    stmts.push(AnfStmt {
                        pattern: AnfPattern::Var(Var::ExprId(expr_id)),
                        rhs: AnfOp::value(v),
                        span: expr.span,
                    });
                    Ok(AnfPlace::mut_var(Var::ExprId(expr_id)))
                }
            }
        }
    }

    fn a_normal_form_block(
        &mut self,
        block: BlockId,
        stmts: &mut Vec<AnfStmt<'tcx>>,
    ) -> Result<AnfValue<'tcx>, ()> {
        let block = &self.thir[block];
        if block.targeted_by_break {
            self.tcx.warn(block.span, "#[refines] does not yet support `break` on labeled blocks");
        }
        for stmt in &block.stmts {
            self.a_normal_form_stmt(*stmt, stmts)?;
        }
        match block.expr {
            None => Ok(AnfValue::Unit),
            Some(e) => Ok(self.a_normal_form_expr(e, stmts)?.0),
        }
    }

    fn a_normal_form_expr_block(&mut self, expr_id: ExprId) -> Result<AnfBlock<'tcx>, ()> {
        self.a_normal_form_expr_block_(expr_id, AnfPattern::Wild, Vec::new(), None)
    }

    fn a_normal_form_expr_block_(
        &mut self,
        expr_id: ExprId,
        pattern: AnfPattern,
        mut stmts: Vec<AnfStmt<'tcx>>,
        span: Option<Span>,
    ) -> Result<AnfBlock<'tcx>, ()> {
        let ret = self.a_normal_form_expr(expr_id, &mut stmts)?;
        let span = span.unwrap_or(ret.1);
        Ok(AnfBlock { label: None, pattern, stmts, ret, span })
    }

    fn a_normal_form_arm(&mut self, arm_id: ArmId) -> Result<AnfBlock<'tcx>, ()> {
        let arm = &self.thir[arm_id];
        let pattern = self.a_normal_form_pat(&arm.pattern)?;
        let stmts = match &arm.guard {
            Some(guard) => {
                let guard = self.a_normal_form_expr_block(*guard)?;
                vec![AnfStmt {
                    pattern: AnfPattern::Wild,
                    rhs: AnfOp::guard(guard),
                    span: arm.span,
                }]
            }
            None => Vec::new(),
        };
        self.a_normal_form_expr_block_(arm.body, pattern, stmts, Some(arm.span))
    }

    fn a_normal_form_stmt(
        &mut self,
        stmt: StmtId,
        stmts: &mut Vec<AnfStmt<'tcx>>,
    ) -> Result<(), ()> {
        let stmt = &self.thir[stmt];
        use thir::StmtKind::*;
        match &stmt.kind {
            Expr { expr, .. } => {
                let _ = self.a_normal_form_expr(*expr, stmts)?;
            }
            Let { pattern, initializer, else_block, span, .. } => {
                if let Some(_) = else_block {
                    return Err(self.unsupported_syntax(*span, "unsupported let-else"));
                }
                let Some(initializer) = initializer else {
                    return Err(
                        self.unsupported_syntax(*span, "unsupported let without initializer")
                    );
                };
                if is_erasable(self.tcx, self.thir, *initializer) {
                    return Ok(());
                }
                let rhs = self.a_normal_form_expr(*initializer, stmts)?;
                let mut pattern = &**pattern;
                loop {
                    match &pattern.kind {
                        PatKind::Binding {
                            var,
                            mode: BindingMode(ByRef::No, Mutability::Not),
                            subpattern: None,
                            ..
                        } => {
                            // Skip generating a binding
                            self.alias.insert(var.0.local_id, VarValue::Value(rhs.0.clone()));
                            return Ok(());
                        }
                        PatKind::Leaf { subpatterns }
                            if subpatterns.len() >= 1
                                && subpatterns
                                    .iter()
                                    .skip(1)
                                    .all(|p| is_ghost_or_snap(self.tcx, p.pattern.ty)) =>
                        {
                            // Erase ghost fields
                            pattern = &subpatterns[0].pattern;
                        }
                        // Nothing to bind, skip statement. Effects of the initializer are already in `stmts`
                        PatKind::Wild => return Ok(()),
                        _ => break,
                    };
                }
                let rhs = match else_block {
                    None => AnfOp::value(rhs),
                    Some(else_) => {
                        let mut stmts = Vec::new();
                        let val = self.a_normal_form_block(*else_, &mut stmts)?;
                        let span = self.thir[*else_].span;
                        AnfOp::letelse(
                            rhs,
                            AnfBlock {
                                label: None,
                                pattern: AnfPattern::Wild,
                                stmts,
                                ret: (val, span),
                                span,
                            },
                        )
                    }
                };
                let lhs = self.a_normal_form_pat(&pattern)?;
                stmts.push(AnfStmt { pattern: lhs, rhs, span: *span });
            }
        }
        Ok(())
    }

    fn a_normal_form_pat(&mut self, pat: &thir::Pat<'tcx>) -> Result<AnfPattern, ()> {
        use PatKind::*;
        match &pat.kind {
            Wild => Ok(AnfPattern::Wild),
            Binding { var, mode: BindingMode(ByRef::No, mutability), .. } => {
                let v = self.var(*var);
                self.alias.insert(
                    var.0.local_id,
                    match mutability {
                        Mutability::Not => VarValue::Value(AnfValue::Var(v)),
                        Mutability::Mut => VarValue::Mutable,
                    },
                );
                Ok(AnfPattern::Var(v))
            }
            Binding { var, .. } => Ok(AnfPattern::Var(self.var(*var))),
            Leaf { subpatterns } => {
                let subpatterns = subpatterns
                    .iter()
                    .map(|p| self.a_normal_form_pat(&p.pattern))
                    .collect::<Result<::std::boxed::Box<[_]>, _>>()?;
                // the actual constructor doesn't matter for a `Leaf` so we just use `Tuple`
                Ok(AnfPattern::Ctor(Ctor::Tuple, subpatterns, pat.span))
            }
            Variant { adt_def, args: _, variant_index, subpatterns } => {
                let subpatterns = subpatterns
                    .iter()
                    .map(|p| self.a_normal_form_pat(&p.pattern))
                    .collect::<Result<Box<[_]>, _>>()?;
                Ok(AnfPattern::Ctor(
                    Ctor::Adt(adt_def.did(), *variant_index),
                    subpatterns,
                    pat.span,
                ))
            }
            Deref { subpattern } => {
                let subpattern = self.a_normal_form_pat(&**subpattern)?;
                Ok(AnfPattern::Deref(subpattern.into()))
            }
            Constant { value } if value.ty.is_bool() => {
                let b = value.try_to_bool().unwrap();
                Ok(AnfPattern::Ctor(Ctor::Bool(b), [].into(), pat.span))
            }
            kind => Err(self.unsupported_syntax_with_note(
                pat.span,
                "unsupported pattern",
                format!("unsupported: {kind:?}"),
            )),
        }
    }

    fn var(&self, hir_id: thir::LocalVarId) -> Var {
        assert!(hir_id.0.owner.def_id == self.def_id);
        Var::HirId(hir_id.0.local_id)
    }
}

fn is_primitive_cast(from: ty::Ty, to: ty::Ty) -> bool {
    is_primitive(from) && is_primitive(to)
}

fn is_primitive(ty: ty::Ty) -> bool {
    use rustc_type_ir::TyKind::*;
    match ty.kind() {
        Bool | Char | Int(_) | Uint(_) | Float(_) => true,
        _ => false,
    }
}

fn is_noop_cast<'tcx>(
    tcx: TyCtxt<'tcx>,
    typing_env: ty::TypingEnv<'tcx>,
    from: ty::Ty<'tcx>,
    to: ty::Ty<'tcx>,
) -> bool {
    use rustc_type_ir::TyKind::RawPtr;
    match (from.kind(), to.kind()) {
        (RawPtr(from_ty, _), RawPtr(to_ty, _)) => {
            (from_ty.is_sized(tcx, typing_env) && to_ty.is_sized(tcx, typing_env))
                || from_ty.is_slice() && to_ty.is_slice()
        }
        _ => false,
    }
}

fn is_erasable(tcx: TyCtxt, thir: &Thir, expr: ExprId) -> bool {
    let mut expr = &thir[expr];
    loop {
        match expr.kind {
            ExprKind::Scope { value, .. } => expr = &thir[value],
            ExprKind::Closure(box thir::ClosureExpr { closure_id, .. }) => {
                let closure_id = closure_id.to_def_id();
                return is_spec(tcx, closure_id)
                    || is_erasure(tcx, closure_id)
                    || is_before_loop(tcx, closure_id);
            }
            _ => return false,
        }
    }
}

////////////////////////////////////////////////////////////////
// * Equality checking
////////////////////////////////////////////////////////////////

struct EqualityChecker<'tcx> {
    tcx: TyCtxt<'tcx>,
    /// ID of the function with the `#[erasure]` attribute
    def_id: LocalDefId,
    /// Warning or Error
    level: rustc_errors::Level,
    equate_var: HashMap<Var, Var>,
    equate_label: HashMap<Scope, Scope>,
}

impl<'tcx> EqualityChecker<'tcx> {
    fn new(tcx: TyCtxt<'tcx>, def_id: LocalDefId, level: rustc_errors::Level) -> Self {
        let equate_var = HashMap::new();
        let equate_label = HashMap::new();
        EqualityChecker { tcx, def_id, level, equate_var, equate_label }
    }

    fn equate_value(&self, v1: &AnfValue<'tcx>, v2: &AnfValue<'tcx>) -> bool {
        use AnfValue::*;
        match (v1, v2) {
            (Unit, Unit) => true,
            (Var(v1), Var(v2)) => {
                let Some(v1_) = self.equate_var.get(v1) else { return false };
                v1_ == v2
            }
            (Literal(lit1, neg1), Literal(lit2, neg2)) => lit1 == lit2 && neg1 == neg2,
            (Const(p1), Const(p2)) => p1 == p2,
            (Borrow(place1), Borrow(place2)) => self.equate_place(place1, place2),
            (RawBorrow(place1), RawBorrow(place2)) => self.equate_place(place1, place2),
            (Ctor(c1, args1), Ctor(c2, args2)) => {
                c1 == c2
                    && args1.len() == args2.len()
                    && args1.iter().zip(args2).all(|(a1, a2)| self.equate_value(&a1.0, &a2.0))
            }
            (Fn(f1, s1), Fn(f2, s2)) => f1 == f2 && s1 == s2,
            (Cast(from1, to1, value1), Cast(from2, to2, value2)) => {
                from1 == from2 && to1 == to2 && self.equate_value(value1, value2)
            }
            (Thin(v1), Thin(v2)) => self.equate_value(v1, v2),
            (Label(l1), Label(l2)) => {
                let Some(l1_) = self.equate_label.get(l1) else { return false };
                l1_ == l2
            }
            _ => false,
        }
    }

    fn equate_place(&self, p1: &AnfPlace<'tcx>, p2: &AnfPlace<'tcx>) -> bool {
        let equate_base = match (&p1.base, &p2.base) {
            (AnfPlaceBase::MutVar(v1), AnfPlaceBase::MutVar(v2)) => {
                let Some(v1_) = self.equate_var.get(v1) else { return false };
                v1_ == v2
            }
            (AnfPlaceBase::ImmutVar(v1), AnfPlaceBase::ImmutVar(v2)) => self.equate_value(v1, v2),
            _ => false,
        };
        equate_base && p1.projections == p2.projections
    }

    fn equate_pat(&mut self, pat1: &AnfPattern, pat2: &AnfPattern) -> Result<(), ()> {
        match (pat1, pat2) {
            (AnfPattern::Var(v1), AnfPattern::Var(v2)) => {
                self.new_var(*v1, *v2);
            }
            (AnfPattern::Ctor(c1, args1, span1), AnfPattern::Ctor(c2, args2, span2)) => {
                if c1 == c2 {
                    for (a1, a2) in args1.into_iter().zip(args2.into_iter()) {
                        self.equate_pat(a1, a2)?;
                    }
                } else {
                    return Err(self.error(*span1, "#[erasure] pattern", *span2, "target pattern"));
                }
            }
            (AnfPattern::Deref(pat1), AnfPattern::Deref(pat2)) => {
                self.equate_pat(pat1, pat2)?;
            }
            (AnfPattern::Wild, _) | (_, AnfPattern::Wild) => {}
            _ => {}
        }
        Ok(())
    }

    fn new_var(&mut self, v1: Var, v2: Var) {
        self.equate_var.insert(v1, v2);
    }

    fn new_label(&mut self, l1: Option<Scope>, l2: Option<Scope>) {
        let (Some(l1), Some(l2)) = (l1, l2) else { return };
        self.equate_label.insert(l1, l2);
    }

    fn equate_stmts(
        &mut self,
        left: &[AnfStmt<'tcx>],
        right: &[AnfStmt<'tcx>],
        left_span: Span,
        right_span: Span,
    ) -> Result<(), ()> {
        use std::cmp::Ordering::*;
        // We try to compare the two blocks as far as we can to get more precise errors in case of mismatch,
        // that's why we compare the lengths at the end.
        for (left, right) in left.iter().zip(right) {
            let debug_string = |tag| {
                use OpTag::*;
                match tag {
                    Value => " (value)".into(),
                    Read => " (read)".into(),
                    Call(def_id, subst) => {
                        format!(
                            " ({}{})",
                            self.tcx.def_path_str(def_id),
                            if subst.0.len() == 0 {
                                String::new()
                            } else {
                                subst.0.print_as_list()
                            }
                        )
                    }
                    _ => format!(" ({:?})", tag),
                }
            };
            if left.rhs.tag != right.rhs.tag || left.rhs.args.len() != right.rhs.args.len() {
                return Err(self.error(
                    left.span,
                    format!("#[erasure] expression{}", debug_string(left.rhs.tag)),
                    right.span,
                    format!("target expression{}", debug_string(right.rhs.tag)),
                ));
            }
            for (left, right) in left.rhs.args.iter().zip(&right.rhs.args) {
                if !self.equate_value(&left.0, &right.0) {
                    return Err(self.error(
                        left.1,
                        format!("#[erasure] expression ({:?})", left.0),
                        right.1,
                        format!("erased expression ({:?})", right.0),
                    ));
                }
            }
            for (left, right) in left.rhs.arms.iter().zip(&right.rhs.arms) {
                self.equate(left, right)?;
            }
            match left.rhs.arms.len().cmp(&right.rhs.arms.len()) {
                Equal => {}
                Less => {
                    let right_span = right.rhs.arms[left.rhs.arms.len()].span;
                    return Err(self.error(
                        right_span,
                        "target block (mismatched block)",
                        left.span,
                        "#[erasure] expression (no matching block)",
                    ));
                }
                Greater => {
                    let left_span = left.rhs.arms[right.rhs.arms.len()].span;
                    return Err(self.error(
                        left_span,
                        "#[erasure] block (mismatched block)",
                        right.span,
                        "target expression (no matching block)",
                    ));
                }
            }
            self.equate_pat(&left.pattern, &right.pattern)?;
        }
        match left.len().cmp(&right.len()) {
            Equal => {}
            Less => {
                let right_span = right[left.len()].span;
                return Err(self.error(
                    right_span,
                    "target block (mismatched statement)",
                    left_span,
                    "#[erasure] block (no matching statement)",
                ));
            }
            Greater => {
                let left_span = left[right.len()].span;
                return Err(self.error(
                    left_span,
                    "#[erasure] block (mismatched statement)",
                    right_span,
                    "target block (no matching statement)",
                ));
            }
        }
        Ok(())
    }

    fn equate(&mut self, left: &AnfBlock<'tcx>, right: &AnfBlock<'tcx>) -> Result<(), ()> {
        self.new_label(left.label, right.label);
        self.equate_pat(&left.pattern, &right.pattern)?;
        self.equate_stmts(&left.stmts, &right.stmts, left.span, right.span)?;
        if self.equate_value(&left.ret.0, &right.ret.0) {
            Ok(())
        } else {
            Err(self.error(
                left.ret.1,
                "#[erasure] side (mismatched value)",
                right.ret.1,
                "target side",
            ))
        }
    }

    fn error(
        &self,
        span: Span,
        msg: impl Into<SubdiagMessage>,
        span2: Span,
        msg2: impl Into<SubdiagMessage>,
    ) {
        warn_or_error(
            self.tcx,
            self.level,
            span,
            format!("failed #[erasure] check for {}", self.tcx.def_path_str(self.def_id)),
        )
        .with_span_label(span, msg)
        .with_span_label(span2, msg2)
        .emit();
    }
}

// * Pretty-printing

struct Pretty<'a, 'tcx> {
    tcx: TyCtxt<'tcx>,
    owner: Option<LocalDefId>,
    body: &'a AnfBlock<'tcx>,
}

impl<'a, 'tcx> std::fmt::Debug for Pretty<'a, 'tcx> {
    fn fmt(&self, f: &mut Formatter) -> Result<(), std::fmt::Error> {
        let printer = PrintAnf::new(self.tcx, self.owner);
        printer.print_body(&self.body, f)
    }
}

/// Pretty printer of ANF terms.
struct PrintAnf<'tcx> {
    tcx: TyCtxt<'tcx>,
    owner: Option<LocalDefId>,
    indent: usize,
}

impl<'tcx> PrintAnf<'tcx> {
    fn new(tcx: TyCtxt<'tcx>, owner: Option<LocalDefId>) -> Self {
        PrintAnf { tcx, owner, indent: 0 }
    }

    fn indent(&self) -> Self {
        PrintAnf { indent: self.indent + 1, ..*self }
    }

    fn print_indent(&self, f: &mut Formatter) -> Result<(), std::fmt::Error> {
        for _ in 0..self.indent {
            write!(f, "  ")?;
        }
        Ok(())
    }

    fn print_body(&self, body: &AnfBlock<'tcx>, f: &mut Formatter) -> Result<(), std::fmt::Error> {
        self.print_indent(f)?;
        if let Some(label) = body.label {
            write!(f, "'")?;
            self.print_hir_id(label.local_id, f)?;
            write!(f, ": ")?;
        }
        self.print_pattern(&body.pattern, f)?;
        writeln!(f, " => {{")?;
        let indented = self.indent();
        for stmt in &body.stmts {
            indented.print_stmt(stmt, f)?
        }
        indented.print_indent(f)?;
        indented.print_value(&body.ret.0, f)?;
        writeln!(f, "")?;
        self.print_indent(f)?;
        writeln!(f, "}}")?;
        Ok(())
    }

    fn print_pattern(&self, pat: &AnfPattern, f: &mut Formatter) -> Result<(), std::fmt::Error> {
        use AnfPattern::*;
        match pat {
            Wild => write!(f, "_"),
            Var(var) => self.print_var(*var, f),
            Ctor(self::Ctor::Tuple, anf_patterns, _) => {
                write!(f, "(")?;
                for (i, p) in anf_patterns.iter().enumerate() {
                    if i != 0 {
                        write!(f, ", ")?;
                    }
                    self.print_pattern(p, f)?;
                }
                write!(f, ")")
            }
            Ctor(ctor, anf_patterns, _) => {
                self.print_ctor(ctor, f)?;
                if anf_patterns.len() != 0 {
                    write!(f, "(")?;
                    for (i, p) in anf_patterns.iter().enumerate() {
                        if i != 0 {
                            write!(f, ", ")?;
                        }
                        self.print_pattern(p, f)?;
                    }
                    write!(f, ")")?;
                }
                Ok(())
            }
            Deref(anf_pattern) => {
                write!(f, "*")?;
                self.print_pattern(anf_pattern, f)
            }
        }
    }

    fn print_ctor(&self, ctor: &Ctor, f: &mut Formatter) -> Result<(), std::fmt::Error> {
        match ctor {
            Ctor::Tuple => write!(f, "Tuple"),
            Ctor::Array => write!(f, "Array"),
            Ctor::Adt(def_id, variant_index) => {
                let adt_def = self.tcx.adt_def(*def_id);
                let variant = &adt_def.variants()[*variant_index];
                write!(f, "{}", self.tcx.def_path_str(variant.def_id))
            }
            Ctor::Bool(b) => write!(f, "{}", b),
        }
    }

    fn print_var(&self, var: Var, f: &mut Formatter) -> Result<(), std::fmt::Error> {
        match var {
            Var::HirId(hir_id) => self.print_hir_id(hir_id, f),
            Var::ExprId(expr_id) => write!(f, "#e{}", expr_id.as_u32()),
        }
    }

    fn print_stmt(&self, stmt: &AnfStmt<'tcx>, f: &mut Formatter) -> Result<(), std::fmt::Error> {
        self.print_indent(f)?;
        self.print_pattern(&stmt.pattern, f)?;
        write!(f, " = ")?;
        self.print_op(&stmt.rhs, f)
    }

    fn print_op(&self, op: &AnfOp<'tcx>, f: &mut Formatter) -> Result<(), std::fmt::Error> {
        self.print_op_tag(&op.tag, f)?;
        if op.args.len() != 0 {
            write!(f, "(")?;
            for (i, arg) in op.args.iter().enumerate() {
                if i != 0 {
                    write!(f, ", ")?;
                }
                self.print_value(&arg.0, f)?;
            }
            write!(f, ")")?;
        }
        writeln!(f, "")?;
        if op.arms.len() != 0 {
            for arm in &op.arms {
                self.print_body(arm, f)?;
            }
        }
        Ok(())
    }

    fn print_op_tag(&self, tag: &OpTag<'tcx>, f: &mut Formatter) -> Result<(), std::fmt::Error> {
        use OpTag::*;
        match tag {
            Value => write!(f, "value"),
            Read => write!(f, "read"),
            Call(def_id, subst) => {
                write!(
                    f,
                    "call {}{}",
                    self.tcx.def_path_str(def_id),
                    if subst.0.len() == 0 { String::new() } else { subst.0.print_as_list() }
                )
            }
            BinOp(op) => write!(f, "{:?}", op),
            UnOp(op) => write!(f, "{:?}", op),
            LogicalOp(op) => write!(f, "{:?}", op),
            If => write!(f, "if"),
            IfLet => write!(f, "iflet"),
            Match => write!(f, "match"),
            LetElse => write!(f, "letelse"),
            Return => write!(f, "return"),
            Deref => write!(f, "deref"),
            UnsafeBorrow => write!(f, "unsafe_borrow"),
            Const(def_id, _) => write!(f, "const {}", self.tcx.def_path_str(def_id)),
            Guard => write!(f, "guard"),
            Break => write!(f, "break"),
            Loop => write!(f, "loop"),
        }
    }

    fn print_place(
        &self,
        place: &AnfPlace<'tcx>,
        f: &mut Formatter,
    ) -> Result<(), std::fmt::Error> {
        match &place.base {
            AnfPlaceBase::MutVar(v) => self.print_var(*v, f)?,
            AnfPlaceBase::ImmutVar(v) => self.print_value(v, f)?,
        }
        for proj in &place.projections {
            use AnfProjection::*;
            match proj {
                Deref { unsafe_: _ } => {
                    write!(f, ".deref")?;
                }
            }
        }
        Ok(())
    }

    fn print_value(
        &self,
        value: &AnfValue<'tcx>,
        f: &mut Formatter,
    ) -> Result<(), std::fmt::Error> {
        use AnfValue::*;
        match value {
            Unit => write!(f, "()"),
            Var(v) => self.print_var(*v, f),
            Literal(lit, neg) => {
                if *neg {
                    write!(f, "-")?;
                }
                write!(f, "{:?}", lit)
            }
            Const(c) => write!(f, "{:?}", c),
            Borrow(place) => {
                write!(f, "&")?;
                self.print_place(place, f)
            }
            RawBorrow(place) => {
                write!(f, "&raw ")?;
                self.print_place(place, f)
            }
            Ctor(ctor, args) => {
                self.print_ctor(ctor, f)?;
                if args.len() != 0 {
                    write!(f, "(")?;
                    for (i, arg) in args.iter().enumerate() {
                        if i != 0 {
                            write!(f, ", ")?;
                        }
                        self.print_value(&arg.0, f)?;
                    }
                    write!(f, ")")?;
                }
                Ok(())
            }
            Fn(def_id, subst) => write!(
                f,
                "fn {}{}",
                self.tcx.def_path_str(def_id),
                if subst.0.len() == 0 { String::new() } else { subst.0.print_as_list() }
            ),
            Cast(from, to, value) => {
                write!(f, "Cast({:?}, {:?}, ", from, to)?;
                self.print_value(value, f)?;
                write!(f, ")")
            }
            Thin(v) => {
                write!(f, "Thin(")?;
                self.print_value(v, f)?;
                write!(f, ")")
            }
            Label(label) => {
                write!(f, "'")?;
                self.print_hir_id(label.local_id, f)
            }
        }
    }

    fn print_hir_id(
        &self,
        local_id: ItemLocalId,
        f: &mut Formatter,
    ) -> Result<(), std::fmt::Error> {
        match self.owner {
            Some(def_id) => {
                let hir_id = rustc_hir::HirId { owner: rustc_hir::OwnerId { def_id }, local_id };
                write!(f, "{}", self.tcx.hir_name(hir_id))
            }
            None => write!(f, "#h{}", local_id.as_u32()),
        }
    }
}<|MERGE_RESOLUTION|>--- conflicted
+++ resolved
@@ -35,20 +35,10 @@
 
 use crate::{
     backend::is_trusted_item,
-<<<<<<< HEAD
     contracts_items::{Intrinsic, is_before_loop, is_erasure, is_spec},
-    ctx::{HasTyCtxt, TranslationCtx},
-    util::{ODecodable, OEncodable},
-    validate::{is_ghost_block, is_ghost_or_snap},
-=======
-    contracts_items::{
-        is_before_loop, is_erasure, is_ptr_own_as_mut, is_ptr_own_as_ref, is_ptr_own_from_mut,
-        is_ptr_own_from_ref, is_snap_from_fn, is_spec,
-    },
     ctx::{Erasure, HasTyCtxt, TranslationCtx},
     util::{NamelessGenericArgs, ODecodable, OEncodable},
-    validate::{is_ghost_block, is_ghost_ty_},
->>>>>>> 47535010
+    validate::{is_ghost_block, is_ghost_or_snap},
 };
 
 // * Top-level implementation
