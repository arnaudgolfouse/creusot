--- conflicted
+++ resolved
@@ -80,15 +80,10 @@
                 term = Terminator::Return
             }
             Unreachable => term = Terminator::Abort(terminator.source_info.span),
-<<<<<<< HEAD
-            Call { func, args, destination, mut target, fn_span, .. } => {
+            &Call { ref func, ref args, destination, mut target, fn_span, .. } => {
                 let Some((fun_def_id, subst)) = func_defid(func) else {
-                    self.ctx.fatal_error(*fn_span, "unsupported function call type").emit()
+                    self.ctx.fatal_error(fn_span, "unsupported function call type").emit()
                 };
-=======
-            &Call { ref func, ref args, destination, mut target, .. } => {
-                let (fun_def_id, subst) = func_defid(func).expect("expected call with function");
->>>>>>> c6376e20
                 if let Some((need, resolved)) = resolved_during.take() {
                     self.resolve_before_assignment(need, &resolved, location, destination)
                 }
@@ -294,17 +289,8 @@
 
 // Try to extract a function defid from an operand
 fn func_defid<'tcx>(op: &Operand<'tcx>) -> Option<(DefId, GenericArgsRef<'tcx>)> {
-<<<<<<< HEAD
     let fun_ty = op.constant()?.const_.ty();
-    if let ty::TyKind::FnDef(def_id, subst) = fun_ty.kind() {
-        Some((*def_id, subst))
-    } else {
-        None
-    }
-=======
-    let fun_ty = op.constant().unwrap().const_.ty();
     if let ty::TyKind::FnDef(def_id, subst) = fun_ty.kind() { Some((*def_id, subst)) } else { None }
->>>>>>> c6376e20
 }
 
 // Find the place being discriminated, if there is one
