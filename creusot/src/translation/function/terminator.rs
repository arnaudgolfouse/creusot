use super::BodyTranslator;
use crate::{
<<<<<<< HEAD
    attributes::is_box_new,
=======
    contracts_items,
>>>>>>> dfce2a3a
    ctx::TranslationCtx,
    extended_location::ExtendedLocation,
    fmir,
    lints::contractless_external_function::{
        ContractlessExternalFunction, CONTRACTLESS_EXTERNAL_FUNCTION,
    },
    resolve::HasMoveDataExt,
    translation::{
        fmir::*,
        function::mk_goto,
        pearlite::{Term, TermKind, UnOp},
        specification::inv_subst,
        traits,
    },
};
use itertools::Itertools;
use rustc_hir::def_id::DefId;
use rustc_infer::infer::TyCtxtInferExt;
use rustc_middle::{
    mir::{
        self, AssertKind, BasicBlock, BasicBlockData, Local, Location, Operand, Place, Rvalue,
        SourceInfo, StatementKind, SwitchTargets,
        TerminatorKind::{self, *},
    },
    ty::{self, AssocItem, EarlyBinder, GenericArgKind, GenericArgsRef, ParamEnv, Ty, TyKind},
};
use rustc_mir_dataflow::{
    move_paths::{HasMoveData, LookupResult},
    on_all_children_bits,
};
use rustc_span::{source_map::Spanned, Span, Symbol};
use rustc_trait_selection::{error_reporting::InferCtxtErrorExt, infer::InferCtxtExt};
use std::collections::{HashMap, HashSet};

// Translate the terminator of a basic block.
// There isn't much that's special about this. The only subtlety is in how
// we translate switchInt. We rewrite it into a primitive constructor match
// rather than switching on discriminant since WhyML doesn't have integer
// patterns in match expressions.

impl<'tcx> BodyTranslator<'_, 'tcx> {
    pub fn translate_terminator(&mut self, terminator: &mir::Terminator<'tcx>, location: Location) {
        let mut resolved_during = self
            .resolver
            .as_mut()
            .map(|r| r.resolved_places_during(ExtendedLocation::End(location)));
        let term;

        let span = terminator.source_info.span;
        match &terminator.kind {
            Goto { target } => term = mk_goto(*target),
            SwitchInt { discr, targets, .. } => {
                let real_discr = discriminator_for_switch(&self.body.basic_blocks[location.block])
                    .map(Operand::Move)
                    .unwrap_or_else(|| discr.clone());

                let discriminant = self.translate_operand(&real_discr);
                let ty = real_discr.ty(self.body, self.tcx());
                let switch =
                    make_switch(self.ctx, terminator.source_info, ty, targets, discriminant);
                term = switch;
            }
            Return => {
                if let Some(resolver) = &mut self.resolver {
                    let (mut need, resolved) =
                        resolver.need_resolve_resolved_places_at(ExtendedLocation::Start(location));
                    // do not resolve return local
                    for mp in need.clone().iter() {
                        if self.move_data().base_local(mp) == Local::from_usize(0) {
                            need.remove(mp);
                        }
                    }
                    self.resolve_places(need, &resolved);
                    resolved_during = None;
                }

                term = Terminator::Return
            }
            Unreachable => term = Terminator::Abort(terminator.source_info.span),
            Call { func, args, destination, mut target, fn_span, .. } => {
                let (fun_def_id, subst) = func_defid(func).expect("expected call with function");
                if let Some((need, resolved)) = resolved_during.take() {
                    self.resolve_before_assignment(need, &resolved, location, *destination)
                }

                if contracts_items::is_snap_from_fn(self.ctx.tcx, fun_def_id) {
                    let GenericArgKind::Type(ty) = subst.get(1).unwrap().unpack() else {
                        unreachable!()
                    };
                    let TyKind::Closure(def_id, _) = ty.kind() else { unreachable!() };
                    let mut assertion = self.snapshots.remove(def_id).unwrap();
                    assertion.subst(&inv_subst(
                        self.tcx(),
                        self.body,
                        &self.locals,
                        terminator.source_info,
                    ));
                    self.check_frozen_in_logic(&assertion, location);
                    self.emit_ghost_assign(*destination, assertion, span);
                } else {
                    let call_ghost = self.check_ghost_call(fun_def_id, subst);
                    self.check_no_ghost_in_program(args, *fn_span, fun_def_id, subst);

                    let mut func_args: Vec<_> =
                        args.iter().map(|arg| self.translate_operand(&arg.node)).collect();
                    if func_args.is_empty() {
                        // TODO: Remove this, push the 0-ary handling down to why3 backend
                        // We use tuple as a dummy argument for 0-ary functions
                        func_args.push(fmir::Operand::Constant(Term {
                            kind: TermKind::Tuple { fields: Vec::new() },
                            ty: self.ctx.types.unit,
                            span,
                        }))
                    }

                    if is_box_new(self.tcx(), fun_def_id) {
                        assert_eq!(func_args.len(), 1);

                        self.emit_assignment(
                            &destination,
                            RValue::Operand(func_args.remove(0)),
                            span,
                        );
                    } else {
                        let predicates = self
                            .ctx
                            .extern_spec(fun_def_id)
                            .map(|p| p.predicates_for(self.tcx(), subst))
                            .unwrap_or_else(Vec::new);

                        let infcx = self.ctx.infer_ctxt().ignoring_regions().build();
                        let res = traits::evaluate_additional_predicates(
                            &infcx,
                            predicates,
                            self.param_env(),
                            span,
                        );
                        if let Err(errs) = res {
                            infcx.err_ctxt().report_fulfillment_errors(errs);
                        }

                        let (fun_def_id, subst) = {
                            let (fun_id, subst) =
                                if let Some((ghost_def_id, ghost_args_ty)) = call_ghost {
                                    // Directly call the ghost closure
                                    assert_eq!(func_args.len(), 2);
                                    (ghost_def_id, ghost_args_ty)
                                } else {
                                    (fun_def_id, subst)
                                };
                            resolve_function(
                                self.ctx,
                                self.param_env(),
                                fun_id,
                                subst,
                                (self.body, span, location),
                            )
                        };

                        if self.ctx.sig(fun_def_id).contract.is_requires_false() {
                            target = None
                        } else {
                            let subst = self.ctx.normalize_erasing_regions(self.param_env(), subst);

                            self.emit_statement(Statement::Call(
                                self.translate_place(destination.as_ref()),
                                fun_def_id,
                                subst,
                                func_args,
                                span.source_callsite(),
                            ));
                        }
                    }
                }

                if let Some(bb) = target {
                    if self.resolver.is_some() {
                        self.resolve_after_assignment(
                            target.unwrap().start_location(),
                            *destination,
                        );
                    }

                    term = mk_goto(bb);
                } else {
                    term = Terminator::Abort(terminator.source_info.span);
                }
            }
            Assert { cond, expected, msg, target, unwind: _ } => {
                let msg = self.get_explanation(msg);

                let mut cond = match cond {
                    Operand::Copy(pl) | Operand::Move(pl) => {
                        if let Some(locl) = pl.as_local() {
                            Term {
                                // hack
                                kind: TermKind::Var(self.locals[&locl]),
                                span,
                                ty: cond.ty(self.body, self.tcx()),
                            }
                        } else {
                            unreachable!("assertion contains something other than local")
                        }
                    }
                    Operand::Constant(_) => todo!(),
                };
                if !expected {
                    cond = Term {
                        ty: cond.ty,
                        span: cond.span,
                        kind: TermKind::Unary { op: UnOp::Not, arg: Box::new(cond) },
                    };
                }
                self.emit_statement(Statement::Assertion { cond, msg });
                term = mk_goto(*target)
            }
            Drop { target, place, .. } => {
                if self.resolver.is_some() {
                    // place may need to be resolved since it may be frozen.
                    if let LookupResult::Exact(mp) =
                        self.move_data().rev_lookup.find(place.as_ref())
                    {
                        let (need_start, resolved) = self
                            .resolver
                            .as_mut()
                            .unwrap()
                            .need_resolve_resolved_places_at(ExtendedLocation::Start(location));
                        let mut to_resolve = self.empty_bitset();
                        on_all_children_bits(self.move_data(), mp, |mpi| {
                            if need_start.contains(mpi) {
                                to_resolve.insert(mpi);
                            }
                        });
                        self.resolve_places(to_resolve, &resolved);
                    } else {
                        // If the place we drop is not a move path, then the MaybeUninit analysis ignores it. So we do not miss a resolve.
                    }
                }

                term = mk_goto(*target);
            }

            FalseUnwind { real_target, .. } => term = mk_goto(*real_target),
            FalseEdge { .. }
            | CoroutineDrop
            | UnwindResume
            | UnwindTerminate { .. }
            | Yield { .. }
            | InlineAsm { .. }
            | TailCall { .. } => unreachable!("{:?}", terminator.kind),
        }
        if let Some((need, resolved)) = resolved_during {
            self.resolve_places(need, &resolved);
        }
        self.emit_terminator(term)
    }

    /// Determine if the given type `ty` is a `GhostBox`.
    fn is_ghost_box(&self, ty: Ty<'tcx>) -> bool {
        match ty.kind() {
            rustc_type_ir::TyKind::Adt(containing_type, _) => {
                contracts_items::is_ghost_ty(self.ctx.tcx, containing_type.did())
            }
            _ => false,
        }
    }

    /// If the function we are calling represents a `ghost!` block, we need to:
    /// - Check that all the captures of the ghost closure are correct with respect to
    /// the ghost restrictions.
    /// - Call the ghost closure directly. Here we return the function to call and its
    /// type parameters.
    fn check_ghost_call(
        &mut self,
        fun_def_id: DefId,
        subst: GenericArgsRef<'tcx>,
    ) -> Option<(DefId, GenericArgsRef<'tcx>)> {
        if contracts_items::is_ghost_from_fn(self.ctx.tcx, fun_def_id) {
            let &[_, ty] = subst.as_slice() else {
                unreachable!();
            };
            let GenericArgKind::Type(ty) = ty.unpack() else { unreachable!() };
            let TyKind::Closure(ghost_def_id, ghost_args_ty) = ty.kind() else { unreachable!() };

            // Check that all captures are `GhostBox`s
            let param_env = self.ctx.param_env(*ghost_def_id);
            let captures = self.ctx.closure_captures(ghost_def_id.expect_local());
            for capture in captures.into_iter().rev() {
                let copy_allowed = match capture.info.capture_kind {
                    ty::UpvarCapture::ByRef(
                        ty::BorrowKind::MutBorrow | ty::BorrowKind::UniqueImmBorrow,
                    ) => false,
                    _ => true,
                };
                let place_ty = capture.place.ty();

                let is_ghost = self.is_ghost_box(place_ty);
                let is_copy =
                    copy_allowed && place_ty.is_copy_modulo_regions(self.tcx(), param_env);

                if !is_ghost && !is_copy {
                    let mut error = self.ctx.error(
                        capture.get_path_span(self.tcx()),
                        &format!("not a ghost variable: {}", capture.var_ident.as_str()),
                    );
                    error.span_note(capture.var_ident.span, String::from("variable defined here"));
                    error.emit();
                }
            }

            Some((*ghost_def_id, ghost_args_ty))
        } else {
            None
        }
    }

    /// This function will raise errors if we are in program code, and the function we
    /// are calling is ghost-only.
    ///
    /// Ghost-only functions are `GhostBox::new` and `GhostBox::deref`.
    fn check_no_ghost_in_program(
        &self,
        args: &[Spanned<Operand>],
        fn_span: Span,
        fun_def_id: DefId,
        subst: GenericArgsRef<'tcx>,
    ) {
        if self.is_ghost_closure {
            return;
        }
        // We are indeed in program code.
        let func_param_env = self.ctx.param_env(fun_def_id);

        // Check that we do not call `GhostBox::into_inner` in normal code
        if contracts_items::is_ghost_into_inner(self.ctx.tcx, fun_def_id) {
            self.ctx
                .error(
                    fn_span,
                    "trying to access the contents of a ghost variable in program context",
                )
                .with_note("This method can only be used inside a `ghost!` block")
                .emit();
        }

        // Check that we do not create/dereference a ghost variable in normal code.
        if self.ctx.is_diagnostic_item(Symbol::intern("deref_method"), fun_def_id)
            || self.ctx.is_diagnostic_item(Symbol::intern("deref_mut_method"), fun_def_id)
        {
            let GenericArgKind::Type(ty) = subst.get(0).unwrap().unpack() else { unreachable!() };
            if self.is_ghost_box(ty) {
                self.ctx
                    .error(fn_span, "dereference of a ghost variable in program context")
                    .with_span_suggestion(
                        fn_span,
                        "try wrapping this expression in a ghost block",
                        format!(
                            "ghost!{{ {} }}",
                            self.ctx.sess.source_map().span_to_snippet(fn_span).unwrap()
                        ),
                        rustc_errors::Applicability::MachineApplicable,
                    )
                    .emit();
            }
        } else if contracts_items::is_ghost_new(self.ctx.tcx, fun_def_id) {
            self.ctx
                .error(fn_span, "cannot create a ghost variable in program context")
                .with_span_suggestion(
                    fn_span,
                    "try wrapping this expression in `ghost!` instead",
                    format!(
                        "ghost!({})",
                        self.ctx.sess.source_map().span_to_snippet(args[0].span).unwrap()
                    ),
                    rustc_errors::Applicability::MachineApplicable,
                )
                .emit();
        } else {
            // Check and reject instantiation of a <T: Deref> with a ghost parameter.
            let deref_trait_id = self.ctx.require_lang_item(rustc_hir::LangItem::Deref, None);
            let infer_ctx = self.ctx.infer_ctxt().build();
            for bound in func_param_env.caller_bounds() {
                let Some(trait_clause) = bound.as_trait_clause() else { continue };
                if trait_clause.def_id() != deref_trait_id {
                    continue;
                }
                let ty = trait_clause.self_ty().skip_binder();
                let caller_ty = self
                    .ctx
                    .instantiate_and_normalize_erasing_regions(
                        subst,
                        self.param_env(),
                        EarlyBinder::bind(trait_clause.self_ty()),
                    )
                    .skip_binder();
                let deref_in_callee = infer_ctx
                    .type_implements_trait(deref_trait_id, std::iter::once(ty), func_param_env)
                    .may_apply();
                let ghost_in_caller = self.is_ghost_box(caller_ty);
                let ghost_in_callee = self.is_ghost_box(ty);
                if deref_in_callee && ghost_in_caller && !ghost_in_callee {
                    self.ctx.error(fn_span, &format!("Cannot instantiate a generic type {ty} implementing `Deref` with the ghost type {caller_ty}")).emit();
                }
            }
        }
    }

    fn get_explanation(&mut self, msg: &mir::AssertKind<Operand<'tcx>>) -> String {
        match msg {
            AssertKind::BoundsCheck { len: _, index: _ } => format!("index in bounds"),
            AssertKind::Overflow(op, _a, _b) => format!("{op:?} overflow"),
            AssertKind::OverflowNeg(_op) => format!("negation overflow"),
            AssertKind::DivisionByZero(_) => format!("division by zero"),
            AssertKind::RemainderByZero(_) => format!("remainder by zero"),
            _ => unreachable!("Resume assertions"),
        }
    }
}

/// # Parameters
///
/// - `report_location`: used to emit an eventual warning.
fn resolve_function<'tcx>(
    ctx: &mut TranslationCtx<'tcx>,
    param_env: ParamEnv<'tcx>,
    def_id: DefId,
    subst: GenericArgsRef<'tcx>,
    report_location: (&mir::Body<'tcx>, Span, Location),
) -> (DefId, GenericArgsRef<'tcx>) {
    let res;
    if let Some(AssocItem { container: ty::TraitContainer, .. }) = ctx.opt_associated_item(def_id) {
        res = traits::TraitResolved::resolve_item(ctx.tcx, param_env, def_id, subst)
            .to_opt(def_id, subst)
            .expect("could not find instance")
    } else {
        res = (def_id, subst)
    }

    if ctx.sig(res.0).contract.extern_no_spec {
        let (body, span, location) = report_location;
        let name = ctx.tcx.item_name(def_id);
        let source_info = body.source_info(location);
        if let Some(lint_root) = source_info.scope.lint_root(&body.source_scopes) {
            ctx.emit_node_span_lint(
                CONTRACTLESS_EXTERNAL_FUNCTION,
                lint_root,
                span,
                ContractlessExternalFunction { name, span },
            );
        }
    }

    res
}

// Try to extract a function defid from an operand
fn func_defid<'tcx>(op: &Operand<'tcx>) -> Option<(DefId, GenericArgsRef<'tcx>)> {
    let fun_ty = op.constant().unwrap().const_.ty();
    if let ty::TyKind::FnDef(def_id, subst) = fun_ty.kind() {
        Some((*def_id, subst))
    } else {
        None
    }
}

// Find the place being discriminated, if there is one
pub(super) fn discriminator_for_switch<'tcx>(bbd: &BasicBlockData<'tcx>) -> Option<Place<'tcx>> {
    let discr = if let TerminatorKind::SwitchInt { discr, .. } = &bbd.terminator().kind {
        discr
    } else {
        return None;
    };

    if let StatementKind::Assign(box (pl, Rvalue::Discriminant(real_discr))) =
        bbd.statements.last()?.kind
    {
        if discr.place() == Some(pl) {
            Some(real_discr)
        } else {
            None
        }
    } else {
        None
    }
}

fn make_switch<'tcx>(
    ctx: &TranslationCtx<'tcx>,
    si: SourceInfo,
    switch_ty: Ty<'tcx>,
    targets: &SwitchTargets,
    discr: fmir::Operand<'tcx>,
) -> Terminator<'tcx> {
    match switch_ty.kind() {
        TyKind::Adt(def, substs) => {
            let d_to_var: HashMap<_, _> =
                def.discriminants(ctx.tcx).map(|(idx, d)| (d.val, idx)).collect();

            let branches: Vec<_> =
                targets.iter().map(|(disc, tgt)| (d_to_var[&disc], (tgt))).collect();

            let default;
            if targets.iter().map(|(disc, _)| disc).collect::<HashSet<_>>().len()
                == def.variants().len()
            {
                default = None
            } else {
                default = Some(targets.otherwise())
            }

            Terminator::Switch(discr, Branches::Constructor(*def, substs, branches, default))
        }
        TyKind::Bool => {
            let branches: (_, _) = targets
                .iter()
                .sorted()
                .map(|tgt| tgt.1)
                .chain(std::iter::once(targets.otherwise()))
                .take(2)
                .collect_tuple()
                .unwrap();

            Terminator::Switch(discr, Branches::Bool(branches.0, branches.1))
        }
        TyKind::Float(_) => {
            ctx.crash_and_error(si.span, "Float patterns are currently unsupported")
        }
        TyKind::Uint(_) => {
            let branches: Vec<(_, BasicBlock)> =
                targets.iter().map(|(val, tgt)| (val, tgt)).collect();
            Terminator::Switch(discr, Branches::Uint(branches, targets.otherwise()))
        }
        TyKind::Int(_) => {
            let branches: Vec<(_, BasicBlock)> =
                targets.iter().map(|(val, tgt)| (val as i128, tgt)).collect();

            Terminator::Switch(discr, Branches::Int(branches, targets.otherwise()))
        }
        ty => unimplemented!("{ty:?}"),
    }
}<|MERGE_RESOLUTION|>--- conflicted
+++ resolved
@@ -1,10 +1,6 @@
 use super::BodyTranslator;
 use crate::{
-<<<<<<< HEAD
-    attributes::is_box_new,
-=======
-    contracts_items,
->>>>>>> dfce2a3a
+    contracts_items::{is_box_new, is_deref, is_deref_mut, is_ghost_from_fn, is_ghost_into_inner, is_ghost_new, is_ghost_ty, is_snap_from_fn},
     ctx::TranslationCtx,
     extended_location::ExtendedLocation,
     fmir,
@@ -35,7 +31,7 @@
     move_paths::{HasMoveData, LookupResult},
     on_all_children_bits,
 };
-use rustc_span::{source_map::Spanned, Span, Symbol};
+use rustc_span::{source_map::Spanned, Span};
 use rustc_trait_selection::{error_reporting::InferCtxtErrorExt, infer::InferCtxtExt};
 use std::collections::{HashMap, HashSet};
 
@@ -90,7 +86,7 @@
                     self.resolve_before_assignment(need, &resolved, location, *destination)
                 }
 
-                if contracts_items::is_snap_from_fn(self.ctx.tcx, fun_def_id) {
+                if is_snap_from_fn(self.ctx.tcx, fun_def_id) {
                     let GenericArgKind::Type(ty) = subst.get(1).unwrap().unpack() else {
                         unreachable!()
                     };
@@ -266,7 +262,7 @@
     fn is_ghost_box(&self, ty: Ty<'tcx>) -> bool {
         match ty.kind() {
             rustc_type_ir::TyKind::Adt(containing_type, _) => {
-                contracts_items::is_ghost_ty(self.ctx.tcx, containing_type.did())
+                is_ghost_ty(self.ctx.tcx, containing_type.did())
             }
             _ => false,
         }
@@ -282,7 +278,7 @@
         fun_def_id: DefId,
         subst: GenericArgsRef<'tcx>,
     ) -> Option<(DefId, GenericArgsRef<'tcx>)> {
-        if contracts_items::is_ghost_from_fn(self.ctx.tcx, fun_def_id) {
+        if is_ghost_from_fn(self.ctx.tcx, fun_def_id) {
             let &[_, ty] = subst.as_slice() else {
                 unreachable!();
             };
@@ -339,7 +335,7 @@
         let func_param_env = self.ctx.param_env(fun_def_id);
 
         // Check that we do not call `GhostBox::into_inner` in normal code
-        if contracts_items::is_ghost_into_inner(self.ctx.tcx, fun_def_id) {
+        if is_ghost_into_inner(self.ctx.tcx, fun_def_id) {
             self.ctx
                 .error(
                     fn_span,
@@ -350,9 +346,7 @@
         }
 
         // Check that we do not create/dereference a ghost variable in normal code.
-        if self.ctx.is_diagnostic_item(Symbol::intern("deref_method"), fun_def_id)
-            || self.ctx.is_diagnostic_item(Symbol::intern("deref_mut_method"), fun_def_id)
-        {
+        if is_deref(self.ctx.tcx, fun_def_id) || is_deref_mut(self.ctx.tcx, fun_def_id) {
             let GenericArgKind::Type(ty) = subst.get(0).unwrap().unpack() else { unreachable!() };
             if self.is_ghost_box(ty) {
                 self.ctx
@@ -368,7 +362,7 @@
                     )
                     .emit();
             }
-        } else if contracts_items::is_ghost_new(self.ctx.tcx, fun_def_id) {
+        } else if is_ghost_new(self.ctx.tcx, fun_def_id) {
             self.ctx
                 .error(fn_span, "cannot create a ghost variable in program context")
                 .with_span_suggestion(
