use super::pearlite::{Term, TermKind};
use crate::{
<<<<<<< HEAD
    attributes::{is_law, is_spec},
    ctx::*,
    util::erased_identity_for_item,
=======
    contracts_items::{is_law, is_spec},
    ctx::*,
    very_stable_hash::get_very_stable_hash,
>>>>>>> dfce2a3a
};
use rustc_hir::def_id::DefId;
use rustc_infer::{
    infer::{DefineOpaqueTypes, InferCtxt, TyCtxtInferExt},
    traits::{Obligation, ObligationCause, TraitEngine},
};
use rustc_middle::ty::{
    AssocItemContainer, Const, ConstKind, EarlyBinder, GenericArgsRef, ParamConst, ParamEnv,
    ParamTy, Predicate, TraitRef, Ty, TyCtxt, TyKind, TypeFoldable, TypeFolder,
};
use rustc_span::{Span, Symbol, DUMMY_SP};
use rustc_trait_selection::{
    error_reporting::InferCtxtErrorExt,
    traits::{orphan_check_trait_ref, FulfillmentError, ImplSource, InCrate, TraitEngineExt},
};
use rustc_type_ir::fold::TypeSuperFoldable;
use std::collections::HashMap;

#[derive(Clone)]
pub(crate) struct Refinement<'tcx> {
    #[allow(dead_code)]
    pub(crate) trait_: (DefId, GenericArgsRef<'tcx>),
    pub(crate) impl_: (DefId, GenericArgsRef<'tcx>),
    pub(crate) refn: Term<'tcx>,
}

#[allow(dead_code)]
#[derive(Clone)]
pub(crate) struct TraitImpl<'tcx> {
    pub(crate) laws: Vec<DefId>,
    pub(crate) refinements: Vec<Refinement<'tcx>>,
}

impl<'tcx> TranslationCtx<'tcx> {
    pub(crate) fn laws_inner(&self, trait_or_impl: DefId) -> Vec<DefId> {
        let mut laws = Vec::new();
        for item in self
            .tcx
            .associated_items(trait_or_impl)
            .in_definition_order()
            .filter(move |item| !is_spec(self.tcx, item.def_id))
        {
            if is_law(self.tcx, item.def_id) {
                laws.push(item.def_id);
            }
        }
        laws
    }

    pub(crate) fn translate_impl(&mut self, impl_id: DefId) -> TraitImpl<'tcx> {
        assert!(self.trait_id_of_impl(impl_id).is_some(), "{impl_id:?} is not a trait impl");
        let trait_ref = self.tcx.impl_trait_ref(impl_id).unwrap();

        let mut laws = Vec::new();
        let implementor_map = self.tcx.impl_item_implementor_ids(impl_id);

        let mut refinements = Vec::new();
        let mut implementor_map =
            self.with_stable_hashing_context(|hcx| implementor_map.to_sorted(&hcx, true));
        implementor_map.sort_by_cached_key(|(trait_item, impl_item)| {
            get_very_stable_hash(&[**trait_item, **impl_item] as &[_], &self.tcx)
        });
        for (&trait_item, &impl_item) in implementor_map {
            if is_law(self.tcx, trait_item) {
                laws.push(impl_item);
            }

            // Don't generate refinements for impls that come from outside crates
            if !impl_id.is_local() {
                continue;
            }

            let subst = erased_identity_for_item(self.tcx, impl_item);

            let refn_subst = subst.rebase_onto(self.tcx, impl_id, trait_ref.skip_binder().args);

            // If there is no contract to refine, skip this item
            if !self.tcx.def_kind(trait_item).is_fn_like()
                || (self.sig(trait_item).contract.is_empty()
                    && self.sig(impl_item).contract.requires.is_empty())
            {
                continue;
            }

            // TODO: Clean up and abstract
            let predicates = self
                .extern_spec(trait_item)
                .map(|p| p.predicates_for(self.tcx, refn_subst))
                .unwrap_or_else(Vec::new);

            let infcx = self.tcx.infer_ctxt().ignoring_regions().build();

            let res = evaluate_additional_predicates(
                &infcx,
                predicates,
                self.param_env(impl_item),
                self.def_span(impl_item),
            );
            if let Err(errs) = res {
                infcx.err_ctxt().report_fulfillment_errors(errs);
                self.crash_and_error(rustc_span::DUMMY_SP, "error above");
            }

            let axiom = logic_refinement_term(self, impl_item, trait_item, refn_subst);
            refinements.push(Refinement {
                trait_: (trait_item, refn_subst),
                impl_: (impl_item, subst),
                refn: axiom,
            });
        }

        TraitImpl { laws, refinements }
    }
}

fn logic_refinement_term<'tcx>(
    ctx: &mut TranslationCtx<'tcx>,
    impl_item_id: DefId,
    trait_item_id: DefId,
    refn_subst: GenericArgsRef<'tcx>,
) -> Term<'tcx> {
    // Get the contract of the trait version
    let trait_sig = {
        let pre_sig = ctx.sig(trait_item_id).clone();
        let param_env = ctx.param_env(impl_item_id);
        EarlyBinder::bind(pre_sig).instantiate(ctx.tcx, refn_subst).normalize(ctx.tcx, param_env)
    };

    let impl_sig = ctx.sig(impl_item_id).clone();

    let span = ctx.tcx.def_span(impl_item_id);
    let mut args = Vec::new();
    let mut subst = HashMap::new();
    for (ix, ((id, _, _), (id2, _, ty))) in
        trait_sig.inputs.iter().zip(impl_sig.inputs.iter()).enumerate()
    {
        let id = if id.is_empty() { Symbol::intern(&format!("_{}'", ix + 1)) } else { *id };
        let id2 = if id2.is_empty() { Symbol::intern(&format!("_{}'", ix + 1)) } else { *id2 };
        args.push((id.clone(), *ty));
        subst.insert(id2, Term { ty: *ty, kind: TermKind::Var(id), span });
    }

    let mut impl_precond = impl_sig.contract.requires_conj(ctx.tcx);
    impl_precond.subst(&subst);
    let trait_precond = trait_sig.contract.requires_conj(ctx.tcx);

    let mut impl_postcond = impl_sig.contract.ensures_conj(ctx.tcx);
    impl_postcond.subst(&subst);
    let trait_postcond = trait_sig.contract.ensures_conj(ctx.tcx);

    let retty = impl_sig.output;

    let post_refn = impl_postcond
        .implies(trait_postcond)
        .forall(ctx.tcx, (Symbol::intern("result"), retty))
        .span(span);

    let mut refn = trait_precond.implies(impl_precond.conj(post_refn));
    refn = if args.is_empty() {
        refn
    } else {
        args.into_iter().rfold(refn, |acc, r| acc.forall(ctx.tcx, r).span(span))
    };

    refn
}

pub(crate) fn evaluate_additional_predicates<'tcx>(
    infcx: &InferCtxt<'tcx>,
    p: Vec<Predicate<'tcx>>,
    param_env: ParamEnv<'tcx>,
    sp: Span,
) -> Result<(), Vec<FulfillmentError<'tcx>>> {
    let mut fulfill_cx = <dyn TraitEngine<'tcx, _>>::new(infcx);
    for predicate in p {
        let predicate = infcx.tcx.erase_regions(predicate);
        let cause = ObligationCause::dummy_with_span(sp);
        let obligation = Obligation { cause, param_env, recursion_depth: 0, predicate };
        // holds &= infcx.predicate_may_hold(&obligation);
        fulfill_cx.register_predicate_obligation(&infcx, obligation);
    }
    let errors = fulfill_cx.select_all_or_error(&infcx);
    if !errors.is_empty() {
        return Err(errors);
    } else {
        return Ok(());
    }
}

/// The result of [`Self::resolve_assoc_item_opt`]: given the id of a trait item and some
/// type parameters, we might find an actual implementation of the item.
pub(crate) enum TraitResolved<'tcx> {
    /// An instance (like `impl Clone for i32 { ... }`) exists for the given type parameters.
    Instance(DefId, GenericArgsRef<'tcx>),
    /// A known instance exists, but we don't know which one.
    UnknownFound,
    /// We don't know if an instance exists.
    UnknownNotFound,
    /// We know that no instance exists.
    ///
    /// For example, in `fn<T> f(x: T) { let _ = x.clone() }`, we  don't have an
    /// instance for `T::clone` until we know more about `T`.
    NoInstance,
}

impl<'tcx> TraitResolved<'tcx> {
    /// Returns `true` if `def_id` is an item inside a trait definition.
    ///
    /// Use this on an arbitrary `def_id` to avoid panics in [`Self::resolve_item`].
    pub(crate) fn is_trait_item(tcx: TyCtxt<'tcx>, def_id: DefId) -> bool {
        let Some(assoc) = tcx.opt_associated_item(def_id) else { return false };
        assoc.container == AssocItemContainer::TraitContainer
    }

    /// Try to resolve a trait item to the item in an `impl` block, given some typing context.
    ///
    /// # Parameters
    /// - `tcx`: The global context
    /// - `param_env`: The scope of type variables, see <https://rustc-dev-guide.rust-lang.org/param_env/param_env_summary.html>.
    /// - `trait_item_def_id`: The trait item we are trying to resolve.
    /// - `substs`: The type parameters we are instantiating the trait item with. This
    ///   can include the `Self` parameter.
    pub(crate) fn resolve_item(
        tcx: TyCtxt<'tcx>,
        param_env: ParamEnv<'tcx>,
        trait_item_def_id: DefId,
        substs: GenericArgsRef<'tcx>,
    ) -> Self {
        trace!("TraitResolved::resolve {:?} {:?}", trait_item_def_id, substs);
        let assoc = tcx.opt_associated_item(trait_item_def_id).unwrap();

        assert!(assoc.container == AssocItemContainer::TraitContainer);

        let trait_ref =
            TraitRef::from_method(tcx, tcx.trait_of_item(trait_item_def_id).unwrap(), substs);
        let trait_ref = tcx.normalize_erasing_regions(param_env, trait_ref);

        let source = if let Ok(source) = tcx.codegen_select_candidate((param_env, trait_ref)) {
            source
        } else {
            if still_specializable(tcx, param_env, trait_item_def_id, trait_ref, None) {
                return TraitResolved::UnknownNotFound;
            } else {
                return TraitResolved::NoInstance;
            }
        };
        trace!("resolve_assoc_item_opt {source:?}",);

        match source {
            ImplSource::UserDefined(impl_data) => {
                if still_specializable(tcx, param_env, trait_item_def_id, trait_ref, Some(source)) {
                    return TraitResolved::UnknownFound;
                }

                let trait_def = tcx.trait_def(trait_ref.def_id);
                // Find the id of the actual associated method we will be running
                let leaf_def = trait_def
                    .ancestors(tcx, impl_data.impl_def_id)
                    .unwrap()
                    .leaf_def(tcx, assoc.def_id)
                    .unwrap_or_else(|| {
                        panic!("{:?} not found in {:?}", assoc, impl_data.impl_def_id);
                    });

                // Translate the original substitution into one on the selected impl method
                let infcx = tcx.infer_ctxt().build();

                let substs = substs.rebase_onto(tcx, trait_ref.def_id, impl_data.args);
                let substs = rustc_trait_selection::traits::translate_args(
                    &infcx,
                    param_env,
                    impl_data.impl_def_id,
                    substs,
                    leaf_def.defining_node,
                );
                let leaf_substs = infcx.tcx.erase_regions(substs);

                TraitResolved::Instance(leaf_def.item.def_id, leaf_substs)
            }
            ImplSource::Param(_) => TraitResolved::UnknownFound,
            ImplSource::Builtin(_, _) => match *substs.type_at(0).kind() {
                rustc_middle::ty::Closure(closure_def_id, closure_substs) => {
                    TraitResolved::Instance(closure_def_id, closure_substs)
                }
                _ => unimplemented!(),
            },
        }
    }

    pub fn to_opt(
        self,
        did: DefId,
        substs: GenericArgsRef<'tcx>,
    ) -> Option<(DefId, GenericArgsRef<'tcx>)> {
        match self {
            TraitResolved::Instance(did, substs) => Some((did, substs)),
            TraitResolved::UnknownFound => Some((did, substs)),
            _ => None,
        }
    }
}

fn instantiate_params_with_infer<'tcx, T: TypeFoldable<TyCtxt<'tcx>>>(
    ctx: &InferCtxt<'tcx>,
    value: T,
) -> T {
    struct Folder<'a, 'tcx> {
        ctx: &'a InferCtxt<'tcx>,
        tys: HashMap<ParamTy, Ty<'tcx>>,
        consts: HashMap<ParamConst, Const<'tcx>>,
    }
    impl<'a, 'tcx> TypeFolder<TyCtxt<'tcx>> for Folder<'a, 'tcx> {
        fn cx(&self) -> TyCtxt<'tcx> {
            self.ctx.tcx
        }

        fn fold_ty(&mut self, t: Ty<'tcx>) -> Ty<'tcx> {
            match *t.kind() {
                TyKind::Param(param) => {
                    *self.tys.entry(param).or_insert_with(|| self.ctx.next_ty_var(DUMMY_SP))
                }
                _ => t.super_fold_with(self),
            }
        }

        fn fold_const(&mut self, c: Const<'tcx>) -> Const<'tcx> {
            match c.kind() {
                ConstKind::Param(param) => {
                    *self.consts.entry(param).or_insert_with(|| self.ctx.next_const_var(DUMMY_SP))
                }
                _ => c.super_fold_with(self),
            }
        }
    }
    value.fold_with(&mut Folder { ctx, tys: Default::default(), consts: Default::default() })
}

fn still_specializable<'tcx>(
    tcx: TyCtxt<'tcx>,
    param_env: ParamEnv<'tcx>,
    trait_item_def_id: DefId,
    trait_ref: TraitRef<'tcx>,
    source: Option<&ImplSource<'tcx, ()>>,
) -> bool {
    let start_node;
    let graph = tcx.specialization_graph_of(trait_ref.def_id).unwrap();

    // Search for the least specialized node that applies to this trait_ref
    if let Some(ImplSource::UserDefined(ud)) = source {
        let trait_def = tcx.trait_def(trait_ref.def_id);
        let leaf = trait_def
            .ancestors(tcx, ud.impl_def_id)
            .unwrap()
            .leaf_def(tcx, trait_item_def_id)
            .unwrap();
        if !(leaf.item.defaultness(tcx).is_default()
            || tcx.defaultness(leaf.defining_node.def_id()).is_default())
        {
            // The leaf node is not marked as default => cannot be specialized
            return false;
        }

        start_node = leaf.defining_node.def_id();
    } else {
        start_node = trait_ref.def_id;
    }

    // Check whether we know all the nodes.
    // We take inspiration from rustc_next_solver::cohenrence::trait_ref_is_knowable,
    // but ignore future-compatiility.
    let infcx = tcx.infer_ctxt().ignoring_regions().intercrate(true).build();
    let (param_env, trait_ref) =
        instantiate_params_with_infer(&infcx, param_env.and(trait_ref)).into_parts();
    if orphan_check_trait_ref(&infcx, trait_ref, InCrate::Remote, |ty| Ok::<_, !>(ty))
        .unwrap()
        .is_ok()
    {
        // A downstream or cousin crate is allowed to implement some
        // generic parameters of this trait-ref.
        return true;
    }

    // Check wether one of the descendents of start_node applies too
    let def_children = Default::default();
    let get_children = |node| {
        let ch = graph.children.get(&node).unwrap_or(&def_children);
        let nonblanket = ch.non_blanket_impls.iter().flat_map(|(_, v)| v.iter());
        ch.blanket_impls.iter().chain(nonblanket).cloned().collect::<Vec<DefId>>()
    };

    let mut stack = get_children(start_node);
    while let Some(node) = stack.pop() {
        let infcx = infcx.fork();

        let args = infcx.fresh_args_for_item(DUMMY_SP, node);
        let trait_ref_node = tcx.impl_trait_ref(node).unwrap().instantiate(tcx, args);
        if infcx
            .at(&ObligationCause::dummy(), param_env)
            .eq(DefineOpaqueTypes::Yes, trait_ref_node, trait_ref)
            .is_err()
        {
            continue;
        }
        if tcx.impl_item_implementor_ids(node).get(&trait_item_def_id).is_some() {
            return true;
        }
        stack.extend(get_children(node));
    }

    return false;
}<|MERGE_RESOLUTION|>--- conflicted
+++ resolved
@@ -1,14 +1,9 @@
 use super::pearlite::{Term, TermKind};
 use crate::{
-<<<<<<< HEAD
-    attributes::{is_law, is_spec},
+    contracts_items::{is_law, is_spec},
     ctx::*,
     util::erased_identity_for_item,
-=======
-    contracts_items::{is_law, is_spec},
-    ctx::*,
     very_stable_hash::get_very_stable_hash,
->>>>>>> dfce2a3a
 };
 use rustc_hir::def_id::DefId;
 use rustc_infer::{
