--- conflicted
+++ resolved
@@ -1,9 +1,5 @@
 use crate::{
-<<<<<<< HEAD
-    attributes::get_builtin,
-=======
     contracts_items::get_builtin,
->>>>>>> dfce2a3a
     ctx::TranslationCtx,
     fmir::{self, Operand},
     traits::TraitResolved,
