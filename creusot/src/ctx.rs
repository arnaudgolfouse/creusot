use crate::{
    backend::ty_inv::is_tyinv_trivial,
    callbacks,
    contracts_items::{
<<<<<<< HEAD
        Intrinsic, gather_intrinsics, get_creusot_item, is_extern_spec, is_logic, is_opaque,
        is_open_inv_param, is_prophetic, opacity_witness_name,
=======
        get_creusot_item, get_inv_function, get_resolve_function, get_resolve_method, is_erasure,
        is_extern_spec, is_logic, is_open_inv_param, is_prophetic, opacity_witness_name,
>>>>>>> 46c4bce5
    },
    metadata::{BinaryMetadata, Metadata, encode_def_ids, get_erasure_required},
    naming::variable_name,
    translation::{
        self,
        external::{ExternSpec, extract_erasure_from_item, extract_extern_specs_from_item},
        fmir,
        pearlite::{self, ScopedTerm},
        specification::{ContractClauses, PreSignature, inherited_extern_spec, pre_sig_of},
        traits::{Refinement, TraitResolved},
    },
    util::{erased_identity_for_item, parent_module},
    validate::AnfBlock,
};
use creusot_args::options::Options;
use indexmap::{IndexMap, IndexSet};
use once_map::unsync::OnceMap;
use rustc_ast::{
    Fn, FnSig, NodeId,
    visit::{FnKind, Visitor, walk_fn},
};
use rustc_borrowck::consumers::BodyWithBorrowckFacts;
use rustc_errors::{Diag, DiagMessage, FatalAbort};
use rustc_hir::{
    HirId,
    def::DefKind,
    def_id::{DefId, LOCAL_CRATE, LocalDefId},
};
use rustc_infer::traits::ObligationCause;
use rustc_macros::{TyDecodable, TyEncodable, TypeFoldable, TypeVisitable};
use rustc_middle::{
    mir::Promoted,
    thir,
    ty::{
        Clause, GenericArg, GenericArgsRef, ParamEnv, Predicate, ResolverAstLowering, Ty, TyCtxt,
        TypingEnv, TypingMode, Visibility,
    },
};
use rustc_span::{DUMMY_SP, Span, Symbol};
use rustc_trait_selection::traits::normalize_param_env_or_error;
use rustc_type_ir::inherent::Ty as _;
use std::{
    cell::{OnceCell, RefCell},
    collections::HashMap,
    ops::Deref,
};
use why3::Ident;

pub(crate) use crate::{backend::clone_map::*, translated_item::*};

macro_rules! queryish {
    ($name:ident, $key:ty, $res:ty, $builder:ident) => {
        pub(crate) fn $name(&self, item: $key) -> &$res {
            self.$name.insert(item, |&item| Box::new(self.$builder(item)))
        }
    };
    ($name:ident, $key:ty, $res:ty, $builder:expr) => {
        pub(crate) fn $name(&self, item: $key) -> &$res {
            self.$name.insert(item, |&item| Box::new(($builder)(self, item)))
        }
    };
}

#[derive(Clone, Copy, PartialEq, Eq, Hash, Debug, TypeVisitable, TypeFoldable)]
pub struct BodyId {
    pub def_id: DefId,
    pub promoted: Option<Promoted>,
}

impl BodyId {
    pub fn local(def_id: LocalDefId) -> Self {
        BodyId { def_id: def_id.to_def_id(), promoted: None }
    }

    pub fn from_def_id(def_id: DefId) -> Self {
        BodyId { def_id, promoted: None }
    }
}

#[derive(Copy, Clone)]
pub(crate) enum Opacity {
    Opaque,
    Transparent(Visibility<DefId>),
}

#[derive(Clone, Copy, Debug, PartialEq, Eq)]
pub enum ItemType {
    Logic { prophetic: bool },
    Program,
    Closure,
    Trait,
    Impl,
    Type,
    AssocTy,
    Constant,
    Variant,
    Unsupported(DefKind),
    Field,
}

impl ItemType {
    pub(crate) fn to_str(self) -> &'static str {
        match self {
            ItemType::Logic { prophetic: false } => "logic function",
            ItemType::Logic { prophetic: true } => "prophetic logic function",
            ItemType::Program => "program function",
            ItemType::Closure => "closure",
            ItemType::Trait => "trait declaration",
            ItemType::Impl => "trait implementation",
            ItemType::Type => "type declaration",
            ItemType::AssocTy => "associated type",
            ItemType::Constant => "constant",
            ItemType::Field => "field",
            ItemType::Unsupported(_) => "[OTHER]",
            ItemType::Variant => "constructor",
        }
    }

    pub(crate) fn can_implement(self, trait_type: Self) -> bool {
        match (self, trait_type) {
            (ItemType::Logic { prophetic: false }, ItemType::Logic { prophetic: true }) => true,
            _ => self == trait_type,
        }
    }
}

pub trait HasTyCtxt<'tcx> {
    fn tcx(&self) -> TyCtxt<'tcx>;

    fn crash_and_error(&self, span: Span, msg: impl Into<DiagMessage>) -> ! {
        // TODO: try to add a code back in
        self.tcx().dcx().span_fatal(span, msg)
    }

    fn fatal_error(&self, span: Span, msg: impl Into<DiagMessage>) -> Diag<'tcx, FatalAbort> {
        // TODO: try to add a code back in
        self.tcx().dcx().struct_span_fatal(span, msg)
    }

    fn error(
        &self,
        span: Span,
        msg: impl Into<DiagMessage>,
    ) -> Diag<'tcx, rustc_errors::ErrorGuaranteed> {
        self.tcx().dcx().struct_span_err(span, msg)
    }

    fn warn(&self, span: Span, msg: impl Into<DiagMessage>) {
        self.tcx().dcx().span_warn(span, msg)
    }

    fn span_bug(&self, span: Span, msg: impl Into<String>) -> ! {
        self.tcx().dcx().span_bug(span, msg.into())
    }
}

impl<'tcx> HasTyCtxt<'tcx> for TyCtxt<'tcx> {
    fn tcx(&self) -> TyCtxt<'tcx> {
        *self
    }
}

<<<<<<< HEAD
pub(crate) type ClonedThir<'tcx> = IndexMap<LocalDefId, (thir::Thir<'tcx>, thir::ExprId)>;
=======
pub type Thir<'tcx> = (thir::Thir<'tcx>, thir::ExprId);
>>>>>>> 46c4bce5

// TODO: The state in here should be as opaque as possible...
pub struct TranslationCtx<'tcx> {
    pub tcx: TyCtxt<'tcx>,
    raw_intrinsics: HashMap<Symbol, DefId>,
    pub intrinsic2did: HashMap<Intrinsic, DefId>,
    did2intrinsic: HashMap<DefId, Intrinsic>,
    pub externs: Metadata<'tcx>,
    pub(crate) opts: Options,
    creusot_items: HashMap<Symbol, DefId>,
<<<<<<< HEAD
    pub(crate) thir: ClonedThir<'tcx>,
=======
    local_thir: IndexMap<LocalDefId, Thir<'tcx>>,
    /// This field tracks recursive calls, where we should check that a variant
    /// decreases.
    pub(crate) variant_calls: RefCell<IndexMap<DefId, IndexSet<DefId>>>,
    erasure_required: RefCell<IndexSet<DefId>>,
>>>>>>> 46c4bce5
    extern_specs: HashMap<DefId, ExternSpec<'tcx>>,
    extern_spec_items: HashMap<LocalDefId, DefId>,
    erased_local_defid: HashMap<LocalDefId, Erased<'tcx>>,
    erasures_to_check: Vec<(LocalDefId, (DefId, GenericArgsRef<'tcx>))>,
    params_open_inv: HashMap<DefId, Vec<usize>>,
    laws: OnceMap<DefId, Box<Vec<DefId>>>,
    fmir_body: OnceMap<BodyId, Box<fmir::Body<'tcx>>>,
    terms: OnceMap<DefId, Box<Option<ScopedTerm<'tcx>>>>,
    trait_impl: OnceMap<DefId, Box<Vec<Refinement<'tcx>>>>,
    sig: OnceMap<DefId, Box<PreSignature<'tcx>>>,
    opacity: OnceMap<DefId, Box<Opacity>>,
    renamer: RefCell<HashMap<HirId, Ident>>,
    pub corenamer: RefCell<HashMap<Ident, HirId>>,
    crate_name: OnceCell<why3::Symbol>,
}

impl<'tcx> Deref for TranslationCtx<'tcx> {
    type Target = TyCtxt<'tcx>;

    fn deref(&self) -> &Self::Target {
        &self.tcx
    }
}

pub(crate) fn gather_params_open_inv(tcx: TyCtxt) -> HashMap<DefId, Vec<usize>> {
    struct VisitFns<'tcx, 'a>(TyCtxt<'tcx>, HashMap<DefId, Vec<usize>>, &'a ResolverAstLowering);
    impl<'a> Visitor<'a> for VisitFns<'_, 'a> {
        fn visit_fn(&mut self, fk: FnKind<'a>, _: Span, node: NodeId) {
            let decl = match fk {
                FnKind::Fn(_, _, Fn { sig: FnSig { decl, .. }, .. }) => decl,
                FnKind::Closure(_, _, decl, _) => decl,
            };
            let mut open_inv_params = vec![];
            for (i, p) in decl.inputs.iter().enumerate() {
                if is_open_inv_param(self.0, p) {
                    open_inv_params.push(i);
                }
            }
            let defid = self.2.node_id_to_def_id[&node].to_def_id();
            assert!(self.1.insert(defid, open_inv_params).is_none());
            walk_fn(self, fk)
        }
    }

    let (resolver, cr) = &*tcx.resolver_for_lowering().borrow();

    let mut visit = VisitFns(tcx, HashMap::new(), resolver);
    visit.visit_crate(cr);
    visit.1
}

impl<'tcx> TranslationCtx<'tcx> {
    pub(crate) fn new(
        tcx: TyCtxt<'tcx>,
        opts: Options,
        thir: ClonedThir<'tcx>,
        params_open_inv: HashMap<DefId, Vec<usize>>,
    ) -> Self {
        let creusot_items = tcx
            .hir_body_owners()
            .filter_map(|did| {
                let did = did.to_def_id();
                Some((get_creusot_item(tcx, did)?, did))
            })
            .collect();

        let mut externs = Metadata::default();
        externs.load(tcx, &opts.extern_paths);

        let (raw_intrinsics, intrinsic2did, did2intrinsic) = gather_intrinsics(tcx, &externs);

        Self {
            tcx,
            raw_intrinsics,
            intrinsic2did,
            did2intrinsic,
            laws: Default::default(),
            externs,
            terms: Default::default(),
            creusot_items,
            variant_calls: RefCell::new(IndexMap::new()),
            opts,
            local_thir: Default::default(),
            erasure_required: Default::default(),
            extern_specs: Default::default(),
            extern_spec_items: Default::default(),
            erased_local_defid: Default::default(),
            erasures_to_check: Default::default(),
            fmir_body: Default::default(),
            trait_impl: Default::default(),
            sig: Default::default(),
            opacity: Default::default(),
            params_open_inv,
            renamer: Default::default(),
            corenamer: Default::default(),
            crate_name: Default::default(),
<<<<<<< HEAD
            thir,
=======
>>>>>>> 46c4bce5
        }
    }

    pub(crate) fn intrinsic(&self, did: DefId) -> Intrinsic {
        self.did2intrinsic.get(&did).copied().unwrap_or(Intrinsic::None)
    }

<<<<<<< HEAD
    pub(crate) fn int_ty(&self) -> Ty<'tcx> {
        self.type_of(Intrinsic::Int.get(self)).no_bound_vars().unwrap()
=======
    /// Clone all THIR bodies before they are stolen by `analysis`
    pub(crate) fn clone_all_thir(&mut self) {
        for def_id in self.tcx.hir_body_owners() {
            // If a body is missing, it means that there was an error, and we know that because `Err` is `ErrorGuaranteed`.
            // Keep going. We will abort later in `translation::after_analysis` after doing more checks that could raise more errors.
            if let Ok((thir, expr0)) = self.tcx.thir_body(def_id) {
                self.local_thir.insert(def_id, (thir.borrow().clone(), expr0));
            }
        }
>>>>>>> 46c4bce5
    }

    /// Returns `true` if a call from `caller` to `callee` should be checked to
    /// have decreased a variant.
    pub(crate) fn should_check_variant_decreases(&self, caller: DefId, callee: DefId) -> bool {
        self.variant_calls.borrow().get(&caller).is_some_and(|calls| calls.contains(&callee))
    }

    /// If this returns `None`, there must have been a type error in the body.
    /// Callers can then skip whatever they were doing silently because Creusot will abort in the end (in `after_analysis`).
    pub(crate) fn get_local_thir(
        &self,
        def_id: LocalDefId,
    ) -> Option<&(thir::Thir<'tcx>, thir::ExprId)> {
        self.local_thir.get(&def_id)
    }

    pub(crate) fn erased_thir(&self, def_id: DefId) -> Option<&AnfBlock<'tcx>> {
        self.erasure_required.borrow_mut().insert(def_id);
        self.externs.erased_thir(def_id)
    }

    pub(crate) fn iter_local_thir(
        &self,
    ) -> impl Iterator<Item = (&LocalDefId, &(thir::Thir<'tcx>, thir::ExprId))> {
        self.local_thir.iter()
    }

    queryish!(trait_impl, DefId, Vec<Refinement<'tcx>>, translate_impl);

    queryish!(fmir_body, BodyId, fmir::Body<'tcx>, translation::function::fmir);

    /// Compute the pearlite term associated with `def_id`.
    ///
    /// # Returns
    /// - `None` if `def_id` does not have a body
    /// - `Some(term)` if `def_id` has a body, in this crate or in a dependency.
    pub(crate) fn term<'a>(&'a self, def_id: DefId) -> Option<&'a ScopedTerm<'tcx>> {
        let Some(local_id) = def_id.as_local() else {
            return self.externs.term(def_id);
        };

        self.terms
            .insert(def_id, |_| {
                if self.tcx.hir_maybe_body_owned_by(local_id).is_some() {
                    let (bound, term) = match pearlite::pearlite(self, local_id) {
                        Ok(t) => t,
                        Err(err) => err.abort(self.tcx),
                    };
                    let bound = bound.iter().map(|b| b.0).collect();
                    Box::new(Some(ScopedTerm(
                        bound,
                        pearlite::normalize(self, self.typing_env(def_id), term),
                    )))
                } else {
                    Box::new(None)
                }
            })
            .as_ref()
    }

    pub(crate) fn params_open_inv(&self, def_id: DefId) -> Option<&Vec<usize>> {
        if !def_id.is_local() {
            return self.externs.params_open_inv(def_id);
        }
        self.params_open_inv.get(&def_id)
    }

    queryish!(sig, DefId, PreSignature<'tcx>, (pre_sig_of));

    pub(crate) fn body_with_facts(&self, def_id: LocalDefId) -> &BodyWithBorrowckFacts<'tcx> {
        callbacks::get_body(self.tcx, def_id)
    }

    /// `span` is used for diagnostics.
    pub(crate) fn type_invariant(
        &self,
        typing_env: TypingEnv<'tcx>,
        ty: Ty<'tcx>,
        span: Span,
    ) -> Option<(DefId, GenericArgsRef<'tcx>)> {
        let ty = self.normalize_erasing_regions(typing_env, ty);
        if is_tyinv_trivial(self, typing_env, ty, span) {
            None
        } else {
            let substs = self.mk_args(&[GenericArg::from(ty)]);
            Some((Intrinsic::Inv.get(self), substs))
        }
    }

    pub(crate) fn resolve(
        &self,
        typing_env: TypingEnv<'tcx>,
        ty: Ty<'tcx>,
    ) -> Option<(DefId, GenericArgsRef<'tcx>)> {
        let trait_meth_id = Intrinsic::ResolveMethod.get(self);
        let substs = self.mk_args(&[GenericArg::from(ty)]);

        // Optimization: if we know there is no Resolve instance for this type, then we do not emit
        // a resolve
        if !ty.is_closure()
            && matches!(
                TraitResolved::resolve_item(self.tcx, typing_env, trait_meth_id, substs),
                TraitResolved::NoInstance
            )
        {
            return None;
        }

        Some((Intrinsic::Resolve.get(self), substs))
    }

    queryish!(laws, DefId, [DefId], laws_inner);

    // TODO Make private
    pub(crate) fn extern_spec(&self, def_id: DefId) -> Option<&ExternSpec<'tcx>> {
        self.extern_specs.get(&def_id).or_else(|| self.externs.extern_spec(def_id))
    }

    pub(crate) fn should_export(&self) -> bool {
        self.opts.export_metadata
    }

    pub(crate) fn should_compile(&self) -> bool {
        self.opts.should_output
    }

    queryish!(opacity, DefId, Opacity, mk_opacity);

    /// We encodes the opacity of functions using 'witnesses', functions that have the target opacity
    /// set as their *visibility*.
    fn mk_opacity(&self, item: DefId) -> Opacity {
        match self.item_type(item) {
            ItemType::Constant => Opacity::Transparent(Visibility::Public),
            ItemType::Logic { .. } if is_opaque(self.tcx, item) => Opacity::Opaque,
            ItemType::Logic { .. } => {
                let vis = opacity_witness_name(self.tcx, item).map_or_else(
                    || Visibility::Restricted(parent_module(self.tcx, item)),
                    |nm| self.visibility(self.creusot_item(nm).unwrap()),
                );
                Opacity::Transparent(vis)
            }
            _ => unreachable!(),
        }
    }

    /// Checks if `item` is transparent in the scope of `scope`.
    /// This will determine whether the solvers are allowed to unfold the body's definition.
    pub(crate) fn is_transparent_from(&self, item: DefId, mut scope: DefId) -> bool {
        match self.opacity(item) {
            Opacity::Transparent(vis) => vis.is_accessible_from(scope, self.tcx),
            Opacity::Opaque => loop {
                if item == scope {
                    return true;
                }
                if let Some(s) = self.tcx.opt_parent(scope) {
                    scope = s;
                } else {
                    return false;
                }
            },
        }
    }

    fn exported_erased_thir(&mut self) -> Vec<(DefId, AnfBlock<'tcx>)> {
        if self.opts.erasure_check.is_no() {
            return vec![];
        }
        let Some(erasure_check_dir) = &self.opts.erasure_check_dir else { return vec![] };
        let erasure_required = get_erasure_required(self.tcx, erasure_check_dir);
        if erasure_required.is_empty() {
            return vec![];
        }
        self.local_thir
            .iter()
            .filter_map(|(local_id, thir)| {
                if erasure_required.contains(local_id) {
                    let erasure = crate::validate::a_normal_form_for_export(self, *local_id, thir)?;
                    Some((local_id.to_def_id(), erasure))
                } else {
                    None
                }
            })
            .collect()
    }

    /// This must only be called at the end because it will `take` stuff out of `self`.
    pub(crate) fn metadata(&mut self) -> BinaryMetadata<'tcx> {
        let erased_thir = self.exported_erased_thir();
        BinaryMetadata::from_parts(
<<<<<<< HEAD
            &mut self.terms,
            &self.creusot_items,
            &self.raw_intrinsics,
            &self.extern_specs,
            &self.params_open_inv,
=======
            std::mem::take(&mut self.terms),
            std::mem::take(&mut self.creusot_items),
            std::mem::take(&mut self.extern_specs),
            std::mem::take(&mut self.params_open_inv),
            erased_thir,
            std::mem::take(&mut self.erased_local_defid)
                .into_iter()
                .map(|(id, erased)| (id.to_def_id(), erased))
                .collect(),
>>>>>>> 46c4bce5
        )
    }

    pub(crate) fn creusot_item(&self, name: Symbol) -> Option<DefId> {
        self.creusot_items.get(&name).cloned().or_else(|| self.externs.creusot_item(name))
    }

    pub(crate) fn param_env(&self, def_id: DefId) -> ParamEnv<'tcx> {
        let (id, subst) = inherited_extern_spec(self, def_id)
            .unwrap_or_else(|| (def_id, erased_identity_for_item(self.tcx, def_id)));
        if let Some(es) = self.extern_spec(id) {
            let base_predicates =
                self.tcx.param_env(def_id).caller_bounds().into_iter().map(Clause::as_predicate);
            let additional_predicates = es.predicates_for(self.tcx, subst).into_iter();
            let clauses =
                base_predicates.chain(additional_predicates).map(Predicate::expect_clause);
            let res = ParamEnv::new(self.mk_clauses_from_iter(clauses));
            let res = normalize_param_env_or_error(self.tcx, res, ObligationCause::dummy());
            res
        } else {
            self.tcx.param_env(def_id)
        }
    }

    pub(crate) fn typing_env(&self, def_id: DefId) -> TypingEnv<'tcx> {
        // FIXME: is it correct to pretend we are doing a non-body analysis?
        let param_env = self.param_env(def_id);
        let mode = if self.is_mir_available(def_id) && def_id.is_local() {
            TypingMode::post_borrowck_analysis(self.tcx, def_id.as_local().unwrap())
        } else {
            TypingMode::non_body_analysis()
        };
        TypingEnv { typing_mode: mode, param_env }
    }

    pub(crate) fn has_body(&self, def_id: DefId) -> bool {
        if let Some(local_id) = def_id.as_local() {
            self.tcx.hir_maybe_body_owned_by(local_id).is_some()
        } else {
            match self.item_type(def_id) {
                ItemType::Logic { .. } => self.term(def_id).is_some(),
                _ => false,
            }
        }
    }

    pub(crate) fn load_extern_specs(&mut self) {
        let mut traits_or_impls = Vec::new();

        for (&def_id, thir) in self.local_thir.iter() {
            if is_extern_spec(self.tcx, def_id.to_def_id()) {
                if let Some(container) = self.opt_associated_item(def_id.to_def_id()) {
                    traits_or_impls.push(container.def_id)
                }

                let (i, es) = extract_extern_specs_from_item(self, def_id, thir);

                if self.extern_spec(i).is_some() {
                    self.crash_and_error(
                        self.def_span(def_id),
                        format!("duplicate extern specification for {}", self.def_path_str(i)),
                    );
                };

                let _ = self.extern_specs.insert(i, es);

                self.extern_spec_items.insert(def_id, i);
            }
        }

        for def_id in traits_or_impls {
            let mut additional_predicates: Vec<_> = Vec::new();
            for item in self.associated_items(def_id).in_definition_order() {
                additional_predicates
                    .extend(self.extern_spec(item.def_id).unwrap().additional_predicates.clone());
            }
            // let additional_predicates = self.arena.alloc_slice(&additional_predicates);
            // let additional_predicates = rustc_middle::ty::GenericPredicates { parent: None, predicates: additional_predicates };

            self.extern_specs.insert(
                def_id,
                ExternSpec {
                    contract: ContractClauses::new(),
                    subst: erased_identity_for_item(self.tcx, def_id),
                    inputs: Box::new([]),
                    output: Ty::new_bool(self.tcx), // dummy
                    additional_predicates,
                },
            );
        }
    }

    pub(crate) fn load_erasures(&mut self) {
        for (&def_id, thir) in self.local_thir.iter() {
            if is_erasure(self.tcx, def_id.to_def_id()) {
                let (eraser, erasure, to_check) = extract_erasure_from_item(self, def_id, thir);
                self.erased_local_defid.insert(eraser, erasure);
                self.erasures_to_check.push((eraser, to_check));
            }
        }
    }

    pub(crate) fn iter_erasures_to_check(
        &self,
    ) -> impl Iterator<Item = &(LocalDefId, (DefId, GenericArgsRef<'tcx>))> {
        self.erasures_to_check.iter()
    }

    pub(crate) fn write_erasure_required(&self) {
        if !self.opts.should_output {
            // Skip if this is not a primary package
            return;
        }
        let Some(erasure_check_dir) = &self.opts.erasure_check_dir else {
            return;
        };
        let path = erasure_check_dir.join(self.tcx.crate_name(LOCAL_CRATE).as_str());
        let erasure_required = self.erasure_required.borrow();
        if erasure_required.is_empty() {
            let _ = std::fs::remove_file(path);
            return;
        }
        std::fs::create_dir_all(erasure_check_dir)
            .and_then(|_| encode_def_ids(self.tcx, &path, erasure_required.iter()))
            .unwrap_or_else(|e| {
                self.crash_and_error(DUMMY_SP, format!("could not write {}: {}", path.display(), e))
            });
    }

    pub(crate) fn item_type(&self, def_id: DefId) -> ItemType {
        match self.tcx.def_kind(def_id) {
            DefKind::Trait => ItemType::Trait,
            DefKind::Impl { .. } => ItemType::Impl,
            DefKind::Fn | DefKind::AssocFn => {
                if is_logic(self.tcx, def_id) {
                    ItemType::Logic { prophetic: is_prophetic(self.tcx, def_id) }
                } else {
                    ItemType::Program
                }
            }
            DefKind::AssocConst | DefKind::Const | DefKind::InlineConst | DefKind::ConstParam => {
                ItemType::Constant
            }
            DefKind::Closure => ItemType::Closure,
            DefKind::Struct | DefKind::Enum | DefKind::Union => ItemType::Type,
            DefKind::AssocTy => ItemType::AssocTy,
            DefKind::Field => ItemType::Field,
            DefKind::Variant => ItemType::Variant,
            dk => ItemType::Unsupported(dk),
        }
    }

    pub(crate) fn rename(&self, ident: HirId) -> Ident {
        *self.renamer.borrow_mut().entry(ident).or_insert_with(|| {
            let r = Ident::fresh(self.crate_name(), variable_name(self.hir_name(ident).as_str()));
            self.corenamer.borrow_mut().insert(r, ident);
            r
        })
    }

    pub(crate) fn crate_name(&self) -> why3::Symbol {
        *self.crate_name.get_or_init(|| crate_name(self.tcx))
    }

    pub(crate) fn erasure(&self, def_id: DefId) -> Option<&Erased<'tcx>> {
        match def_id.as_local() {
            Some(local) => self.erased_local_defid.get(&local),
            None => self.externs.erasure(def_id),
        }
    }
}

impl<'tcx> HasTyCtxt<'tcx> for TranslationCtx<'tcx> {
    fn tcx(&self) -> TyCtxt<'tcx> {
        self.tcx
    }
}

pub fn crate_name(tcx: TyCtxt) -> why3::Symbol {
    tcx.crate_name(LOCAL_CRATE).as_str().into()
}

#[derive(Clone, Debug, TyDecodable, TyEncodable)]
pub struct Erased<'tcx> {
    /// `DefId` of the trait method or standalone `fn` item
    /// For `#[erasure]` checking of calling functions.
    pub def: (DefId, GenericArgsRef<'tcx>),
    /// `true` for ghost arguments to erase
    pub erase_args: Vec<bool>,
}<|MERGE_RESOLUTION|>--- conflicted
+++ resolved
@@ -2,13 +2,8 @@
     backend::ty_inv::is_tyinv_trivial,
     callbacks,
     contracts_items::{
-<<<<<<< HEAD
-        Intrinsic, gather_intrinsics, get_creusot_item, is_extern_spec, is_logic, is_opaque,
-        is_open_inv_param, is_prophetic, opacity_witness_name,
-=======
-        get_creusot_item, get_inv_function, get_resolve_function, get_resolve_method, is_erasure,
-        is_extern_spec, is_logic, is_open_inv_param, is_prophetic, opacity_witness_name,
->>>>>>> 46c4bce5
+        Intrinsic, gather_intrinsics, get_creusot_item, is_erasure, is_extern_spec, is_logic,
+        is_opaque, is_open_inv_param, is_prophetic, opacity_witness_name,
     },
     metadata::{BinaryMetadata, Metadata, encode_def_ids, get_erasure_required},
     naming::variable_name,
@@ -171,11 +166,7 @@
     }
 }
 
-<<<<<<< HEAD
-pub(crate) type ClonedThir<'tcx> = IndexMap<LocalDefId, (thir::Thir<'tcx>, thir::ExprId)>;
-=======
 pub type Thir<'tcx> = (thir::Thir<'tcx>, thir::ExprId);
->>>>>>> 46c4bce5
 
 // TODO: The state in here should be as opaque as possible...
 pub struct TranslationCtx<'tcx> {
@@ -186,15 +177,11 @@
     pub externs: Metadata<'tcx>,
     pub(crate) opts: Options,
     creusot_items: HashMap<Symbol, DefId>,
-<<<<<<< HEAD
-    pub(crate) thir: ClonedThir<'tcx>,
-=======
     local_thir: IndexMap<LocalDefId, Thir<'tcx>>,
     /// This field tracks recursive calls, where we should check that a variant
     /// decreases.
     pub(crate) variant_calls: RefCell<IndexMap<DefId, IndexSet<DefId>>>,
     erasure_required: RefCell<IndexSet<DefId>>,
->>>>>>> 46c4bce5
     extern_specs: HashMap<DefId, ExternSpec<'tcx>>,
     extern_spec_items: HashMap<LocalDefId, DefId>,
     erased_local_defid: HashMap<LocalDefId, Erased<'tcx>>,
@@ -250,7 +237,7 @@
     pub(crate) fn new(
         tcx: TyCtxt<'tcx>,
         opts: Options,
-        thir: ClonedThir<'tcx>,
+        local_thir: IndexMap<LocalDefId, Thir<'tcx>>,
         params_open_inv: HashMap<DefId, Vec<usize>>,
     ) -> Self {
         let creusot_items = tcx
@@ -277,7 +264,7 @@
             creusot_items,
             variant_calls: RefCell::new(IndexMap::new()),
             opts,
-            local_thir: Default::default(),
+            local_thir,
             erasure_required: Default::default(),
             extern_specs: Default::default(),
             extern_spec_items: Default::default(),
@@ -291,10 +278,6 @@
             renamer: Default::default(),
             corenamer: Default::default(),
             crate_name: Default::default(),
-<<<<<<< HEAD
-            thir,
-=======
->>>>>>> 46c4bce5
         }
     }
 
@@ -302,20 +285,8 @@
         self.did2intrinsic.get(&did).copied().unwrap_or(Intrinsic::None)
     }
 
-<<<<<<< HEAD
     pub(crate) fn int_ty(&self) -> Ty<'tcx> {
         self.type_of(Intrinsic::Int.get(self)).no_bound_vars().unwrap()
-=======
-    /// Clone all THIR bodies before they are stolen by `analysis`
-    pub(crate) fn clone_all_thir(&mut self) {
-        for def_id in self.tcx.hir_body_owners() {
-            // If a body is missing, it means that there was an error, and we know that because `Err` is `ErrorGuaranteed`.
-            // Keep going. We will abort later in `translation::after_analysis` after doing more checks that could raise more errors.
-            if let Ok((thir, expr0)) = self.tcx.thir_body(def_id) {
-                self.local_thir.insert(def_id, (thir.borrow().clone(), expr0));
-            }
-        }
->>>>>>> 46c4bce5
     }
 
     /// Returns `true` if a call from `caller` to `callee` should be checked to
@@ -435,14 +406,6 @@
         self.extern_specs.get(&def_id).or_else(|| self.externs.extern_spec(def_id))
     }
 
-    pub(crate) fn should_export(&self) -> bool {
-        self.opts.export_metadata
-    }
-
-    pub(crate) fn should_compile(&self) -> bool {
-        self.opts.should_output
-    }
-
     queryish!(opacity, DefId, Opacity, mk_opacity);
 
     /// We encodes the opacity of functions using 'witnesses', functions that have the target opacity
@@ -503,26 +466,16 @@
     }
 
     /// This must only be called at the end because it will `take` stuff out of `self`.
-    pub(crate) fn metadata(&mut self) -> BinaryMetadata<'tcx> {
+    pub(crate) fn metadata(mut self) -> BinaryMetadata<'tcx> {
         let erased_thir = self.exported_erased_thir();
         BinaryMetadata::from_parts(
-<<<<<<< HEAD
-            &mut self.terms,
-            &self.creusot_items,
-            &self.raw_intrinsics,
-            &self.extern_specs,
-            &self.params_open_inv,
-=======
-            std::mem::take(&mut self.terms),
-            std::mem::take(&mut self.creusot_items),
-            std::mem::take(&mut self.extern_specs),
-            std::mem::take(&mut self.params_open_inv),
+            self.terms,
+            self.creusot_items,
+            self.raw_intrinsics,
+            self.extern_specs,
+            self.params_open_inv,
             erased_thir,
-            std::mem::take(&mut self.erased_local_defid)
-                .into_iter()
-                .map(|(id, erased)| (id.to_def_id(), erased))
-                .collect(),
->>>>>>> 46c4bce5
+            self.erased_local_defid,
         )
     }
 
