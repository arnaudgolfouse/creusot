use crate::{
    backend::{
        self, Why3Generator,
        clone_map::{CloneNames, Dependency, Kind, Namer},
        closures::{closure_hist_inv, closure_post, closure_pre, closure_resolve},
        is_trusted_item,
        logic::{lower_logical_defn, spec_axioms},
        program,
        signature::{lower_logic_sig, lower_program_sig},
        structural_resolve::structural_resolve,
        term::{lower_pure, lower_pure_weakdep},
        ty::{
            eliminator, translate_closure_ty, translate_tuple_ty, translate_ty, translate_tydecl,
        },
        ty_inv::InvariantElaborator,
    },
<<<<<<< HEAD
    contracts_items::{Intrinsic, get_builtin, is_inline, is_logic, why3_metas},
=======
    contracts_items::{
        get_builtin, get_fn_impl_postcond, get_fn_mut_impl_hist_inv, get_fn_mut_impl_postcond,
        get_fn_once_impl_postcond, get_fn_once_impl_precond, get_metadata_matches_slice,
        get_metadata_matches_str, get_resolve_method, is_fn_ghost_ty, is_fn_impl_postcond,
        is_fn_mut_impl_hist_inv, is_fn_mut_impl_postcond, is_fn_once_impl_postcond,
        is_fn_once_impl_precond, is_ghost_deref, is_ghost_deref_mut, is_inv_function, is_logic,
        is_metadata_matches, is_namespace_ty, is_resolve_function, is_size_of_logic,
        is_structural_resolve, why3_metas,
    },
>>>>>>> 46c4bce5
    ctx::{BodyId, HasTyCtxt as _, ItemType},
    naming::name,
    translation::{
        constant::try_const_to_term,
        pearlite::{BinOp, Pattern, QuantKind, SmallRenaming, Term, Trigger, normalize},
        specification::Condition,
        traits::TraitResolved,
    },
};
use petgraph::graphmap::DiGraphMap;
use rustc_ast::Mutability;
use rustc_hir::{def::DefKind, def_id::DefId};
use rustc_middle::ty::{
    self, AliasTyKind, Const, GenericArg, GenericArgsRef, TraitRef, Ty, TyCtxt, TyKind, TypingEnv,
};
use rustc_span::{DUMMY_SP, Span, Symbol};
use rustc_type_ir::{ClosureKind, ConstKind, EarlyBinder};
use std::{
    assert_matches::assert_matches,
    cell::RefCell,
    collections::{HashMap, HashSet, VecDeque},
};
use why3::{
    Exp, Ident,
    coma::{Defn, Expr, Param, Prototype},
    declaration::{Attribute, Axiom, Decl, DeclKind, LogicDecl, Signature, TyDecl, Use},
};

/// Weak dependencies are allowed to form cycles in the graph, but strong ones cannot,
/// weak dependencies are used to perform an initial stratification of the dependency graph.
#[derive(PartialEq, PartialOrd, Copy, Clone, Debug)]
pub enum Strength {
    Weak,
    Strong,
}

/// The `Expander` takes a list of 'root' dependencies (items explicitly requested by user code),
/// and expands this into a complete dependency graph.
pub(super) struct Expander<'a, 'ctx, 'tcx> {
    graph: DiGraphMap<Dependency<'tcx>, Strength>,
    dep_bodies: HashMap<Dependency<'tcx>, Vec<Decl>>,
    namer: &'a mut CloneNames<'ctx, 'tcx>,
    typing_env: TypingEnv<'tcx>,
    expansion_queue: VecDeque<(Dependency<'tcx>, Strength, Dependency<'tcx>)>,
    /// Span for the item we are expanding
    root_span: Span,
}

struct ExpansionProxy<'a, 'ctx, 'tcx> {
    namer: &'a mut CloneNames<'ctx, 'tcx>,
    expansion_queue: RefCell<&'a mut VecDeque<(Dependency<'tcx>, Strength, Dependency<'tcx>)>>,
    source: Dependency<'tcx>,
}

impl<'tcx> Namer<'tcx> for ExpansionProxy<'_, '_, 'tcx> {
    fn raw_dependency(&self, dep: Dependency<'tcx>) -> &Kind {
        self.expansion_queue.borrow_mut().push_back((self.source, Strength::Strong, dep));
        self.namer.raw_dependency(dep)
    }

    fn register_constant_setter(&mut self, setter: Ident) {
        self.namer.register_constant_setter(setter);
    }

    fn tcx(&self) -> TyCtxt<'tcx> {
        self.namer.tcx()
    }

    fn source_id(&self) -> DefId {
        self.namer.source_id()
    }

    fn typing_env(&self) -> TypingEnv<'tcx> {
        self.namer.typing_env()
    }

    fn span(&self, span: Span) -> Option<Attribute> {
        self.namer.span(span)
    }

    fn bitwise_mode(&self) -> bool {
        self.namer.bitwise_mode()
    }
}

fn expand_program<'tcx>(
    elab: &mut Expander<'_, '_, 'tcx>,
    ctx: &Why3Generator<'tcx>,
    def_id: DefId,
    subst: GenericArgsRef<'tcx>,
) -> Vec<Decl> {
    let dep = Dependency::Item(def_id, subst);
    let typing_env = elab.typing_env;
    let names = elab.namer(dep);

    let name = names.dependency(dep).ident();

    if ctx.def_kind(def_id) == DefKind::Closure {
        // Inline the body of closures
        let coma = program::to_why(ctx, &names, name, def_id.expect_local());
        return vec![Decl::Coma(coma)];
    }

    let mut pre_sig = EarlyBinder::bind(ctx.sig(def_id).clone())
        .instantiate(ctx.tcx, subst)
        .normalize(ctx, typing_env);

    if matches!(ctx.intrinsic(def_id), Intrinsic::GhostDeref | Intrinsic::GhostDerefMut) {
        // If `Ghost::deref`` or `Ghost::deref_mut` are called direclty, then
        // the validation pass has checked that the call is in the right context.
        // Hence we can remove the precondition `#[requires(false)]` which was protecting
        // against indirect calls (via generics).
        pre_sig.contract.requires.clear();
    }

    if let TraitResolved::UnknownFound = TraitResolved::resolve_item(ctx.tcx, typing_env, def_id, subst)
                // These conditions are important to make sure the Fn trait familly is implemented
                && ctx.fn_sig(def_id).skip_binder().is_fn_trait_compatible()
                && ctx.codegen_fn_attrs(def_id).target_features.is_empty()
    {
        let fn_name = ctx.item_name(def_id);

        let args =
            Term::tuple(ctx.tcx, pre_sig.inputs.iter().map(|&(nm, _, ty)| Term::var(nm, ty)));
        let fndef_ty = Ty::new_fn_def(ctx.tcx, def_id, subst);

        let pre_post_subst = ctx.mk_args(&[args.ty, fndef_ty].map(GenericArg::from));

        let pre_did = Intrinsic::Precondition.get(ctx);
        let pre_args = [Term::unit(ctx.tcx).coerce(fndef_ty), args.clone()];
        let pre = Term::call(ctx.tcx, typing_env, pre_did, pre_post_subst, pre_args);
        let expl_pre = format!("expl:{} requires", fn_name);
        pre_sig.contract.requires = vec![Condition { term: pre, expl: expl_pre }];

        let post_did = Intrinsic::PostconditionOnce.get(ctx);
        let post_args =
            [Term::unit(ctx.tcx).coerce(fndef_ty), args, Term::var(name::result(), pre_sig.output)];
        let post = Term::call(ctx.tcx, typing_env, post_did, pre_post_subst, post_args);
        let expl_post = format!("expl:{} ensures", fn_name);
        pre_sig.contract.ensures = vec![Condition { term: post, expl: expl_post }]
    } else {
        pre_sig.add_type_invariant_spec(ctx, def_id, typing_env)
    }

    let return_ident = Ident::fresh_local("return");
    let sig = lower_program_sig(ctx, &names, name, pre_sig, def_id, return_ident);
    vec![program::val(sig.prototype, sig.contract, return_ident, sig.return_ty)]
}

/// Expand a logical item
fn expand_logic<'tcx>(
    elab: &mut Expander<'_, '_, 'tcx>,
    ctx: &Why3Generator<'tcx>,
    def_id: DefId,
    subst: GenericArgsRef<'tcx>,
) -> Vec<Decl> {
    let dep = Dependency::Item(def_id, subst);

    if Intrinsic::Inv.is(ctx, def_id) {
        elab.expansion_queue.push_back((
            dep,
            Strength::Weak,
            Dependency::TyInvAxiom(subst.type_at(0)),
        ));
    }

    if get_builtin(ctx.tcx, def_id).is_some() {
        match elab.namer.dependency(dep) {
            Kind::Named(_) => return vec![],
            Kind::UsedBuiltin(qname) => {
                if qname.module.is_empty() {
                    return vec![];
                } else {
                    return vec![Decl::UseDecls(Box::new([Use {
                        name: qname.module.clone(),
                        export: false,
                    }]))];
                }
            }
            Kind::Unnamed => unreachable!(),
        }
    }

    let typing_env = elab.typing_env;
    let pre_sig = EarlyBinder::bind(ctx.sig(def_id).clone())
        .instantiate(ctx.tcx, subst)
        .normalize(ctx, typing_env);

    let bound: Box<[Ident]> = pre_sig.inputs.iter().map(|(ident, _, _)| ident.0).collect();
    let trait_resol = TraitResolved::resolve_item(ctx.tcx, typing_env, def_id, subst);
    assert_matches!(
        trait_resol,
        TraitResolved::NotATraitItem
            | TraitResolved::Instance { .. } // The default impl is known to be the final instance
            | TraitResolved::UnknownFound // Unresolved trait method
    );
    // The other case are impossible, because that would mean we are not guaranteed to have an instance

    let opaque = matches!(trait_resol, TraitResolved::UnknownFound)
        || !ctx.is_transparent_from(def_id, elab.namer.source_id());

    let names = elab.namer(dep);
    let name = names.dependency(dep).ident();
    let sig = lower_logic_sig(ctx, &names, name, pre_sig, def_id);
    let kind = match sig.why_sig.retty {
        None => DeclKind::Predicate,
        Some(_) if sig.why_sig.args.is_empty() => DeclKind::Constant,
        _ => DeclKind::Function,
    };
    let mut decls = if !opaque && let Some(term) = term(ctx, typing_env, &bound, def_id, subst) {
        lower_logical_defn(ctx, &names, sig, kind, term, is_inline(ctx.tcx, def_id))
    } else {
        let mut decls = val(sig.why_sig, kind);

        if Intrinsic::Precondition.is(ctx, def_id) {
            if let &TyKind::FnDef(did_f, subst_f) = subst.type_at(1).kind() {
                let args_id = Ident::fresh_local("args").into();
                let args = Term::var(args_id, subst.type_at(0));
                if let Some(pre) = pre_fndef(ctx, typing_env, did_f, subst_f, args.clone()) {
                    let args = [Term::unit(ctx.tcx).coerce(subst.type_at(1)), args];
                    let call = Term::call(ctx.tcx, typing_env, def_id, subst, args);
                    let trig = Box::new([Trigger(Box::new([call.clone()]))]);
                    let axiom = pre.implies(call).forall_trig((args_id, subst.type_at(0)), trig);
                    decls.push(Decl::Axiom(Axiom {
                        name: Ident::fresh(ctx.crate_name(), "precondition_fndef"),
                        rewrite: false,
                        axiom: lower_pure(ctx, &names, &axiom),
                    }))
                }
            }
        } else if matches!(
            ctx.intrinsic(def_id),
            Intrinsic::Postcondition | Intrinsic::PostconditionMut | Intrinsic::PostconditionOnce
        ) {
            if let &TyKind::FnDef(did_f, subst_f) = subst.type_at(1).kind() {
                let args_id = Ident::fresh_local("args").into();
                let args = Term::var(args_id, subst.type_at(0));

                let res_id = Ident::fresh_local("res").into();
                let res_ty = ctx.instantiate_bound_regions_with_erased(
                    ctx.fn_sig(did_f).instantiate(ctx.tcx, subst_f).output(),
                );
                let res = Term::var(res_id, res_ty);
                if let Some(post) =
                    post_fndef(ctx, typing_env, did_f, subst_f, args.clone(), res.clone())
                {
                    let mut v = vec![Term::unit(ctx.tcx).coerce(subst.type_at(1)), args, res];
                    if Intrinsic::PostconditionMut.is(ctx, def_id) {
                        v.insert(2, v[0].clone());
                    }
                    let call = Term::call(ctx.tcx, typing_env, def_id, subst, v);
                    let trig = Box::new([Trigger(Box::new([call.clone()]))]);
                    let axiom = call.implies(post).quant(
                        QuantKind::Forall,
                        Box::new([(args_id, subst.type_at(0)), (res_id, res_ty)]),
                        trig,
                    );
                    decls.push(Decl::Axiom(Axiom {
                        name: Ident::fresh(ctx.crate_name(), "postcondition_fndef"),
                        rewrite: false,
                        axiom: lower_pure(ctx, &names, &axiom),
                    }))
                }
            }
        }

        decls
    };
    decls.extend(why3_metas(ctx.tcx, def_id, name).map(|m| Decl::Meta(m)));
    decls
}

/// Constants require some special handling because they can be defined with arbitrary Rust expressions
/// which we only know how to translate to Coma, but we also want to be able to use them in logic contexts (Pearlite).
///
/// For simple definitions (variables, literals, constructors), we call `try_const_to_term` to translate them
/// to a pure Why3 expression as the body of a `constant` declaration.
///
/// Otherwise, a constant is translated to a `constant` declaration with no body and a Coma function which we call its "constant setter".
/// The constant setter contains the Coma translation of the constant definition. It constructs the value of the constant,
/// and performs an *assume* statement that the constructed value is equal to the previously declared constant.
/// In the final declaration of each module, we wrap the body with calls to all constant setters.
fn expand_constant<'tcx>(
    elab: &mut Expander<'_, '_, 'tcx>,
    ctx: &Why3Generator<'tcx>,
    def_id: DefId,
    subst: GenericArgsRef<'tcx>,
) -> Vec<Decl> {
    let caller_id = elab.namer.source_id();
    let dep = Dependency::Item(def_id, subst);

    let typing_env = elab.typing_env;
    let trait_resol = TraitResolved::resolve_item(ctx.tcx, typing_env, def_id, subst);
    assert_matches!(
        trait_resol,
        TraitResolved::NotATraitItem
            | TraitResolved::Instance { .. } // The default impl is known to be the final instance
            | TraitResolved::UnknownFound // Unresolved trait method
    );
    let opaque = matches!(trait_resol, TraitResolved::UnknownFound)
        || ctx.def_kind(def_id) == DefKind::ConstParam
        || !ctx.is_transparent_from(def_id, caller_id);

    let mut names = elab.namer(dep);
    let name = names.dependency(dep).ident();
    let mut pre_sig = EarlyBinder::bind(ctx.sig(def_id).clone())
        .instantiate(ctx.tcx, subst)
        .normalize(ctx, typing_env);
    pre_sig.add_type_invariant_spec(ctx, def_id, typing_env);
    let sig = lower_logic_sig(ctx, &names, name, pre_sig, def_id);

    if opaque {
        val(sig.why_sig, DeclKind::Constant)
    } else if let Some(term) = try_const_to_term(def_id, subst, ctx, typing_env) {
        lower_logical_defn(ctx, &names, sig, DeclKind::Constant, term, is_inline(ctx.tcx, def_id))
    } else {
        let mut decls = val(sig.why_sig, DeclKind::Constant);
        decls.push(const_setter(ctx, &mut names, name, def_id, subst));
        decls
    }
}

/// Generate a constant setter. The constant `(def_id, subst)` is expected to have a body.
fn const_setter<'tcx, N: Namer<'tcx>>(
    ctx: &Why3Generator<'tcx>,
    names: &mut N,
    name: Ident,
    def_id: DefId,
    subst: GenericArgsRef<'tcx>,
) -> Decl {
    let span = ctx.def_span(def_id);
    let body_id = BodyId::from_def_id(def_id);
    let outer_return = Ident::fresh_local("ret");
    let inner_return = Ident::fresh_local("const_ret");
    let value_name = Ident::fresh_local("_const");
    let setter = Ident::fresh_local(format!(
        "set_{}",
        crate::naming::translate_name(ctx.ctx.item_name(def_id).as_str())
    ));
    let body = program::why_body(
        ctx,
        names,
        body_id,
        Some(subst),
        &[],
        inner_return,
        &mut Default::default(),
    );
    let ty = translate_ty(ctx, names, span, ctx.sig(def_id).output);
    let inner_def = Defn {
        prototype: Prototype::new(inner_return, [Param::Term(value_name, ty)]),
        body: Expr::Assume(
            Exp::var(name).eq(Exp::var(value_name)).boxed(),
            Expr::var(outer_return).app([]).boxed(),
        ),
    };
    let prototype = Prototype::new(setter, [Param::Cont(outer_return, [].into(), [].into())]);
    let body = Expr::Defn(body.boxed(), false, [inner_def].into());
    let defn = Defn { prototype, body };
    names.register_constant_setter(setter);
    Decl::Coma(defn)
}

// TODO Deprecate and fold into LogicElab
fn expand_ty_inv_axiom<'tcx>(
    elab: &mut Expander<'_, '_, 'tcx>,
    ctx: &Why3Generator<'tcx>,
    ty: Ty<'tcx>,
) -> Vec<Decl> {
    let param_env = elab.typing_env;
    let span = elab.root_span;
    let names = elab.namer(Dependency::TyInvAxiom(ty));
    let mut elab = InvariantElaborator::new(param_env, ctx);
    let Some(term) = elab.elaborate_inv(ty, span) else { return vec![] };
    let rewrite = elab.rewrite;
    let axiom = lower_pure_weakdep(ctx, &names, &term);
    let axiom =
        Axiom { name: names.dependency(Dependency::TyInvAxiom(ty)).ident(), rewrite, axiom };
    vec![Decl::Axiom(axiom)]
}

fn expand_type<'tcx>(
    elab: &mut Expander<'_, '_, 'tcx>,
    ctx: &Why3Generator<'tcx>,
    ty: Ty<'tcx>,
) -> Vec<Decl> {
    let dep = Dependency::Type(ty);
    let typing_env = elab.typing_env;
    let names = elab.namer(dep);
    match ty.kind() {
        TyKind::Param(_) => vec![Decl::TyDecl(TyDecl::Opaque {
            ty_name: names.ty(ty).to_ident(),
            ty_params: Box::new([]),
        })],
        TyKind::Alias(AliasTyKind::Opaque | AliasTyKind::Projection, _) => {
            let (def_id, subst) = dep.did().unwrap();
            vec![Decl::TyDecl(TyDecl::Opaque {
                ty_name: names.def_ty(def_id, subst).to_ident(),
                ty_params: Box::new([]),
            })]
        }
        TyKind::Closure(did, subst) => translate_closure_ty(ctx, &names, *did, subst),
        TyKind::Adt(adt_def, subst) if get_builtin(ctx.tcx, adt_def.did()).is_some() => {
            for ty in subst.types() {
                translate_ty(ctx, &names, DUMMY_SP, ty);
            }
            if let Kind::UsedBuiltin(qname) = names.dependency(dep)
                && !qname.module.is_empty()
            {
                vec![Decl::UseDecls(Box::new([Use { name: qname.module.clone(), export: false }]))]
            } else {
                vec![]
            }
        } // Special treatment for the `Namespace` type: we must generate it after collecting all the possible variants.
        TyKind::Adt(adt_def, _) if Intrinsic::Namespace.is(ctx, adt_def.did()) => {
            ctx.used_namespaces.set(true);
            Vec::new()
        }
        TyKind::Adt(_, _) => {
            let (def_id, subst) = dep.did().unwrap();
            translate_tydecl(ctx, &names, (def_id, subst), typing_env)
        }
        TyKind::Tuple(_) => translate_tuple_ty(ctx, &names, ty),
        TyKind::Dynamic(traits, _, _) => {
            if is_logically_dyn_compatible(ctx.tcx(), traits.iter()) {
                vec![Decl::TyDecl(TyDecl::Opaque {
                    ty_name: names.ty(ty).to_ident(),
                    ty_params: Box::new([]),
                })]
            } else {
                ctx.crash_and_error(DUMMY_SP, format!("forbidden dyn type: {} (dyn support is currently minimal, please open an issue to improve this feature)", ty))
            }
        }
        _ => unreachable!("unsupported type: {ty}"),
    }
}

/// Trait bound for which `dyn` is supported by Creusot
/// (Rust already has a notion of "dyn-compatibility", this is a refinement of that
/// which we thus call "logical dyn-compatibility".)
fn is_logically_dyn_compatible<'tcx>(
    tcx: ty::TyCtxt<'tcx>,
    traits: impl IntoIterator<Item = ty::Binder<'tcx, ty::ExistentialPredicate<'tcx>>>,
) -> bool {
    traits.into_iter().any(|b| match b.skip_binder() {
        ty::ExistentialPredicate::Trait(tr) => is_logically_dyn_compatible_trait(tcx, tr.def_id),
        _ => false,
    })
}

/// Base trait for which `dyn` is supported by Creusot
fn is_logically_dyn_compatible_trait<'tcx>(tcx: ty::TyCtxt<'tcx>, tr: DefId) -> bool {
    // TODO: support more traits
    let Some(path) = def_path(tcx, tr) else { return false };
    [["core", "fmt", "Debug"], ["core", "fmt", "Write"]].iter().any(|p| equal_path(&*path, &*p))
}

fn equal_path(a: &[Symbol], b: &[&str]) -> bool {
    a.len() == b.len() && a.iter().zip(b).all(|(a, b)| a.as_str() == *b)
}

fn def_path(tcx: TyCtxt<'_>, def_id: DefId) -> Option<Vec<Symbol>> {
    let mut path = vec![tcx.crate_name(def_id.krate)];
    for seg in tcx.def_path(def_id).data {
        match seg.data {
            rustc_hir::definitions::DefPathData::TypeNs(name) => path.push(name),
            _ => return None,
        }
    }
    Some(path)
}

fn expand_dyn_cast<'tcx>(
    elab: &mut Expander<'_, '_, 'tcx>,
    ctx: &Why3Generator<'tcx>,
    source: Ty<'tcx>,
    target: Ty<'tcx>,
) -> Vec<Decl> {
    let dep = Dependency::DynCast(source, target);
    let names = elab.namer(dep);
    let sig = Signature {
        name: names.dependency(dep).ident(),
        trigger: None,
        attrs: vec![],
        retty: Some(translate_ty(ctx, &names, DUMMY_SP, target)),
        args: [(Ident::fresh_local("x"), translate_ty(ctx, &names, DUMMY_SP, source))].into(),
        contract: Default::default(),
    };
    vec![Decl::LogicDecl(LogicDecl { kind: Some(DeclKind::Function), sig })]
}

impl<'a, 'ctx, 'tcx> Expander<'a, 'ctx, 'tcx> {
    /// # Parameters
    ///
    /// `span`: span of the item being expanded
    pub(crate) fn new(
        namer: &'a mut CloneNames<'ctx, 'tcx>,
        typing_env: TypingEnv<'tcx>,
        initial: impl Iterator<Item = Dependency<'tcx>>,
        span: Span,
    ) -> Self {
        let source_item = namer.source_item();
        Self {
            graph: Default::default(),
            namer,
            typing_env,
            expansion_queue: initial.map(|b| (source_item, Strength::Strong, b)).collect(),
            dep_bodies: Default::default(),
            root_span: span,
        }
    }

    fn namer(&mut self, source: Dependency<'tcx>) -> ExpansionProxy<'_, 'ctx, 'tcx> {
        ExpansionProxy {
            namer: self.namer,
            expansion_queue: RefCell::new(&mut self.expansion_queue),
            source,
        }
    }

    /// Expand the graph with new entries
    pub fn update_graph(
        mut self,
        ctx: &Why3Generator<'tcx>,
    ) -> (DiGraphMap<Dependency<'tcx>, Strength>, HashMap<Dependency<'tcx>, Vec<Decl>>) {
        let mut visited = HashSet::new();
        while let Some((s, strength, t)) = self.expansion_queue.pop_front() {
            if let Some(old) = self.graph.add_edge(s, t, strength)
                && old > strength
            {
                self.graph.add_edge(s, t, old);
            }

            if !visited.insert(t) {
                continue;
            }
            self.expand(ctx, t);
        }

        (self.graph, self.dep_bodies)
    }

    fn expand(&mut self, ctx: &Why3Generator<'tcx>, dep: Dependency<'tcx>) {
        expand_laws(self, ctx, dep);

        let decls = match dep {
            Dependency::Type(ty) => expand_type(self, ctx, ty),
            Dependency::Item(def_id, subst) => match ctx.item_type(def_id) {
                ItemType::Logic { .. } => expand_logic(self, ctx, def_id, subst),
                ItemType::Constant => expand_constant(self, ctx, def_id, subst),
                ItemType::Field | ItemType::Variant => {
                    self.namer(dep).def_ty(ctx.parent(def_id), subst);
                    vec![]
                }
                ItemType::Program | ItemType::Closure => expand_program(self, ctx, def_id, subst),
                item_type => {
                    let path = ctx.def_path_str(def_id);
                    let self_path = ctx.def_path_str(self.namer.source_id());
                    ctx.crash_and_error(self.root_span, format!("expanding {path:?} failed because of unexpected kind {item_type:?} while translating {self_path:?}"))
                }
            },
            Dependency::TyInvAxiom(ty) => expand_ty_inv_axiom(self, ctx, ty),
            Dependency::ClosureAccessor(_, _, _) | Dependency::TupleField(_, _) => vec![],
            Dependency::PreMod(b) => {
                vec![Decl::UseDecls(Box::new([Use {
                    name: self.namer.prelude_module_name(b),
                    export: false,
                }]))]
            }
            Dependency::Eliminator(def_id, subst) => {
                vec![eliminator(ctx, &self.namer(dep), def_id, subst)]
            }
            Dependency::DynCast(source, target) => expand_dyn_cast(self, ctx, source, target),
        };

        self.dep_bodies.insert(dep, decls);
    }
}

fn traitref_of_item<'tcx>(
    tcx: TyCtxt<'tcx>,
    typing_env: TypingEnv<'tcx>,
    did: DefId,
    subst: GenericArgsRef<'tcx>,
) -> Option<TraitRef<'tcx>> {
    let ai = tcx.opt_associated_item(did)?;
    let cont = ai.container_id(tcx);
    let subst = tcx.mk_args_from_iter(subst.iter().take(tcx.generics_of(cont).count()));

    if tcx.def_kind(cont) == DefKind::Trait {
        return Some(TraitRef::new(tcx, cont, subst));
    }

    let trait_ref = tcx.impl_trait_ref(cont)?.instantiate(tcx, subst);
    Some(tcx.normalize_erasing_regions(typing_env, trait_ref))
}

fn expand_laws<'tcx>(
    elab: &mut Expander<'_, '_, 'tcx>,
    ctx: &Why3Generator<'tcx>,
    dep: Dependency<'tcx>,
) {
    let (self_did, self_subst) = (elab.namer.source_id(), elab.namer.source_subst());
    let Some((item_did, item_subst)) = dep.did() else {
        return;
    };

    let Some(item_ai) = ctx.opt_associated_item(item_did) else { return };
    let item_container = item_ai.container_id(ctx.tcx);

    // Dont clone laws into the trait / impl which defines them.
    if let Some(tr_item) = traitref_of_item(ctx.tcx, elab.typing_env, item_did, item_subst)
        && let Some(tr_self) = traitref_of_item(ctx.tcx, elab.typing_env, self_did, self_subst)
        && tr_item == tr_self
    {
        return;
    }

    // TODO: Push out of graph expansion
    // If the function we are cloning into is `#[trusted]` there is no need for laws.
    // Similarily, if it has no body, there will be no proofs.
    if is_trusted_item(ctx.tcx, self_did) || !ctx.has_body(self_did) {
        return;
    }

    for law in ctx.laws(item_container) {
        let law_dep = elab.namer(dep).resolve_dependency(Dependency::Item(*law, item_subst));
        // We add a weak dep from `dep` to make sure it appears close to the triggering item
        elab.expansion_queue.push_back((dep, Strength::Weak, law_dep));
    }
}

fn val(mut sig: Signature, kind: DeclKind) -> Vec<Decl> {
    if let None = sig.retty
        && let DeclKind::Constant = kind
    {
        sig.retty = Some(backend::ty::bool());
    }
    let mut d = spec_axioms(&sig).collect::<Vec<_>>();
    sig.contract = Default::default();
    d.insert(0, Decl::LogicDecl(LogicDecl { kind: Some(kind), sig }));
    d
}

/// Generate body of `resolve`
fn resolve_term<'tcx>(
    ctx: &Why3Generator<'tcx>,
    typing_env: TypingEnv<'tcx>,
    subst: GenericArgsRef<'tcx>,
    bound: &[Ident],
) -> Option<Term<'tcx>> {
    let def_id = Intrinsic::Resolve.get(ctx);
    let sig = ctx.sig(def_id).clone();
    let mut pre_sig = EarlyBinder::bind(sig).instantiate(ctx.tcx, subst);
    pre_sig = pre_sig.normalize(ctx, typing_env);

    let arg = Term::var(pre_sig.inputs[0].0, pre_sig.inputs[0].2);

    if let &TyKind::Closure(def_id, subst) = subst[0].as_type().unwrap().kind() {
        Some(closure_resolve(ctx, def_id, subst, bound))
    } else {
        let trait_meth_id = Intrinsic::ResolveMethod.get(ctx);
        match TraitResolved::resolve_item(ctx.tcx, typing_env, trait_meth_id, subst) {
            TraitResolved::NotATraitItem => unreachable!(),
            TraitResolved::Instance { def: (meth_did, meth_substs), .. } => {
                // We know the instance => body points to it
                Some(Term::call(ctx.tcx, typing_env, meth_did, meth_substs, [arg]))
            }
            TraitResolved::UnknownFound | TraitResolved::UnknownNotFound => {
                // We don't know the instance => body is opaque
                None
            }
            TraitResolved::NoInstance => {
                // We know there is no instance => body is true
                Some(Term::true_(ctx.tcx))
            }
        }
    }
}

/// Generate body of `postcondition_once` for `FnMut` closures.
fn postcondition_once_term<'tcx>(
    ctx: &Why3Generator<'tcx>,
    typing_env: TypingEnv<'tcx>,
    subst: GenericArgsRef<'tcx>,
    bound: &[Ident],
) -> Option<Term<'tcx>> {
    let &[self_, args, result] = bound else {
        panic!("postcondition_once must have 3 arguments. This should not happen. Found: {bound:?}")
    };
    let ty_self = subst.type_at(1);
    let self_ = Term::var(self_, ty_self);
    let args = Term::var(args, subst.type_at(0));
    let ty_res = ctx.instantiate_and_normalize_erasing_regions(
        subst,
        typing_env,
        EarlyBinder::bind(ctx.sig(Intrinsic::PostconditionOnce.get(ctx)).inputs[2].2),
    );
    let res = Term::var(result, ty_res);
    match ty_self.kind() {
        TyKind::Closure(did, _) => {
            let mut post =
                closure_post(ctx, ClosureKind::FnOnce, did.expect_local(), self_, args, None);
            post.subst(&SmallRenaming([(name::result(), result)]));
            Some(post)
        }
        // Handle `FnGhostWrapper`
        TyKind::Adt(def, subst_inner) if Intrinsic::FnGhostWrapper.is(ctx, def.did()) => {
            let mut subst_postcond = subst.to_vec();
            let closure_ty = def.all_fields().next().unwrap().ty(ctx.tcx, subst_inner);
            subst_postcond[1] = GenericArg::from(closure_ty);
            let subst_postcond = ctx.mk_args(&subst_postcond);
            let post_fn = Intrinsic::Postcondition.get(ctx);
            let post_args = [self_.proj(0usize.into(), closure_ty), args, res];
            Some(Term::call(ctx.tcx, typing_env, post_fn, subst_postcond, post_args))
        }
        TyKind::Ref(_, cl, Mutability::Mut) => {
            let mut subst_postcond = subst.to_vec();
            subst_postcond[1] = GenericArg::from(*cl);
            let subst_postcond = ctx.mk_args(&subst_postcond);
            let post_fn = Intrinsic::PostconditionMut.get(ctx);
            let post_args = [self_.clone().cur(), args, self_.fin(), res];
            Some(Term::call(ctx.tcx, typing_env, post_fn, subst_postcond, post_args))
        }
        TyKind::Ref(_, cl, Mutability::Not) => {
            let mut subst_postcond = subst.to_vec();
            subst_postcond[1] = GenericArg::from(*cl);
            let subst_postcond = ctx.mk_args(&subst_postcond);
            let post_fn = Intrinsic::Postcondition.get(ctx);
            let post_args = [self_.coerce(*cl), args, res];
            Some(Term::call(ctx.tcx, typing_env, post_fn, subst_postcond, post_args))
        }
        TyKind::Adt(def, bsubst) if def.is_box() => {
            let mut subst_postcond = subst.to_vec();
            subst_postcond[1] = bsubst[0];
            let subst_postcond = ctx.mk_args(&subst_postcond);
            let post_fn = Intrinsic::PostconditionOnce.get(ctx);
            let post_args = [self_.coerce(bsubst.type_at(0)), args, res];
            Some(Term::call(ctx.tcx, typing_env, post_fn, subst_postcond, post_args))
        }
        &TyKind::FnDef(mut did, mut subst) => {
            match TraitResolved::resolve_item(ctx.tcx, typing_env, did, subst) {
                TraitResolved::NotATraitItem => (),
                TraitResolved::Instance { def, .. } => (did, subst) = def,
                TraitResolved::UnknownFound => return None,
                TraitResolved::UnknownNotFound | TraitResolved::NoInstance => unreachable!(),
            }
            post_fndef(ctx, typing_env, did, subst, args, res)
        }
        _ => None,
    }
}

/// Generate body of `postcondition_mut` for `FnMut` closures.
fn fn_mut_postcond_term<'tcx>(
    ctx: &Why3Generator<'tcx>,
    typing_env: TypingEnv<'tcx>,
    subst: GenericArgsRef<'tcx>,
    bound: &[Ident],
) -> Option<Term<'tcx>> {
    let &[self_, args, result_state, result] = bound else {
        panic!("postcondition_mut must have 4 arguments. This should not happen. Found: {bound:?}")
    };
    let tcx = ctx.tcx;
    let ty_self = subst.type_at(1);
    let self_ = Term::var(self_, ty_self);
    let args = Term::var(args, subst.type_at(0));
    let result_state = Term::var(result_state, ty_self);
    let ty_res = ctx.instantiate_and_normalize_erasing_regions(
        subst,
        typing_env,
        EarlyBinder::bind(ctx.sig(Intrinsic::PostconditionMut.get(ctx)).inputs[3].2),
    );
    let res = Term::var(result, ty_res);
    match ty_self.kind() {
        TyKind::Closure(did, _) => {
            let mut post = closure_post(
                ctx,
                ClosureKind::FnMut,
                did.expect_local(),
                self_,
                args,
                Some(result_state),
            );
            post.subst(&SmallRenaming([(name::result(), result)]));
            Some(post)
        }
        // Handle `FnGhostWrapper`
        TyKind::Adt(def, subst_inner) if Intrinsic::FnGhostWrapper.is(ctx, def.did()) => {
            let mut subst_postcond = subst.to_vec();
            let closure_ty = def.all_fields().next().unwrap().ty(tcx, subst_inner);
            subst_postcond[1] = GenericArg::from(closure_ty);
            let subst_postcond = ctx.mk_args(&subst_postcond);
            let post_fn = Intrinsic::Postcondition.get(ctx);
            let post_args = [self_.clone().proj(0usize.into(), closure_ty), args, res];
            Some(
                Term::call(tcx, typing_env, post_fn, subst_postcond, post_args)
                    .conj(self_.eq(ctx.tcx, result_state)),
            )
        }
        TyKind::Ref(_, cl, Mutability::Mut) => {
            let mut subst_postcond = subst.to_vec();
            subst_postcond[1] = GenericArg::from(*cl);
            let subst_postcond = ctx.mk_args(&subst_postcond);
            let post_fn = Intrinsic::PostconditionMut.get(ctx);
            let post_args = [self_.clone().cur(), args, result_state.clone().cur(), res];
            Some(
                Term::call(tcx, typing_env, post_fn, subst_postcond, post_args)
                    .conj(self_.fin().eq(ctx.tcx, result_state.fin())),
            )
        }
        TyKind::Ref(_, cl, Mutability::Not) => {
            let mut subst_postcond = subst.to_vec();
            subst_postcond[1] = GenericArg::from(*cl);
            let subst_postcond = ctx.mk_args(&subst_postcond);
            let post_args = [self_.clone().coerce(*cl), args, res];
            let post_fn = Intrinsic::Postcondition.get(ctx);
            Some(
                Term::call(tcx, typing_env, post_fn, subst_postcond, post_args)
                    .conj(self_.eq(ctx.tcx, result_state)),
            )
        }
        TyKind::Adt(def, bsubst) if def.is_box() => {
            let mut subst_postcond = subst.to_vec();
            subst_postcond[1] = bsubst[0];
            let subst_postcond = ctx.mk_args(&subst_postcond);
            let post_fn = Intrinsic::PostconditionMut.get(ctx);
            let closure_ty = bsubst.type_at(0);
            let post_args = [self_.coerce(closure_ty), args, result_state.coerce(closure_ty), res];
            Some(Term::call(tcx, typing_env, post_fn, subst_postcond, post_args))
        }
        &TyKind::FnDef(mut did, mut subst) => {
            match TraitResolved::resolve_item(ctx.tcx, typing_env, did, subst) {
                TraitResolved::NotATraitItem => (),
                TraitResolved::Instance { def, .. } => (did, subst) = def,
                TraitResolved::UnknownFound => return None,
                TraitResolved::UnknownNotFound | TraitResolved::NoInstance => unreachable!(),
            }
            post_fndef(ctx, typing_env, did, subst, args, res)
        }
        _ => None,
    }
}

/// Generate body of `postcondition` for `Fn` closures.
fn fn_postcond_term<'tcx>(
    ctx: &Why3Generator<'tcx>,
    typing_env: TypingEnv<'tcx>,
    subst: GenericArgsRef<'tcx>,
    bound: &[Ident],
) -> Option<Term<'tcx>> {
    let tcx = ctx.tcx;
    let &[self_, args, result] = bound else {
        panic!("postcondition must have 3 arguments. This should not happen. Found: {bound:?}")
    };
    let ty_self = subst.type_at(1);
    let self_ = Term::var(self_, ty_self);
    let args = Term::var(args, subst.type_at(0));
    let ty_res = ctx.instantiate_and_normalize_erasing_regions(
        subst,
        typing_env,
        EarlyBinder::bind(ctx.sig(Intrinsic::Postcondition.get(ctx)).inputs[2].2),
    );
    let res = Term::var(result, ty_res);
    match ty_self.kind() {
        TyKind::Closure(did, _) => {
            let mut post =
                closure_post(ctx, ClosureKind::Fn, did.expect_local(), self_, args, None);
            post.subst(&SmallRenaming([(name::result(), result)]));
            Some(post)
        }
        // Handle `FnGhostWrapper`
        TyKind::Adt(def, subst_inner) if Intrinsic::FnGhostWrapper.is(ctx, def.did()) => {
            let closure_ty = def.all_fields().next().unwrap().ty(tcx, subst_inner);
            let mut subst_postcond = subst.to_vec();
            subst_postcond[1] = GenericArg::from(closure_ty);
            let subst_postcond = ctx.mk_args(&subst_postcond);
            let post_fn = Intrinsic::Postcondition.get(ctx);
            let post_args = [self_.proj(0usize.into(), closure_ty), args, res];
            Some(Term::call(tcx, typing_env, post_fn, subst_postcond, post_args))
        }
        &TyKind::Ref(_, cl, Mutability::Not) => {
            let mut subst_postcond = subst.to_vec();
            subst_postcond[1] = GenericArg::from(cl);
            let subst_postcond = tcx.mk_args(&subst_postcond);
            let post_fn = Intrinsic::Postcondition.get(ctx);
            let post_args = [self_.clone().coerce(cl), args, res];
            Some(Term::call(tcx, typing_env, post_fn, subst_postcond, post_args))
        }
        TyKind::Adt(def, bsubst) if def.is_box() => {
            let mut subst_postcond = subst.to_vec();
            subst_postcond[1] = bsubst[0];
            let subst_postcond = tcx.mk_args(&subst_postcond);
            let post_args = [self_.coerce(bsubst.type_at(0)), args, res];
            Some(Term::call(
                tcx,
                typing_env,
                Intrinsic::Postcondition.get(ctx),
                subst_postcond,
                post_args,
            ))
        }
        &TyKind::FnDef(mut did, mut subst) => {
            match TraitResolved::resolve_item(ctx.tcx, typing_env, did, subst) {
                TraitResolved::NotATraitItem => (),
                TraitResolved::Instance { def, .. } => (did, subst) = def,
                TraitResolved::UnknownFound => return None,
                TraitResolved::UnknownNotFound | TraitResolved::NoInstance => unreachable!(),
            }
            post_fndef(ctx, typing_env, did, subst, args, res)
        }
        _ => None,
    }
}

fn post_fndef<'tcx>(
    ctx: &Why3Generator<'tcx>,
    typing_env: TypingEnv<'tcx>,
    did: DefId,
    subst: GenericArgsRef<'tcx>,
    args: Term<'tcx>,
    res: Term<'tcx>,
) -> Option<Term<'tcx>> {
    if is_logic(ctx.tcx, did) {
        return None;
    }

    let mut sig = EarlyBinder::bind(ctx.sig(did).clone())
        .instantiate(ctx.tcx, subst)
        .normalize(ctx, typing_env);
    sig.add_type_invariant_spec(ctx, did, typing_env);
    let mut post = sig.contract.ensures_conj(ctx.tcx);
    post.subst(&HashMap::from([(name::result(), res.kind)]));
    let pattern = Pattern::tuple(
        sig.inputs.iter().map(|&(nm, span, ty)| Pattern::binder_sp(nm, span, ty)),
        args.ty,
    );
    Some(Term::let_(pattern, args, post).span(ctx.def_span(did)))
}

/// Generate body of `precondition_once` for `FnOnce` closures.
fn precondition_term<'tcx>(
    ctx: &Why3Generator<'tcx>,
    typing_env: TypingEnv<'tcx>,
    subst: GenericArgsRef<'tcx>,
    bound: &[Ident],
) -> Option<Term<'tcx>> {
    let tcx = ctx.tcx;
    let &[self_, args] = bound else {
        panic!("precondition_once must have 2 arguments. This should not happen. Found: {bound:?}")
    };
    let ty_self = subst.type_at(1);
    let self_ = Term::var(self_, ty_self);
    let args = Term::var(args, subst.type_at(0));

    match ty_self.kind() {
        TyKind::Closure(did, _) => Some(closure_pre(ctx, did.expect_local(), self_, args)),
        &TyKind::Ref(_, cl, m) => {
            let mut subst_pre = subst.to_vec();
            subst_pre[1] = GenericArg::from(cl);
            let subst_pre = ctx.mk_args(&subst_pre);
            let self_ = if m == Mutability::Mut { self_.clone().cur() } else { self_.coerce(cl) };
            let pre_fn = Intrinsic::Precondition.get(ctx);
            let pre_args = [self_, args];
            Some(Term::call(ctx.tcx, typing_env, pre_fn, subst_pre, pre_args))
        }
        TyKind::Adt(def, bsubst) if def.is_box() => {
            let mut subst_pre = subst.to_vec();
            subst_pre[1] = bsubst[0];
            let subst_pre = ctx.mk_args(&subst_pre);
            let pre_fn = Intrinsic::Precondition.get(ctx);
            let pre_args = [self_.coerce(bsubst.type_at(0)), args];
            Some(Term::call(ctx.tcx, typing_env, pre_fn, subst_pre, pre_args))
        }
        &TyKind::FnDef(mut did, mut subst) => {
            match TraitResolved::resolve_item(ctx.tcx, typing_env, did, subst) {
                TraitResolved::NotATraitItem => (),
                TraitResolved::Instance { def, .. } => (did, subst) = def,
                TraitResolved::UnknownFound => return None,
                TraitResolved::UnknownNotFound | TraitResolved::NoInstance => unreachable!(),
            }
            pre_fndef(ctx, typing_env, did, subst, args)
        }
        // Handle `FnGhostWrapper`
        TyKind::Adt(def, subst_inner) if Intrinsic::FnGhostWrapper.is(ctx, def.did()) => {
            let mut subst_postcond = subst.to_vec();
            let closure_ty = def.all_fields().next().unwrap().ty(tcx, subst_inner);
            subst_postcond[1] = GenericArg::from(closure_ty);
            let subst_postcond = ctx.mk_args(&subst_postcond);
            let pre_fn = Intrinsic::Precondition.get(ctx);
            let pre_args = [self_.proj(0usize.into(), closure_ty), args];
            Some(Term::call(ctx.tcx, typing_env, pre_fn, subst_postcond, pre_args))
        }
        _ => None,
    }
}

fn pre_fndef<'tcx>(
    ctx: &Why3Generator<'tcx>,
    typing_env: TypingEnv<'tcx>,
    did: DefId,
    subst: GenericArgsRef<'tcx>,
    args: Term<'tcx>,
) -> Option<Term<'tcx>> {
    if is_logic(ctx.tcx, did) {
        // This is especially important for Snapshot::deref, which should keep have a false
        // precondition if called in a program via a generic.
        return None;
    }
    let mut sig = EarlyBinder::bind(ctx.sig(did).clone())
        .instantiate(ctx.tcx, subst)
        .normalize(ctx, typing_env);
    sig.add_type_invariant_spec(ctx, did, typing_env);
    let pre = sig.contract.requires_conj(ctx.tcx);
    let pattern = Pattern::tuple(
        sig.inputs.iter().map(|&(nm, span, ty)| Pattern::binder_sp(nm, span, ty)),
        args.ty,
    );
    Some(Term::let_(pattern, args, pre).span(ctx.def_span(did)))
}

fn fn_mut_hist_inv_term<'tcx>(
    ctx: &Why3Generator<'tcx>,
    typing_env: TypingEnv<'tcx>,
    subst: GenericArgsRef<'tcx>,
    bound: &[Ident],
) -> Option<Term<'tcx>> {
    let &[self_, future] = bound else {
        panic!("hist_inv must have 2 arguments. This should not happen. Found: {bound:?}")
    };
    let ty_self = subst.type_at(1);

    match ty_self.kind() {
        TyKind::Closure(did, _) => Some(closure_hist_inv(
            ctx,
            did.expect_local(),
            Term::var(self_, ty_self),
            Term::var(future, ty_self),
        )),
        TyKind::Ref(_, _, Mutability::Not) => {
            Some(Term::var(self_, ty_self).eq(ctx.tcx, Term::var(future, ty_self)))
        }
        TyKind::Ref(_, cl, Mutability::Mut) => {
            let hist_inv = Intrinsic::HistInv.get(ctx);
            let mut subst_hist_inv = subst.to_vec();
            subst_hist_inv[1] = GenericArg::from(*cl);
            let subst_hist_inv = ctx.mk_args(&subst_hist_inv);
            let hist_inv_args = [Term::var(self_, ty_self).cur(), Term::var(future, ty_self).cur()];
            Some(Term::call(ctx.tcx, typing_env, hist_inv, subst_hist_inv, hist_inv_args).conj(
                Term::var(self_, ty_self).fin().eq(ctx.tcx, Term::var(future, ty_self).fin()),
            ))
        }
        TyKind::Adt(def, bsubst) if def.is_box() => {
            let hist_inv = Intrinsic::HistInv.get(ctx);
            let mut subst_hist_inv = subst.to_vec();
            subst_hist_inv[1] = bsubst[0];
            let subst_hist_inv = ctx.mk_args(&subst_hist_inv);
            let closure_ty = bsubst.type_at(0);
            let hist_inv_args = [
                Term::var(self_, ty_self).coerce(closure_ty),
                Term::var(future, ty_self).coerce(closure_ty),
            ];
            Some(Term::call(ctx.tcx, typing_env, hist_inv, subst_hist_inv, hist_inv_args))
        }
        TyKind::FnDef(_, _) => Some(Term::true_(ctx.tcx)),
        _ => None,
    }
}

/// Special definition for `::creusot_contracts::std::mem::size_of_logic`.
///
/// The specification of sizes is documented at [`size_of`].
/// Note: at this point we are guaranteed to have a `Sized` type.
///
/// [`size_of`]: https://doc.rust-lang.org/std/mem/fn.size_of.html
fn size_of_logic_term<'tcx>(
    ctx: &Why3Generator<'tcx>,
    typing_env: TypingEnv<'tcx>,
    ty: Ty<'tcx>,
) -> Option<Term<'tcx>> {
    use rustc_type_ir::TyKind::*;
    if let Ok(layout) = ctx.tcx.layout_of(ty::PseudoCanonicalInput { typing_env, value: ty }) {
        // Rustc has computed a concrete size for this type. Just use it.
        // This handles at least primitive types, references, pointers, and ZSTs.
        return Some(Term::int(ctx.int_ty(), layout.size.bytes() as i128));
    }
    match ty.kind() {
        Array(t, n) => size_of_array(ctx, typing_env, *t, n),
        _ => None, // TODO: Adts that are repr(C)
    }
}

fn metadata_matches_term<'tcx>(
    ctx: &Why3Generator<'tcx>,
    typing_env: TypingEnv<'tcx>,
    //// The type arguments of `metadata_matches`
    subst: GenericArgsRef<'tcx>,
    args: &[Ident],
) -> Option<Term<'tcx>> {
    let param = subst.type_at(0);
    if param.is_sized(ctx.tcx, typing_env) {
        Some(Term::true_(ctx.tcx))
    } else if let TyKind::Slice(ty) = param.kind() {
        let metadata_matches_slice = get_metadata_matches_slice(ctx.tcx);
        let subst = ctx.tcx.mk_args(&[(*ty).into()]);
        Some(Term::call(
            ctx.tcx,
            typing_env,
            metadata_matches_slice,
            subst,
            args.iter().map(|&id| Term::var(id, param)),
        ))
    } else if let TyKind::Str = param.kind() {
        let metadata_matches_str = get_metadata_matches_str(ctx.tcx);
        let subst = ctx.tcx.mk_args(&[]);
        Some(Term::call(
            ctx.tcx,
            typing_env,
            metadata_matches_str,
            subst,
            args.iter().map(|&id| Term::var(id, param)),
        ))
    } else {
        None
    }
}

fn size_of_array<'tcx>(
    ctx: &Why3Generator<'tcx>,
    typing_env: TypingEnv<'tcx>,
    ty: Ty<'tcx>,
    n: &Const<'tcx>,
) -> Option<Term<'tcx>> {
    let n = match n.kind() {
        ConstKind::Value(v) => match *v.valtree {
            ty::ValTreeKind::Leaf(scalar) => scalar.to_target_usize(ctx.tcx) as i128,
            ty::ValTreeKind::Branch(_) => return None,
        },
        // TODO: ConstKind::Param
        _ => return None,
    };
    let subst = ctx.mk_args(&[ty.into()]);
    let item_size = Term::call(ctx.tcx, typing_env, Intrinsic::SizeOfLogic.get(ctx), subst, []);
    Some(item_size.bin_op(ctx.int_ty(), BinOp::Mul, Term::int(ctx.int_ty(), n)))
}

/// Returns a resolved and normalized term for a dependency.
///
/// Currently, it does not handle invariant axioms but otherwise returns all logical terms.
fn term<'tcx>(
    ctx: &Why3Generator<'tcx>,
    typing_env: TypingEnv<'tcx>,
    bound: &[Ident],
    def_id: DefId,
    subst: GenericArgsRef<'tcx>,
) -> Option<Term<'tcx>> {
    match ctx.intrinsic(def_id) {
        Intrinsic::Resolve => resolve_term(ctx, typing_env, subst, bound),
        Intrinsic::StructuralResolve => {
            let subj = ctx.sig(def_id).inputs[0].0.0;
            structural_resolve(ctx, typing_env, subj, subst.type_at(0))
<<<<<<< HEAD
=======
        } else if is_fn_once_impl_postcond(ctx.tcx, def_id) {
            fn_once_postcond_term(ctx, typing_env, subst, bound)
        } else if is_fn_mut_impl_postcond(ctx.tcx, def_id) {
            fn_mut_postcond_term(ctx, typing_env, subst, bound)
        } else if is_fn_impl_postcond(ctx.tcx, def_id) {
            fn_postcond_term(ctx, typing_env, subst, bound)
        } else if is_fn_once_impl_precond(ctx.tcx, def_id) {
            fn_once_precond_term(ctx, typing_env, subst, bound)
        } else if is_fn_mut_impl_hist_inv(ctx.tcx, def_id) {
            fn_mut_hist_inv_term(ctx, typing_env, subst, bound)
        } else if is_size_of_logic(ctx.tcx, def_id) {
            size_of_logic_term(ctx, typing_env, def_id, subst)
        } else if is_metadata_matches(ctx.tcx, def_id) {
            metadata_matches_term(ctx, typing_env, subst, bound)
        } else {
            None
>>>>>>> 46c4bce5
        }
        Intrinsic::PostconditionOnce => postcondition_once_term(ctx, typing_env, subst, bound),
        Intrinsic::PostconditionMut => fn_mut_postcond_term(ctx, typing_env, subst, bound),
        Intrinsic::Postcondition => fn_postcond_term(ctx, typing_env, subst, bound),
        Intrinsic::Precondition => precondition_term(ctx, typing_env, subst, bound),
        Intrinsic::HistInv => fn_mut_hist_inv_term(ctx, typing_env, subst, bound),
        Intrinsic::SizeOfLogic => size_of_logic_term(ctx, typing_env, subst.type_at(0)),
        _ => {
            let term = EarlyBinder::bind(ctx.term(def_id).unwrap().rename(bound));
            Some(normalize(ctx, typing_env, term.instantiate(ctx.tcx, subst)))
        }
    }
}<|MERGE_RESOLUTION|>--- conflicted
+++ resolved
@@ -14,19 +14,7 @@
         },
         ty_inv::InvariantElaborator,
     },
-<<<<<<< HEAD
     contracts_items::{Intrinsic, get_builtin, is_inline, is_logic, why3_metas},
-=======
-    contracts_items::{
-        get_builtin, get_fn_impl_postcond, get_fn_mut_impl_hist_inv, get_fn_mut_impl_postcond,
-        get_fn_once_impl_postcond, get_fn_once_impl_precond, get_metadata_matches_slice,
-        get_metadata_matches_str, get_resolve_method, is_fn_ghost_ty, is_fn_impl_postcond,
-        is_fn_mut_impl_hist_inv, is_fn_mut_impl_postcond, is_fn_once_impl_postcond,
-        is_fn_once_impl_precond, is_ghost_deref, is_ghost_deref_mut, is_inv_function, is_logic,
-        is_metadata_matches, is_namespace_ty, is_resolve_function, is_size_of_logic,
-        is_structural_resolve, why3_metas,
-    },
->>>>>>> 46c4bce5
     ctx::{BodyId, HasTyCtxt as _, ItemType},
     naming::name,
     translation::{
@@ -1130,23 +1118,19 @@
     if param.is_sized(ctx.tcx, typing_env) {
         Some(Term::true_(ctx.tcx))
     } else if let TyKind::Slice(ty) = param.kind() {
-        let metadata_matches_slice = get_metadata_matches_slice(ctx.tcx);
-        let subst = ctx.tcx.mk_args(&[(*ty).into()]);
         Some(Term::call(
             ctx.tcx,
             typing_env,
-            metadata_matches_slice,
-            subst,
+            Intrinsic::MetadataMatchesSlice.get(ctx),
+            ctx.tcx.mk_args(&[(*ty).into()]),
             args.iter().map(|&id| Term::var(id, param)),
         ))
     } else if let TyKind::Str = param.kind() {
-        let metadata_matches_str = get_metadata_matches_str(ctx.tcx);
-        let subst = ctx.tcx.mk_args(&[]);
         Some(Term::call(
             ctx.tcx,
             typing_env,
-            metadata_matches_str,
-            subst,
+            Intrinsic::MetadataMatchesStr.get(ctx),
+            ctx.tcx.mk_args(&[]),
             args.iter().map(|&id| Term::var(id, param)),
         ))
     } else {
@@ -1188,25 +1172,6 @@
         Intrinsic::StructuralResolve => {
             let subj = ctx.sig(def_id).inputs[0].0.0;
             structural_resolve(ctx, typing_env, subj, subst.type_at(0))
-<<<<<<< HEAD
-=======
-        } else if is_fn_once_impl_postcond(ctx.tcx, def_id) {
-            fn_once_postcond_term(ctx, typing_env, subst, bound)
-        } else if is_fn_mut_impl_postcond(ctx.tcx, def_id) {
-            fn_mut_postcond_term(ctx, typing_env, subst, bound)
-        } else if is_fn_impl_postcond(ctx.tcx, def_id) {
-            fn_postcond_term(ctx, typing_env, subst, bound)
-        } else if is_fn_once_impl_precond(ctx.tcx, def_id) {
-            fn_once_precond_term(ctx, typing_env, subst, bound)
-        } else if is_fn_mut_impl_hist_inv(ctx.tcx, def_id) {
-            fn_mut_hist_inv_term(ctx, typing_env, subst, bound)
-        } else if is_size_of_logic(ctx.tcx, def_id) {
-            size_of_logic_term(ctx, typing_env, def_id, subst)
-        } else if is_metadata_matches(ctx.tcx, def_id) {
-            metadata_matches_term(ctx, typing_env, subst, bound)
-        } else {
-            None
->>>>>>> 46c4bce5
         }
         Intrinsic::PostconditionOnce => postcondition_once_term(ctx, typing_env, subst, bound),
         Intrinsic::PostconditionMut => fn_mut_postcond_term(ctx, typing_env, subst, bound),
@@ -1214,6 +1179,7 @@
         Intrinsic::Precondition => precondition_term(ctx, typing_env, subst, bound),
         Intrinsic::HistInv => fn_mut_hist_inv_term(ctx, typing_env, subst, bound),
         Intrinsic::SizeOfLogic => size_of_logic_term(ctx, typing_env, subst.type_at(0)),
+        Intrinsic::MetadataMatches => metadata_matches_term(ctx, typing_env, subst, bound),
         _ => {
             let term = EarlyBinder::bind(ctx.term(def_id).unwrap().rename(bound));
             Some(normalize(ctx, typing_env, term.instantiate(ctx.tcx, subst)))
