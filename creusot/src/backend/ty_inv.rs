use super::{term::lower_pure, CloneSummary, Dependencies, TransId, Why3Generator};
use crate::{
    ctx::*,
    translation::{
        pearlite::{Pattern, Term, TermKind},
        traits,
    },
<<<<<<< HEAD
    util,
=======
    util::{self, upper_ident_path},
>>>>>>> c3369865
};
use rustc_hir::def_id::DefId;
use rustc_middle::ty::{GenericArg, GenericArgs, GenericArgsRef, ParamEnv, Ty, TyCtxt, TyKind};
use rustc_span::{Symbol, DUMMY_SP};
use std::{collections::HashSet, iter};

// Rewrite a type as a "head type" and a ssusbtitution, such that the head type applied to the substitution
// equals the type.
// The head type is used as a dependency node.
pub(crate) fn tyinv_head_and_subst<'tcx>(
    tcx: TyCtxt<'tcx>,
    ty: Ty<'tcx>,
    param_env: ParamEnv<'tcx>,
) -> (Ty<'tcx>, GenericArgsRef<'tcx>) {
    let def = || {
        // Return value to use if there is no structural invariant
        (
            Ty::new_param(tcx, 0, Symbol::intern(&format!("T"))),
            tcx.mk_args_from_iter(iter::once(GenericArg::from(ty))),
        )
    };

    if let Some((uinv_did, _, _)) = resolve_user_inv(tcx, ty, param_env)
        && util::is_ignore_structural_inv(tcx, uinv_did)
    {
        return def();
    }

    if is_tyinv_trivial(tcx, param_env, ty, true) {
        return def();
    }

    match ty.kind() {
        TyKind::Adt(adt_def, subst) => {
            (Ty::new_adt(tcx, *adt_def, GenericArgs::identity_for_item(tcx, adt_def.did())), subst)
        }
        TyKind::Closure(did, _) => (ty, GenericArgs::identity_for_item(tcx, tcx.parent(*did))),
        TyKind::Tuple(tys) => {
            let params = (0..tys.len())
                .map(|i| Ty::new_param(tcx, i as _, Symbol::intern(&format!("T{i}"))));
            let tup = Ty::new_tup_from_iter(tcx, params);
            let subst = tcx.mk_args_from_iter(tys.iter().map(GenericArg::from));
            (tup, subst)
        }
        TyKind::Alias(..) | TyKind::Param(_) => def(),
        _ => unimplemented!("{ty:?}"), // TODO
    }
}

pub(crate) fn is_tyinv_trivial<'tcx>(
    tcx: TyCtxt<'tcx>,
    param_env: ParamEnv<'tcx>,
    ty: Ty<'tcx>,
    param_is_trivial: bool,
) -> bool {
    // we cannot use a TypeWalker as it does not visit ADT field types
    let mut visited_tys = HashSet::new();
    let mut stack = vec![ty];
    while let Some(ty) = stack.pop() {
        if !visited_tys.insert(ty.clone()) {
            continue;
        }

        let user_inv = resolve_user_inv(tcx, ty, param_env);
        if let Some((uinv_did, _, false)) = user_inv
            && !util::is_tyinv_trivial_if_param_trivial(tcx, uinv_did)
        {
            return false;
        }

        match ty.kind() {
            TyKind::Ref(_, ty, _) | TyKind::Slice(ty) | TyKind::Array(ty, _) => stack.push(*ty),
            TyKind::Tuple(tys) => stack.extend(*tys),
            TyKind::Adt(_, substs) if matches!(user_inv, Some((_, _, false))) => {
                assert!(util::is_tyinv_trivial_if_param_trivial(tcx, user_inv.unwrap().0));
                stack.extend(substs.types())
            }
            TyKind::Adt(def, substs) => {
                if user_inv
                    .is_some_and(|(uinv_did, _, _)| util::is_ignore_structural_inv(tcx, uinv_did))
                    || util::is_trusted(tcx, def.did())
                {
                    continue;
                }
                stack.extend(def.all_fields().map(|f| f.ty(tcx, substs)))
            }
            TyKind::Closure(_, subst) => stack.extend(subst.as_closure().upvar_tys()),
            TyKind::Never => return false,
            TyKind::Param(_) | TyKind::Alias(_, _) if !param_is_trivial => return false,
            TyKind::Bool
            | TyKind::Char
            | TyKind::Int(_)
            | TyKind::Uint(_)
            | TyKind::Float(_)
            | TyKind::Str
            | TyKind::FnDef(_, _)
            | TyKind::FnPtr(_)
            | TyKind::RawPtr(_, _)
            | TyKind::Param(_)
            | TyKind::Alias(_, _) => (),
            _ => unimplemented!("{ty:?}"),
        }
    }
    true
}

pub struct InvariantElaborator<'tcx> {
    default_trivial: bool,
    param_env: ParamEnv<'tcx>,
}

impl<'tcx> InvariantElaborator<'tcx> {
    pub(crate) fn new(param_env: ParamEnv<'tcx>, default_trivial: bool) -> Self {
        InvariantElaborator { default_trivial, param_env }
    }

    pub(crate) fn elaborate_inv(&self, ctx: &mut Why3Generator<'tcx>, ty: Ty<'tcx>) -> Term<'tcx> {
        let subject = Term::var(Symbol::intern("x"), ty);
        let trivial = is_tyinv_trivial(ctx.tcx, self.param_env, ty, self.default_trivial);
        let no_struct = matches!(ty.kind(), TyKind::Alias(..) | TyKind::Param(_));

        let rhs = if trivial {
            Term::mk_true(ctx.tcx)
        } else {
            let user_inv = resolve_user_inv(ctx.tcx, ty, self.param_env)
                .map(|(uinv_did, uinv_subst, _)| {
                    Term::call(ctx.tcx, uinv_did, uinv_subst, vec![subject.clone()])
                })
                .unwrap_or(Term::mk_true(ctx.tcx));
            if no_struct {
                user_inv
            } else {
                user_inv.conj(self.structural_invariant(ctx, subject.clone(), ty))
            }
        };

        let inv_id = ctx.get_diagnostic_item(Symbol::intern("creusot_invariant_internal")).unwrap();
        let subst = ctx.mk_args(&[GenericArg::from(subject.ty)]);
        let lhs = Term::call(ctx.tcx, inv_id, subst, vec![subject]);

        let term = if no_struct && !trivial {
            Term::implies(lhs, rhs)
        } else {
            Term::eq(ctx.tcx, lhs, rhs)
        };

        Term::forall(term, ctx.tcx, (Symbol::intern("x"), ty))
    }

    fn structural_invariant(
        &self,
        ctx: &mut Why3Generator<'tcx>,
        term: Term<'tcx>,
        ty: Ty<'tcx>,
    ) -> Term<'tcx> {
        if let Some((uinv_did, _, _)) = resolve_user_inv(ctx.tcx, ty, self.param_env)
            && util::is_ignore_structural_inv(ctx.tcx, uinv_did)
        {
            return Term::mk_true(ctx.tcx);
        }

        match ty.kind() {
            TyKind::Adt(adt_def, _) => {
                let adt_did = adt_def.did();
                if util::is_trusted(ctx.tcx, adt_did) {
                    Term::mk_true(ctx.tcx)
                } else {
                    self.build_inv_term_adt(ctx, term)
                }
            }
            TyKind::Tuple(tys) => {
                let ids = ('a'..).take(tys.len());

                let pattern = Pattern::Tuple(
                    ids.clone()
                        .into_iter()
                        .map(|id| Symbol::intern(&id.to_string()))
                        .map(Pattern::Binder)
                        .collect(),
                );
                Term {
                    kind: TermKind::Let {
                        pattern,
                        arg: Box::new(term),
                        body: Box::new(ids.into_iter().enumerate().fold(
                            Term::mk_true(ctx.tcx),
                            |acc, (ix, id)| {
                                acc.conj(self.mk_inv_call(
                                    ctx,
                                    Term::var(Symbol::intern(&id.to_string()), tys[ix]),
                                ))
                            },
                        )),
                    },
                    ty: ctx.types.bool,
                    span: DUMMY_SP,
                }
            }
            TyKind::Closure(clos_did, substs) => {
                let tys = substs.as_closure().upvar_tys();
                let ids = ('a'..).take(tys.len());

                let pattern = Pattern::Constructor {
                    variant: *clos_did,
                    substs,
                    fields: ids
                        .clone()
                        .into_iter()
                        .map(|id| Symbol::intern(&id.to_string()))
                        .map(Pattern::Binder)
                        .collect(),
                };
                Term {
                    kind: TermKind::Let {
                        pattern,
                        arg: Box::new(term),
                        body: Box::new(ids.into_iter().enumerate().fold(
                            Term::mk_true(ctx.tcx),
                            |acc, (ix, id)| {
                                acc.conj(self.mk_inv_call(
                                    ctx,
                                    Term::var(Symbol::intern(&id.to_string()), tys[ix]),
                                ))
                            },
                        )),
                    },
                    ty: ctx.types.bool,
                    span: DUMMY_SP,
                }
            }
            _ => unimplemented!("{ty:?}"), // TODO
        }
    }

    pub(crate) fn mk_inv_call(
        &self,
        ctx: &mut Why3Generator<'tcx>,
        term: Term<'tcx>,
    ) -> Term<'tcx> {
        if is_tyinv_trivial(ctx.tcx, self.param_env, term.ty, self.default_trivial) {
            return Term::mk_true(ctx.tcx);
        }

        let inv_id = ctx.get_diagnostic_item(Symbol::intern("creusot_invariant_internal")).unwrap();
        let subst = ctx.mk_args(&[GenericArg::from(term.ty)]);
        let call_term = Term::call(ctx.tcx, inv_id, subst, vec![term]);
        call_term
    }

    fn build_inv_term_adt(&self, ctx: &mut Why3Generator<'tcx>, term: Term<'tcx>) -> Term<'tcx> {
        let TyKind::Adt(adt_def, subst) = term.ty.kind() else {
            unreachable!("asked to build ADT invariant for non-ADT type {:?}", term.ty)
        };

        use crate::pearlite::*;

        let mut arms: Vec<(_, Term<'tcx>)> = vec![];

        for var_def in adt_def.variants() {
            let tuple_var = var_def.ctor.is_some();

            let mut pats: Vec<Pattern<'tcx>> = vec![];
            let mut exp: Term<'tcx> = Term::mk_true(ctx.tcx);
            for (field_idx, field_def) in var_def.fields.iter().enumerate() {
                let field_name: Symbol = if tuple_var {
                    Symbol::intern(&format!("a_{field_idx}"))
                } else {
                    field_def.name
                };

                let field_ty = field_def.ty(ctx.tcx, subst);

                let var = Term::var(field_name, field_ty);
                let f_exp = self.mk_inv_call(ctx, var);
                exp = exp.conj(f_exp);
                pats.push(Pattern::Binder(field_name));
            }

            arms.push((
                Pattern::Constructor { variant: var_def.def_id, substs: subst, fields: pats },
                exp,
            ));
        }

        Term {
            kind: TermKind::Match { scrutinee: Box::new(term), arms },
            ty: ctx.types.bool,
            span: DUMMY_SP,
        }
    }
}

<<<<<<< HEAD
pub(crate) fn record_tyinv_deps<'tcx>(
=======
pub(crate) fn inv_module_name(tcx: TyCtxt, kind: TyInvKind) -> Ident {
    match kind {
        TyInvKind::NotStructural => "TyInv_NotStructural".into(),
        TyInvKind::Trivial => "TyInv_Trivial".into(),
        TyInvKind::Adt(adt_did) => format!("{}_Inv", upper_ident_path(tcx, adt_did)).into(),
        TyInvKind::Tuple(arity) => format!("TyInv_Tuple{arity}").into(),
    }
}

pub(crate) fn build_inv_module<'tcx>(
>>>>>>> c3369865
    ctx: &mut Why3Generator<'tcx>,
    ty: Ty<'tcx>,
) -> CloneSummary<'tcx> {
    let mut names = Dependencies::new(ctx.tcx, [TransId::TyInv(ty)]);

    let param_env = if let Some(adt) = ty.ty_adt_def() {
        ctx.tcx.param_env(adt.did())
    } else {
        ParamEnv::empty()
    };

    let inv_term = InvariantElaborator::new(param_env, false).elaborate_inv(ctx, ty);
    lower_pure(ctx, &mut names, &inv_term);

    let (_, summary) = names.provide_deps(ctx, GraphDepth::Shallow);
    summary
}

fn user_inv_item<'tcx>(tcx: TyCtxt<'tcx>, ty: Ty<'tcx>) -> (DefId, GenericArgsRef<'tcx>) {
    let trait_item_did = tcx.get_diagnostic_item(Symbol::intern("creusot_invariant_user")).unwrap();
    (trait_item_did, tcx.mk_args(&[GenericArg::from(ty)]))
}

fn resolve_user_inv<'tcx>(
    tcx: TyCtxt<'tcx>,
    ty: Ty<'tcx>,
    param_env: ParamEnv<'tcx>,
) -> Option<(DefId, GenericArgsRef<'tcx>, bool)> {
    let (trait_did, subst) = user_inv_item(tcx, ty);
    traits::resolve_assoc_item_opt(tcx, param_env, trait_did, subst)
        .map(|(id, subst)| (id, subst, false))
        .or_else(|| {
            if traits::still_specializable(tcx, param_env, trait_did, subst) {
                Some((trait_did, subst, true))
            } else {
                None
            }
        })
}<|MERGE_RESOLUTION|>--- conflicted
+++ resolved
@@ -5,11 +5,7 @@
         pearlite::{Pattern, Term, TermKind},
         traits,
     },
-<<<<<<< HEAD
-    util,
-=======
-    util::{self, upper_ident_path},
->>>>>>> c3369865
+    util::{self},
 };
 use rustc_hir::def_id::DefId;
 use rustc_middle::ty::{GenericArg, GenericArgs, GenericArgsRef, ParamEnv, Ty, TyCtxt, TyKind};
@@ -302,20 +298,7 @@
     }
 }
 
-<<<<<<< HEAD
 pub(crate) fn record_tyinv_deps<'tcx>(
-=======
-pub(crate) fn inv_module_name(tcx: TyCtxt, kind: TyInvKind) -> Ident {
-    match kind {
-        TyInvKind::NotStructural => "TyInv_NotStructural".into(),
-        TyInvKind::Trivial => "TyInv_Trivial".into(),
-        TyInvKind::Adt(adt_did) => format!("{}_Inv", upper_ident_path(tcx, adt_did)).into(),
-        TyInvKind::Tuple(arity) => format!("TyInv_Tuple{arity}").into(),
-    }
-}
-
-pub(crate) fn build_inv_module<'tcx>(
->>>>>>> c3369865
     ctx: &mut Why3Generator<'tcx>,
     ty: Ty<'tcx>,
 ) -> CloneSummary<'tcx> {
