--- conflicted
+++ resolved
@@ -1,10 +1,9 @@
 use super::Why3Generator;
 use crate::{
-<<<<<<< HEAD
-    attributes::{is_ignore_structural_inv, is_trusted, is_tyinv_trivial_if_param_trivial},
-=======
-    contracts_items::{self, get_inv_function, get_invariant_method},
->>>>>>> dfce2a3a
+    contracts_items::{
+        get_inv_function, get_invariant_method, is_ignore_structural_inv, is_trusted,
+        is_tyinv_trivial_if_param_trivial,
+    },
     pearlite::Trigger,
     traits::TraitResolved,
     translation::{
@@ -14,56 +13,7 @@
 };
 use rustc_middle::ty::{GenericArg, ParamEnv, Ty, TyCtxt, TyKind};
 use rustc_span::{Symbol, DUMMY_SP};
-<<<<<<< HEAD
 use std::collections::HashSet;
-=======
-use std::{collections::HashSet, iter};
-
-// Rewrite a type as a "head type" and a ssusbtitution, such that the head type applied to the substitution
-// equals the type.
-// The head type is used as a dependency node.
-// NOTE: Performance hasn't been a concern for us, but in general I think that this method can be surprisingly expensive
-// as it performs trait resolution each time its run.
-pub(crate) fn tyinv_head_and_subst<'tcx>(
-    tcx: TyCtxt<'tcx>,
-    ty: Ty<'tcx>,
-    param_env: ParamEnv<'tcx>,
-) -> (Ty<'tcx>, GenericArgsRef<'tcx>) {
-    let def = || {
-        // Return value to use if there is no structural invariant
-        (
-            Ty::new_param(tcx, 0, Symbol::intern(&format!("T"))),
-            tcx.mk_args_from_iter(iter::once(GenericArg::from(ty))),
-        )
-    };
-
-    if let TraitResolved::Instance(uinv_did, _) = resolve_user_inv(tcx, ty, param_env)
-        && contracts_items::is_ignore_structural_inv(tcx, uinv_did)
-    {
-        return def();
-    }
-
-    if is_tyinv_trivial(tcx, param_env, ty) {
-        return def();
-    }
-
-    match ty.kind() {
-        TyKind::Adt(adt_def, subst) => {
-            (Ty::new_adt(tcx, *adt_def, GenericArgs::identity_for_item(tcx, adt_def.did())), subst)
-        }
-        TyKind::Closure(did, _) => (ty, GenericArgs::identity_for_item(tcx, tcx.parent(*did))),
-        TyKind::Tuple(tys) => {
-            let params = (0..tys.len())
-                .map(|i| Ty::new_param(tcx, i as _, Symbol::intern(&format!("T{i}"))));
-            let tup = Ty::new_tup_from_iter(tcx, params);
-            let subst = tcx.mk_args_from_iter(tys.iter().map(GenericArg::from));
-            (tup, subst)
-        }
-        TyKind::Alias(..) | TyKind::Param(_) => def(),
-        _ => unimplemented!("{ty:?}"), // TODO
-    }
-}
->>>>>>> dfce2a3a
 
 pub(crate) fn is_tyinv_trivial<'tcx>(
     tcx: TyCtxt<'tcx>,
@@ -79,13 +29,8 @@
         }
 
         let user_inv = resolve_user_inv(tcx, ty, param_env);
-<<<<<<< HEAD
-        if let TraitResol::Instance(uinv_did, _) = user_inv
+        if let TraitResolved::Instance(uinv_did, _) = user_inv
             && !is_tyinv_trivial_if_param_trivial(tcx, uinv_did)
-=======
-        if let TraitResolved::Instance(uinv_did, _) = user_inv
-            && !contracts_items::is_tyinv_trivial_if_param_trivial(tcx, uinv_did)
->>>>>>> dfce2a3a
         {
             return false;
         }
@@ -98,21 +43,12 @@
                 stack.extend(substs.types())
             }
             TyKind::Adt(def, substs) => {
-<<<<<<< HEAD
                 if is_trusted(tcx, def.did()) {
                     continue;
                 }
 
-                if let TraitResol::Instance(uinv_did, _) = user_inv
+                if let TraitResolved::Instance(uinv_did, _) = user_inv
                     && is_ignore_structural_inv(tcx, uinv_did)
-=======
-                if contracts_items::is_trusted(tcx, def.did()) {
-                    continue;
-                }
-
-                if let TraitResolved::Instance(uinv_did, _) = user_inv
-                    && contracts_items::is_ignore_structural_inv(tcx, uinv_did)
->>>>>>> dfce2a3a
                 {
                     continue;
                 }
@@ -170,8 +106,7 @@
         let mut rhs = Term::mk_true(self.ctx.tcx);
 
         match resolve_user_inv(self.ctx.tcx, ty, self.param_env) {
-<<<<<<< HEAD
-            TraitResol::Instance(uinv_did, uinv_subst) => {
+            TraitResolved::Instance(uinv_did, uinv_subst) => {
                 rhs = rhs.conj(Term::call(
                     self.ctx.tcx,
                     self.param_env,
@@ -179,11 +114,6 @@
                     uinv_subst,
                     vec![subject.clone()],
                 ))
-=======
-            TraitResolved::Instance(uinv_did, uinv_subst) => {
-                rhs =
-                    rhs.conj(Term::call(self.ctx.tcx, uinv_did, uinv_subst, vec![subject.clone()]))
->>>>>>> dfce2a3a
             }
             TraitResolved::UnknownNotFound if !for_deps => use_imples = true,
             TraitResolved::NoInstance => (),
@@ -222,11 +152,7 @@
     fn structural_invariant(&mut self, term: Term<'tcx>, ty: Ty<'tcx>) -> Term<'tcx> {
         if let TraitResolved::Instance(uinv_did, _) =
             resolve_user_inv(self.ctx.tcx, ty, self.param_env)
-<<<<<<< HEAD
             && is_ignore_structural_inv(self.ctx.tcx, uinv_did)
-=======
-            && contracts_items::is_ignore_structural_inv(self.ctx.tcx, uinv_did)
->>>>>>> dfce2a3a
         {
             return Term::mk_true(self.ctx.tcx);
         }
@@ -234,11 +160,7 @@
         match ty.kind() {
             TyKind::Adt(adt_def, _) => {
                 let adt_did = adt_def.did();
-<<<<<<< HEAD
                 if is_trusted(self.ctx.tcx, adt_did) {
-=======
-                if contracts_items::is_trusted(self.ctx.tcx, adt_did) {
->>>>>>> dfce2a3a
                     Term::mk_true(self.ctx.tcx)
                 } else {
                     self.build_inv_term_adt(term)
