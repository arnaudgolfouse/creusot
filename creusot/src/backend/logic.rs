--- conflicted
+++ resolved
@@ -116,7 +116,8 @@
         Err(e) => ctx.fatal_error(e.span(), &format!("{e:?}")).emit(),
     };
 
-    let body = sig.contract.requires.into_iter().fold(body, |acc, pre| pre.implies(acc));
+    let requires = sig.contract.requires.into_iter().map(Condition::unlabelled_exp);
+    let body = requires.fold(body, |acc, pre| pre.implies(acc));
 
     body_decls
         .extend([Decl::Goal(Goal { name: format!("vc_{}", (&*sig.name)).into(), goal: body })]);
@@ -261,78 +262,6 @@
     decls.push(Decl::Axiom(definition_axiom(&sig, lim_call, "def_lim")));
 }
 
-<<<<<<< HEAD
-=======
-fn proof_module(ctx: &mut Why3Generator, def_id: DefId) -> Option<FileModule> {
-    if is_trusted_function(ctx.tcx, def_id) || !util::has_body(ctx, def_id) {
-        return None;
-    }
-
-    let mut names = Dependencies::new(ctx, [def_id]);
-
-    let mut sig = signature_of(ctx, &mut names, def_id);
-
-    if sig.contract.is_empty() {
-        let _ = names.provide_deps(ctx);
-        return None;
-    }
-    let term = ctx.term(def_id).unwrap().clone();
-
-    let mut body_decls = Vec::new();
-
-    let (arg_names, new_binders) = binders_to_args(ctx, sig.args);
-
-    let param_decls = arg_names.iter().zip(new_binders.iter()).map(|(nm, binder)| {
-        Decl::ValDecl(ValDecl {
-            ghost: false,
-            val: false,
-            kind: Some(LetKind::Constant),
-            sig: Signature {
-                name: nm.clone(),
-                trigger: None,
-                attrs: Vec::new(),
-                retty: binder.type_of().cloned(),
-                args: Vec::new(),
-                contract: Default::default(),
-            },
-        })
-    });
-    body_decls.extend(param_decls);
-    sig.args = new_binders;
-
-    let mut val_sig = sig.clone();
-    val_sig.contract = Default::default();
-    body_decls.push(Decl::ValDecl(util::item_type(ctx.tcx, def_id).val(val_sig)));
-
-    let postcondition = sig.contract.ensures_conj();
-    let body = vc(ctx, &mut names, def_id, term, "result".into(), postcondition.clone());
-
-    let body = match body {
-        Ok(body) => body,
-        Err(e) => ctx.fatal_error(e.span(), &format!("{e:?}")).emit(),
-    };
-
-    let requires = sig.contract.requires.into_iter().map(Condition::unlabelled_exp);
-    let body = requires.fold(body, |acc, pre| pre.implies(acc));
-
-    body_decls
-        .extend([Decl::Goal(Goal { name: format!("vc_{}", (&*sig.name)).into(), goal: body })]);
-
-    let mut decls: Vec<_> = Vec::new();
-    decls.extend(all_generic_decls_for(ctx.tcx, def_id));
-
-    let clones = names.provide_deps(ctx);
-    decls.extend(clones);
-    decls.extend(body_decls);
-
-    let attrs = Vec::from_iter(ctx.span_attr(ctx.def_span(def_id)));
-    let meta = ctx.display_impl_of(def_id);
-    let path = ctx.module_path(def_id, util::NS::M);
-    let name = path.why3_ident();
-    Some(FileModule { path, modl: Module { name, decls, attrs, meta } })
-}
-
->>>>>>> 34cd6190
 pub(crate) fn spec_axiom(sig: &Signature) -> Axiom {
     let postcondition = sig.contract.ensures_conj();
     let mut condition = sig.contract.requires_implies(postcondition);
