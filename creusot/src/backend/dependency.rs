--- conflicted
+++ resolved
@@ -12,14 +12,9 @@
 use rustc_type_ir::{fold::TypeFoldable, visit::TypeVisitable, AliasTyKind, Interner};
 
 use crate::{
-<<<<<<< HEAD
     backend::PreludeModule,
+    contracts_items::is_structural_resolve,
     naming::{item_symb, translate_accessor_name, translate_name, type_name, value_name},
-=======
-    contracts_items,
-    translation::traits,
-    util::{self, item_symb, translate_accessor_name, type_name, value_name, ItemType},
->>>>>>> dfce2a3a
 };
 
 /// Dependencies between items and the resolution logic to find the 'monomorphic' forms accounting
@@ -94,8 +89,8 @@
             }
         }
 
-        if let Some(ty) = is_structural_resolve(tcx, (did, subst)) {
-            Dependency::StructuralResolve(ty)
+        if is_structural_resolve(tcx, did) {
+            Dependency::StructuralResolve(subst.type_at(0))
         } else {
             Dependency::Item(did, subst)
         }
@@ -133,9 +128,10 @@
                 TyKind::Alias(_, aty) => {
                     Some(Symbol::intern(&type_name(tcx.item_name(aty.def_id).as_str())))
                 }
-                TyKind::Closure(def_id, _) => {
-                    Some(item_symb(tcx, *def_id, rustc_hir::def::Namespace::TypeNS))
-                }
+                TyKind::Closure(def_id, _) => Some(Symbol::intern(&format!(
+                    "closure{}",
+                    tcx.def_path(*def_id).data.last().unwrap().disambiguator
+                ))),
                 TyKind::Param(p) => Some(Symbol::intern(&type_name(p.name.as_str()))),
                 _ => None,
             },
@@ -180,45 +176,4 @@
             Dependency::Builtin(_) | Dependency::AllTyInvAxioms => None,
         }
     }
-<<<<<<< HEAD
-=======
-
-    pub fn is_type(self) -> bool {
-        matches!(self, Dependency::Type(_))
-    }
-
-    pub fn is_invariant(self) -> bool {
-        matches!(self, Dependency::TyInvAxiom(_))
-    }
-}
-
-fn resolve_item<'tcx>(
-    item: DefId,
-    substs: GenericArgsRef<'tcx>,
-    tcx: TyCtxt<'tcx>,
-    param_env: ParamEnv<'tcx>,
-) -> Dependency<'tcx> {
-    if tcx.trait_of_item(item).is_some()
-        && let traits::TraitResolved::Instance(did, subst) =
-            traits::TraitResolved::resolve_item(tcx, param_env, item, substs)
-    {
-        Dependency::new(tcx, (did, subst))
-    } else {
-        // May happen:
-        //    - if this is not a trait method, or
-        //    - if don't know the instance
-        Dependency::new(tcx, (item, substs))
-    }
->>>>>>> dfce2a3a
-}
-
-fn is_structural_resolve<'tcx>(
-    tcx: TyCtxt<'tcx>,
-    dep: (DefId, GenericArgsRef<'tcx>),
-) -> Option<Ty<'tcx>> {
-    if contracts_items::is_structural_resolve(tcx, dep.0) {
-        Some(dep.1.type_at(0))
-    } else {
-        None
-    }
 }