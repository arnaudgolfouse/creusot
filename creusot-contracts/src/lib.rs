//! The "standard library" of Creusot.
//!
//! To start using Creusot, you should always import that crate. The recommended way is
//! to have a glob import:
//!
//! ```
//! use creusot_contracts::*;
//! ```
//!
//! # Writing specifications
//!
//! To start writing specification, use the [`requires`] and [`ensures`] macros:
//!
//! ```
//! use creusot_contracts::*;
//!
//! #[requires(x < i32::MAX)]
//! #[ensures(result@ == x@ + 1)]
//! fn add_one(x: i32) -> i32 {
//!     x + 1
//! }
//! ```
//!
//! For a more detailed explanation, see the [guide](https://creusot-rs.github.io/creusot/guide).
//!
//! # Module organization
//!
//! 1. Core features of Creusot
//!
//!     - [`invariant`][mod@invariant]: Type invariants
//!     - [`macros`]: `#[requires]`, `#[ensures]`, etc.
//!     - [`resolve`][mod@resolve]: Resolve mutable borrows
//!     - [`snapshot`][mod@snapshot]: Snapshots
//!
//! 2. [`logic`][mod@logic]: Logical structures used in specifications
//!
//! 3. [`ghost`][mod@ghost]: Ghost code
//!
//! 4. [`std`][mod@std]: Specifications for the `std` crate
//!
//! 5. [`cell`][mod@cell]: Interior mutability
//!
//! 6. [`prelude`][mod@prelude]: What you get from `use creusot_contracts::*;`
#![cfg_attr(
    feature = "nightly",
    allow(incomplete_features, internal_features),
    feature(
        const_destruct,
        fn_traits,
        print_internals,
        fmt_internals,
        fmt_helpers_for_derive,
        step_trait,
        try_trait_v2,
        allocator_api,
        unboxed_closures,
        tuple_trait,
        panic_internals,
        libstd_sys_internals,
        rt,
        never_type,
        ptr_metadata,
        hint_must_use,
    )
)]

extern crate creusot_contracts_proc as base_macros;
extern crate self as creusot_contracts;

/// Specification are written using these macros
///
/// All of those are re-exported at the top of the crate.
pub mod macros {
    /// A pre-condition of a function or trait item
    ///
    /// The inside of a `requires` may look like Rust code, but it is in fact
    /// [pearlite](https://creusot-rs.github.io/creusot/guide/pearlite).
    ///
    /// # Example
    ///
    /// ```
    /// # use creusot_contracts::*;
    /// #[requires(x@ == 1)]
    /// fn foo(x: i32) {}
    /// ```
    pub use base_macros::requires;

    /// A post-condition of a function or trait item
    ///
    /// The inside of a `ensures` may look like Rust code, but it is in fact
    /// [pearlite](https://creusot-rs.github.io/creusot/guide/pearlite).
    ///
    /// # Example
    ///
    /// ```
    /// # use creusot_contracts::*;
    /// #[ensures(result@ == 1)]
    /// fn foo() -> i32 { 1 }
    /// ```
    pub use base_macros::ensures;

    /// Create a new [`Snapshot`](crate::Snapshot) object.
    ///
    /// The inside of `snapshot` may look like Rust code, but it is in fact
    /// [pearlite](https://creusot-rs.github.io/creusot/guide/pearlite).
    ///
    /// # Example
    ///
    /// ```
    /// # use creusot_contracts::*;
    /// let mut x = 1;
    /// let s = snapshot!(x);
    /// x = 2;
    /// proof_assert!(*s == 1i32);
    /// ```
    ///
    /// # `snapshot!` and ownership
    ///
    /// Snapshots are used to talk about the logical value of an object, and as such
    /// they carry no ownership. This means that code like this is perfectly fine:
    ///
    /// ```
    /// # use creusot_contracts::{*, vec};
    /// let v: Vec<i32> = vec![1, 2];
    /// let s = snapshot!(v);
    /// assert!(v[0] == 1); // ok, `s` does not have ownership of `v`
    /// drop(v);
    /// proof_assert!(s[0] == 1i32); // also ok!
    /// ```
    pub use base_macros::snapshot;

    /// Opens a 'ghost block'.
    ///
    /// Ghost blocks are used to execute ghost code: code that will be erased in the
    /// normal execution of the program, but could influence the proof.
    ///
    /// Note that ghost blocks are subject to some constraints, that ensure the behavior
    /// of the code stays the same with and without ghost blocks:
    /// - They may not contain code that crashes or runs indefinitely. In other words,
    ///   they can only call [`check(ghost)`][check#checkghost] functions.
    /// - All variables that are read in the ghost block must either be [`Copy`], or a
    ///   [`Ghost`].
    /// - All variables that are modified in the ghost block must be [`Ghost`]s.
    /// - The variable returned by the ghost block will automatically be wrapped in a
    ///   [`Ghost`].
    ///
    /// # Example
    ///
    /// ```
    /// # use creusot_contracts::*;
    /// let x = 1;
    /// let mut g = ghost!(Seq::new()); // g is a zero-sized variable at runtime
    /// ghost! {
    ///     g.push_back_ghost(x);
    /// };
    /// ```
    ///
    /// [`Ghost`]: crate::ghost::Ghost
    pub use base_macros::ghost;

    pub use base_macros::ghost_let;

    /// Specify that the function can be called in additionnal contexts.
    ///
    /// # Syntax
    ///
    /// Checking modes are specified as arguments:
    ///
    /// ```
    /// # use creusot_contracts::*;
    /// #[check(terminates)]
    /// fn foo() { /* */ }
    ///
    /// #[check(ghost)]
    /// fn bar() { /* */ }
    ///
    /// // cannot be called in neither ghost nor terminates contexts
    /// fn baz() { /* */ }
    /// ```
    ///
    /// # `#[check(terminates)]`
    ///
    /// The function is guaranteed to terminate.
    ///
    /// At this moment, this means that:
    /// - the function cannot be recursive
    /// - the function cannot contain loops
    /// - the function can only call other `terminates` or `ghost` functions.
    ///
    /// The first two limitations may be lifted at some point.
    ///
    /// # `#[check(ghost)]`
    ///
    /// The function can be called from ghost code. In particular, this means
    /// that the fuction will not panic.
    ///
    /// # No panics ?
    ///
    /// "But I though Creusot was supposed to check the absence of panics ?"
    ///
    /// That's true, but with a caveat: some functions of the standard library
    /// are allowed to panic in specific cases. The main example is `Vec::push`:
    /// we want its specification to be
    /// ```ignore
    /// #[ensures((^self)@ == self@.push(v))]
    /// fn push(&mut self, v: T) { /* ... */ }
    /// ```
    ///
    /// But the length of a vector [cannot overflow `isize::MAX`](https://doc.rust-lang.org/std/vec/struct.Vec.html#method.push).
    /// This is a very annoying condition to check, so we don't. In exchange,
    /// this means `Vec::push` might panic in some cases, even though your
    /// code passed Creusot's verification.
    ///
    /// # Non-ghost std function
    ///
    /// Here are some examples of functions in `std` that are not marked as
    /// `terminates` but not `ghost` (this list is not exhaustive):
    /// - `Vec::push`, `Vec::insert`, `Vec::reserve`, `Vec::with_capacity`
    /// - `str::to_string`
    /// - `<&[T]>::into_vec`
    /// - `Deque::push_front`, `Deque::push_back`, `Deque::with_capacity`
    pub use base_macros::check;

    /// A loop invariant
    ///
    /// The inside of a `invariant` may look like Rust code, but it is in fact
    /// [pearlite](https://creusot-rs.github.io/creusot/guide/pearlite).
    ///
    /// # Produced
    ///
    /// If the loop is a `for` loop, you have access to a special variable `produced`, that
    /// holds a [sequence](crate::Seq) of all the (logical representations of) items the
    /// iterator yielded so far.
    ///
    /// # Example
    ///
    /// ```ignore
    /// # use creusot_contracts::*;
    /// let mut v = Vec::new();
    /// #[invariant(v@.len() == produced.len())]
    /// #[invariant(forall<j> 0 <= j && j < produced.len() ==> v@[j]@ == j)]
    /// for i in 0..10 {
    ///     v.push(i);
    /// }
    /// ```
    pub use base_macros::invariant;

    /// Declare a function as being a logical function
    ///
    /// This declaration must be pure and total. It cannot be called from Rust programs,
    /// but in exchange it can use logical operations and syntax with the help of the
    /// [`pearlite!`] macro.
    ///
    /// # `open`
    ///
    /// Allows the body of a logical definition to be made visible to provers
    ///
    /// By default, bodies are *opaque*: they are only visible to definitions in the same
    /// module (like `pub(self)` for visibility).
    /// An optional visibility modifier can be provided to restrict the context in which
    /// the body is opened.
    ///
    /// A body can only be visible in contexts where all the symbols used in the body are also visible.
    /// This means you cannot `#[open]` a body which refers to a `pub(crate)` symbol.
    ///
    /// # Example
    ///
    /// ```
    /// mod inner {
    ///     use creusot_contracts::*;
    ///     #[logic]
    ///     #[ensures(result == x + 1)]
    ///     pub(super) fn foo(x: Int) -> Int {
    ///         // ...
    /// # x + 1
    ///     }
    ///
    ///     #[logic(open)]
    ///     pub(super) fn bar(x: Int) -> Int {
    ///         x + 1
    ///     }
    /// }
    ///
    /// // The body of `foo` is not visible here, only the `ensures`.
    /// // But the whole body of `bar` is visible
    /// ```
    ///
    /// # `prophetic`
    ///
    /// If you wish to use the `^` operator on mutable borrows to get the final value, you need to
    /// specify that the function is _prophetic_, like so:
    /// ```
    /// # use creusot_contracts::*;
    /// #[logic(prophetic)]
    /// fn uses_prophecies(x: &mut Int) -> Int {
    ///     pearlite! { if ^x == 0 { 0 } else { 1 } }
    /// }
    /// ```
    /// Such a logic function cannot be used in [`snapshot!`] anymore, and cannot be
    /// called from a regular [`logic`] function.
    ///
    /// # law
    ///
    /// Declares a trait item as being a law which is autoloaded as soon another
    /// trait item is used in a function.
    ///
    /// ```ignore
    /// trait CommutativeOp {
    ///     fn op(self, other: Self) -> Int;
    ///
    ///     #[logic(law)]
    ///     #[ensures(forall<x: Self, y: Self> x.op(y) == y.op(x))]
    ///     fn commutative();
    /// }
    /// ```
    pub use base_macros::logic;

    /// Inserts a *logical* assertion into the code
    ///
    /// This assertion will not be checked at runtime but only during proofs. However,
    /// it can use [pearlite](https://creusot-rs.github.io/creusot/guide/pearlite) syntax.
    ///
    /// # Example
    ///
    /// ```
    /// # use creusot_contracts::{*, vec};
    /// let x = 1;
    /// let v = vec![x, 2];
    /// let s = snapshot!(v);
    /// proof_assert!(s[0] == 1i32);
    /// ```
    pub use base_macros::proof_assert;

    /// Makes a logical definition or a type declaration opaque, meaning that users of this declaration will not see
    /// its definition.
    ///
    /// # Example
    ///
    /// ```
    /// # use creusot_contracts::*;
    /// #[opaque]
    /// struct Opaque(()); // This will is an abstract type
    ///
    /// #[logic]
    /// #[opaque] // Synonym: #[logic(opaque)]
    /// fn foo() -> i32 { // This is an uninterpreted logic function
    ///     dead
    /// }
    /// ```
    pub use base_macros::opaque;

    /// Instructs Creusot to not emit any VC for a declaration, assuming any contract the declaration has is
    /// valid.
    ///
    /// # Example
    ///
    /// ```
    /// # use creusot_contracts::*;
    /// #[trusted] // this is too hard to prove :(
    /// #[ensures(result@ == 1)]
    /// fn foo() -> i32 {
    ///     // complicated code...
    /// # 1
    /// }
    /// ```
    ///
    /// These declarations are part of the trusted computing base (TCB). You should strive to use
    /// this as little as possible.
    pub use base_macros::trusted;

    /// Declares a variant for a function or a loop.
    ///
    /// This is primarily used in combination with recursive logical functions.
    ///
    /// The variant must be an expression whose type implements
    /// [`WellFounded`](crate::logic::WellFounded).
    ///
    /// # Example
    ///
    /// - Recursive logical function:
    /// ```
    /// # use creusot_contracts::*;
    /// #[logic]
    /// #[variant(x)]
    /// #[requires(x >= 0)]
    /// fn recursive_add(x: Int, y: Int) -> Int {
    ///     if x == 0 {
    ///         y
    ///     } else {
    ///         recursive_add(x - 1, y + 1)
    ///     }
    /// }
    /// ```
    /// - Loop variant:
    /// ```
    /// # use creusot_contracts::*;
    /// #[check(terminates)]
    /// #[ensures(result == x)]
    /// fn inneficient_identity(mut x: i32) -> i32 {
    ///     let mut res = 0;
    ///     let total = snapshot!(x);
    ///     // Attribute on loop are experimental in Rust, just pretend the next 2 lines are uncommented :)
    ///     // #[variant(x)]
    ///     // #[invariant(x@ + res@ == total@)]
    ///     while x > 0 {
    ///         x -= 1;
    ///         res += 1;
    ///     }
    ///     res
    /// }
    /// ```
    pub use base_macros::variant;

    /// Enables [pearlite](https://creusot-rs.github.io/creusot/guide/pearlite) syntax, granting access to Pearlite specific operators and syntax
    ///
    /// This is meant to be used in [`logic`] functions.
    ///
    /// # Example
    ///
    /// ```
    /// # use creusot_contracts::*;
    /// #[logic]
    /// fn all_ones(s: Seq<Int>) -> bool {
    ///     // Allow access to `forall` and `==>` among other things
    ///     pearlite! {
    ///         forall<i> 0 <= i && i < s.len() ==> s[i] == 1
    ///     }
    /// }
    /// ```
    pub use base_macros::pearlite;

    /// Allows specifications to be attached to functions coming from external crates
    ///
    /// TODO: Document syntax
    pub use base_macros::extern_spec;

    /// Allows specifying both a pre- and post-condition in a single statement.
    ///
    /// Expects an expression in either the form of a method or function call
    /// Arguments to the call can be prefixed with `mut` to indicate that they are mutable borrows.
    ///
    /// Generates a `requires` and `ensures` clause in the shape of the input expression, with
    /// `mut` replaced by `*` in the `requires` and `^` in the ensures.
    pub use base_macros::maintains;

    /// This attribute can be used on a function or closure to instruct Creusot not to ensure as a postcondition that the
    /// return value of the function satisfies its [type invariant](crate::Invariant).
    pub use base_macros::open_inv_result;

    /// This attribute indicates that the function need to be proved in "bitwise" mode, which means that Creusot will use
    /// the bitvector theory of SMT solvers.
    pub use base_macros::bitwise_proof;

<<<<<<< HEAD
    /// This attribute indicates that a logic function or a type should be translated to a specific type in Why3.
    pub use base_macros::builtin;

    pub(crate) use base_macros::intrinsic;
=======
    /// Check that the annotated function erases to another function.
    ///
    /// See the [guide: Erasure check](https://creusot-rs.github.io/creusot/guide/erasure.html).
    ///
    /// # Usage
    ///
    /// ```
    /// # use creusot_contracts::*;
    /// #[erasure(f)]
    /// fn g(x: usize, i: Ghost<Int>) { /* ... */ }
    /// ```
    ///
    /// # Inside `extern_spec!`
    ///
    /// The shorter `#[erasure]` (without argument) can be used in `extern_spec!` to check
    /// that the annotated function body matches the original one.
    ///
    /// ```
    /// # use creusot_contracts::*;
    /// extern_spec! {
    ///   #[erasure]
    ///   fn some_external_function() { /* ... */ }
    /// }
    /// ```
    pub use base_macros::erasure;
>>>>>>> 46c4bce5
}

#[doc(hidden)]
#[cfg(creusot)]
#[path = "stubs.rs"]
pub mod __stubs;

pub mod cell;
pub mod ghost;
pub mod invariant;
pub mod logic;
pub mod model;
pub mod peano;
pub mod resolve;
pub mod snapshot;
#[cfg_attr(not(creusot), allow(unused))]
pub mod std;

// We add some common things at the root of the creusot-contracts library
mod base_prelude {
    pub use crate::{
        ghost::Ghost,
        invariant::Invariant,
        logic::{Int, OrdLogic, Seq, ops::IndexLogic as _},
        model::{DeepModel, View},
        resolve::Resolve,
        snapshot::Snapshot,
        std::{
            // Shadow std::prelude by our version.
            // For Clone, Default and PartialEq, this is important for the derive macro.
            // If the user write the glob pattern "use creusot_contracts::*", then
            // rustc will either shadow the old identifier or complain about the
            // ambiguity (ex: for the derive macros Clone and PartialEq, a glob
            // pattern is not enough to force rustc to use our version, but at least
            // we get an error message).
            clone::Clone,
            cmp::PartialEq,
            default::Default,
            iter::{FromIterator, Iterator},
        },
    };

    // Export extension traits anonymously
    pub use crate::std::{
        char::CharExt as _,
        iter::{SkipExt as _, TakeExt as _},
        ops::{FnExt as _, FnMutExt as _, FnOnceExt as _, RangeInclusiveExt as _},
        option::OptionExt as _,
        ptr::PointerExt as _,
        slice::SliceExt as _,
    };

    #[cfg(creusot)]
    pub use crate::{invariant::inv, resolve::resolve};
}
/// Re-exports available under the `creusot_contracts` namespace
pub mod prelude {
    pub use crate::{base_prelude::*, macros::*};
}

pub use prelude::*;

/// Creusot-friendly replacement of `vec!`
///
/// The std vec macro uses special magic to construct the array argument
/// to `Box::new` directly on the heap. Because the generated MIR is hard
/// to translate, we provide a custom `vec!` macro which does not do this.
#[macro_export]
macro_rules! vec {
    () => (
        ::std::vec::Vec::new()
    );
    ($elem:expr; $n:expr) => (
        ::std::vec::from_elem($elem, $n)
    );
    ($($x:expr),*) => (
        <[_]>::into_vec(::std::boxed::Box::new([$($x),*]))
    );
    ($($x:expr,)*) => (vec![$($x),*])
}<|MERGE_RESOLUTION|>--- conflicted
+++ resolved
@@ -261,7 +261,7 @@
     /// the body is opened.
     ///
     /// A body can only be visible in contexts where all the symbols used in the body are also visible.
-    /// This means you cannot `#[open]` a body which refers to a `pub(crate)` symbol.
+    /// This means you cannot open a body which refers to a `pub(crate)` symbol.
     ///
     /// # Example
     ///
@@ -451,12 +451,9 @@
     /// the bitvector theory of SMT solvers.
     pub use base_macros::bitwise_proof;
 
-<<<<<<< HEAD
     /// This attribute indicates that a logic function or a type should be translated to a specific type in Why3.
     pub use base_macros::builtin;
 
-    pub(crate) use base_macros::intrinsic;
-=======
     /// Check that the annotated function erases to another function.
     ///
     /// See the [guide: Erasure check](https://creusot-rs.github.io/creusot/guide/erasure.html).
@@ -482,7 +479,8 @@
     /// }
     /// ```
     pub use base_macros::erasure;
->>>>>>> 46c4bce5
+
+    pub(crate) use base_macros::intrinsic;
 }
 
 #[doc(hidden)]
