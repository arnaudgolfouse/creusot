use crate::{
    invariant::*,
    logic::{ops::IndexLogic, Mapping},
    *,
};

/// A type of sequence usable in pearlite and `ghost!` blocks.
///
/// # Logic
///
/// This type is (in particular) the logical representation of a [`Vec`]. This can be
/// accessed via its [view](crate::View) (The `@` operator).
///
/// ```rust,creusot
/// use creusot_contracts::*;
///
/// #[logic]
/// #[open]
/// fn get_model<T>(v: Vec<T>) -> Seq<T> {
///     pearlite!(v@)
/// }
/// ```
///
/// # Ghost
///
/// Since [`Vec`] have finite capacity, this could cause some issues in ghost code:
/// ```rust,creusot,compile_fail
/// ghost! {
///     let mut v = Vec::new();
///     for _ in 0..=usize::MAX as u128 + 1 {
///         v.push(0); // cannot fail, since we are in a ghost block
///     }
///     proof_assert!(v@.len() <= usize::MAX@); // by definition
///     proof_assert!(v@.len() > usize::MAX@); // uh-oh
/// }
/// ```
///
/// This type is designed for this use-case, with no restriction on the capacity.
#[trusted]
#[cfg_attr(creusot, creusot::builtins = "seq.Seq.seq")]
pub struct Seq<T: ?Sized>(std::marker::PhantomData<T>);

/// Logical definitions
impl<T: ?Sized> Seq<T> {
    #[cfg(creusot)]
    #[trusted]
    #[creusot::builtins = "seq.Seq.empty"]
    pub const EMPTY: Self = { Seq(std::marker::PhantomData) };

    /// Create a new sequence in pearlite.
    ///
    /// The new sequence will be of length `n`, and will contain `mapping[i]` at index `i`.
    #[trusted]
    #[logic]
    #[creusot::builtins = "seq.Seq.create"]
<<<<<<< HEAD
    pub fn new(_: Int, _: Mapping<Int, T>) -> Self {
        dead
=======
    pub fn create(n: Int, mapping: Mapping<Int, T>) -> Self {
        let _ = n;
        let _ = mapping;
        absurd
>>>>>>> dfce2a3a
    }

    #[logic]
    #[open]
    pub fn get(self, ix: Int) -> Option<T>
    where
        T: Sized, // TODO : don't require this (problem: return type needs to be sized)
    {
        if 0 <= ix && ix < self.len() {
            Some(self.index_logic(ix))
        } else {
            None
        }
    }

    #[trusted]
    #[logic]
    #[creusot::builtins = "seq.Seq.get"]
    pub fn index_logic_unsized(self, _: Int) -> Box<T> {
        dead
    }

    #[trusted]
    #[logic]
    #[creusot::builtins = "seq.Seq.([..])"]
    pub fn subsequence(self, _: Int, _: Int) -> Self {
        dead
    }

    #[trusted]
    #[logic]
    #[creusot::builtins = "seq.Seq.singleton"]
    pub fn singleton(_: T) -> Self {
        dead
    }

    #[logic]
    #[open]
    pub fn tail(self) -> Self {
        self.subsequence(1, self.len())
    }

    /// Returns the number of elements in the sequence, also referred to as its 'length'.
    ///
    /// This function should be used in pearlite:
    /// ```rust,creusot
    /// #[requires(v@.len() > 0)]
    /// fn f<T>(v: Vec<T>) { /* ... */ }
    /// ```
    #[trusted]
    #[logic]
<<<<<<< HEAD
    #[rustc_diagnostic_item = "seq_len"]
=======
    #[open(self)]
>>>>>>> dfce2a3a
    #[creusot::builtins = "seq.Seq.length"]
    pub fn len(self) -> Int {
        dead
    }

    #[trusted]
    #[logic]
    #[creusot::builtins = "seq.Seq.set"]
    pub fn set(self, _: Int, _: T) -> Self {
        dead
    }

    #[trusted]
    #[predicate]
    #[creusot::builtins = "seq.Seq.(==)"]
    pub fn ext_eq(self, _: Self) -> bool {
        dead
    }

    #[trusted]
    #[logic]
    #[creusot::builtins = "seq.Seq.snoc"]
    pub fn push(self, _: T) -> Self {
        dead
    }

    #[trusted]
    #[logic]
    #[creusot::builtins = "seq.Seq.(++)"]
    pub fn concat(self, _: Self) -> Self {
        dead
    }

    #[trusted]
    #[logic]
    #[creusot::builtins = "seq.Reverse.reverse"]
    pub fn reverse(self) -> Self {
        dead
    }

    #[predicate]
    #[open]
    pub fn permutation_of(self, o: Self) -> bool {
        self.permut(o, 0, self.len())
    }

    #[trusted]
    #[predicate]
    #[creusot::builtins = "seq.Permut.permut"]
    pub fn permut(self, _: Self, _: Int, _: Int) -> bool {
        dead
    }

    #[trusted]
    #[predicate]
    #[creusot::builtins = "seq.Permut.exchange"]
    pub fn exchange(self, _: Self, _: Int, _: Int) -> bool {
        dead
    }

    #[open]
    #[predicate]
    pub fn contains(self, e: T) -> bool
    where
        T: Sized, // TODO : don't require this (problem: uses index)
    {
        pearlite! { exists<i : Int> 0 <= i &&  i < self.len() && self[i] == e }
    }

    #[open]
    #[predicate]
    pub fn sorted_range(self, l: Int, u: Int) -> bool
    where
        T: OrdLogic + Sized, // TODO : don't require this (problem: uses index)
    {
        pearlite! {
            forall<i : Int, j : Int> l <= i && i <= j && j < u ==> self[i] <= self[j]
        }
    }

    #[open]
    #[predicate]
    pub fn sorted(self) -> bool
    where
        T: OrdLogic + Sized, // TODO : don't require this (problem: uses index)
    {
        self.sorted_range(0, self.len())
    }
}

impl<T: ?Sized> Seq<&T> {
    #[logic]
    #[trusted]
    #[creusot::builtins = "identity"]
    pub fn to_owned_seq(self) -> Seq<T> {
<<<<<<< HEAD
        dead
=======
        pearlite! { absurd }
>>>>>>> dfce2a3a
    }
}

impl<T> IndexLogic<Int> for Seq<T> {
    type Item = T;

    #[logic]
    #[trusted]
<<<<<<< HEAD
    #[rustc_diagnostic_item = "seq_index"]
=======
    #[open(self)]
>>>>>>> dfce2a3a
    #[creusot::builtins = "seq.Seq.get"]
    fn index_logic(self, _: Int) -> Self::Item {
        dead
    }
}

/// Ghost definitions
impl<T> Seq<T> {
    /// Constructs a new, empty `Seq<T>`.
    ///
    /// This is allocated on the ghost heap, and as such is wrapped in [`GhostBox`].
    ///
    /// # Example
    ///
    /// ```rust,creusot
    /// use creusot_contracts::{proof_assert, Seq};
    /// let ghost_seq = Seq::<i32>::new();
    /// proof_assert!(seq == Seq::create());
    /// ```
    #[trusted]
    #[pure]
    #[ensures(*result == Self::EMPTY)]
    #[allow(unreachable_code)]
    pub fn new() -> GhostBox<Self> {
        ghost!(loop {})
    }

    /// Returns the number of elements in the sequence, also referred to as its 'length'.
    ///
    /// If you need to get the length in pearlite, consider using [`len`](Self::len).
    ///
    /// # Example
    /// ```rust,creusot
    /// use creusot_contracts::{ghost, proof_assert, Seq};
    ///
    /// let mut s = Seq::new();
    /// ghost! {
    ///     s.push_ghost(1);
    ///     s.push_ghost(2);
    ///     s.push_ghost(3);
    ///     let len = s.len_ghost();
    ///     proof_assert!(len == 3);
    /// };
    /// ```
    #[trusted]
    #[pure]
    #[ensures(result == self.len())]
    pub fn len_ghost(&self) -> Int {
        panic!()
    }

    /// Appends an element to the back of a collection.
    ///
    /// # Example
    /// ```rust,creusot
    /// use creusot_contracts::{ghost, proof_assert, Seq};
    ///
    /// let mut s = Seq::new();
    /// ghost! {
    ///     s.push_ghost(1);
    ///     s.push_ghost(2);
    ///     s.push_ghost(3);
    ///     proof_assert!(s[0] == 1i32 && s[1] == 2i32 && s[2] == 3i32);
    /// };
    /// ```
    #[trusted]
    #[pure]
    #[ensures(^self == self.push(x))]
    pub fn push_ghost(&mut self, x: T) {
        let _ = x;
        panic!()
    }

    /// Returns a reference to an element at `index` or `None` if `index` is out of bounds.
    ///
    /// # Example
    /// ```rust,creusot
    /// use creusot_contracts::{ghost, Int, proof_assert, Seq};
    ///
    /// let mut s = Seq::new();
    /// ghost! {
    ///     s.push_ghost(10);
    ///     s.push_ghost(40);
    ///     s.push_ghost(30);
    ///     let get1 = s.get_ghost(*Int::new(1));
    ///     let get2 = s.get_ghost(*Int::new(3));
    ///     proof_assert!(get1 == Some(&40i32));
    ///     proof_assert!(get2 == None);
    /// };
    /// ```
    #[trusted]
    #[pure]
    #[ensures(match self.get(index) {
        None => result == None,
        Some(v) => result == Some(&v),
    })]
    pub fn get_ghost(&self, index: Int) -> Option<&T> {
        let _ = index;
        panic!()
    }

    /// Returns a mutable reference to an element at `index` or `None` if `index` is out of bounds.
    ///
    /// # Example
    /// ```rust,creusot
    /// use creusot_contracts::{ghost, Int, proof_assert, Seq};
    ///
    /// let mut s = Seq::new();
    ///
    /// ghost! {
    ///     s.push_ghost(0);
    ///     s.push_ghost(1);
    ///     s.push_ghost(2);
    ///     if let Some(elem) = s.get_mut_ghost(*Int::new(1)) {
    ///         *elem = 42;
    ///     }
    ///     proof_assert!(s[0] == 0i32 && s[1] == 42i32 && s[2] == 2i32);
    /// };
    /// ```
    #[trusted]
    #[pure]
    #[ensures(if self.get(index) == None {
        result == None && *self == ^self
    } else {
        match result {
            None => false,
            Some(r) => *r == (*self)[index] && ^r == (^self)[index]
        }
    })]
    #[ensures(forall<i: Int> i != index ==> (*self).get(index) == (^self).get(index))]
    #[ensures((*self).len() == (^self).len())]
    pub fn get_mut_ghost(&mut self, index: Int) -> Option<&mut T> {
        let _ = index;
        panic!()
    }

    /// Removes the last element from a vector and returns it, or `None` if it is empty.
    ///
    /// # Example
    /// ```rust,creusot
    /// use creusot_contracts::{ghost, proof_assert, Seq};
    ///
    /// let mut s = Seq::new();
    /// ghost! {
    ///     s.push_ghost(1);
    ///     s.push_ghost(2);
    ///     s.push_ghost(3);
    ///     let popped = s.pop_ghost();
    ///     proof_assert!(popped == Some(3i32));
    ///     proof_assert!(s[0] == 1i32 && s[1] == 2i32);
    /// };
    /// ```
    #[trusted]
    #[pure]
    #[ensures(if self.len() == 0 {
        *self == ^self && result == None
    } else {
        match result {
            None => false,
            Some(r) => *self == (^self).push(r)
        }
    })]
    pub fn pop_ghost(&mut self) -> Option<T> {
        panic!()
    }
}

impl<T: ?Sized> Invariant for Seq<T> {
    #[predicate(prophetic)]
    #[open]
    #[creusot::trusted_ignore_structural_inv]
    #[creusot::trusted_is_tyinv_trivial_if_param_trivial]
    fn invariant(self) -> bool {
        pearlite! { forall<i:Int> 0 <= i && i < self.len() ==> inv(self.index_logic_unsized(i)) }
    }
}<|MERGE_RESOLUTION|>--- conflicted
+++ resolved
@@ -53,15 +53,10 @@
     #[trusted]
     #[logic]
     #[creusot::builtins = "seq.Seq.create"]
-<<<<<<< HEAD
-    pub fn new(_: Int, _: Mapping<Int, T>) -> Self {
-        dead
-=======
     pub fn create(n: Int, mapping: Mapping<Int, T>) -> Self {
         let _ = n;
         let _ = mapping;
-        absurd
->>>>>>> dfce2a3a
+        dead
     }
 
     #[logic]
@@ -113,11 +108,6 @@
     /// ```
     #[trusted]
     #[logic]
-<<<<<<< HEAD
-    #[rustc_diagnostic_item = "seq_len"]
-=======
-    #[open(self)]
->>>>>>> dfce2a3a
     #[creusot::builtins = "seq.Seq.length"]
     pub fn len(self) -> Int {
         dead
@@ -213,11 +203,7 @@
     #[trusted]
     #[creusot::builtins = "identity"]
     pub fn to_owned_seq(self) -> Seq<T> {
-<<<<<<< HEAD
-        dead
-=======
-        pearlite! { absurd }
->>>>>>> dfce2a3a
+        dead
     }
 }
 
@@ -226,11 +212,6 @@
 
     #[logic]
     #[trusted]
-<<<<<<< HEAD
-    #[rustc_diagnostic_item = "seq_index"]
-=======
-    #[open(self)]
->>>>>>> dfce2a3a
     #[creusot::builtins = "seq.Seq.get"]
     fn index_logic(self, _: Int) -> Self::Item {
         dead
