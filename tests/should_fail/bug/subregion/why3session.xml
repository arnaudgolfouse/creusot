--- conflicted
+++ resolved
@@ -15,15 +15,9 @@
   <transf name="split_vc" >
    <goal name="vc_list_reversal_h.0.0">
    <proof prover="0"><result status="unknown" time="0.020263" steps="15"/></proof>
-<<<<<<< HEAD
-   <proof prover="2"><result status="timeout" time="5.000000" steps="84940425"/></proof>
-   <proof prover="3"><result status="unknown" time="0.018558" steps="1363"/></proof>
-   <proof prover="5"><result status="unknown" time="0.074057" steps="6288"/></proof>
-=======
-   <proof prover="2"><result status="timeout" time="5.000000" steps="59260984"/></proof>
+   <proof prover="2"><result status="timeout" time="5.000000" steps="96317969"/></proof>
    <proof prover="3"><result status="unknown" time="0.155105" steps="1363"/></proof>
    <proof prover="5"><result status="unknown" time="0.194471" steps="6288"/></proof>
->>>>>>> 18938b5c
    </goal>
   </transf>
   </goal>
