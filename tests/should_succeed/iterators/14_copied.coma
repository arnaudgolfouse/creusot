module M_14_copied__qyi4801040389906567440__resolve_coherence [#"14_copied.rs" 7 9 7 16] (* <Copied<I> as creusot_contracts::Resolve> *)
  let%span s14_copied = "14_copied.rs" 7 9 7 16
  let%span s14_copied'0 = "14_copied.rs" 7 9 7 16
  let%span s14_copied'1 = "14_copied.rs" 9 4 9 15
  
  type t_I
  
  type t_Copied = { t_Copied__iter: t_I }
  
  predicate resolve (_0: t_I)
  
  predicate structural_resolve (_0: t_Copied) =
    match _0 with
      | {t_Copied__iter = x0} -> resolve x0
      end
  
  predicate resolve'0 [#"14_copied.rs" 7 9 7 16] (self: t_Copied) = [%#s14_copied'1] resolve self.t_Copied__iter
  
  meta "compute_max_steps" 1000000
  
  meta "select_lsinst" "all"
  
  constant self : t_Copied
  
  function resolve_coherence [#"14_copied.rs" 7 9 7 16] (self'0: t_Copied) : ()
  
  goal vc_resolve_coherence: ([%#s14_copied] structural_resolve self)
    -> ([@expl:resolve_coherence ensures] [%#s14_copied'0] resolve'0 self)
end
module M_14_copied__qyi9881593582958868314__produces_refl [#"14_copied.rs" 36 4 36 26] (* <Copied<I> as common::Iterator> *)
  let%span s14_copied = "14_copied.rs" 35 4 35 49
  let%span s14_copied'0 = "14_copied.rs" 36 27 36 29
  let%span s14_copied'1 = "14_copied.rs" 27 12 30 74
  let%span scommon = "common.rs" 14 4 14 49
  let%span scommon'0 = "common.rs" 18 4 18 34
  let%span scommon'1 = "common.rs" 19 4 19 34
  let%span scommon'2 = "common.rs" 20 4 20 44
  
  use seq.Seq
  use mach.int.Int
  
  type t_I
  
  type t_Copied = { t_Copied__iter: t_I }
  
  type t_T
  
  predicate produces [#"common.rs" 8 4 8 65] (self: t_I) (visited: Seq.seq t_T) (o: t_I)
  
  function produces_trans [#"common.rs" 18 4 21 91] (a: t_I) (ab: Seq.seq t_T) (b: t_I) (bc: Seq.seq t_T) (c: t_I) : ()
  
  axiom produces_trans_spec:
    forall a: t_I, ab: Seq.seq t_T, b: t_I, bc: Seq.seq t_T, c: t_I. ([%#scommon'0] produces a ab b)
      -> ([%#scommon'1] produces b bc c) -> ([%#scommon'2] produces a (Seq.(++) ab bc) c)
  
  function produces_refl [#"common.rs" 14 4 15 27] (self: t_I) : ()
  
  axiom produces_refl_spec: forall self: t_I. [%#scommon] produces self (Seq.empty: Seq.seq t_T) self
  
  predicate produces'0 [#"14_copied.rs" 25 4 25 64] (self: t_Copied) (visited: Seq.seq t_T) (o: t_Copied) =
    [%#s14_copied'1] exists s: Seq.seq t_T. produces self.t_Copied__iter s o.t_Copied__iter
      /\ Seq.length visited = Seq.length s
      /\ (forall i: int. 0 <= i /\ i < Seq.length s -> Seq.get visited i = Seq.get s i)
  
  meta "compute_max_steps" 1000000
  
  meta "select_lsinst" "all"
  
  constant self : t_Copied
  
  function produces_refl'0 [#"14_copied.rs" 36 4 36 26] (self'0: t_Copied) : ()
  
  goal vc_produces_refl: [@expl:produces_refl ensures] [%#s14_copied] produces'0 self (Seq.empty: Seq.seq t_T) self
end
module M_14_copied__qyi9881593582958868314__produces_trans [#"14_copied.rs" 42 4 42 90] (* <Copied<I> as common::Iterator> *)
  let%span s14_copied = "14_copied.rs" 39 4 39 34
  let%span s14_copied'0 = "14_copied.rs" 40 4 40 34
  let%span s14_copied'1 = "14_copied.rs" 41 4 41 44
  let%span s14_copied'2 = "14_copied.rs" 42 91 42 93
  let%span s14_copied'3 = "14_copied.rs" 27 12 30 74
  let%span scommon = "common.rs" 14 4 14 49
  let%span scommon'0 = "common.rs" 18 4 18 34
  let%span scommon'1 = "common.rs" 19 4 19 34
  let%span scommon'2 = "common.rs" 20 4 20 44
  
  use seq.Seq
  use mach.int.Int
  
  type t_I
  
  type t_Copied = { t_Copied__iter: t_I }
  
  type t_T
  
  predicate produces [#"common.rs" 8 4 8 65] (self: t_I) (visited: Seq.seq t_T) (o: t_I)
  
  function produces_trans [#"common.rs" 18 4 21 91] (a: t_I) (ab: Seq.seq t_T) (b: t_I) (bc: Seq.seq t_T) (c: t_I) : ()
  
  axiom produces_trans_spec:
    forall a: t_I, ab: Seq.seq t_T, b: t_I, bc: Seq.seq t_T, c: t_I. ([%#scommon'0] produces a ab b)
      -> ([%#scommon'1] produces b bc c) -> ([%#scommon'2] produces a (Seq.(++) ab bc) c)
  
  function produces_refl [#"common.rs" 14 4 15 27] (self: t_I) : ()
  
  axiom produces_refl_spec: forall self: t_I. [%#scommon] produces self (Seq.empty: Seq.seq t_T) self
  
  predicate produces'0 [#"14_copied.rs" 25 4 25 64] (self: t_Copied) (visited: Seq.seq t_T) (o: t_Copied) =
    [%#s14_copied'3] exists s: Seq.seq t_T. produces self.t_Copied__iter s o.t_Copied__iter
      /\ Seq.length visited = Seq.length s
      /\ (forall i: int. 0 <= i /\ i < Seq.length s -> Seq.get visited i = Seq.get s i)
  
  meta "compute_max_steps" 1000000
  
  meta "select_lsinst" "all"
  
  constant a : t_Copied
  
  constant ab : Seq.seq t_T
  
  constant b : t_Copied
  
  constant bc : Seq.seq t_T
  
  constant c : t_Copied
  
  function produces_trans'0 [#"14_copied.rs" 42 4 42 90] (a'0: t_Copied) (ab'0: Seq.seq t_T) (b'0: t_Copied) (bc'0: Seq.seq t_T) (c'0: t_Copied) : ()
  
  goal vc_produces_trans: ([%#s14_copied] produces'0 a ab b)
    -> ([%#s14_copied'0] produces'0 b bc c)
    -> ([@expl:produces_trans ensures] [%#s14_copied'1] produces'0 a (Seq.(++) ab bc) c)
end
module M_14_copied__qyi9881593582958868314__next [#"14_copied.rs" 48 4 48 35] (* <Copied<I> as common::Iterator> *)
  let%span s14_copied = "14_copied.rs" 48 17 48 21
  let%span s14_copied'0 = "14_copied.rs" 48 26 48 35
  let%span s14_copied'1 = "14_copied.rs" 44 14 47 5
  let%span s14_copied'2 = "14_copied.rs" 21 8 21 43
  let%span s14_copied'3 = "14_copied.rs" 27 12 30 74
  let%span s14_copied'4 = "14_copied.rs" 1 0 27 4
  let%span scommon = "common.rs" 14 4 14 49
  let%span scommon'0 = "common.rs" 18 4 18 34
  let%span scommon'1 = "common.rs" 19 4 19 34
  let%span scommon'2 = "common.rs" 20 4 20 44
<<<<<<< HEAD
  let%span soption = "../../../creusot-contracts/src/std/option.rs" 488 16 488 17
  let%span soption'0 = "../../../creusot-contracts/src/std/option.rs" 489 26 492 17
  let%span sresolve = "../../../creusot-contracts/src/resolve.rs" 44 20 44 34
  let%span sinvariant = "../../../creusot-contracts/src/invariant.rs" 100 20 100 44
  let%span sinvariant'0 = "../../../creusot-contracts/src/invariant.rs" 91 8 91 18
=======
  let%span soption = "../../../creusot-contracts/src/std/option.rs" 497 16 497 17
  let%span soption'0 = "../../../creusot-contracts/src/std/option.rs" 498 26 501 17
  let%span sresolve = "../../../creusot-contracts/src/resolve.rs" 52 20 52 34
  let%span sinvariant = "../../../creusot-contracts/src/invariant.rs" 106 20 106 44
  let%span sinvariant'0 = "../../../creusot-contracts/src/invariant.rs" 95 8 95 18
>>>>>>> 46c4bce5
  
  use creusot.prelude.MutBorrow
  use seq.Seq
  use creusot.prelude.Any
  use mach.int.Int
  
  type t_I
  
  type t_Copied = { t_Copied__iter: t_I }
  
  predicate inv (_0: t_I)
  
  type t_T
  
  predicate produces [#"common.rs" 8 4 8 65] (self: t_I) (visited: Seq.seq t_T) (o: t_I)
  
  function produces_trans [#"common.rs" 18 4 21 91] (a: t_I) (ab: Seq.seq t_T) (b: t_I) (bc: Seq.seq t_T) (c: t_I) : ()
  
  axiom produces_trans_spec:
    forall a: t_I, ab: Seq.seq t_T, b: t_I, bc: Seq.seq t_T, c: t_I. ([%#scommon'0] produces a ab b)
      -> ([%#scommon'1] produces b bc c) -> ([%#scommon'2] produces a (Seq.(++) ab bc) c)
  
  function produces_refl [#"common.rs" 14 4 15 27] (self: t_I) : ()
  
  axiom produces_refl_spec: forall self: t_I. [%#scommon] produces self (Seq.empty: Seq.seq t_T) self
  
  type t_Option = C_None | C_Some t_T
  
  predicate invariant' [@inline:trivial] (self: MutBorrow.t t_I) = [%#sinvariant] inv self.current /\ inv self.final
  
  meta "rewrite_def" predicate invariant'
  
  predicate inv'0 (_0: MutBorrow.t t_I)
  
  axiom inv_axiom [@rewrite]: forall x: MutBorrow.t t_I [inv'0 x]. inv'0 x = invariant' x
  
  predicate precondition (self: ()) (args: MutBorrow.t t_I)
  
  axiom precondition_fndef:
    [%#s14_copied'4] forall args: MutBorrow.t t_I [precondition () args]. (let self = args in inv'0 self)
      -> precondition () args
  
  predicate completed [#"common.rs" 11 4 11 36] (self: MutBorrow.t t_I)
  
  predicate inv'1 (_0: t_T)
  
  predicate invariant''0 [@inline:trivial] (self: t_T) = [%#sinvariant'0] inv'1 self
  
  meta "rewrite_def" predicate invariant''0
  
  predicate inv'2 (_0: t_T)
  
  axiom inv_axiom'0 [@rewrite]: forall x: t_T [inv'2 x]. inv'2 x = invariant''0 x
  
  predicate inv'3 (_0: t_Option)
  
  axiom inv_axiom'1 [@rewrite]: forall x: t_Option [inv'3 x]. inv'3 x
      = match x with
        | C_None -> true
        | C_Some a_0 -> inv'2 a_0
        end
  
  predicate postcondition_once (self: ()) (args: MutBorrow.t t_I) (result: t_Option)
  
  axiom postcondition_fndef:
    [%#s14_copied'4] forall args: MutBorrow.t t_I, res: t_Option [postcondition_once () args res]. postcondition_once () args res
      -> (let self = args in match res with
          | C_None -> completed self
          | C_Some v -> produces self.current (Seq.singleton v) self.final
          end
      /\ inv'3 res)
  
  let rec next (self: MutBorrow.t t_I) (return' (x: t_Option)) = {[@expl:next requires] precondition () self}
    any [ return''0 (result: t_Option) -> {postcondition_once () self result} (! return' {result}) ]
  
  predicate inv'4 (_0: t_Copied)
  
  axiom inv_axiom'2 [@rewrite]: forall x: t_Copied [inv'4 x]. inv'4 x
      = match x with
        | {t_Copied__iter = iter} -> inv iter
        end
  
  predicate invariant''1 [@inline:trivial] (self: MutBorrow.t t_Copied) =
    [%#sinvariant] inv'4 self.current /\ inv'4 self.final
  
  meta "rewrite_def" predicate invariant''1
  
  predicate inv'5 (_0: MutBorrow.t t_Copied)
  
  axiom inv_axiom'3 [@rewrite]: forall x: MutBorrow.t t_Copied [inv'5 x]. inv'5 x = invariant''1 x
  
  predicate resolve [@inline:trivial] (self: MutBorrow.t t_Copied) = [%#sresolve] self.final = self.current
  
  meta "rewrite_def" predicate resolve
  
  predicate resolve'0 [@inline:trivial] (_0: MutBorrow.t t_Copied) = resolve _0
  
  meta "rewrite_def" predicate resolve'0
  
  type t_Option'0 = C_None'0 | C_Some'0 t_T
  
  predicate inv'6 (_0: t_Option'0)
  
  axiom inv_axiom'4 [@rewrite]: forall x: t_Option'0 [inv'6 x]. inv'6 x
      = match x with
        | C_None'0 -> true
        | C_Some'0 a_0 -> inv'1 a_0
        end
  
  let rec copied (self_: t_Option) (return' (x: t_Option'0)) =
    {[@expl:copied 'self_' type invariant] [%#soption] inv'3 self_}
    any
    [ return''0 (result: t_Option'0) -> {inv'6 result}
      {[%#soption'0] match self_ with
        | C_None -> result = C_None'0
        | C_Some s -> result = C_Some'0 s
        end}
      (! return' {result}) ]
  
  predicate completed'0 [#"14_copied.rs" 20 4 20 35] (self: MutBorrow.t t_Copied) =
    [%#s14_copied'2] completed (MutBorrow.borrow_logic (self.current).t_Copied__iter (self.final).t_Copied__iter (MutBorrow.inherit_id (MutBorrow.get_id self) 1))
  
  predicate produces'0 [#"14_copied.rs" 25 4 25 64] (self: t_Copied) (visited: Seq.seq t_T) (o: t_Copied) =
    [%#s14_copied'3] exists s: Seq.seq t_T. produces self.t_Copied__iter s o.t_Copied__iter
      /\ Seq.length visited = Seq.length s
      /\ (forall i: int. 0 <= i /\ i < Seq.length s -> Seq.get visited i = Seq.get s i)
  
  meta "compute_max_steps" 1000000
  
  meta "select_lsinst" "all"
  
  let rec next'0 [#"14_copied.rs" 48 4 48 35] (self: MutBorrow.t t_Copied) (return' (x: t_Option'0)) =
    {[@expl:next 'self' type invariant] [%#s14_copied] inv'5 self}
    (! bb0
    [ bb0 = s0
      [ s0 = {inv (self'0.current).t_Copied__iter}
        MutBorrow.borrow_final <t_I> {(self'0.current).t_Copied__iter}
          {MutBorrow.inherit_id (MutBorrow.get_id self'0) 1}
          (fun (_ret: MutBorrow.t t_I) ->
            [ &_4 <- _ret ] -{inv _ret.final}-
            [ &self'0 <- { self'0 with current = { t_Copied__iter = _ret.final } } ] s1)
      | s1 = next {_4} (fun (_ret: t_Option) -> [ &_3 <- _ret ] s2)
      | s2 = bb1 ]
    | bb1 = s0
      [ s0 = {[@expl:type invariant] inv'5 self'0} s1
      | s1 = -{resolve'0 self'0}- s2
      | s2 = copied {_3} (fun (_ret: t_Option'0) -> [ &_0 <- _ret ] s3)
      | s3 = bb2 ]
    | bb2 = return''0 {_0} ]
    [ & _0: t_Option'0 = Any.any_l ()
    | & self'0: MutBorrow.t t_Copied = self
    | & _3: t_Option = Any.any_l ()
    | & _4: MutBorrow.t t_I = Any.any_l () ])
    [ return''0 (result: t_Option'0) -> {[@expl:next result type invariant] [%#s14_copied'0] inv'6 result}
      {[@expl:next ensures] [%#s14_copied'1] match result with
        | C_None'0 -> completed'0 self
        | C_Some'0 v -> produces'0 self.current (Seq.singleton v) self.final
        end}
      (! return' {result}) ]
end
module M_14_copied__qyi4801040389906567440__resolve_coherence__refines [#"14_copied.rs" 7 9 7 16] (* <Copied<I> as creusot_contracts::Resolve> *)
  let%span s14_copied = "14_copied.rs" 7 9 7 16
  let%span s14_copied'0 = "14_copied.rs" 9 4 9 15
  
  type t_I
  
  type t_Copied = { t_Copied__iter: t_I }
  
  predicate resolve (_0: t_I)
  
  predicate structural_resolve (_0: t_Copied) =
    match _0 with
      | {t_Copied__iter = x0} -> resolve x0
      end
  
  predicate inv (_0: t_I)
  
  predicate inv'0 (_0: t_Copied)
  
  axiom inv_axiom [@rewrite]: forall x: t_Copied [inv'0 x]. inv'0 x
      = match x with
        | {t_Copied__iter = iter} -> inv iter
        end
  
  predicate resolve'0 [#"14_copied.rs" 7 9 7 16] (self: t_Copied) = [%#s14_copied'0] resolve self.t_Copied__iter
  
  meta "compute_max_steps" 1000000
  
  meta "select_lsinst" "all"
  
  goal refines: [%#s14_copied] forall self: t_Copied. structural_resolve self /\ inv'0 self
      -> structural_resolve self /\ (forall result: (). resolve'0 self -> resolve'0 self)
end
module M_14_copied__qyi9881593582958868314__produces_trans__refines [#"14_copied.rs" 42 4 42 90] (* <Copied<I> as common::Iterator> *)
  let%span s14_copied = "14_copied.rs" 42 4 42 90
  let%span s14_copied'0 = "14_copied.rs" 27 12 30 74
  let%span scommon = "common.rs" 14 4 14 49
  let%span scommon'0 = "common.rs" 18 4 18 34
  let%span scommon'1 = "common.rs" 19 4 19 34
  let%span scommon'2 = "common.rs" 20 4 20 44
  
  use seq.Seq
  use mach.int.Int
  
  type t_I
  
  type t_Copied = { t_Copied__iter: t_I }
  
  type t_T
  
  predicate produces [#"common.rs" 8 4 8 65] (self: t_I) (visited: Seq.seq t_T) (o: t_I)
  
  function produces_trans [#"common.rs" 18 4 21 91] (a: t_I) (ab: Seq.seq t_T) (b: t_I) (bc: Seq.seq t_T) (c: t_I) : ()
  
  axiom produces_trans_spec:
    forall a: t_I, ab: Seq.seq t_T, b: t_I, bc: Seq.seq t_T, c: t_I. ([%#scommon'0] produces a ab b)
      -> ([%#scommon'1] produces b bc c) -> ([%#scommon'2] produces a (Seq.(++) ab bc) c)
  
  function produces_refl [#"common.rs" 14 4 15 27] (self: t_I) : ()
  
  axiom produces_refl_spec: forall self: t_I. [%#scommon] produces self (Seq.empty: Seq.seq t_T) self
  
  predicate produces'0 [#"14_copied.rs" 25 4 25 64] (self: t_Copied) (visited: Seq.seq t_T) (o: t_Copied) =
    [%#s14_copied'0] exists s: Seq.seq t_T. produces self.t_Copied__iter s o.t_Copied__iter
      /\ Seq.length visited = Seq.length s
      /\ (forall i: int. 0 <= i /\ i < Seq.length s -> Seq.get visited i = Seq.get s i)
  
  meta "compute_max_steps" 1000000
  
  meta "select_lsinst" "all"
  
  goal refines:
    [%#s14_copied] forall a: t_Copied. forall ab: Seq.seq t_T. forall b: t_Copied. forall bc: Seq.seq t_T. forall c: t_Copied. produces'0 b bc c
                /\ produces'0 a ab b
              -> produces'0 b bc c
              /\ produces'0 a ab b
              /\ (forall result: (). produces'0 a (Seq.(++) ab bc) c -> produces'0 a (Seq.(++) ab bc) c)
end
module M_14_copied__qyi9881593582958868314__next__refines [#"14_copied.rs" 48 4 48 35] (* <Copied<I> as common::Iterator> *)
  let%span s14_copied = "14_copied.rs" 48 4 48 35
  let%span s14_copied'0 = "14_copied.rs" 21 8 21 43
  let%span s14_copied'1 = "14_copied.rs" 27 12 30 74
  let%span scommon = "common.rs" 14 4 14 49
  let%span scommon'0 = "common.rs" 18 4 18 34
  let%span scommon'1 = "common.rs" 19 4 19 34
  let%span scommon'2 = "common.rs" 20 4 20 44
  let%span sinvariant = "../../../creusot-contracts/src/invariant.rs" 100 20 100 44
  
  use creusot.prelude.MutBorrow
  use seq.Seq
  use mach.int.Int
  
  type t_I
  
  type t_Copied = { t_Copied__iter: t_I }
  
  predicate inv (_0: t_I)
  
  predicate inv'0 (_0: t_Copied)
  
  axiom inv_axiom [@rewrite]: forall x: t_Copied [inv'0 x]. inv'0 x
      = match x with
        | {t_Copied__iter = iter} -> inv iter
        end
  
  predicate invariant' [@inline:trivial] (self: MutBorrow.t t_Copied) =
    [%#sinvariant] inv'0 self.current /\ inv'0 self.final
  
  meta "rewrite_def" predicate invariant'
  
  predicate inv'1 (_0: MutBorrow.t t_Copied)
  
  axiom inv_axiom'0 [@rewrite]: forall x: MutBorrow.t t_Copied [inv'1 x]. inv'1 x = invariant' x
  
  type t_T
  
  type t_Option = C_None | C_Some t_T
  
  predicate produces [#"common.rs" 8 4 8 65] (self: t_I) (visited: Seq.seq t_T) (o: t_I)
  
  function produces_trans [#"common.rs" 18 4 21 91] (a: t_I) (ab: Seq.seq t_T) (b: t_I) (bc: Seq.seq t_T) (c: t_I) : ()
  
  axiom produces_trans_spec:
    forall a: t_I, ab: Seq.seq t_T, b: t_I, bc: Seq.seq t_T, c: t_I. ([%#scommon'0] produces a ab b)
      -> ([%#scommon'1] produces b bc c) -> ([%#scommon'2] produces a (Seq.(++) ab bc) c)
  
  function produces_refl [#"common.rs" 14 4 15 27] (self: t_I) : ()
  
  axiom produces_refl_spec: forall self: t_I. [%#scommon] produces self (Seq.empty: Seq.seq t_T) self
  
  predicate completed [#"common.rs" 11 4 11 36] (self: MutBorrow.t t_I)
  
  predicate completed'0 [#"14_copied.rs" 20 4 20 35] (self: MutBorrow.t t_Copied) =
    [%#s14_copied'0] completed (MutBorrow.borrow_logic (self.current).t_Copied__iter (self.final).t_Copied__iter (MutBorrow.inherit_id (MutBorrow.get_id self) 1))
  
  predicate produces'0 [#"14_copied.rs" 25 4 25 64] (self: t_Copied) (visited: Seq.seq t_T) (o: t_Copied) =
    [%#s14_copied'1] exists s: Seq.seq t_T. produces self.t_Copied__iter s o.t_Copied__iter
      /\ Seq.length visited = Seq.length s
      /\ (forall i: int. 0 <= i /\ i < Seq.length s -> Seq.get visited i = Seq.get s i)
  
  predicate inv'2 (_0: t_T)
  
  predicate inv'3 (_0: t_Option)
  
  axiom inv_axiom'1 [@rewrite]: forall x: t_Option [inv'3 x]. inv'3 x
      = match x with
        | C_None -> true
        | C_Some a_0 -> inv'2 a_0
        end
  
  meta "compute_max_steps" 1000000
  
  meta "select_lsinst" "all"
  
  goal refines: [%#s14_copied] forall self: MutBorrow.t t_Copied. inv'1 self
      -> inv'1 self
      /\ (forall result: t_Option. match result with
              | C_None -> completed'0 self
              | C_Some v -> produces'0 self.current (Seq.singleton v) self.final
              end
          /\ inv'3 result
        -> match result with
            | C_None -> completed'0 self
            | C_Some v -> produces'0 self.current (Seq.singleton v) self.final
            end
        /\ inv'3 result)
end
module M_14_copied__qyi9881593582958868314__produces_refl__refines [#"14_copied.rs" 36 4 36 26] (* <Copied<I> as common::Iterator> *)
  let%span s14_copied = "14_copied.rs" 36 4 36 26
  let%span s14_copied'0 = "14_copied.rs" 27 12 30 74
  let%span scommon = "common.rs" 14 4 14 49
  let%span scommon'0 = "common.rs" 18 4 18 34
  let%span scommon'1 = "common.rs" 19 4 19 34
  let%span scommon'2 = "common.rs" 20 4 20 44
  
  use seq.Seq
  use mach.int.Int
  
  type t_I
  
  type t_Copied = { t_Copied__iter: t_I }
  
  type t_T
  
  predicate produces [#"common.rs" 8 4 8 65] (self: t_I) (visited: Seq.seq t_T) (o: t_I)
  
  function produces_trans [#"common.rs" 18 4 21 91] (a: t_I) (ab: Seq.seq t_T) (b: t_I) (bc: Seq.seq t_T) (c: t_I) : ()
  
  axiom produces_trans_spec:
    forall a: t_I, ab: Seq.seq t_T, b: t_I, bc: Seq.seq t_T, c: t_I. ([%#scommon'0] produces a ab b)
      -> ([%#scommon'1] produces b bc c) -> ([%#scommon'2] produces a (Seq.(++) ab bc) c)
  
  function produces_refl [#"common.rs" 14 4 15 27] (self: t_I) : ()
  
  axiom produces_refl_spec: forall self: t_I. [%#scommon] produces self (Seq.empty: Seq.seq t_T) self
  
  predicate produces'0 [#"14_copied.rs" 25 4 25 64] (self: t_Copied) (visited: Seq.seq t_T) (o: t_Copied) =
    [%#s14_copied'0] exists s: Seq.seq t_T. produces self.t_Copied__iter s o.t_Copied__iter
      /\ Seq.length visited = Seq.length s
      /\ (forall i: int. 0 <= i /\ i < Seq.length s -> Seq.get visited i = Seq.get s i)
  
  meta "compute_max_steps" 1000000
  
  meta "select_lsinst" "all"
  
  goal refines: [%#s14_copied] forall self: t_Copied. forall result: (). produces'0 self (Seq.empty: Seq.seq t_T) self
        -> produces'0 self (Seq.empty: Seq.seq t_T) self
end<|MERGE_RESOLUTION|>--- conflicted
+++ resolved
@@ -140,19 +140,11 @@
   let%span scommon'0 = "common.rs" 18 4 18 34
   let%span scommon'1 = "common.rs" 19 4 19 34
   let%span scommon'2 = "common.rs" 20 4 20 44
-<<<<<<< HEAD
-  let%span soption = "../../../creusot-contracts/src/std/option.rs" 488 16 488 17
-  let%span soption'0 = "../../../creusot-contracts/src/std/option.rs" 489 26 492 17
+  let%span soption = "../../../creusot-contracts/src/std/option.rs" 496 16 496 17
+  let%span soption'0 = "../../../creusot-contracts/src/std/option.rs" 497 26 500 17
   let%span sresolve = "../../../creusot-contracts/src/resolve.rs" 44 20 44 34
-  let%span sinvariant = "../../../creusot-contracts/src/invariant.rs" 100 20 100 44
-  let%span sinvariant'0 = "../../../creusot-contracts/src/invariant.rs" 91 8 91 18
-=======
-  let%span soption = "../../../creusot-contracts/src/std/option.rs" 497 16 497 17
-  let%span soption'0 = "../../../creusot-contracts/src/std/option.rs" 498 26 501 17
-  let%span sresolve = "../../../creusot-contracts/src/resolve.rs" 52 20 52 34
-  let%span sinvariant = "../../../creusot-contracts/src/invariant.rs" 106 20 106 44
-  let%span sinvariant'0 = "../../../creusot-contracts/src/invariant.rs" 95 8 95 18
->>>>>>> 46c4bce5
+  let%span sinvariant = "../../../creusot-contracts/src/invariant.rs" 99 20 99 44
+  let%span sinvariant'0 = "../../../creusot-contracts/src/invariant.rs" 90 8 90 18
   
   use creusot.prelude.MutBorrow
   use seq.Seq
@@ -399,7 +391,7 @@
   let%span scommon'0 = "common.rs" 18 4 18 34
   let%span scommon'1 = "common.rs" 19 4 19 34
   let%span scommon'2 = "common.rs" 20 4 20 44
-  let%span sinvariant = "../../../creusot-contracts/src/invariant.rs" 100 20 100 44
+  let%span sinvariant = "../../../creusot-contracts/src/invariant.rs" 99 20 99 44
   
   use creusot.prelude.MutBorrow
   use seq.Seq
