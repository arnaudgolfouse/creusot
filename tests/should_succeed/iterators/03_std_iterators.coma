--- conflicted
+++ resolved
@@ -9,53 +9,28 @@
   let%span s03_std_iterators'6 = "03_std_iterators.rs" 7 21 7 26
   let%span s03_std_iterators'7 = "03_std_iterators.rs" 5 11 5 30
   let%span s03_std_iterators'8 = "03_std_iterators.rs" 6 10 6 33
-<<<<<<< HEAD
-  let%span sslice = "../../../creusot-contracts/src/std/slice.rs" 304 8 304 9
-  let%span sslice'0 = "../../../creusot-contracts/src/std/slice.rs" 305 18 305 33
-  let%span sslice'1 = "../../../creusot-contracts/src/std/slice.rs" 433 12 433 66
-  let%span sslice'2 = "../../../creusot-contracts/src/std/slice.rs" 438 4 438 49
-  let%span sslice'3 = "../../../creusot-contracts/src/std/slice.rs" 439 27 439 29
-  let%span sslice'4 = "../../../creusot-contracts/src/std/slice.rs" 442 4 442 34
-  let%span sslice'5 = "../../../creusot-contracts/src/std/slice.rs" 443 4 443 34
-  let%span sslice'6 = "../../../creusot-contracts/src/std/slice.rs" 444 4 444 44
-  let%span sslice'7 = "../../../creusot-contracts/src/std/slice.rs" 445 91 445 93
-  let%span sslice'8 = "../../../creusot-contracts/src/std/slice.rs" 86 14 86 41
-  let%span sslice'9 = "../../../creusot-contracts/src/std/slice.rs" 87 14 87 76
-  let%span sslice'10 = "../../../creusot-contracts/src/std/slice.rs" 427 8 427 65
-  let%span sslice'11 = "../../../creusot-contracts/src/std/slice.rs" 53 8 53 31
-  let%span sslice'12 = "../../../creusot-contracts/src/std/slice.rs" 20 20 20 30
-  let%span siter = "../../../creusot-contracts/src/std/iter.rs" 212 18 212 32
-  let%span siter'0 = "../../../creusot-contracts/src/std/iter.rs" 92 26 95 17
+  let%span sslice = "../../../creusot-contracts/src/std/slice.rs" 318 8 318 9
+  let%span sslice'0 = "../../../creusot-contracts/src/std/slice.rs" 319 18 319 33
+  let%span sslice'1 = "../../../creusot-contracts/src/std/slice.rs" 451 12 451 66
+  let%span sslice'2 = "../../../creusot-contracts/src/std/slice.rs" 456 4 456 49
+  let%span sslice'3 = "../../../creusot-contracts/src/std/slice.rs" 457 27 457 29
+  let%span sslice'4 = "../../../creusot-contracts/src/std/slice.rs" 460 4 460 34
+  let%span sslice'5 = "../../../creusot-contracts/src/std/slice.rs" 461 4 461 34
+  let%span sslice'6 = "../../../creusot-contracts/src/std/slice.rs" 462 4 462 44
+  let%span sslice'7 = "../../../creusot-contracts/src/std/slice.rs" 463 91 463 93
+  let%span sslice'8 = "../../../creusot-contracts/src/std/slice.rs" 90 14 90 41
+  let%span sslice'9 = "../../../creusot-contracts/src/std/slice.rs" 91 14 91 76
+  let%span sslice'10 = "../../../creusot-contracts/src/std/slice.rs" 445 8 445 65
+  let%span sslice'11 = "../../../creusot-contracts/src/std/slice.rs" 54 8 54 31
+  let%span sslice'12 = "../../../creusot-contracts/src/std/slice.rs" 21 20 21 30
+  let%span siter = "../../../creusot-contracts/src/std/iter.rs" 215 18 215 32
+  let%span siter'0 = "../../../creusot-contracts/src/std/iter.rs" 93 26 96 17
   let%span smodel = "../../../creusot-contracts/src/model.rs" 43 8 43 22
   let%span smodel'0 = "../../../creusot-contracts/src/model.rs" 59 8 59 22
   let%span sresolve = "../../../creusot-contracts/src/resolve.rs" 44 20 44 34
   let%span sseq = "../../../creusot-contracts/src/logic/seq.rs" 655 20 655 91
-  let%span sinvariant = "../../../creusot-contracts/src/invariant.rs" 91 8 91 18
+  let%span sinvariant = "../../../creusot-contracts/src/invariant.rs" 90 8 90 18
   let%span sboxed = "../../../creusot-contracts/src/std/boxed.rs" 30 8 30 18
-=======
-  let%span sslice = "../../../creusot-contracts/src/std/slice.rs" 347 8 347 9
-  let%span sslice'0 = "../../../creusot-contracts/src/std/slice.rs" 348 18 348 33
-  let%span sslice'1 = "../../../creusot-contracts/src/std/slice.rs" 483 12 483 66
-  let%span sslice'2 = "../../../creusot-contracts/src/std/slice.rs" 489 4 489 49
-  let%span sslice'3 = "../../../creusot-contracts/src/std/slice.rs" 490 27 490 29
-  let%span sslice'4 = "../../../creusot-contracts/src/std/slice.rs" 494 4 494 34
-  let%span sslice'5 = "../../../creusot-contracts/src/std/slice.rs" 495 4 495 34
-  let%span sslice'6 = "../../../creusot-contracts/src/std/slice.rs" 496 4 496 44
-  let%span sslice'7 = "../../../creusot-contracts/src/std/slice.rs" 497 91 497 93
-  let%span sslice'8 = "../../../creusot-contracts/src/std/slice.rs" 96 14 96 41
-  let%span sslice'9 = "../../../creusot-contracts/src/std/slice.rs" 97 14 97 76
-  let%span sslice'10 = "../../../creusot-contracts/src/std/slice.rs" 476 8 476 65
-  let%span sslice'11 = "../../../creusot-contracts/src/std/slice.rs" 58 8 58 31
-  let%span sslice'12 = "../../../creusot-contracts/src/std/slice.rs" 22 20 22 30
-  let%span siter = "../../../creusot-contracts/src/std/iter.rs" 215 18 215 32
-  let%span siter'0 = "../../../creusot-contracts/src/std/iter.rs" 93 26 96 17
-  let%span smodel = "../../../creusot-contracts/src/model.rs" 45 8 45 22
-  let%span smodel'0 = "../../../creusot-contracts/src/model.rs" 63 8 63 22
-  let%span sresolve = "../../../creusot-contracts/src/resolve.rs" 52 20 52 34
-  let%span sseq = "../../../creusot-contracts/src/logic/seq.rs" 685 20 685 91
-  let%span sinvariant = "../../../creusot-contracts/src/invariant.rs" 95 8 95 18
-  let%span sboxed = "../../../creusot-contracts/src/std/boxed.rs" 33 8 33 18
->>>>>>> 46c4bce5
   
   use creusot.int.UInt64
   use creusot.slice.Slice64
@@ -269,49 +244,26 @@
   let%span s03_std_iterators'6 = "03_std_iterators.rs" 18 19 18 22
   let%span s03_std_iterators'7 = "03_std_iterators.rs" 16 11 16 28
   let%span s03_std_iterators'8 = "03_std_iterators.rs" 17 10 17 31
-<<<<<<< HEAD
-  let%span sslice = "../../../creusot-contracts/src/std/slice.rs" 433 12 433 66
-  let%span sslice'0 = "../../../creusot-contracts/src/std/slice.rs" 438 4 438 49
-  let%span sslice'1 = "../../../creusot-contracts/src/std/slice.rs" 439 27 439 29
-  let%span sslice'2 = "../../../creusot-contracts/src/std/slice.rs" 442 4 442 34
-  let%span sslice'3 = "../../../creusot-contracts/src/std/slice.rs" 443 4 443 34
-  let%span sslice'4 = "../../../creusot-contracts/src/std/slice.rs" 444 4 444 44
-  let%span sslice'5 = "../../../creusot-contracts/src/std/slice.rs" 445 91 445 93
-  let%span sslice'6 = "../../../creusot-contracts/src/std/slice.rs" 86 14 86 41
-  let%span sslice'7 = "../../../creusot-contracts/src/std/slice.rs" 87 14 87 76
-  let%span sslice'8 = "../../../creusot-contracts/src/std/slice.rs" 427 8 427 65
-  let%span sslice'9 = "../../../creusot-contracts/src/std/slice.rs" 53 8 53 31
-  let%span siter = "../../../creusot-contracts/src/std/iter.rs" 92 26 95 17
+  let%span sslice = "../../../creusot-contracts/src/std/slice.rs" 451 12 451 66
+  let%span sslice'0 = "../../../creusot-contracts/src/std/slice.rs" 456 4 456 49
+  let%span sslice'1 = "../../../creusot-contracts/src/std/slice.rs" 457 27 457 29
+  let%span sslice'2 = "../../../creusot-contracts/src/std/slice.rs" 460 4 460 34
+  let%span sslice'3 = "../../../creusot-contracts/src/std/slice.rs" 461 4 461 34
+  let%span sslice'4 = "../../../creusot-contracts/src/std/slice.rs" 462 4 462 44
+  let%span sslice'5 = "../../../creusot-contracts/src/std/slice.rs" 463 91 463 93
+  let%span sslice'6 = "../../../creusot-contracts/src/std/slice.rs" 90 14 90 41
+  let%span sslice'7 = "../../../creusot-contracts/src/std/slice.rs" 91 14 91 76
+  let%span sslice'8 = "../../../creusot-contracts/src/std/slice.rs" 445 8 445 65
+  let%span sslice'9 = "../../../creusot-contracts/src/std/slice.rs" 54 8 54 31
+  let%span siter = "../../../creusot-contracts/src/std/iter.rs" 93 26 96 17
   let%span smodel = "../../../creusot-contracts/src/model.rs" 43 8 43 22
   let%span smodel'0 = "../../../creusot-contracts/src/model.rs" 59 8 59 22
   let%span sresolve = "../../../creusot-contracts/src/resolve.rs" 44 20 44 34
   let%span sseq = "../../../creusot-contracts/src/logic/seq.rs" 655 20 655 91
-  let%span sinvariant = "../../../creusot-contracts/src/invariant.rs" 91 8 91 18
+  let%span sinvariant = "../../../creusot-contracts/src/invariant.rs" 90 8 90 18
   let%span sboxed = "../../../creusot-contracts/src/std/boxed.rs" 30 8 30 18
-  let%span svec = "../../../creusot-contracts/src/std/vec.rs" 220 8 220 9
-  let%span svec'0 = "../../../creusot-contracts/src/std/vec.rs" 220 18 220 35
-=======
-  let%span sslice = "../../../creusot-contracts/src/std/slice.rs" 483 12 483 66
-  let%span sslice'0 = "../../../creusot-contracts/src/std/slice.rs" 489 4 489 49
-  let%span sslice'1 = "../../../creusot-contracts/src/std/slice.rs" 490 27 490 29
-  let%span sslice'2 = "../../../creusot-contracts/src/std/slice.rs" 494 4 494 34
-  let%span sslice'3 = "../../../creusot-contracts/src/std/slice.rs" 495 4 495 34
-  let%span sslice'4 = "../../../creusot-contracts/src/std/slice.rs" 496 4 496 44
-  let%span sslice'5 = "../../../creusot-contracts/src/std/slice.rs" 497 91 497 93
-  let%span sslice'6 = "../../../creusot-contracts/src/std/slice.rs" 96 14 96 41
-  let%span sslice'7 = "../../../creusot-contracts/src/std/slice.rs" 97 14 97 76
-  let%span sslice'8 = "../../../creusot-contracts/src/std/slice.rs" 476 8 476 65
-  let%span sslice'9 = "../../../creusot-contracts/src/std/slice.rs" 58 8 58 31
-  let%span siter = "../../../creusot-contracts/src/std/iter.rs" 93 26 96 17
-  let%span smodel = "../../../creusot-contracts/src/model.rs" 45 8 45 22
-  let%span smodel'0 = "../../../creusot-contracts/src/model.rs" 63 8 63 22
-  let%span sresolve = "../../../creusot-contracts/src/resolve.rs" 52 20 52 34
-  let%span sseq = "../../../creusot-contracts/src/logic/seq.rs" 685 20 685 91
-  let%span sinvariant = "../../../creusot-contracts/src/invariant.rs" 95 8 95 18
-  let%span sboxed = "../../../creusot-contracts/src/std/boxed.rs" 33 8 33 18
-  let%span svec = "../../../creusot-contracts/src/std/vec.rs" 227 8 227 9
-  let%span svec'0 = "../../../creusot-contracts/src/std/vec.rs" 228 18 228 35
->>>>>>> 46c4bce5
+  let%span svec = "../../../creusot-contracts/src/std/vec.rs" 221 8 221 9
+  let%span svec'0 = "../../../creusot-contracts/src/std/vec.rs" 222 18 222 35
   let%span svec'1 = "../../../creusot-contracts/src/std/vec.rs" 22 14 22 41
   let%span svec'2 = "../../../creusot-contracts/src/std/vec.rs" 93 20 93 41
   
@@ -540,49 +492,26 @@
   let%span s03_std_iterators'4 = "03_std_iterators.rs" 32 13 32 14
   let%span s03_std_iterators'5 = "03_std_iterators.rs" 27 10 27 33
   let%span s03_std_iterators'6 = "03_std_iterators.rs" 28 10 28 60
-<<<<<<< HEAD
-  let%span sslice = "../../../creusot-contracts/src/std/slice.rs" 309 18 309 33
-  let%span sslice'0 = "../../../creusot-contracts/src/std/slice.rs" 481 12 481 66
-  let%span sslice'1 = "../../../creusot-contracts/src/std/slice.rs" 453 14 453 50
-  let%span sslice'2 = "../../../creusot-contracts/src/std/slice.rs" 486 4 486 49
-  let%span sslice'3 = "../../../creusot-contracts/src/std/slice.rs" 487 27 487 29
-  let%span sslice'4 = "../../../creusot-contracts/src/std/slice.rs" 490 4 490 34
-  let%span sslice'5 = "../../../creusot-contracts/src/std/slice.rs" 491 4 491 34
-  let%span sslice'6 = "../../../creusot-contracts/src/std/slice.rs" 492 4 492 44
-  let%span sslice'7 = "../../../creusot-contracts/src/std/slice.rs" 493 91 493 93
-  let%span sslice'8 = "../../../creusot-contracts/src/std/slice.rs" 77 14 77 41
-  let%span sslice'9 = "../../../creusot-contracts/src/std/slice.rs" 78 14 78 80
-  let%span sslice'10 = "../../../creusot-contracts/src/std/slice.rs" 475 8 475 65
-  let%span sslice'11 = "../../../creusot-contracts/src/std/slice.rs" 462 20 462 36
-  let%span sslice'12 = "../../../creusot-contracts/src/std/slice.rs" 53 8 53 31
-  let%span siter = "../../../creusot-contracts/src/std/iter.rs" 212 18 212 32
-  let%span siter'0 = "../../../creusot-contracts/src/std/iter.rs" 92 26 95 17
+  let%span sslice = "../../../creusot-contracts/src/std/slice.rs" 323 18 323 33
+  let%span sslice'0 = "../../../creusot-contracts/src/std/slice.rs" 499 12 499 66
+  let%span sslice'1 = "../../../creusot-contracts/src/std/slice.rs" 471 14 471 50
+  let%span sslice'2 = "../../../creusot-contracts/src/std/slice.rs" 504 4 504 49
+  let%span sslice'3 = "../../../creusot-contracts/src/std/slice.rs" 505 27 505 29
+  let%span sslice'4 = "../../../creusot-contracts/src/std/slice.rs" 508 4 508 34
+  let%span sslice'5 = "../../../creusot-contracts/src/std/slice.rs" 509 4 509 34
+  let%span sslice'6 = "../../../creusot-contracts/src/std/slice.rs" 510 4 510 44
+  let%span sslice'7 = "../../../creusot-contracts/src/std/slice.rs" 511 91 511 93
+  let%span sslice'8 = "../../../creusot-contracts/src/std/slice.rs" 81 14 81 41
+  let%span sslice'9 = "../../../creusot-contracts/src/std/slice.rs" 82 14 82 80
+  let%span sslice'10 = "../../../creusot-contracts/src/std/slice.rs" 493 8 493 65
+  let%span sslice'11 = "../../../creusot-contracts/src/std/slice.rs" 480 20 480 36
+  let%span sslice'12 = "../../../creusot-contracts/src/std/slice.rs" 54 8 54 31
+  let%span siter = "../../../creusot-contracts/src/std/iter.rs" 215 18 215 32
+  let%span siter'0 = "../../../creusot-contracts/src/std/iter.rs" 93 26 96 17
   let%span smodel = "../../../creusot-contracts/src/model.rs" 59 8 59 22
   let%span sresolve = "../../../creusot-contracts/src/resolve.rs" 44 20 44 34
   let%span svec = "../../../creusot-contracts/src/std/vec.rs" 203 26 203 42
   let%span svec'0 = "../../../creusot-contracts/src/std/vec.rs" 204 26 204 48
-=======
-  let%span sslice = "../../../creusot-contracts/src/std/slice.rs" 352 18 352 33
-  let%span sslice'0 = "../../../creusot-contracts/src/std/slice.rs" 536 12 536 66
-  let%span sslice'1 = "../../../creusot-contracts/src/std/slice.rs" 505 14 505 50
-  let%span sslice'2 = "../../../creusot-contracts/src/std/slice.rs" 542 4 542 49
-  let%span sslice'3 = "../../../creusot-contracts/src/std/slice.rs" 543 27 543 29
-  let%span sslice'4 = "../../../creusot-contracts/src/std/slice.rs" 547 4 547 34
-  let%span sslice'5 = "../../../creusot-contracts/src/std/slice.rs" 548 4 548 34
-  let%span sslice'6 = "../../../creusot-contracts/src/std/slice.rs" 549 4 549 44
-  let%span sslice'7 = "../../../creusot-contracts/src/std/slice.rs" 550 91 550 93
-  let%span sslice'8 = "../../../creusot-contracts/src/std/slice.rs" 87 14 87 41
-  let%span sslice'9 = "../../../creusot-contracts/src/std/slice.rs" 88 14 88 80
-  let%span sslice'10 = "../../../creusot-contracts/src/std/slice.rs" 529 8 529 65
-  let%span sslice'11 = "../../../creusot-contracts/src/std/slice.rs" 515 20 515 36
-  let%span sslice'12 = "../../../creusot-contracts/src/std/slice.rs" 58 8 58 31
-  let%span siter = "../../../creusot-contracts/src/std/iter.rs" 215 18 215 32
-  let%span siter'0 = "../../../creusot-contracts/src/std/iter.rs" 93 26 96 17
-  let%span smodel = "../../../creusot-contracts/src/model.rs" 63 8 63 22
-  let%span sresolve = "../../../creusot-contracts/src/resolve.rs" 52 20 52 34
-  let%span svec = "../../../creusot-contracts/src/std/vec.rs" 209 26 209 42
-  let%span svec'0 = "../../../creusot-contracts/src/std/vec.rs" 210 26 210 48
->>>>>>> 46c4bce5
   let%span svec'1 = "../../../creusot-contracts/src/std/vec.rs" 22 14 22 41
   let%span svec'2 = "../../../creusot-contracts/src/std/vec.rs" 48 8 48 31
   
@@ -821,10 +750,9 @@
   let%span siter'5 = "../../../creusot-contracts/src/std/iter.rs" 47 4 47 34
   let%span siter'6 = "../../../creusot-contracts/src/std/iter.rs" 48 4 48 44
   let%span sresolve = "../../../creusot-contracts/src/resolve.rs" 44 20 44 34
-  let%span sinvariant = "../../../creusot-contracts/src/invariant.rs" 100 20 100 44
+  let%span sinvariant = "../../../creusot-contracts/src/invariant.rs" 99 20 99 44
   let%span sskip = "../../../creusot-contracts/src/std/iter/skip.rs" 16 14 16 39
   let%span sskip'0 = "../../../creusot-contracts/src/std/iter/skip.rs" 23 14 23 50
-<<<<<<< HEAD
   let%span sskip'1 = "../../../creusot-contracts/src/std/iter/skip.rs" 46 12 52 39
   let%span sskip'2 = "../../../creusot-contracts/src/std/iter/skip.rs" 59 12 64 68
   let%span sskip'3 = "../../../creusot-contracts/src/std/iter/skip.rs" 32 8 32 28
@@ -832,17 +760,7 @@
   let%span sskip'5 = "../../../creusot-contracts/src/std/iter/skip.rs" 73 4 73 34
   let%span sskip'6 = "../../../creusot-contracts/src/std/iter/skip.rs" 74 4 74 34
   let%span sskip'7 = "../../../creusot-contracts/src/std/iter/skip.rs" 75 4 75 44
-  let%span soption = "../../../creusot-contracts/src/std/option.rs" 760 8 763 9
-=======
-  let%span sskip'1 = "../../../creusot-contracts/src/std/iter/skip.rs" 50 12 56 39
-  let%span sskip'2 = "../../../creusot-contracts/src/std/iter/skip.rs" 64 12 69 68
-  let%span sskip'3 = "../../../creusot-contracts/src/std/iter/skip.rs" 34 12 34 32
-  let%span sskip'4 = "../../../creusot-contracts/src/std/iter/skip.rs" 74 4 74 49
-  let%span sskip'5 = "../../../creusot-contracts/src/std/iter/skip.rs" 78 4 78 34
-  let%span sskip'6 = "../../../creusot-contracts/src/std/iter/skip.rs" 79 4 79 34
-  let%span sskip'7 = "../../../creusot-contracts/src/std/iter/skip.rs" 80 4 80 44
-  let%span soption = "../../../creusot-contracts/src/std/option.rs" 787 8 790 9
->>>>>>> 46c4bce5
+  let%span soption = "../../../creusot-contracts/src/std/option.rs" 772 8 775 9
   let%span stake = "../../../creusot-contracts/src/std/iter/take.rs" 19 14 19 39
   let%span stake'0 = "../../../creusot-contracts/src/std/iter/take.rs" 33 14 33 50
   let%span stake'1 = "../../../creusot-contracts/src/std/iter/take.rs" 63 8 65 9
@@ -1098,32 +1016,31 @@
   let%span s03_std_iterators'3 = "03_std_iterators.rs" 48 26 48 45
   let%span s03_std_iterators'4 = "03_std_iterators.rs" 49 19 49 20
   let%span s03_std_iterators'5 = "03_std_iterators.rs" 47 17 47 27
-<<<<<<< HEAD
-  let%span sslice = "../../../creusot-contracts/src/std/slice.rs" 305 18 305 33
-  let%span sslice'0 = "../../../creusot-contracts/src/std/slice.rs" 438 4 438 49
-  let%span sslice'1 = "../../../creusot-contracts/src/std/slice.rs" 439 27 439 29
-  let%span sslice'2 = "../../../creusot-contracts/src/std/slice.rs" 442 4 442 34
-  let%span sslice'3 = "../../../creusot-contracts/src/std/slice.rs" 443 4 443 34
-  let%span sslice'4 = "../../../creusot-contracts/src/std/slice.rs" 444 4 444 44
-  let%span sslice'5 = "../../../creusot-contracts/src/std/slice.rs" 445 91 445 93
-  let%span sslice'6 = "../../../creusot-contracts/src/std/slice.rs" 433 12 433 66
-  let%span sslice'7 = "../../../creusot-contracts/src/std/slice.rs" 86 14 86 41
-  let%span sslice'8 = "../../../creusot-contracts/src/std/slice.rs" 87 14 87 76
-  let%span sslice'9 = "../../../creusot-contracts/src/std/slice.rs" 427 8 427 65
-  let%span sslice'10 = "../../../creusot-contracts/src/std/slice.rs" 53 8 53 31
-  let%span siter = "../../../creusot-contracts/src/std/iter.rs" 51 15 53 71
-  let%span siter'0 = "../../../creusot-contracts/src/std/iter.rs" 54 15 54 51
-  let%span siter'1 = "../../../creusot-contracts/src/std/iter.rs" 55 15 55 70
-  let%span siter'2 = "../../../creusot-contracts/src/std/iter.rs" 57 4 60 61
-  let%span siter'3 = "../../../creusot-contracts/src/std/iter.rs" 56 14 56 89
-  let%span siter'4 = "../../../creusot-contracts/src/std/iter.rs" 166 16 166 17
-  let%span siter'5 = "../../../creusot-contracts/src/std/iter.rs" 166 26 167 119
+  let%span sslice = "../../../creusot-contracts/src/std/slice.rs" 319 18 319 33
+  let%span sslice'0 = "../../../creusot-contracts/src/std/slice.rs" 456 4 456 49
+  let%span sslice'1 = "../../../creusot-contracts/src/std/slice.rs" 457 27 457 29
+  let%span sslice'2 = "../../../creusot-contracts/src/std/slice.rs" 460 4 460 34
+  let%span sslice'3 = "../../../creusot-contracts/src/std/slice.rs" 461 4 461 34
+  let%span sslice'4 = "../../../creusot-contracts/src/std/slice.rs" 462 4 462 44
+  let%span sslice'5 = "../../../creusot-contracts/src/std/slice.rs" 463 91 463 93
+  let%span sslice'6 = "../../../creusot-contracts/src/std/slice.rs" 451 12 451 66
+  let%span sslice'7 = "../../../creusot-contracts/src/std/slice.rs" 90 14 90 41
+  let%span sslice'8 = "../../../creusot-contracts/src/std/slice.rs" 91 14 91 76
+  let%span sslice'9 = "../../../creusot-contracts/src/std/slice.rs" 445 8 445 65
+  let%span sslice'10 = "../../../creusot-contracts/src/std/slice.rs" 54 8 54 31
+  let%span siter = "../../../creusot-contracts/src/std/iter.rs" 52 15 54 71
+  let%span siter'0 = "../../../creusot-contracts/src/std/iter.rs" 55 15 55 51
+  let%span siter'1 = "../../../creusot-contracts/src/std/iter.rs" 56 15 56 70
+  let%span siter'2 = "../../../creusot-contracts/src/std/iter.rs" 58 4 61 61
+  let%span siter'3 = "../../../creusot-contracts/src/std/iter.rs" 57 14 57 89
+  let%span siter'4 = "../../../creusot-contracts/src/std/iter.rs" 168 16 168 17
+  let%span siter'5 = "../../../creusot-contracts/src/std/iter.rs" 168 26 169 119
   let%span smodel = "../../../creusot-contracts/src/model.rs" 43 8 43 22
   let%span smodel'0 = "../../../creusot-contracts/src/model.rs" 59 8 59 22
   let%span sresolve = "../../../creusot-contracts/src/resolve.rs" 44 20 44 34
   let%span svec = "../../../creusot-contracts/src/std/vec.rs" 197 26 197 42
   let%span svec'0 = "../../../creusot-contracts/src/std/vec.rs" 22 14 22 41
-  let%span svec'1 = "../../../creusot-contracts/src/std/vec.rs" 293 20 293 32
+  let%span svec'1 = "../../../creusot-contracts/src/std/vec.rs" 297 20 297 32
   let%span smap_inv = "../../../creusot-contracts/src/std/iter/map_inv.rs" 144 12 147 47
   let%span smap_inv'0 = "../../../creusot-contracts/src/std/iter/map_inv.rs" 132 12 137 71
   let%span smap_inv'1 = "../../../creusot-contracts/src/std/iter/map_inv.rs" 16 8 19 9
@@ -1143,52 +1060,6 @@
   let%span sops'3 = "../../../creusot-contracts/src/std/ops.rs" 137 4 137 30
   let%span sops'4 = "../../../creusot-contracts/src/std/ops.rs" 138 4 138 32
   let%span sops'5 = "../../../creusot-contracts/src/std/ops.rs" 143 14 144 104
-=======
-  let%span sslice = "../../../creusot-contracts/src/std/slice.rs" 348 18 348 33
-  let%span sslice'0 = "../../../creusot-contracts/src/std/slice.rs" 489 4 489 49
-  let%span sslice'1 = "../../../creusot-contracts/src/std/slice.rs" 490 27 490 29
-  let%span sslice'2 = "../../../creusot-contracts/src/std/slice.rs" 494 4 494 34
-  let%span sslice'3 = "../../../creusot-contracts/src/std/slice.rs" 495 4 495 34
-  let%span sslice'4 = "../../../creusot-contracts/src/std/slice.rs" 496 4 496 44
-  let%span sslice'5 = "../../../creusot-contracts/src/std/slice.rs" 497 91 497 93
-  let%span sslice'6 = "../../../creusot-contracts/src/std/slice.rs" 483 12 483 66
-  let%span sslice'7 = "../../../creusot-contracts/src/std/slice.rs" 96 14 96 41
-  let%span sslice'8 = "../../../creusot-contracts/src/std/slice.rs" 97 14 97 76
-  let%span sslice'9 = "../../../creusot-contracts/src/std/slice.rs" 476 8 476 65
-  let%span sslice'10 = "../../../creusot-contracts/src/std/slice.rs" 58 8 58 31
-  let%span siter = "../../../creusot-contracts/src/std/iter.rs" 52 15 54 71
-  let%span siter'0 = "../../../creusot-contracts/src/std/iter.rs" 55 15 55 51
-  let%span siter'1 = "../../../creusot-contracts/src/std/iter.rs" 56 15 56 70
-  let%span siter'2 = "../../../creusot-contracts/src/std/iter.rs" 58 4 61 61
-  let%span siter'3 = "../../../creusot-contracts/src/std/iter.rs" 57 14 57 89
-  let%span siter'4 = "../../../creusot-contracts/src/std/iter.rs" 168 16 168 17
-  let%span siter'5 = "../../../creusot-contracts/src/std/iter.rs" 168 26 169 119
-  let%span smodel = "../../../creusot-contracts/src/model.rs" 45 8 45 22
-  let%span smodel'0 = "../../../creusot-contracts/src/model.rs" 63 8 63 22
-  let%span sresolve = "../../../creusot-contracts/src/resolve.rs" 52 20 52 34
-  let%span svec = "../../../creusot-contracts/src/std/vec.rs" 203 26 203 42
-  let%span svec'0 = "../../../creusot-contracts/src/std/vec.rs" 22 14 22 41
-  let%span svec'1 = "../../../creusot-contracts/src/std/vec.rs" 310 20 310 32
-  let%span smap_inv = "../../../creusot-contracts/src/std/iter/map_inv.rs" 152 12 155 47
-  let%span smap_inv'0 = "../../../creusot-contracts/src/std/iter/map_inv.rs" 139 12 144 71
-  let%span smap_inv'1 = "../../../creusot-contracts/src/std/iter/map_inv.rs" 17 8 20 9
-  let%span smap_inv'2 = "../../../creusot-contracts/src/std/iter/map_inv.rs" 37 8 49 9
-  let%span smap_inv'3 = "../../../creusot-contracts/src/std/iter/map_inv.rs" 116 12 118 63
-  let%span smap_inv'4 = "../../../creusot-contracts/src/std/iter/map_inv.rs" 57 8 57 48
-  let%span smap_inv'5 = "../../../creusot-contracts/src/std/iter/map_inv.rs" 24 4 24 49
-  let%span smap_inv'6 = "../../../creusot-contracts/src/std/iter/map_inv.rs" 28 4 28 34
-  let%span smap_inv'7 = "../../../creusot-contracts/src/std/iter/map_inv.rs" 29 4 29 34
-  let%span smap_inv'8 = "../../../creusot-contracts/src/std/iter/map_inv.rs" 30 4 30 44
-  let%span smap_inv'9 = "../../../creusot-contracts/src/std/iter/map_inv.rs" 73 12 75 73
-  let%span smap_inv'10 = "../../../creusot-contracts/src/std/iter/map_inv.rs" 123 14 123 83
-  let%span sops = "../../../creusot-contracts/src/std/ops.rs" 133 4 133 61
-  let%span sops'0 = "../../../creusot-contracts/src/std/ops.rs" 134 4 134 40
-  let%span sops'1 = "../../../creusot-contracts/src/std/ops.rs" 139 4 139 35
-  let%span sops'2 = "../../../creusot-contracts/src/std/ops.rs" 144 4 144 33
-  let%span sops'3 = "../../../creusot-contracts/src/std/ops.rs" 145 4 145 30
-  let%span sops'4 = "../../../creusot-contracts/src/std/ops.rs" 146 4 146 32
-  let%span sops'5 = "../../../creusot-contracts/src/std/ops.rs" 151 14 152 104
->>>>>>> 46c4bce5
   
   use creusot.int.UInt64
   use creusot.prelude.Opaque
@@ -1507,9 +1378,8 @@
   let%span s03_std_iterators'6 = "03_std_iterators.rs" 65 13 65 14
   let%span s03_std_iterators'7 = "03_std_iterators.rs" 59 11 59 18
   let%span s03_std_iterators'8 = "03_std_iterators.rs" 60 10 60 21
-<<<<<<< HEAD
-  let%span siter = "../../../creusot-contracts/src/std/iter.rs" 212 18 212 32
-  let%span siter'0 = "../../../creusot-contracts/src/std/iter.rs" 92 26 95 17
+  let%span siter = "../../../creusot-contracts/src/std/iter.rs" 215 18 215 32
+  let%span siter'0 = "../../../creusot-contracts/src/std/iter.rs" 93 26 96 17
   let%span sresolve = "../../../creusot-contracts/src/resolve.rs" 44 20 44 34
   let%span srange = "../../../creusot-contracts/src/std/iter/range.rs" 23 12 27 70
   let%span srange'0 = "../../../creusot-contracts/src/std/iter/range.rs" 32 4 32 49
@@ -1530,34 +1400,8 @@
   let%span sord'9 = "../../../creusot-contracts/src/logic/ord.rs" 155 40 155 73
   let%span sord'10 = "../../../creusot-contracts/src/logic/ord.rs" 156 39 156 69
   let%span sord'11 = "../../../creusot-contracts/src/logic/ord.rs" 160 39 160 84
-  let%span sord'12 = "../../../creusot-contracts/src/logic/ord.rs" 211 16 217 17
+  let%span sord'12 = "../../../creusot-contracts/src/logic/ord.rs" 240 16 246 17
   let%span snum = "../../../creusot-contracts/src/std/num.rs" 23 28 23 33
-=======
-  let%span siter = "../../../creusot-contracts/src/std/iter.rs" 215 18 215 32
-  let%span siter'0 = "../../../creusot-contracts/src/std/iter.rs" 93 26 96 17
-  let%span sresolve = "../../../creusot-contracts/src/resolve.rs" 52 20 52 34
-  let%span srange = "../../../creusot-contracts/src/std/iter/range.rs" 25 12 29 70
-  let%span srange'0 = "../../../creusot-contracts/src/std/iter/range.rs" 34 4 34 49
-  let%span srange'1 = "../../../creusot-contracts/src/std/iter/range.rs" 38 4 38 34
-  let%span srange'2 = "../../../creusot-contracts/src/std/iter/range.rs" 39 4 39 34
-  let%span srange'3 = "../../../creusot-contracts/src/std/iter/range.rs" 40 4 40 44
-  let%span srange'4 = "../../../creusot-contracts/src/std/iter/range.rs" 16 8 18 9
-  let%span sord = "../../../creusot-contracts/src/logic/ord.rs" 129 39 129 89
-  let%span sord'0 = "../../../creusot-contracts/src/logic/ord.rs" 134 39 134 86
-  let%span sord'1 = "../../../creusot-contracts/src/logic/ord.rs" 139 39 139 86
-  let%span sord'2 = "../../../creusot-contracts/src/logic/ord.rs" 144 39 144 89
-  let%span sord'3 = "../../../creusot-contracts/src/logic/ord.rs" 149 39 149 70
-  let%span sord'4 = "../../../creusot-contracts/src/logic/ord.rs" 154 40 154 57
-  let%span sord'5 = "../../../creusot-contracts/src/logic/ord.rs" 155 40 155 57
-  let%span sord'6 = "../../../creusot-contracts/src/logic/ord.rs" 156 39 156 56
-  let%span sord'7 = "../../../creusot-contracts/src/logic/ord.rs" 161 40 161 70
-  let%span sord'8 = "../../../creusot-contracts/src/logic/ord.rs" 162 39 162 72
-  let%span sord'9 = "../../../creusot-contracts/src/logic/ord.rs" 167 40 167 73
-  let%span sord'10 = "../../../creusot-contracts/src/logic/ord.rs" 168 39 168 69
-  let%span sord'11 = "../../../creusot-contracts/src/logic/ord.rs" 173 39 173 84
-  let%span sord'12 = "../../../creusot-contracts/src/logic/ord.rs" 260 16 266 17
-  let%span snum = "../../../creusot-contracts/src/std/num.rs" 25 28 25 33
->>>>>>> 46c4bce5
   
   use creusot.int.Int64
   use seq.Seq
@@ -1732,16 +1576,15 @@
   let%span s03_std_iterators'3 = "03_std_iterators.rs" 71 16 71 89
   let%span s03_std_iterators'4 = "03_std_iterators.rs" 72 4 72 7
   let%span s03_std_iterators'5 = "03_std_iterators.rs" 72 4 72 7
-<<<<<<< HEAD
-  let%span siter = "../../../creusot-contracts/src/std/iter.rs" 148 27 148 101
-  let%span siter'0 = "../../../creusot-contracts/src/std/iter.rs" 149 27 149 115
-  let%span siter'1 = "../../../creusot-contracts/src/std/iter.rs" 150 26 150 66
-  let%span siter'2 = "../../../creusot-contracts/src/std/iter.rs" 212 8 212 9
-  let%span siter'3 = "../../../creusot-contracts/src/std/iter.rs" 212 18 212 32
-  let%span siter'4 = "../../../creusot-contracts/src/std/iter.rs" 92 16 92 17
-  let%span siter'5 = "../../../creusot-contracts/src/std/iter.rs" 92 26 95 17
+  let%span siter = "../../../creusot-contracts/src/std/iter.rs" 149 27 149 101
+  let%span siter'0 = "../../../creusot-contracts/src/std/iter.rs" 150 27 150 115
+  let%span siter'1 = "../../../creusot-contracts/src/std/iter.rs" 151 26 151 66
+  let%span siter'2 = "../../../creusot-contracts/src/std/iter.rs" 214 8 214 9
+  let%span siter'3 = "../../../creusot-contracts/src/std/iter.rs" 215 18 215 32
+  let%span siter'4 = "../../../creusot-contracts/src/std/iter.rs" 93 16 93 17
+  let%span siter'5 = "../../../creusot-contracts/src/std/iter.rs" 93 26 96 17
   let%span sresolve = "../../../creusot-contracts/src/resolve.rs" 44 20 44 34
-  let%span sinvariant = "../../../creusot-contracts/src/invariant.rs" 100 20 100 44
+  let%span sinvariant = "../../../creusot-contracts/src/invariant.rs" 99 20 99 44
   let%span srange = "../../../creusot-contracts/src/std/iter/range.rs" 15 8 17 9
   let%span srange'0 = "../../../creusot-contracts/src/std/iter/range.rs" 23 12 27 70
   let%span srange'1 = "../../../creusot-contracts/src/std/iter/range.rs" 32 4 32 49
@@ -1750,25 +1593,6 @@
   let%span srange'4 = "../../../creusot-contracts/src/std/iter/range.rs" 38 4 38 44
   let%span snum = "../../../creusot-contracts/src/std/num.rs" 23 28 23 33
   let%span senumerate = "../../../creusot-contracts/src/std/iter/enumerate.rs" 69 12 73 108
-=======
-  let%span siter = "../../../creusot-contracts/src/std/iter.rs" 149 27 149 101
-  let%span siter'0 = "../../../creusot-contracts/src/std/iter.rs" 150 27 150 115
-  let%span siter'1 = "../../../creusot-contracts/src/std/iter.rs" 151 26 151 66
-  let%span siter'2 = "../../../creusot-contracts/src/std/iter.rs" 214 8 214 9
-  let%span siter'3 = "../../../creusot-contracts/src/std/iter.rs" 215 18 215 32
-  let%span siter'4 = "../../../creusot-contracts/src/std/iter.rs" 93 16 93 17
-  let%span siter'5 = "../../../creusot-contracts/src/std/iter.rs" 93 26 96 17
-  let%span sresolve = "../../../creusot-contracts/src/resolve.rs" 52 20 52 34
-  let%span sinvariant = "../../../creusot-contracts/src/invariant.rs" 106 20 106 44
-  let%span srange = "../../../creusot-contracts/src/std/iter/range.rs" 16 8 18 9
-  let%span srange'0 = "../../../creusot-contracts/src/std/iter/range.rs" 25 12 29 70
-  let%span srange'1 = "../../../creusot-contracts/src/std/iter/range.rs" 34 4 34 49
-  let%span srange'2 = "../../../creusot-contracts/src/std/iter/range.rs" 38 4 38 34
-  let%span srange'3 = "../../../creusot-contracts/src/std/iter/range.rs" 39 4 39 34
-  let%span srange'4 = "../../../creusot-contracts/src/std/iter/range.rs" 40 4 40 44
-  let%span snum = "../../../creusot-contracts/src/std/num.rs" 25 28 25 33
-  let%span senumerate = "../../../creusot-contracts/src/std/iter/enumerate.rs" 73 12 77 108
->>>>>>> 46c4bce5
   let%span senumerate'0 = "../../../creusot-contracts/src/std/iter/enumerate.rs" 16 14 16 39
   let%span senumerate'1 = "../../../creusot-contracts/src/std/iter/enumerate.rs" 78 4 78 49
   let%span senumerate'2 = "../../../creusot-contracts/src/std/iter/enumerate.rs" 82 4 82 34
@@ -1992,25 +1816,24 @@
   let%span s03_std_iterators'19 = "03_std_iterators.rs" 91 10 91 44
   let%span s03_std_iterators'20 = "03_std_iterators.rs" 87 8 87 54
   let%span s03_std_iterators'21 = "03_std_iterators.rs" 80 8 80 52
-<<<<<<< HEAD
-  let%span sslice = "../../../creusot-contracts/src/std/slice.rs" 249 8 249 9
-  let%span sslice'0 = "../../../creusot-contracts/src/std/slice.rs" 250 18 250 40
-  let%span sslice'1 = "../../../creusot-contracts/src/std/slice.rs" 253 8 253 9
-  let%span sslice'2 = "../../../creusot-contracts/src/std/slice.rs" 254 19 254 35
-  let%span sslice'3 = "../../../creusot-contracts/src/std/slice.rs" 255 19 255 35
-  let%span sslice'4 = "../../../creusot-contracts/src/std/slice.rs" 256 18 256 50
-  let%span sslice'5 = "../../../creusot-contracts/src/std/slice.rs" 20 20 20 30
-  let%span siter = "../../../creusot-contracts/src/std/iter.rs" 159 27 159 62
-  let%span siter'0 = "../../../creusot-contracts/src/std/iter.rs" 160 26 160 48
-  let%span siter'1 = "../../../creusot-contracts/src/std/iter.rs" 161 26 161 78
-  let%span siter'2 = "../../../creusot-contracts/src/std/iter.rs" 212 18 212 32
-  let%span siter'3 = "../../../creusot-contracts/src/std/iter.rs" 92 26 95 17
+  let%span sslice = "../../../creusot-contracts/src/std/slice.rs" 263 8 263 9
+  let%span sslice'0 = "../../../creusot-contracts/src/std/slice.rs" 264 18 264 40
+  let%span sslice'1 = "../../../creusot-contracts/src/std/slice.rs" 267 8 267 9
+  let%span sslice'2 = "../../../creusot-contracts/src/std/slice.rs" 268 19 268 35
+  let%span sslice'3 = "../../../creusot-contracts/src/std/slice.rs" 269 19 269 35
+  let%span sslice'4 = "../../../creusot-contracts/src/std/slice.rs" 270 18 270 50
+  let%span sslice'5 = "../../../creusot-contracts/src/std/slice.rs" 21 20 21 30
+  let%span siter = "../../../creusot-contracts/src/std/iter.rs" 161 27 161 62
+  let%span siter'0 = "../../../creusot-contracts/src/std/iter.rs" 162 26 162 48
+  let%span siter'1 = "../../../creusot-contracts/src/std/iter.rs" 163 26 163 78
+  let%span siter'2 = "../../../creusot-contracts/src/std/iter.rs" 215 18 215 32
+  let%span siter'3 = "../../../creusot-contracts/src/std/iter.rs" 93 26 96 17
   let%span smodel = "../../../creusot-contracts/src/model.rs" 59 8 59 22
   let%span smodel'0 = "../../../creusot-contracts/src/model.rs" 43 8 43 22
   let%span sresolve = "../../../creusot-contracts/src/resolve.rs" 44 20 44 34
   let%span sseq = "../../../creusot-contracts/src/logic/seq.rs" 655 20 655 91
-  let%span sinvariant = "../../../creusot-contracts/src/invariant.rs" 100 20 100 44
-  let%span sinvariant'0 = "../../../creusot-contracts/src/invariant.rs" 91 8 91 18
+  let%span sinvariant = "../../../creusot-contracts/src/invariant.rs" 99 20 99 44
+  let%span sinvariant'0 = "../../../creusot-contracts/src/invariant.rs" 90 8 90 18
   let%span sboxed = "../../../creusot-contracts/src/std/boxed.rs" 30 8 30 18
   let%span sops = "../../../creusot-contracts/src/std/ops.rs" 159 14 159 114
   let%span sops'0 = "../../../creusot-contracts/src/std/ops.rs" 164 14 164 100
@@ -2030,45 +1853,6 @@
   let%span srange'4 = "../../../creusot-contracts/src/std/iter/range.rs" 15 8 17 9
   let%span snum = "../../../creusot-contracts/src/std/num.rs" 23 28 23 33
   let%span szip = "../../../creusot-contracts/src/std/iter/zip.rs" 44 12 47 95
-=======
-  let%span sslice = "../../../creusot-contracts/src/std/slice.rs" 292 8 292 9
-  let%span sslice'0 = "../../../creusot-contracts/src/std/slice.rs" 293 18 293 40
-  let%span sslice'1 = "../../../creusot-contracts/src/std/slice.rs" 296 8 296 9
-  let%span sslice'2 = "../../../creusot-contracts/src/std/slice.rs" 297 19 297 35
-  let%span sslice'3 = "../../../creusot-contracts/src/std/slice.rs" 298 19 298 35
-  let%span sslice'4 = "../../../creusot-contracts/src/std/slice.rs" 299 18 299 50
-  let%span sslice'5 = "../../../creusot-contracts/src/std/slice.rs" 22 20 22 30
-  let%span siter = "../../../creusot-contracts/src/std/iter.rs" 161 27 161 62
-  let%span siter'0 = "../../../creusot-contracts/src/std/iter.rs" 162 26 162 48
-  let%span siter'1 = "../../../creusot-contracts/src/std/iter.rs" 163 26 163 78
-  let%span siter'2 = "../../../creusot-contracts/src/std/iter.rs" 215 18 215 32
-  let%span siter'3 = "../../../creusot-contracts/src/std/iter.rs" 93 26 96 17
-  let%span smodel = "../../../creusot-contracts/src/model.rs" 63 8 63 22
-  let%span smodel'0 = "../../../creusot-contracts/src/model.rs" 45 8 45 22
-  let%span sresolve = "../../../creusot-contracts/src/resolve.rs" 52 20 52 34
-  let%span sseq = "../../../creusot-contracts/src/logic/seq.rs" 685 20 685 91
-  let%span sinvariant = "../../../creusot-contracts/src/invariant.rs" 106 20 106 44
-  let%span sinvariant'0 = "../../../creusot-contracts/src/invariant.rs" 95 8 95 18
-  let%span sboxed = "../../../creusot-contracts/src/std/boxed.rs" 33 8 33 18
-  let%span sops = "../../../creusot-contracts/src/std/ops.rs" 169 14 169 114
-  let%span sops'0 = "../../../creusot-contracts/src/std/ops.rs" 174 14 174 100
-  let%span sops'1 = "../../../creusot-contracts/src/std/ops.rs" 179 14 179 61
-  let%span sops'2 = "../../../creusot-contracts/src/std/ops.rs" 133 4 133 61
-  let%span sops'3 = "../../../creusot-contracts/src/std/ops.rs" 134 4 134 40
-  let%span sops'4 = "../../../creusot-contracts/src/std/ops.rs" 139 4 139 35
-  let%span sops'5 = "../../../creusot-contracts/src/std/ops.rs" 144 4 144 33
-  let%span sops'6 = "../../../creusot-contracts/src/std/ops.rs" 145 4 145 30
-  let%span sops'7 = "../../../creusot-contracts/src/std/ops.rs" 146 4 146 32
-  let%span sops'8 = "../../../creusot-contracts/src/std/ops.rs" 151 14 152 104
-  let%span srange = "../../../creusot-contracts/src/std/iter/range.rs" 25 12 29 70
-  let%span srange'0 = "../../../creusot-contracts/src/std/iter/range.rs" 34 4 34 49
-  let%span srange'1 = "../../../creusot-contracts/src/std/iter/range.rs" 38 4 38 34
-  let%span srange'2 = "../../../creusot-contracts/src/std/iter/range.rs" 39 4 39 34
-  let%span srange'3 = "../../../creusot-contracts/src/std/iter/range.rs" 40 4 40 44
-  let%span srange'4 = "../../../creusot-contracts/src/std/iter/range.rs" 16 8 18 9
-  let%span snum = "../../../creusot-contracts/src/std/num.rs" 25 28 25 33
-  let%span szip = "../../../creusot-contracts/src/std/iter/zip.rs" 46 12 49 95
->>>>>>> 46c4bce5
   let%span szip'0 = "../../../creusot-contracts/src/std/iter/zip.rs" 14 14 14 39
   let%span szip'1 = "../../../creusot-contracts/src/std/iter/zip.rs" 21 14 21 39
   let%span szip'2 = "../../../creusot-contracts/src/std/iter/zip.rs" 52 4 52 49
