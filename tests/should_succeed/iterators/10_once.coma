module M_10_once__qyi13268780623672429765__resolve_coherence [#"10_once.rs" 8 9 8 16] (* <Once<T> as creusot_contracts::Resolve> *)
  let%span s10_once = "10_once.rs" 8 9 8 16
  let%span s10_once'0 = "10_once.rs" 8 9 8 16
  let%span s10_once'1 = "10_once.rs" 9 19 9 32
<<<<<<< HEAD
  let%span soption = "../../../creusot-contracts/src/std/option.rs" 760 8 763 9
=======
  let%span soption = "../../../creusot-contracts/src/std/option.rs" 787 8 790 9
>>>>>>> 46c4bce5
  
  type t_T
  
  type t_Option = C_None | C_Some t_T
  
  type t_Once = { t_Once__0: t_Option }
  
  predicate resolve (_0: t_T)
  
  predicate resolve'0 [@inline:trivial] (self: t_Option) =
    [%#soption] match self with
      | C_Some x -> resolve x
      | C_None -> true
      end
  
  meta "rewrite_def" predicate resolve'0
  
  predicate resolve'1 [@inline:trivial] (_0: t_Option) = resolve'0 _0
  
  meta "rewrite_def" predicate resolve'1
  
  predicate structural_resolve (_0: t_Once) =
    match _0 with
      | {t_Once__0 = x0} -> resolve'1 x0
      end
  
  predicate resolve'2 [#"10_once.rs" 8 9 8 16] (self: t_Once) = [%#s10_once'1] resolve'1 self.t_Once__0
  
  meta "compute_max_steps" 1000000
  
  meta "select_lsinst" "all"
  
  constant self : t_Once
  
  function resolve_coherence [#"10_once.rs" 8 9 8 16] (self'0: t_Once) : ()
  
  goal vc_resolve_coherence: ([%#s10_once] structural_resolve self)
    -> ([@expl:resolve_coherence ensures] [%#s10_once'0] resolve'2 self)
end
module M_10_once__qyi13094531909677028354__produces_refl [#"10_once.rs" 29 4 29 26] (* <Once<T> as common::Iterator> *)
  let%span s10_once = "10_once.rs" 28 4 28 49
  let%span s10_once'0 = "10_once.rs" 29 27 29 29
  let%span s10_once'1 = "10_once.rs" 22 12 23 106
  
  use seq.Seq
  
  type t_T
  
  type t_Option = C_None | C_Some t_T
  
  type t_Once = { t_Once__0: t_Option }
  
  predicate produces [#"10_once.rs" 20 4 20 64] (self: t_Once) (visited: Seq.seq t_T) (o: t_Once) =
    [%#s10_once'1] visited = (Seq.empty: Seq.seq t_T) /\ self = o
    \/ (exists e: t_T. self = { t_Once__0 = C_Some e } /\ visited = Seq.singleton e /\ o = { t_Once__0 = C_None })
  
  meta "compute_max_steps" 1000000
  
  meta "select_lsinst" "all"
  
  constant self : t_Once
  
  function produces_refl [#"10_once.rs" 29 4 29 26] (self'0: t_Once) : ()
  
  goal vc_produces_refl: [@expl:produces_refl ensures] [%#s10_once] produces self (Seq.empty: Seq.seq t_T) self
end
module M_10_once__qyi13094531909677028354__produces_trans [#"10_once.rs" 35 4 35 90] (* <Once<T> as common::Iterator> *)
  let%span s10_once = "10_once.rs" 32 4 32 34
  let%span s10_once'0 = "10_once.rs" 33 4 33 34
  let%span s10_once'1 = "10_once.rs" 34 4 34 44
  let%span s10_once'2 = "10_once.rs" 35 91 35 93
  let%span s10_once'3 = "10_once.rs" 22 12 23 106
  
  use seq.Seq
  
  type t_T
  
  type t_Option = C_None | C_Some t_T
  
  type t_Once = { t_Once__0: t_Option }
  
  predicate produces [#"10_once.rs" 20 4 20 64] (self: t_Once) (visited: Seq.seq t_T) (o: t_Once) =
    [%#s10_once'3] visited = (Seq.empty: Seq.seq t_T) /\ self = o
    \/ (exists e: t_T. self = { t_Once__0 = C_Some e } /\ visited = Seq.singleton e /\ o = { t_Once__0 = C_None })
  
  meta "compute_max_steps" 1000000
  
  meta "select_lsinst" "all"
  
  constant a : t_Once
  
  constant ab : Seq.seq t_T
  
  constant b : t_Once
  
  constant bc : Seq.seq t_T
  
  constant c : t_Once
  
  function produces_trans [#"10_once.rs" 35 4 35 90] (a'0: t_Once) (ab'0: Seq.seq t_T) (b'0: t_Once) (bc'0: Seq.seq t_T) (c'0: t_Once) : ()
  
  goal vc_produces_trans: ([%#s10_once] produces a ab b)
    -> ([%#s10_once'0] produces b bc c) -> ([@expl:produces_trans ensures] [%#s10_once'1] produces a (Seq.(++) ab bc) c)
end
<<<<<<< HEAD
module M_10_once__qyi13094531909677028354__next [#"10_once.rs" 41 4 41 35] (* <Once<T> as common::Iterator> *)
  let%span s10_once = "10_once.rs" 41 17 41 21
  let%span s10_once'0 = "10_once.rs" 41 26 41 35
  let%span s10_once'1 = "10_once.rs" 37 14 40 5
  let%span s10_once'2 = "10_once.rs" 16 8 16 59
  let%span s10_once'3 = "10_once.rs" 22 12 23 106
  let%span soption = "../../../creusot-contracts/src/std/option.rs" 424 16 424 17
  let%span soption'0 = "../../../creusot-contracts/src/std/option.rs" 425 26 425 58
  let%span sresolve = "../../../creusot-contracts/src/resolve.rs" 44 20 44 34
  let%span sinvariant = "../../../creusot-contracts/src/invariant.rs" 100 20 100 44
=======
module M_10_once__qyi13094531909677028354__next [#"10_once.rs" 45 4 45 35] (* <Once<T> as common::Iterator> *)
  let%span s10_once = "10_once.rs" 45 17 45 21
  let%span s10_once'0 = "10_once.rs" 45 26 45 35
  let%span s10_once'1 = "10_once.rs" 41 14 44 5
  let%span s10_once'2 = "10_once.rs" 17 8 17 59
  let%span s10_once'3 = "10_once.rs" 24 12 25 106
  let%span soption = "../../../creusot-contracts/src/std/option.rs" 433 16 433 17
  let%span soption'0 = "../../../creusot-contracts/src/std/option.rs" 434 26 434 58
  let%span sresolve = "../../../creusot-contracts/src/resolve.rs" 52 20 52 34
  let%span sinvariant = "../../../creusot-contracts/src/invariant.rs" 106 20 106 44
>>>>>>> 46c4bce5
  
  use creusot.prelude.MutBorrow
  use creusot.prelude.Any
  use seq.Seq
  
  type t_T
  
  type t_Option = C_None | C_Some t_T
  
  type t_Once = { t_Once__0: t_Option }
  
  predicate inv (_0: t_T)
  
  predicate inv'0 (_0: t_Option)
  
  axiom inv_axiom [@rewrite]: forall x: t_Option [inv'0 x]. inv'0 x
      = match x with
        | C_None -> true
        | C_Some a_0 -> inv a_0
        end
  
  predicate invariant' [@inline:trivial] (self: MutBorrow.t t_Option) =
    [%#sinvariant] inv'0 self.current /\ inv'0 self.final
  
  meta "rewrite_def" predicate invariant'
  
  predicate inv'1 (_0: MutBorrow.t t_Option)
  
  axiom inv_axiom'0 [@rewrite]: forall x: MutBorrow.t t_Option [inv'1 x]. inv'1 x = invariant' x
  
  let rec take (self_: MutBorrow.t t_Option) (return' (x: t_Option)) =
    {[@expl:take 'self_' type invariant] [%#soption] inv'1 self_}
    any
    [ return''0 (result: t_Option) -> {inv'0 result}
      {[%#soption'0] result = self_.current /\ self_.final = C_None}
      (! return' {result}) ]
  
  predicate inv'2 (_0: t_Once)
  
  axiom inv_axiom'1 [@rewrite]: forall x: t_Once [inv'2 x]. inv'2 x
      = match x with
        | {t_Once__0 = a_0} -> inv'0 a_0
        end
  
  predicate invariant''0 [@inline:trivial] (self: MutBorrow.t t_Once) =
    [%#sinvariant] inv'2 self.current /\ inv'2 self.final
  
  meta "rewrite_def" predicate invariant''0
  
  predicate inv'3 (_0: MutBorrow.t t_Once)
  
  axiom inv_axiom'2 [@rewrite]: forall x: MutBorrow.t t_Once [inv'3 x]. inv'3 x = invariant''0 x
  
  predicate resolve [@inline:trivial] (self: MutBorrow.t t_Once) = [%#sresolve] self.final = self.current
  
  meta "rewrite_def" predicate resolve
  
  predicate resolve'0 [@inline:trivial] (_0: MutBorrow.t t_Once) = resolve _0
  
  meta "rewrite_def" predicate resolve'0
  
  predicate completed [#"10_once.rs" 15 4 15 35] (self: MutBorrow.t t_Once) =
    [%#s10_once'2] self.current = { t_Once__0 = C_None } /\ resolve self
  
  predicate produces [#"10_once.rs" 20 4 20 64] (self: t_Once) (visited: Seq.seq t_T) (o: t_Once) =
    [%#s10_once'3] visited = (Seq.empty: Seq.seq t_T) /\ self = o
    \/ (exists e: t_T. self = { t_Once__0 = C_Some e } /\ visited = Seq.singleton e /\ o = { t_Once__0 = C_None })
  
  meta "compute_max_steps" 1000000
  
  meta "select_lsinst" "all"
  
  let rec next [#"10_once.rs" 41 4 41 35] (self: MutBorrow.t t_Once) (return' (x: t_Option)) =
    {[@expl:next 'self' type invariant] [%#s10_once] inv'3 self}
    (! bb0
    [ bb0 = s0
      [ s0 = {inv'0 (self'0.current).t_Once__0}
        MutBorrow.borrow_final <t_Option> {(self'0.current).t_Once__0}
          {MutBorrow.inherit_id (MutBorrow.get_id self'0) 1}
          (fun (_ret: MutBorrow.t t_Option) ->
            [ &_3 <- _ret ] -{inv'0 _ret.final}-
            [ &self'0 <- { self'0 with current = { t_Once__0 = _ret.final } } ] s1)
      | s1 = take {_3} (fun (_ret: t_Option) -> [ &_0 <- _ret ] s2)
      | s2 = bb1 ]
    | bb1 = s0 [ s0 = {[@expl:type invariant] inv'3 self'0} s1 | s1 = -{resolve'0 self'0}- s2 | s2 = return''0 {_0} ] ]
    [ & _0: t_Option = Any.any_l () | & self'0: MutBorrow.t t_Once = self | & _3: MutBorrow.t t_Option = Any.any_l () ])
    [ return''0 (result: t_Option) -> {[@expl:next result type invariant] [%#s10_once'0] inv'0 result}
      {[@expl:next ensures] [%#s10_once'1] match result with
        | C_None -> completed self
        | C_Some v -> produces self.current (Seq.singleton v) self.final
        end}
      (! return' {result}) ]
end
module M_10_once__qyi13268780623672429765__resolve_coherence__refines [#"10_once.rs" 8 9 8 16] (* <Once<T> as creusot_contracts::Resolve> *)
  let%span s10_once = "10_once.rs" 8 9 8 16
  let%span s10_once'0 = "10_once.rs" 9 19 9 32
<<<<<<< HEAD
  let%span soption = "../../../creusot-contracts/src/std/option.rs" 760 8 763 9
=======
  let%span soption = "../../../creusot-contracts/src/std/option.rs" 787 8 790 9
>>>>>>> 46c4bce5
  
  type t_T
  
  type t_Option = C_None | C_Some t_T
  
  type t_Once = { t_Once__0: t_Option }
  
  predicate resolve (_0: t_T)
  
  predicate resolve'0 [@inline:trivial] (self: t_Option) =
    [%#soption] match self with
      | C_Some x -> resolve x
      | C_None -> true
      end
  
  meta "rewrite_def" predicate resolve'0
  
  predicate resolve'1 [@inline:trivial] (_0: t_Option) = resolve'0 _0
  
  meta "rewrite_def" predicate resolve'1
  
  predicate structural_resolve (_0: t_Once) =
    match _0 with
      | {t_Once__0 = x0} -> resolve'1 x0
      end
  
  predicate inv (_0: t_T)
  
  predicate inv'0 (_0: t_Option)
  
  axiom inv_axiom [@rewrite]: forall x: t_Option [inv'0 x]. inv'0 x
      = match x with
        | C_None -> true
        | C_Some a_0 -> inv a_0
        end
  
  predicate inv'1 (_0: t_Once)
  
  axiom inv_axiom'0 [@rewrite]: forall x: t_Once [inv'1 x]. inv'1 x
      = match x with
        | {t_Once__0 = a_0} -> inv'0 a_0
        end
  
  predicate resolve'2 [#"10_once.rs" 8 9 8 16] (self: t_Once) = [%#s10_once'0] resolve'1 self.t_Once__0
  
  meta "compute_max_steps" 1000000
  
  meta "select_lsinst" "all"
  
  goal refines: [%#s10_once] forall self: t_Once. structural_resolve self /\ inv'1 self
      -> structural_resolve self /\ (forall result: (). resolve'2 self -> resolve'2 self)
end
module M_10_once__qyi13094531909677028354__next__refines [#"10_once.rs" 41 4 41 35] (* <Once<T> as common::Iterator> *)
  let%span s10_once = "10_once.rs" 41 4 41 35
  let%span s10_once'0 = "10_once.rs" 16 8 16 59
  let%span s10_once'1 = "10_once.rs" 22 12 23 106
  let%span sresolve = "../../../creusot-contracts/src/resolve.rs" 44 20 44 34
  let%span sinvariant = "../../../creusot-contracts/src/invariant.rs" 100 20 100 44
  
  use creusot.prelude.MutBorrow
  use seq.Seq
  
  type t_T
  
  type t_Option = C_None | C_Some t_T
  
  type t_Once = { t_Once__0: t_Option }
  
  predicate inv (_0: t_T)
  
  predicate inv'0 (_0: t_Option)
  
  axiom inv_axiom [@rewrite]: forall x: t_Option [inv'0 x]. inv'0 x
      = match x with
        | C_None -> true
        | C_Some a_0 -> inv a_0
        end
  
  predicate inv'1 (_0: t_Once)
  
  axiom inv_axiom'0 [@rewrite]: forall x: t_Once [inv'1 x]. inv'1 x
      = match x with
        | {t_Once__0 = a_0} -> inv'0 a_0
        end
  
  predicate invariant' [@inline:trivial] (self: MutBorrow.t t_Once) =
    [%#sinvariant] inv'1 self.current /\ inv'1 self.final
  
  meta "rewrite_def" predicate invariant'
  
  predicate inv'2 (_0: MutBorrow.t t_Once)
  
  axiom inv_axiom'1 [@rewrite]: forall x: MutBorrow.t t_Once [inv'2 x]. inv'2 x = invariant' x
  
  predicate resolve [@inline:trivial] (self: MutBorrow.t t_Once) = [%#sresolve] self.final = self.current
  
  meta "rewrite_def" predicate resolve
  
  predicate completed [#"10_once.rs" 15 4 15 35] (self: MutBorrow.t t_Once) =
    [%#s10_once'0] self.current = { t_Once__0 = C_None } /\ resolve self
  
  predicate produces [#"10_once.rs" 20 4 20 64] (self: t_Once) (visited: Seq.seq t_T) (o: t_Once) =
    [%#s10_once'1] visited = (Seq.empty: Seq.seq t_T) /\ self = o
    \/ (exists e: t_T. self = { t_Once__0 = C_Some e } /\ visited = Seq.singleton e /\ o = { t_Once__0 = C_None })
  
  meta "compute_max_steps" 1000000
  
  meta "select_lsinst" "all"
  
  goal refines: [%#s10_once] forall self: MutBorrow.t t_Once. inv'2 self
      -> inv'2 self
      /\ (forall result: t_Option. match result with
              | C_None -> completed self
              | C_Some v -> produces self.current (Seq.singleton v) self.final
              end
          /\ inv'0 result
        -> match result with
            | C_None -> completed self
            | C_Some v -> produces self.current (Seq.singleton v) self.final
            end
        /\ inv'0 result)
end
module M_10_once__qyi13094531909677028354__produces_refl__refines [#"10_once.rs" 29 4 29 26] (* <Once<T> as common::Iterator> *)
  let%span s10_once = "10_once.rs" 29 4 29 26
  let%span s10_once'0 = "10_once.rs" 22 12 23 106
  
  use seq.Seq
  
  type t_T
  
  type t_Option = C_None | C_Some t_T
  
  type t_Once = { t_Once__0: t_Option }
  
  predicate produces [#"10_once.rs" 20 4 20 64] (self: t_Once) (visited: Seq.seq t_T) (o: t_Once) =
    [%#s10_once'0] visited = (Seq.empty: Seq.seq t_T) /\ self = o
    \/ (exists e: t_T. self = { t_Once__0 = C_Some e } /\ visited = Seq.singleton e /\ o = { t_Once__0 = C_None })
  
  meta "compute_max_steps" 1000000
  
  meta "select_lsinst" "all"
  
  goal refines: [%#s10_once] forall self: t_Once. forall result: (). produces self (Seq.empty: Seq.seq t_T) self
        -> produces self (Seq.empty: Seq.seq t_T) self
end
module M_10_once__qyi13094531909677028354__produces_trans__refines [#"10_once.rs" 35 4 35 90] (* <Once<T> as common::Iterator> *)
  let%span s10_once = "10_once.rs" 35 4 35 90
  let%span s10_once'0 = "10_once.rs" 22 12 23 106
  
  use seq.Seq
  
  type t_T
  
  type t_Option = C_None | C_Some t_T
  
  type t_Once = { t_Once__0: t_Option }
  
  predicate produces [#"10_once.rs" 20 4 20 64] (self: t_Once) (visited: Seq.seq t_T) (o: t_Once) =
    [%#s10_once'0] visited = (Seq.empty: Seq.seq t_T) /\ self = o
    \/ (exists e: t_T. self = { t_Once__0 = C_Some e } /\ visited = Seq.singleton e /\ o = { t_Once__0 = C_None })
  
  meta "compute_max_steps" 1000000
  
  meta "select_lsinst" "all"
  
  goal refines:
    [%#s10_once] forall a: t_Once. forall ab: Seq.seq t_T. forall b: t_Once. forall bc: Seq.seq t_T. forall c: t_Once. produces b bc c
                /\ produces a ab b
              -> produces b bc c
              /\ produces a ab b /\ (forall result: (). produces a (Seq.(++) ab bc) c -> produces a (Seq.(++) ab bc) c)
end<|MERGE_RESOLUTION|>--- conflicted
+++ resolved
@@ -2,11 +2,7 @@
   let%span s10_once = "10_once.rs" 8 9 8 16
   let%span s10_once'0 = "10_once.rs" 8 9 8 16
   let%span s10_once'1 = "10_once.rs" 9 19 9 32
-<<<<<<< HEAD
-  let%span soption = "../../../creusot-contracts/src/std/option.rs" 760 8 763 9
-=======
-  let%span soption = "../../../creusot-contracts/src/std/option.rs" 787 8 790 9
->>>>>>> 46c4bce5
+  let%span soption = "../../../creusot-contracts/src/std/option.rs" 772 8 775 9
   
   type t_T
   
@@ -111,29 +107,16 @@
   goal vc_produces_trans: ([%#s10_once] produces a ab b)
     -> ([%#s10_once'0] produces b bc c) -> ([@expl:produces_trans ensures] [%#s10_once'1] produces a (Seq.(++) ab bc) c)
 end
-<<<<<<< HEAD
 module M_10_once__qyi13094531909677028354__next [#"10_once.rs" 41 4 41 35] (* <Once<T> as common::Iterator> *)
   let%span s10_once = "10_once.rs" 41 17 41 21
   let%span s10_once'0 = "10_once.rs" 41 26 41 35
   let%span s10_once'1 = "10_once.rs" 37 14 40 5
   let%span s10_once'2 = "10_once.rs" 16 8 16 59
   let%span s10_once'3 = "10_once.rs" 22 12 23 106
-  let%span soption = "../../../creusot-contracts/src/std/option.rs" 424 16 424 17
-  let%span soption'0 = "../../../creusot-contracts/src/std/option.rs" 425 26 425 58
+  let%span soption = "../../../creusot-contracts/src/std/option.rs" 432 16 432 17
+  let%span soption'0 = "../../../creusot-contracts/src/std/option.rs" 433 26 433 58
   let%span sresolve = "../../../creusot-contracts/src/resolve.rs" 44 20 44 34
-  let%span sinvariant = "../../../creusot-contracts/src/invariant.rs" 100 20 100 44
-=======
-module M_10_once__qyi13094531909677028354__next [#"10_once.rs" 45 4 45 35] (* <Once<T> as common::Iterator> *)
-  let%span s10_once = "10_once.rs" 45 17 45 21
-  let%span s10_once'0 = "10_once.rs" 45 26 45 35
-  let%span s10_once'1 = "10_once.rs" 41 14 44 5
-  let%span s10_once'2 = "10_once.rs" 17 8 17 59
-  let%span s10_once'3 = "10_once.rs" 24 12 25 106
-  let%span soption = "../../../creusot-contracts/src/std/option.rs" 433 16 433 17
-  let%span soption'0 = "../../../creusot-contracts/src/std/option.rs" 434 26 434 58
-  let%span sresolve = "../../../creusot-contracts/src/resolve.rs" 52 20 52 34
-  let%span sinvariant = "../../../creusot-contracts/src/invariant.rs" 106 20 106 44
->>>>>>> 46c4bce5
+  let%span sinvariant = "../../../creusot-contracts/src/invariant.rs" 99 20 99 44
   
   use creusot.prelude.MutBorrow
   use creusot.prelude.Any
@@ -230,11 +213,7 @@
 module M_10_once__qyi13268780623672429765__resolve_coherence__refines [#"10_once.rs" 8 9 8 16] (* <Once<T> as creusot_contracts::Resolve> *)
   let%span s10_once = "10_once.rs" 8 9 8 16
   let%span s10_once'0 = "10_once.rs" 9 19 9 32
-<<<<<<< HEAD
-  let%span soption = "../../../creusot-contracts/src/std/option.rs" 760 8 763 9
-=======
-  let%span soption = "../../../creusot-contracts/src/std/option.rs" 787 8 790 9
->>>>>>> 46c4bce5
+  let%span soption = "../../../creusot-contracts/src/std/option.rs" 772 8 775 9
   
   type t_T
   
@@ -292,7 +271,7 @@
   let%span s10_once'0 = "10_once.rs" 16 8 16 59
   let%span s10_once'1 = "10_once.rs" 22 12 23 106
   let%span sresolve = "../../../creusot-contracts/src/resolve.rs" 44 20 44 34
-  let%span sinvariant = "../../../creusot-contracts/src/invariant.rs" 100 20 100 44
+  let%span sinvariant = "../../../creusot-contracts/src/invariant.rs" 99 20 99 44
   
   use creusot.prelude.MutBorrow
   use seq.Seq
