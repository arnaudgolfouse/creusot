--- conflicted
+++ resolved
@@ -281,7 +281,7 @@
   let%span scommon'1 = "common.rs" 19 4 19 34
   let%span scommon'2 = "common.rs" 20 4 20 44
   let%span sresolve = "../../../creusot-contracts/src/resolve.rs" 44 20 44 34
-  let%span sinvariant = "../../../creusot-contracts/src/invariant.rs" 100 20 100 44
+  let%span sinvariant = "../../../creusot-contracts/src/invariant.rs" 99 20 99 44
   
   use creusot.prelude.MutBorrow
   use seq.Seq
@@ -404,13 +404,8 @@
     [%#s05_map'15] reinitialize
     /\ preservation self.t_Map__iter self.t_Map__func /\ next_precondition self.t_Map__iter self.t_Map__func
   
-<<<<<<< HEAD
   function produces_one_invariant [#"05_map.rs" 109 4 109 73] (self: t_Map) (e: t_Item) (r: t_B) (f: MutBorrow.t t_F) (iter: t_I) : ()
-   = [%#s05_map'10] let _ = () in ()
-=======
-  function produces_one_invariant [#"05_map.rs" 117 4 117 73] (self: t_Map) (e: t_Item) (r: t_B) (f: MutBorrow.t t_F) (iter: t_I) : ()
    = [%#s05_map'10] ()
->>>>>>> 46c4bce5
   
   axiom produces_one_invariant_spec:
     forall self: t_Map, e: t_Item, r: t_B, f: MutBorrow.t t_F, iter: t_I. ([%#s05_map'4] invariant''0 self)
@@ -1012,7 +1007,7 @@
   let%span scommon'0 = "common.rs" 18 4 18 34
   let%span scommon'1 = "common.rs" 19 4 19 34
   let%span scommon'2 = "common.rs" 20 4 20 44
-  let%span sinvariant = "../../../creusot-contracts/src/invariant.rs" 100 20 100 44
+  let%span sinvariant = "../../../creusot-contracts/src/invariant.rs" 99 20 99 44
   
   use creusot.prelude.MutBorrow
   use seq.Seq
