--- conflicted
+++ resolved
@@ -1,4 +1,3 @@
-<<<<<<< HEAD
 module M_01_range__qyi16572111325853806140__produces_refl [#"01_range.rs" 35 4 35 26] (* <Range as common::Iterator> *)
   let%span s01_range = "01_range.rs" 34 4 34 49
   let%span s01_range'0 = "01_range.rs" 35 27 35 29
@@ -16,27 +15,7 @@
   let%span sord'9 = "../../../creusot-contracts/src/logic/ord.rs" 155 40 155 73
   let%span sord'10 = "../../../creusot-contracts/src/logic/ord.rs" 156 39 156 69
   let%span sord'11 = "../../../creusot-contracts/src/logic/ord.rs" 160 39 160 84
-  let%span sord'12 = "../../../creusot-contracts/src/logic/ord.rs" 211 16 217 17
-=======
-module M_01_range__qyi16572111325853806140__produces_refl [#"01_range.rs" 38 4 38 26] (* <Range as common::Iterator> *)
-  let%span s01_range = "01_range.rs" 37 4 37 49
-  let%span s01_range'0 = "01_range.rs" 38 27 38 29
-  let%span s01_range'1 = "01_range.rs" 27 12 31 46
-  let%span sord = "../../../creusot-contracts/src/logic/ord.rs" 129 39 129 89
-  let%span sord'0 = "../../../creusot-contracts/src/logic/ord.rs" 134 39 134 86
-  let%span sord'1 = "../../../creusot-contracts/src/logic/ord.rs" 139 39 139 86
-  let%span sord'2 = "../../../creusot-contracts/src/logic/ord.rs" 144 39 144 89
-  let%span sord'3 = "../../../creusot-contracts/src/logic/ord.rs" 149 39 149 70
-  let%span sord'4 = "../../../creusot-contracts/src/logic/ord.rs" 154 40 154 57
-  let%span sord'5 = "../../../creusot-contracts/src/logic/ord.rs" 155 40 155 57
-  let%span sord'6 = "../../../creusot-contracts/src/logic/ord.rs" 156 39 156 56
-  let%span sord'7 = "../../../creusot-contracts/src/logic/ord.rs" 161 40 161 70
-  let%span sord'8 = "../../../creusot-contracts/src/logic/ord.rs" 162 39 162 72
-  let%span sord'9 = "../../../creusot-contracts/src/logic/ord.rs" 167 40 167 73
-  let%span sord'10 = "../../../creusot-contracts/src/logic/ord.rs" 168 39 168 69
-  let%span sord'11 = "../../../creusot-contracts/src/logic/ord.rs" 173 39 173 84
-  let%span sord'12 = "../../../creusot-contracts/src/logic/ord.rs" 260 16 266 17
->>>>>>> 46c4bce5
+  let%span sord'12 = "../../../creusot-contracts/src/logic/ord.rs" 240 16 246 17
   
   use creusot.int.Int64
   use seq.Seq
@@ -109,7 +88,6 @@
   
   goal vc_produces_refl: [@expl:produces_refl ensures] [%#s01_range] produces self (Seq.empty: Seq.seq Int64.t) self
 end
-<<<<<<< HEAD
 module M_01_range__qyi16572111325853806140__produces_trans [#"01_range.rs" 41 4 41 90] (* <Range as common::Iterator> *)
   let%span s01_range = "01_range.rs" 38 4 38 34
   let%span s01_range'0 = "01_range.rs" 39 4 39 34
@@ -129,29 +107,7 @@
   let%span sord'9 = "../../../creusot-contracts/src/logic/ord.rs" 155 40 155 73
   let%span sord'10 = "../../../creusot-contracts/src/logic/ord.rs" 156 39 156 69
   let%span sord'11 = "../../../creusot-contracts/src/logic/ord.rs" 160 39 160 84
-  let%span sord'12 = "../../../creusot-contracts/src/logic/ord.rs" 211 16 217 17
-=======
-module M_01_range__qyi16572111325853806140__produces_trans [#"01_range.rs" 45 4 45 90] (* <Range as common::Iterator> *)
-  let%span s01_range = "01_range.rs" 42 4 42 34
-  let%span s01_range'0 = "01_range.rs" 43 4 43 34
-  let%span s01_range'1 = "01_range.rs" 44 4 44 44
-  let%span s01_range'2 = "01_range.rs" 45 91 45 93
-  let%span s01_range'3 = "01_range.rs" 27 12 31 46
-  let%span sord = "../../../creusot-contracts/src/logic/ord.rs" 129 39 129 89
-  let%span sord'0 = "../../../creusot-contracts/src/logic/ord.rs" 134 39 134 86
-  let%span sord'1 = "../../../creusot-contracts/src/logic/ord.rs" 139 39 139 86
-  let%span sord'2 = "../../../creusot-contracts/src/logic/ord.rs" 144 39 144 89
-  let%span sord'3 = "../../../creusot-contracts/src/logic/ord.rs" 149 39 149 70
-  let%span sord'4 = "../../../creusot-contracts/src/logic/ord.rs" 154 40 154 57
-  let%span sord'5 = "../../../creusot-contracts/src/logic/ord.rs" 155 40 155 57
-  let%span sord'6 = "../../../creusot-contracts/src/logic/ord.rs" 156 39 156 56
-  let%span sord'7 = "../../../creusot-contracts/src/logic/ord.rs" 161 40 161 70
-  let%span sord'8 = "../../../creusot-contracts/src/logic/ord.rs" 162 39 162 72
-  let%span sord'9 = "../../../creusot-contracts/src/logic/ord.rs" 167 40 167 73
-  let%span sord'10 = "../../../creusot-contracts/src/logic/ord.rs" 168 39 168 69
-  let%span sord'11 = "../../../creusot-contracts/src/logic/ord.rs" 173 39 173 84
-  let%span sord'12 = "../../../creusot-contracts/src/logic/ord.rs" 260 16 266 17
->>>>>>> 46c4bce5
+  let%span sord'12 = "../../../creusot-contracts/src/logic/ord.rs" 240 16 246 17
   
   use creusot.int.Int64
   use seq.Seq
@@ -234,7 +190,6 @@
     -> ([%#s01_range'0] produces b bc c)
     -> ([@expl:produces_trans ensures] [%#s01_range'1] produces a (Seq.(++) ab bc) c)
 end
-<<<<<<< HEAD
 module M_01_range__qyi16572111325853806140__next [#"01_range.rs" 47 4 47 39] (* <Range as common::Iterator> *)
   let%span s01_range = "01_range.rs" 52 26 52 27
   let%span s01_range'0 = "01_range.rs" 43 14 46 5
@@ -253,30 +208,8 @@
   let%span sord'9 = "../../../creusot-contracts/src/logic/ord.rs" 155 40 155 73
   let%span sord'10 = "../../../creusot-contracts/src/logic/ord.rs" 156 39 156 69
   let%span sord'11 = "../../../creusot-contracts/src/logic/ord.rs" 160 39 160 84
-  let%span sord'12 = "../../../creusot-contracts/src/logic/ord.rs" 211 16 217 17
+  let%span sord'12 = "../../../creusot-contracts/src/logic/ord.rs" 240 16 246 17
   let%span sresolve = "../../../creusot-contracts/src/resolve.rs" 44 20 44 34
-=======
-module M_01_range__qyi16572111325853806140__next [#"01_range.rs" 51 4 51 39] (* <Range as common::Iterator> *)
-  let%span s01_range = "01_range.rs" 56 26 56 27
-  let%span s01_range'0 = "01_range.rs" 47 14 50 5
-  let%span s01_range'1 = "01_range.rs" 18 8 20 9
-  let%span s01_range'2 = "01_range.rs" 27 12 31 46
-  let%span sord = "../../../creusot-contracts/src/logic/ord.rs" 129 39 129 89
-  let%span sord'0 = "../../../creusot-contracts/src/logic/ord.rs" 134 39 134 86
-  let%span sord'1 = "../../../creusot-contracts/src/logic/ord.rs" 139 39 139 86
-  let%span sord'2 = "../../../creusot-contracts/src/logic/ord.rs" 144 39 144 89
-  let%span sord'3 = "../../../creusot-contracts/src/logic/ord.rs" 149 39 149 70
-  let%span sord'4 = "../../../creusot-contracts/src/logic/ord.rs" 154 40 154 57
-  let%span sord'5 = "../../../creusot-contracts/src/logic/ord.rs" 155 40 155 57
-  let%span sord'6 = "../../../creusot-contracts/src/logic/ord.rs" 156 39 156 56
-  let%span sord'7 = "../../../creusot-contracts/src/logic/ord.rs" 161 40 161 70
-  let%span sord'8 = "../../../creusot-contracts/src/logic/ord.rs" 162 39 162 72
-  let%span sord'9 = "../../../creusot-contracts/src/logic/ord.rs" 167 40 167 73
-  let%span sord'10 = "../../../creusot-contracts/src/logic/ord.rs" 168 39 168 69
-  let%span sord'11 = "../../../creusot-contracts/src/logic/ord.rs" 173 39 173 84
-  let%span sord'12 = "../../../creusot-contracts/src/logic/ord.rs" 260 16 266 17
-  let%span sresolve = "../../../creusot-contracts/src/resolve.rs" 52 20 52 34
->>>>>>> 46c4bce5
   
   use creusot.int.Int64
   use creusot.prelude.MutBorrow
@@ -399,7 +332,6 @@
     [ & _0: t_Range = Any.any_l () | & self'0: t_Range = self ])
     [ return''0 (result: t_Range) -> {[@expl:into_iter ensures] [%#s01_range] result = self} (! return' {result}) ]
 end
-<<<<<<< HEAD
 module M_01_range__sum_range [#"01_range.rs" 67 0 67 35]
   let%span s01_range = "01_range.rs" 68 16 68 17
   let%span s01_range'0 = "01_range.rs" 69 32 69 33
@@ -435,47 +367,8 @@
   let%span sord'9 = "../../../creusot-contracts/src/logic/ord.rs" 155 40 155 73
   let%span sord'10 = "../../../creusot-contracts/src/logic/ord.rs" 156 39 156 69
   let%span sord'11 = "../../../creusot-contracts/src/logic/ord.rs" 160 39 160 84
-  let%span sord'12 = "../../../creusot-contracts/src/logic/ord.rs" 211 16 217 17
+  let%span sord'12 = "../../../creusot-contracts/src/logic/ord.rs" 240 16 246 17
   let%span sresolve = "../../../creusot-contracts/src/resolve.rs" 44 20 44 34
-=======
-module M_01_range__sum_range [#"01_range.rs" 71 0 71 35]
-  let%span s01_range = "01_range.rs" 72 16 72 17
-  let%span s01_range'0 = "01_range.rs" 73 32 73 33
-  let%span s01_range'1 = "01_range.rs" 74 19 74 35
-  let%span s01_range'2 = "01_range.rs" 75 23 75 49
-  let%span s01_range'3 = "01_range.rs" 78 16 78 46
-  let%span s01_range'4 = "01_range.rs" 76 4 76 25
-  let%span s01_range'5 = "01_range.rs" 76 16 76 23
-  let%span s01_range'6 = "01_range.rs" 82 27 82 75
-  let%span s01_range'7 = "01_range.rs" 83 21 83 22
-  let%span s01_range'8 = "01_range.rs" 69 11 69 18
-  let%span s01_range'9 = "01_range.rs" 70 10 70 21
-  let%span s01_range'10 = "01_range.rs" 63 14 63 28
-  let%span s01_range'11 = "01_range.rs" 27 12 31 46
-  let%span s01_range'12 = "01_range.rs" 47 14 50 5
-  let%span s01_range'13 = "01_range.rs" 37 4 37 49
-  let%span s01_range'14 = "01_range.rs" 38 27 38 29
-  let%span s01_range'15 = "01_range.rs" 42 4 42 34
-  let%span s01_range'16 = "01_range.rs" 43 4 43 34
-  let%span s01_range'17 = "01_range.rs" 44 4 44 44
-  let%span s01_range'18 = "01_range.rs" 45 91 45 93
-  let%span s01_range'19 = "01_range.rs" 18 8 20 9
-  let%span sord = "../../../creusot-contracts/src/logic/ord.rs" 129 39 129 89
-  let%span sord'0 = "../../../creusot-contracts/src/logic/ord.rs" 134 39 134 86
-  let%span sord'1 = "../../../creusot-contracts/src/logic/ord.rs" 139 39 139 86
-  let%span sord'2 = "../../../creusot-contracts/src/logic/ord.rs" 144 39 144 89
-  let%span sord'3 = "../../../creusot-contracts/src/logic/ord.rs" 149 39 149 70
-  let%span sord'4 = "../../../creusot-contracts/src/logic/ord.rs" 154 40 154 57
-  let%span sord'5 = "../../../creusot-contracts/src/logic/ord.rs" 155 40 155 57
-  let%span sord'6 = "../../../creusot-contracts/src/logic/ord.rs" 156 39 156 56
-  let%span sord'7 = "../../../creusot-contracts/src/logic/ord.rs" 161 40 161 70
-  let%span sord'8 = "../../../creusot-contracts/src/logic/ord.rs" 162 39 162 72
-  let%span sord'9 = "../../../creusot-contracts/src/logic/ord.rs" 167 40 167 73
-  let%span sord'10 = "../../../creusot-contracts/src/logic/ord.rs" 168 39 168 69
-  let%span sord'11 = "../../../creusot-contracts/src/logic/ord.rs" 173 39 173 84
-  let%span sord'12 = "../../../creusot-contracts/src/logic/ord.rs" 260 16 266 17
-  let%span sresolve = "../../../creusot-contracts/src/resolve.rs" 52 20 52 34
->>>>>>> 46c4bce5
   
   use creusot.int.Int64
   use seq.Seq
@@ -626,7 +519,6 @@
     | & _22: Seq.seq Int64.t = Any.any_l () ])
     [ return''0 (result: Int64.t) -> {[@expl:sum_range ensures] [%#s01_range'9] result = n} (! return' {result}) ]
 end
-<<<<<<< HEAD
 module M_01_range__qyi16572111325853806140__produces_trans__refines [#"01_range.rs" 41 4 41 90] (* <Range as common::Iterator> *)
   let%span s01_range = "01_range.rs" 41 4 41 90
   let%span s01_range'0 = "01_range.rs" 25 12 29 46
@@ -643,26 +535,7 @@
   let%span sord'9 = "../../../creusot-contracts/src/logic/ord.rs" 155 40 155 73
   let%span sord'10 = "../../../creusot-contracts/src/logic/ord.rs" 156 39 156 69
   let%span sord'11 = "../../../creusot-contracts/src/logic/ord.rs" 160 39 160 84
-  let%span sord'12 = "../../../creusot-contracts/src/logic/ord.rs" 211 16 217 17
-=======
-module M_01_range__qyi16572111325853806140__produces_trans__refines [#"01_range.rs" 45 4 45 90] (* <Range as common::Iterator> *)
-  let%span s01_range = "01_range.rs" 45 4 45 90
-  let%span s01_range'0 = "01_range.rs" 27 12 31 46
-  let%span sord = "../../../creusot-contracts/src/logic/ord.rs" 129 39 129 89
-  let%span sord'0 = "../../../creusot-contracts/src/logic/ord.rs" 134 39 134 86
-  let%span sord'1 = "../../../creusot-contracts/src/logic/ord.rs" 139 39 139 86
-  let%span sord'2 = "../../../creusot-contracts/src/logic/ord.rs" 144 39 144 89
-  let%span sord'3 = "../../../creusot-contracts/src/logic/ord.rs" 149 39 149 70
-  let%span sord'4 = "../../../creusot-contracts/src/logic/ord.rs" 154 40 154 57
-  let%span sord'5 = "../../../creusot-contracts/src/logic/ord.rs" 155 40 155 57
-  let%span sord'6 = "../../../creusot-contracts/src/logic/ord.rs" 156 39 156 56
-  let%span sord'7 = "../../../creusot-contracts/src/logic/ord.rs" 161 40 161 70
-  let%span sord'8 = "../../../creusot-contracts/src/logic/ord.rs" 162 39 162 72
-  let%span sord'9 = "../../../creusot-contracts/src/logic/ord.rs" 167 40 167 73
-  let%span sord'10 = "../../../creusot-contracts/src/logic/ord.rs" 168 39 168 69
-  let%span sord'11 = "../../../creusot-contracts/src/logic/ord.rs" 173 39 173 84
-  let%span sord'12 = "../../../creusot-contracts/src/logic/ord.rs" 260 16 266 17
->>>>>>> 46c4bce5
+  let%span sord'12 = "../../../creusot-contracts/src/logic/ord.rs" 240 16 246 17
   
   use creusot.int.Int64
   use seq.Seq
@@ -735,7 +608,6 @@
               -> produces b bc c
               /\ produces a ab b /\ (forall result: (). produces a (Seq.(++) ab bc) c -> produces a (Seq.(++) ab bc) c)
 end
-<<<<<<< HEAD
 module M_01_range__qyi16572111325853806140__next__refines [#"01_range.rs" 47 4 47 39] (* <Range as common::Iterator> *)
   let%span s01_range = "01_range.rs" 47 4 47 39
   let%span s01_range'0 = "01_range.rs" 17 8 19 9
@@ -753,29 +625,8 @@
   let%span sord'9 = "../../../creusot-contracts/src/logic/ord.rs" 155 40 155 73
   let%span sord'10 = "../../../creusot-contracts/src/logic/ord.rs" 156 39 156 69
   let%span sord'11 = "../../../creusot-contracts/src/logic/ord.rs" 160 39 160 84
-  let%span sord'12 = "../../../creusot-contracts/src/logic/ord.rs" 211 16 217 17
+  let%span sord'12 = "../../../creusot-contracts/src/logic/ord.rs" 240 16 246 17
   let%span sresolve = "../../../creusot-contracts/src/resolve.rs" 44 20 44 34
-=======
-module M_01_range__qyi16572111325853806140__next__refines [#"01_range.rs" 51 4 51 39] (* <Range as common::Iterator> *)
-  let%span s01_range = "01_range.rs" 51 4 51 39
-  let%span s01_range'0 = "01_range.rs" 18 8 20 9
-  let%span s01_range'1 = "01_range.rs" 27 12 31 46
-  let%span sord = "../../../creusot-contracts/src/logic/ord.rs" 129 39 129 89
-  let%span sord'0 = "../../../creusot-contracts/src/logic/ord.rs" 134 39 134 86
-  let%span sord'1 = "../../../creusot-contracts/src/logic/ord.rs" 139 39 139 86
-  let%span sord'2 = "../../../creusot-contracts/src/logic/ord.rs" 144 39 144 89
-  let%span sord'3 = "../../../creusot-contracts/src/logic/ord.rs" 149 39 149 70
-  let%span sord'4 = "../../../creusot-contracts/src/logic/ord.rs" 154 40 154 57
-  let%span sord'5 = "../../../creusot-contracts/src/logic/ord.rs" 155 40 155 57
-  let%span sord'6 = "../../../creusot-contracts/src/logic/ord.rs" 156 39 156 56
-  let%span sord'7 = "../../../creusot-contracts/src/logic/ord.rs" 161 40 161 70
-  let%span sord'8 = "../../../creusot-contracts/src/logic/ord.rs" 162 39 162 72
-  let%span sord'9 = "../../../creusot-contracts/src/logic/ord.rs" 167 40 167 73
-  let%span sord'10 = "../../../creusot-contracts/src/logic/ord.rs" 168 39 168 69
-  let%span sord'11 = "../../../creusot-contracts/src/logic/ord.rs" 173 39 173 84
-  let%span sord'12 = "../../../creusot-contracts/src/logic/ord.rs" 260 16 266 17
-  let%span sresolve = "../../../creusot-contracts/src/resolve.rs" 52 20 52 34
->>>>>>> 46c4bce5
   
   use creusot.int.Int64
   use creusot.prelude.MutBorrow
@@ -861,7 +712,6 @@
           | C_Some v -> produces self.current (Seq.singleton v) self.final
           end
 end
-<<<<<<< HEAD
 module M_01_range__qyi16572111325853806140__produces_refl__refines [#"01_range.rs" 35 4 35 26] (* <Range as common::Iterator> *)
   let%span s01_range = "01_range.rs" 35 4 35 26
   let%span s01_range'0 = "01_range.rs" 25 12 29 46
@@ -878,26 +728,7 @@
   let%span sord'9 = "../../../creusot-contracts/src/logic/ord.rs" 155 40 155 73
   let%span sord'10 = "../../../creusot-contracts/src/logic/ord.rs" 156 39 156 69
   let%span sord'11 = "../../../creusot-contracts/src/logic/ord.rs" 160 39 160 84
-  let%span sord'12 = "../../../creusot-contracts/src/logic/ord.rs" 211 16 217 17
-=======
-module M_01_range__qyi16572111325853806140__produces_refl__refines [#"01_range.rs" 38 4 38 26] (* <Range as common::Iterator> *)
-  let%span s01_range = "01_range.rs" 38 4 38 26
-  let%span s01_range'0 = "01_range.rs" 27 12 31 46
-  let%span sord = "../../../creusot-contracts/src/logic/ord.rs" 129 39 129 89
-  let%span sord'0 = "../../../creusot-contracts/src/logic/ord.rs" 134 39 134 86
-  let%span sord'1 = "../../../creusot-contracts/src/logic/ord.rs" 139 39 139 86
-  let%span sord'2 = "../../../creusot-contracts/src/logic/ord.rs" 144 39 144 89
-  let%span sord'3 = "../../../creusot-contracts/src/logic/ord.rs" 149 39 149 70
-  let%span sord'4 = "../../../creusot-contracts/src/logic/ord.rs" 154 40 154 57
-  let%span sord'5 = "../../../creusot-contracts/src/logic/ord.rs" 155 40 155 57
-  let%span sord'6 = "../../../creusot-contracts/src/logic/ord.rs" 156 39 156 56
-  let%span sord'7 = "../../../creusot-contracts/src/logic/ord.rs" 161 40 161 70
-  let%span sord'8 = "../../../creusot-contracts/src/logic/ord.rs" 162 39 162 72
-  let%span sord'9 = "../../../creusot-contracts/src/logic/ord.rs" 167 40 167 73
-  let%span sord'10 = "../../../creusot-contracts/src/logic/ord.rs" 168 39 168 69
-  let%span sord'11 = "../../../creusot-contracts/src/logic/ord.rs" 173 39 173 84
-  let%span sord'12 = "../../../creusot-contracts/src/logic/ord.rs" 260 16 266 17
->>>>>>> 46c4bce5
+  let%span sord'12 = "../../../creusot-contracts/src/logic/ord.rs" 240 16 246 17
   
   use creusot.int.Int64
   use seq.Seq
