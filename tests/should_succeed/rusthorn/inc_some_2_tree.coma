--- conflicted
+++ resolved
@@ -1,25 +1,14 @@
-<<<<<<< HEAD
-module M_inc_some_2_tree__qyi9454558703362393917__lemma_sum_nonneg [#"inc_some_2_tree.rs" 32 4 32 30] (* Tree *)
-  let%span sinc_some_2_tree = "inc_some_2_tree.rs" 31 14 31 29
-  let%span sinc_some_2_tree'0 = "inc_some_2_tree.rs" 33 8 39 9
-  let%span sinc_some_2_tree'1 = "inc_some_2_tree.rs" 23 12 26 13
-=======
-module M_inc_some_2_tree__qyi9454558703362393917__lemma_sum_nonneg [#"inc_some_2_tree.rs" 29 4 29 30] (* Tree *)
-  let%span sinc_some_2_tree = "inc_some_2_tree.rs" 28 14 28 29
-  let%span sinc_some_2_tree'0 = "inc_some_2_tree.rs" 30 8 36 9
-  let%span sinc_some_2_tree'1 = "inc_some_2_tree.rs" 20 12 23 13
->>>>>>> 46c4bce5
+module M_inc_some_2_tree__qyi9454558703362393917__lemma_sum_nonneg [#"inc_some_2_tree.rs" 28 4 28 30] (* Tree *)
+  let%span sinc_some_2_tree = "inc_some_2_tree.rs" 27 14 27 29
+  let%span sinc_some_2_tree'0 = "inc_some_2_tree.rs" 29 8 35 9
+  let%span sinc_some_2_tree'1 = "inc_some_2_tree.rs" 19 12 22 13
   
   use creusot.int.UInt32
   use mach.int.Int
   
   type t_Tree = C_Node t_Tree UInt32.t t_Tree | C_Leaf
   
-<<<<<<< HEAD
-  function sum [#"inc_some_2_tree.rs" 21 4 21 27] (self: t_Tree) : int = [%#sinc_some_2_tree'1] match self with
-=======
-  function sum [#"inc_some_2_tree.rs" 18 4 18 27] (self: t_Tree) : int = [%#sinc_some_2_tree'1] match self with
->>>>>>> 46c4bce5
+  function sum [#"inc_some_2_tree.rs" 17 4 17 27] (self: t_Tree) : int = [%#sinc_some_2_tree'1] match self with
       | C_Node tl a tr -> sum tl + UInt32.t'int a + sum tr
       | C_Leaf -> 0
       end
@@ -30,11 +19,7 @@
   
   constant self : t_Tree
   
-<<<<<<< HEAD
-  function lemma_sum_nonneg [#"inc_some_2_tree.rs" 32 4 32 30] (self'0: t_Tree) : ()
-=======
-  function lemma_sum_nonneg [#"inc_some_2_tree.rs" 29 4 29 30] (self'0: t_Tree) : ()
->>>>>>> 46c4bce5
+  function lemma_sum_nonneg [#"inc_some_2_tree.rs" 28 4 28 30] (self'0: t_Tree) : ()
   
   goal vc_lemma_sum_nonneg: match self with
       | C_Node tl _ tr -> ([%#sinc_some_2_tree] sum tl >= 0)
@@ -43,25 +28,14 @@
       | C_Leaf -> [@expl:lemma_sum_nonneg ensures] [%#sinc_some_2_tree] sum self >= 0
       end
 end
-<<<<<<< HEAD
-module M_inc_some_2_tree__qyi9454558703362393917__sum_x [#"inc_some_2_tree.rs" 44 4 44 26] (* Tree *)
-  let%span sinc_some_2_tree = "inc_some_2_tree.rs" 54 20 54 21
-  let%span sinc_some_2_tree'0 = "inc_some_2_tree.rs" 47 16 51 17
-  let%span sinc_some_2_tree'1 = "inc_some_2_tree.rs" 42 15 42 38
-  let%span sinc_some_2_tree'2 = "inc_some_2_tree.rs" 43 14 43 35
-  let%span sinc_some_2_tree'3 = "inc_some_2_tree.rs" 31 14 31 29
-  let%span sinc_some_2_tree'4 = "inc_some_2_tree.rs" 33 8 39 9
-  let%span sinc_some_2_tree'5 = "inc_some_2_tree.rs" 23 12 26 13
-=======
-module M_inc_some_2_tree__qyi9454558703362393917__sum_x [#"inc_some_2_tree.rs" 41 4 41 26] (* Tree *)
-  let%span sinc_some_2_tree = "inc_some_2_tree.rs" 51 20 51 21
-  let%span sinc_some_2_tree'0 = "inc_some_2_tree.rs" 44 16 48 17
-  let%span sinc_some_2_tree'1 = "inc_some_2_tree.rs" 39 15 39 38
-  let%span sinc_some_2_tree'2 = "inc_some_2_tree.rs" 40 14 40 35
-  let%span sinc_some_2_tree'3 = "inc_some_2_tree.rs" 28 14 28 29
-  let%span sinc_some_2_tree'4 = "inc_some_2_tree.rs" 30 8 36 9
-  let%span sinc_some_2_tree'5 = "inc_some_2_tree.rs" 20 12 23 13
->>>>>>> 46c4bce5
+module M_inc_some_2_tree__qyi9454558703362393917__sum_x [#"inc_some_2_tree.rs" 40 4 40 26] (* Tree *)
+  let%span sinc_some_2_tree = "inc_some_2_tree.rs" 50 20 50 21
+  let%span sinc_some_2_tree'0 = "inc_some_2_tree.rs" 43 16 47 17
+  let%span sinc_some_2_tree'1 = "inc_some_2_tree.rs" 38 15 38 38
+  let%span sinc_some_2_tree'2 = "inc_some_2_tree.rs" 39 14 39 35
+  let%span sinc_some_2_tree'3 = "inc_some_2_tree.rs" 27 14 27 29
+  let%span sinc_some_2_tree'4 = "inc_some_2_tree.rs" 29 8 35 9
+  let%span sinc_some_2_tree'5 = "inc_some_2_tree.rs" 19 12 22 13
   
   use creusot.int.UInt32
   use mach.int.Int
@@ -78,20 +52,12 @@
       (! {false}
       any) ]
   
-<<<<<<< HEAD
-  function sum [#"inc_some_2_tree.rs" 21 4 21 27] (self: t_Tree) : int = [%#sinc_some_2_tree'5] match self with
-=======
-  function sum [#"inc_some_2_tree.rs" 18 4 18 27] (self: t_Tree) : int = [%#sinc_some_2_tree'5] match self with
->>>>>>> 46c4bce5
+  function sum [#"inc_some_2_tree.rs" 17 4 17 27] (self: t_Tree) : int = [%#sinc_some_2_tree'5] match self with
       | C_Node tl a tr -> sum tl + UInt32.t'int a + sum tr
       | C_Leaf -> 0
       end
   
-<<<<<<< HEAD
-  function lemma_sum_nonneg [#"inc_some_2_tree.rs" 32 4 32 30] (self: t_Tree) : () =
-=======
-  function lemma_sum_nonneg [#"inc_some_2_tree.rs" 29 4 29 30] (self: t_Tree) : () =
->>>>>>> 46c4bce5
+  function lemma_sum_nonneg [#"inc_some_2_tree.rs" 28 4 28 30] (self: t_Tree) : () =
     [%#sinc_some_2_tree'4] match self with
       | C_Node tl _ tr -> let _ = lemma_sum_nonneg tl in let _ = lemma_sum_nonneg tr in ()
       | C_Leaf -> ()
@@ -103,11 +69,7 @@
   
   meta "select_lsinst" "all"
   
-<<<<<<< HEAD
-  let rec sum_x [#"inc_some_2_tree.rs" 44 4 44 26] (self: t_Tree) (return' (x: UInt32.t)) =
-=======
-  let rec sum_x [#"inc_some_2_tree.rs" 41 4 41 26] (self: t_Tree) (return' (x: UInt32.t)) =
->>>>>>> 46c4bce5
+  let rec sum_x [#"inc_some_2_tree.rs" 40 4 40 26] (self: t_Tree) (return' (x: UInt32.t)) =
     {[@expl:sum_x requires] [%#sinc_some_2_tree'1] sum self <= 1000000}
     (! bb0
     [ bb0 = any
@@ -140,29 +102,16 @@
     [ return''0 (result: UInt32.t) -> {[@expl:sum_x ensures] [%#sinc_some_2_tree'2] UInt32.t'int result = sum self}
       (! return' {result}) ]
 end
-<<<<<<< HEAD
-module M_inc_some_2_tree__qyi9454558703362393917__take_some_rest [#"inc_some_2_tree.rs" 62 4 62 57] (* Tree *)
-  let%span sinc_some_2_tree = "inc_some_2_tree.rs" 65 16 69 17
-  let%span sinc_some_2_tree'0 = "inc_some_2_tree.rs" 58 14 59 72
-  let%span sinc_some_2_tree'1 = "inc_some_2_tree.rs" 60 14 60 37
-  let%span sinc_some_2_tree'2 = "inc_some_2_tree.rs" 61 14 61 42
-  let%span sinc_some_2_tree'3 = "inc_some_2_tree.rs" 31 14 31 29
-  let%span sinc_some_2_tree'4 = "inc_some_2_tree.rs" 33 8 39 9
-  let%span sinc_some_2_tree'5 = "inc_some_2_tree.rs" 23 12 26 13
+module M_inc_some_2_tree__qyi9454558703362393917__take_some_rest [#"inc_some_2_tree.rs" 58 4 58 57] (* Tree *)
+  let%span sinc_some_2_tree = "inc_some_2_tree.rs" 61 16 65 17
+  let%span sinc_some_2_tree'0 = "inc_some_2_tree.rs" 54 14 55 72
+  let%span sinc_some_2_tree'1 = "inc_some_2_tree.rs" 56 14 56 37
+  let%span sinc_some_2_tree'2 = "inc_some_2_tree.rs" 57 14 57 42
+  let%span sinc_some_2_tree'3 = "inc_some_2_tree.rs" 27 14 27 29
+  let%span sinc_some_2_tree'4 = "inc_some_2_tree.rs" 29 8 35 9
+  let%span sinc_some_2_tree'5 = "inc_some_2_tree.rs" 19 12 22 13
   let%span smodel = "../../../creusot-contracts/src/model.rs" 59 8 59 22
   let%span sresolve = "../../../creusot-contracts/src/resolve.rs" 44 20 44 34
-=======
-module M_inc_some_2_tree__qyi9454558703362393917__take_some_rest [#"inc_some_2_tree.rs" 59 4 59 57] (* Tree *)
-  let%span sinc_some_2_tree = "inc_some_2_tree.rs" 62 16 66 17
-  let%span sinc_some_2_tree'0 = "inc_some_2_tree.rs" 55 14 56 72
-  let%span sinc_some_2_tree'1 = "inc_some_2_tree.rs" 57 14 57 37
-  let%span sinc_some_2_tree'2 = "inc_some_2_tree.rs" 58 14 58 42
-  let%span sinc_some_2_tree'3 = "inc_some_2_tree.rs" 28 14 28 29
-  let%span sinc_some_2_tree'4 = "inc_some_2_tree.rs" 30 8 36 9
-  let%span sinc_some_2_tree'5 = "inc_some_2_tree.rs" 20 12 23 13
-  let%span smodel = "../../../creusot-contracts/src/model.rs" 63 8 63 22
-  let%span sresolve = "../../../creusot-contracts/src/resolve.rs" 52 20 52 34
->>>>>>> 46c4bce5
   
   use creusot.int.UInt32
   use creusot.prelude.MutBorrow
@@ -188,20 +137,12 @@
       (! {false}
       any) ]
   
-<<<<<<< HEAD
-  function sum [#"inc_some_2_tree.rs" 21 4 21 27] (self: t_Tree) : int = [%#sinc_some_2_tree'5] match self with
-=======
-  function sum [#"inc_some_2_tree.rs" 18 4 18 27] (self: t_Tree) : int = [%#sinc_some_2_tree'5] match self with
->>>>>>> 46c4bce5
+  function sum [#"inc_some_2_tree.rs" 17 4 17 27] (self: t_Tree) : int = [%#sinc_some_2_tree'5] match self with
       | C_Node tl a tr -> sum tl + UInt32.t'int a + sum tr
       | C_Leaf -> 0
       end
   
-<<<<<<< HEAD
-  function lemma_sum_nonneg [#"inc_some_2_tree.rs" 32 4 32 30] (self: t_Tree) : () =
-=======
-  function lemma_sum_nonneg [#"inc_some_2_tree.rs" 29 4 29 30] (self: t_Tree) : () =
->>>>>>> 46c4bce5
+  function lemma_sum_nonneg [#"inc_some_2_tree.rs" 28 4 28 30] (self: t_Tree) : () =
     [%#sinc_some_2_tree'4] match self with
       | C_Node tl _ tr -> let _ = lemma_sum_nonneg tl in let _ = lemma_sum_nonneg tr in ()
       | C_Leaf -> ()
@@ -235,11 +176,7 @@
   
   meta "select_lsinst" "all"
   
-<<<<<<< HEAD
-  let rec take_some_rest [#"inc_some_2_tree.rs" 62 4 62 57] (self: MutBorrow.t t_Tree) (return' (x: tuple)) = (! bb0
-=======
-  let rec take_some_rest [#"inc_some_2_tree.rs" 59 4 59 57] (self: MutBorrow.t t_Tree) (return' (x: tuple)) = (! bb0
->>>>>>> 46c4bce5
+  let rec take_some_rest [#"inc_some_2_tree.rs" 58 4 58 57] (self: MutBorrow.t t_Tree) (return' (x: tuple)) = (! bb0
     [ bb0 = any
       [ br0 (x0: t_Tree) (x1: UInt32.t) (x2: t_Tree) -> {self'0.current = C_Node x0 x1 x2} (! bb4)
       | br1 -> {self'0.current = C_Leaf} (! bb3) ]
@@ -333,31 +270,17 @@
       {[@expl:take_some_rest ensures #2] [%#sinc_some_2_tree'2] sum (result._p1).current <= sum self.current}
       (! return' {result}) ]
 end
-<<<<<<< HEAD
-module M_inc_some_2_tree__inc_some_2_tree [#"inc_some_2_tree.rs" 84 0 84 51]
-  let%span sinc_some_2_tree = "inc_some_2_tree.rs" 90 12 90 37
-  let%span sinc_some_2_tree'0 = "inc_some_2_tree.rs" 83 11 83 41
-  let%span sinc_some_2_tree'1 = "inc_some_2_tree.rs" 42 15 42 38
-  let%span sinc_some_2_tree'2 = "inc_some_2_tree.rs" 43 14 43 35
-  let%span sinc_some_2_tree'3 = "inc_some_2_tree.rs" 58 14 59 72
-  let%span sinc_some_2_tree'4 = "inc_some_2_tree.rs" 60 14 60 37
-  let%span sinc_some_2_tree'5 = "inc_some_2_tree.rs" 61 14 61 42
-  let%span sinc_some_2_tree'6 = "inc_some_2_tree.rs" 23 12 26 13
+module M_inc_some_2_tree__inc_some_2_tree [#"inc_some_2_tree.rs" 80 0 80 51]
+  let%span sinc_some_2_tree = "inc_some_2_tree.rs" 86 12 86 37
+  let%span sinc_some_2_tree'0 = "inc_some_2_tree.rs" 79 11 79 41
+  let%span sinc_some_2_tree'1 = "inc_some_2_tree.rs" 38 15 38 38
+  let%span sinc_some_2_tree'2 = "inc_some_2_tree.rs" 39 14 39 35
+  let%span sinc_some_2_tree'3 = "inc_some_2_tree.rs" 54 14 55 72
+  let%span sinc_some_2_tree'4 = "inc_some_2_tree.rs" 56 14 56 37
+  let%span sinc_some_2_tree'5 = "inc_some_2_tree.rs" 57 14 57 42
+  let%span sinc_some_2_tree'6 = "inc_some_2_tree.rs" 19 12 22 13
   let%span smodel = "../../../creusot-contracts/src/model.rs" 59 8 59 22
   let%span sresolve = "../../../creusot-contracts/src/resolve.rs" 44 20 44 34
-=======
-module M_inc_some_2_tree__inc_some_2_tree [#"inc_some_2_tree.rs" 81 0 81 51]
-  let%span sinc_some_2_tree = "inc_some_2_tree.rs" 87 12 87 37
-  let%span sinc_some_2_tree'0 = "inc_some_2_tree.rs" 80 11 80 41
-  let%span sinc_some_2_tree'1 = "inc_some_2_tree.rs" 39 15 39 38
-  let%span sinc_some_2_tree'2 = "inc_some_2_tree.rs" 40 14 40 35
-  let%span sinc_some_2_tree'3 = "inc_some_2_tree.rs" 55 14 56 72
-  let%span sinc_some_2_tree'4 = "inc_some_2_tree.rs" 57 14 57 37
-  let%span sinc_some_2_tree'5 = "inc_some_2_tree.rs" 58 14 58 42
-  let%span sinc_some_2_tree'6 = "inc_some_2_tree.rs" 20 12 23 13
-  let%span smodel = "../../../creusot-contracts/src/model.rs" 63 8 63 22
-  let%span sresolve = "../../../creusot-contracts/src/resolve.rs" 52 20 52 34
->>>>>>> 46c4bce5
   
   use creusot.int.UInt32
   use mach.int.Int
@@ -366,11 +289,7 @@
   
   type t_Tree = C_Node t_Tree UInt32.t t_Tree | C_Leaf
   
-<<<<<<< HEAD
-  function sum [#"inc_some_2_tree.rs" 21 4 21 27] (self: t_Tree) : int = [%#sinc_some_2_tree'6] match self with
-=======
-  function sum [#"inc_some_2_tree.rs" 18 4 18 27] (self: t_Tree) : int = [%#sinc_some_2_tree'6] match self with
->>>>>>> 46c4bce5
+  function sum [#"inc_some_2_tree.rs" 17 4 17 27] (self: t_Tree) : int = [%#sinc_some_2_tree'6] match self with
       | C_Node tl a tr -> sum tl + UInt32.t'int a + sum tr
       | C_Leaf -> 0
       end
@@ -410,11 +329,7 @@
   
   meta "select_lsinst" "all"
   
-<<<<<<< HEAD
-  let rec inc_some_2_tree [#"inc_some_2_tree.rs" 84 0 84 51] (t: t_Tree) (j: UInt32.t) (k: UInt32.t) (return' (x: ())) =
-=======
-  let rec inc_some_2_tree [#"inc_some_2_tree.rs" 81 0 81 51] (t: t_Tree) (j: UInt32.t) (k: UInt32.t) (return' (x: ())) =
->>>>>>> 46c4bce5
+  let rec inc_some_2_tree [#"inc_some_2_tree.rs" 80 0 80 51] (t: t_Tree) (j: UInt32.t) (k: UInt32.t) (return' (x: ())) =
     {[@expl:inc_some_2_tree requires] [%#sinc_some_2_tree'0] sum t + UInt32.t'int j + UInt32.t'int k <= 1000000}
     (! bb0
     [ bb0 = s0 [ s0 = sum_x {t'0} (fun (_ret: UInt32.t) -> [ &sum0 <- _ret ] s1) | s1 = bb1 ]
