--- conflicted
+++ resolved
@@ -1,6 +1,5 @@
 module M_inc_max_repeat__take_max [#"inc_max_repeat.rs" 6 0 6 64]
   let%span sinc_max_repeat = "inc_max_repeat.rs" 4 10 5 54
-<<<<<<< HEAD
   let%span sresolve = "../../../creusot-contracts/src/resolve.rs" 44 20 44 34
   let%span sord = "../../../creusot-contracts/src/logic/ord.rs" 124 39 124 89
   let%span sord'0 = "../../../creusot-contracts/src/logic/ord.rs" 128 39 128 86
@@ -15,24 +14,7 @@
   let%span sord'9 = "../../../creusot-contracts/src/logic/ord.rs" 155 40 155 73
   let%span sord'10 = "../../../creusot-contracts/src/logic/ord.rs" 156 39 156 69
   let%span sord'11 = "../../../creusot-contracts/src/logic/ord.rs" 160 39 160 84
-  let%span sord'12 = "../../../creusot-contracts/src/logic/ord.rs" 211 16 217 17
-=======
-  let%span sresolve = "../../../creusot-contracts/src/resolve.rs" 52 20 52 34
-  let%span sord = "../../../creusot-contracts/src/logic/ord.rs" 129 39 129 89
-  let%span sord'0 = "../../../creusot-contracts/src/logic/ord.rs" 134 39 134 86
-  let%span sord'1 = "../../../creusot-contracts/src/logic/ord.rs" 139 39 139 86
-  let%span sord'2 = "../../../creusot-contracts/src/logic/ord.rs" 144 39 144 89
-  let%span sord'3 = "../../../creusot-contracts/src/logic/ord.rs" 149 39 149 70
-  let%span sord'4 = "../../../creusot-contracts/src/logic/ord.rs" 154 40 154 57
-  let%span sord'5 = "../../../creusot-contracts/src/logic/ord.rs" 155 40 155 57
-  let%span sord'6 = "../../../creusot-contracts/src/logic/ord.rs" 156 39 156 56
-  let%span sord'7 = "../../../creusot-contracts/src/logic/ord.rs" 161 40 161 70
-  let%span sord'8 = "../../../creusot-contracts/src/logic/ord.rs" 162 39 162 72
-  let%span sord'9 = "../../../creusot-contracts/src/logic/ord.rs" 167 40 167 73
-  let%span sord'10 = "../../../creusot-contracts/src/logic/ord.rs" 168 39 168 69
-  let%span sord'11 = "../../../creusot-contracts/src/logic/ord.rs" 173 39 173 84
-  let%span sord'12 = "../../../creusot-contracts/src/logic/ord.rs" 260 16 266 17
->>>>>>> 46c4bce5
+  let%span sord'12 = "../../../creusot-contracts/src/logic/ord.rs" 240 16 246 17
   
   use creusot.int.UInt32
   use creusot.prelude.MutBorrow
@@ -153,7 +135,6 @@
   let%span sinc_max_repeat'8 = "inc_max_repeat.rs" 18 12 18 36
   let%span sinc_max_repeat'9 = "inc_max_repeat.rs" 10 11 10 70
   let%span sinc_max_repeat'10 = "inc_max_repeat.rs" 4 10 5 54
-<<<<<<< HEAD
   let%span sresolve = "../../../creusot-contracts/src/resolve.rs" 44 20 44 34
   let%span sord = "../../../creusot-contracts/src/logic/ord.rs" 124 39 124 89
   let%span sord'0 = "../../../creusot-contracts/src/logic/ord.rs" 128 39 128 86
@@ -168,9 +149,9 @@
   let%span sord'9 = "../../../creusot-contracts/src/logic/ord.rs" 155 40 155 73
   let%span sord'10 = "../../../creusot-contracts/src/logic/ord.rs" 156 39 156 69
   let%span sord'11 = "../../../creusot-contracts/src/logic/ord.rs" 160 39 160 84
-  let%span sord'12 = "../../../creusot-contracts/src/logic/ord.rs" 211 16 217 17
-  let%span siter = "../../../creusot-contracts/src/std/iter.rs" 212 18 212 32
-  let%span siter'0 = "../../../creusot-contracts/src/std/iter.rs" 92 26 95 17
+  let%span sord'12 = "../../../creusot-contracts/src/logic/ord.rs" 240 16 246 17
+  let%span siter = "../../../creusot-contracts/src/std/iter.rs" 215 18 215 32
+  let%span siter'0 = "../../../creusot-contracts/src/std/iter.rs" 93 26 96 17
   let%span srange = "../../../creusot-contracts/src/std/iter/range.rs" 23 12 27 70
   let%span srange'0 = "../../../creusot-contracts/src/std/iter/range.rs" 32 4 32 49
   let%span srange'1 = "../../../creusot-contracts/src/std/iter/range.rs" 36 4 36 34
@@ -178,32 +159,6 @@
   let%span srange'3 = "../../../creusot-contracts/src/std/iter/range.rs" 38 4 38 44
   let%span srange'4 = "../../../creusot-contracts/src/std/iter/range.rs" 15 8 17 9
   let%span snum = "../../../creusot-contracts/src/std/num.rs" 23 28 23 33
-=======
-  let%span sresolve = "../../../creusot-contracts/src/resolve.rs" 52 20 52 34
-  let%span sord = "../../../creusot-contracts/src/logic/ord.rs" 129 39 129 89
-  let%span sord'0 = "../../../creusot-contracts/src/logic/ord.rs" 134 39 134 86
-  let%span sord'1 = "../../../creusot-contracts/src/logic/ord.rs" 139 39 139 86
-  let%span sord'2 = "../../../creusot-contracts/src/logic/ord.rs" 144 39 144 89
-  let%span sord'3 = "../../../creusot-contracts/src/logic/ord.rs" 149 39 149 70
-  let%span sord'4 = "../../../creusot-contracts/src/logic/ord.rs" 154 40 154 57
-  let%span sord'5 = "../../../creusot-contracts/src/logic/ord.rs" 155 40 155 57
-  let%span sord'6 = "../../../creusot-contracts/src/logic/ord.rs" 156 39 156 56
-  let%span sord'7 = "../../../creusot-contracts/src/logic/ord.rs" 161 40 161 70
-  let%span sord'8 = "../../../creusot-contracts/src/logic/ord.rs" 162 39 162 72
-  let%span sord'9 = "../../../creusot-contracts/src/logic/ord.rs" 167 40 167 73
-  let%span sord'10 = "../../../creusot-contracts/src/logic/ord.rs" 168 39 168 69
-  let%span sord'11 = "../../../creusot-contracts/src/logic/ord.rs" 173 39 173 84
-  let%span sord'12 = "../../../creusot-contracts/src/logic/ord.rs" 260 16 266 17
-  let%span siter = "../../../creusot-contracts/src/std/iter.rs" 215 18 215 32
-  let%span siter'0 = "../../../creusot-contracts/src/std/iter.rs" 93 26 96 17
-  let%span srange = "../../../creusot-contracts/src/std/iter/range.rs" 25 12 29 70
-  let%span srange'0 = "../../../creusot-contracts/src/std/iter/range.rs" 34 4 34 49
-  let%span srange'1 = "../../../creusot-contracts/src/std/iter/range.rs" 38 4 38 34
-  let%span srange'2 = "../../../creusot-contracts/src/std/iter/range.rs" 39 4 39 34
-  let%span srange'3 = "../../../creusot-contracts/src/std/iter/range.rs" 40 4 40 44
-  let%span srange'4 = "../../../creusot-contracts/src/std/iter/range.rs" 16 8 18 9
-  let%span snum = "../../../creusot-contracts/src/std/num.rs" 25 28 25 33
->>>>>>> 46c4bce5
   
   use creusot.int.UInt32
   use seq.Seq
