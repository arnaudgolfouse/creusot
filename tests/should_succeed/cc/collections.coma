--- conflicted
+++ resolved
@@ -1,4 +1,3 @@
-<<<<<<< HEAD
 module M_collections__roundtrip_hashmap_into_iter [#"collections.rs" 14 0 16 18]
   let%span scollections = "collections.rs" 17 18 17 31
   let%span scollections'0 = "collections.rs" 19 14 19 30
@@ -17,7 +16,7 @@
   let%span shash_map'6 = "../../../creusot-contracts/src/std/collections/hash_map.rs" 95 4 95 34
   let%span shash_map'7 = "../../../creusot-contracts/src/std/collections/hash_map.rs" 96 4 96 44
   let%span shash_map'8 = "../../../creusot-contracts/src/std/collections/hash_map.rs" 98 8 98 99
-  let%span siter = "../../../creusot-contracts/src/std/iter.rs" 166 26 167 119
+  let%span siter = "../../../creusot-contracts/src/std/iter.rs" 168 26 169 119
   let%span sfmap = "../../../creusot-contracts/src/logic/fmap.rs" 92 4 92 26
   let%span sfmap'0 = "../../../creusot-contracts/src/logic/fmap.rs" 108 8 108 27
   let%span sfmap'1 = "../../../creusot-contracts/src/logic/fmap.rs" 258 4 258 26
@@ -33,46 +32,8 @@
   let%span sresolve = "../../../creusot-contracts/src/resolve.rs" 44 20 44 34
   let%span smodel = "../../../creusot-contracts/src/model.rs" 59 8 59 22
   let%span smodel'0 = "../../../creusot-contracts/src/model.rs" 43 8 43 22
-  let%span soption = "../../../creusot-contracts/src/std/option.rs" 732 15 732 27
-  let%span soption'0 = "../../../creusot-contracts/src/std/option.rs" 734 8 737 9
-=======
-module M_collections__roundtrip_hashmap_into_iter [#"collections.rs" 15 0 17 18]
-  let%span scollections = "collections.rs" 18 18 18 31
-  let%span scollections'0 = "collections.rs" 20 14 20 30
-  let%span scollections'1 = "collections.rs" 23 8 26 79
-  let%span scollections'2 = "collections.rs" 28 20 28 87
-  let%span scollections'3 = "collections.rs" 29 20 29 69
-  let%span scollections'4 = "collections.rs" 30 20 30 39
-  let%span scollections'5 = "collections.rs" 14 10 14 24
-  let%span shash_map = "../../../creusot-contracts/src/std/collections/hash_map.rs" 41 18 41 34
-  let%span shash_map'0 = "../../../creusot-contracts/src/std/collections/hash_map.rs" 92 8 92 56
-  let%span shash_map'1 = "../../../creusot-contracts/src/std/collections/hash_map.rs" 75 12 85 29
-  let%span shash_map'2 = "../../../creusot-contracts/src/std/collections/hash_map.rs" 220 20 222 81
-  let%span shash_map'3 = "../../../creusot-contracts/src/std/collections/hash_map.rs" 97 4 97 49
-  let%span shash_map'4 = "../../../creusot-contracts/src/std/collections/hash_map.rs" 98 27 98 29
-  let%span shash_map'5 = "../../../creusot-contracts/src/std/collections/hash_map.rs" 102 4 102 34
-  let%span shash_map'6 = "../../../creusot-contracts/src/std/collections/hash_map.rs" 103 4 103 34
-  let%span shash_map'7 = "../../../creusot-contracts/src/std/collections/hash_map.rs" 104 4 104 44
-  let%span shash_map'8 = "../../../creusot-contracts/src/std/collections/hash_map.rs" 106 8 106 99
-  let%span siter = "../../../creusot-contracts/src/std/iter.rs" 168 26 169 119
-  let%span sfmap = "../../../creusot-contracts/src/logic/fmap.rs" 94 4 94 12
-  let%span sfmap'0 = "../../../creusot-contracts/src/logic/fmap.rs" 116 8 116 27
-  let%span sfmap'1 = "../../../creusot-contracts/src/logic/fmap.rs" 271 4 271 12
-  let%span sfmap'2 = "../../../creusot-contracts/src/logic/fmap.rs" 186 14 186 39
-  let%span sfmap'3 = "../../../creusot-contracts/src/logic/fmap.rs" 189 12 189 35
-  let%span sfmap'4 = "../../../creusot-contracts/src/logic/fmap.rs" 120 4 120 12
-  let%span sfmap'5 = "../../../creusot-contracts/src/logic/fmap.rs" 61 14 61 25
-  let%span sfmap'6 = "../../../creusot-contracts/src/logic/fmap.rs" 104 4 104 12
-  let%span sfmap'7 = "../../../creusot-contracts/src/logic/fmap.rs" 52 14 52 31
-  let%span sfmap'8 = "../../../creusot-contracts/src/logic/fmap.rs" 53 14 53 43
-  let%span sseq = "../../../creusot-contracts/src/logic/seq.rs" 352 20 352 71
-  let%span ssnapshot = "../../../creusot-contracts/src/snapshot.rs" 59 4 59 12
-  let%span sresolve = "../../../creusot-contracts/src/resolve.rs" 52 20 52 34
-  let%span smodel = "../../../creusot-contracts/src/model.rs" 63 8 63 22
-  let%span smodel'0 = "../../../creusot-contracts/src/model.rs" 45 8 45 22
-  let%span soption = "../../../creusot-contracts/src/std/option.rs" 756 15 756 27
-  let%span soption'0 = "../../../creusot-contracts/src/std/option.rs" 758 8 761 9
->>>>>>> 46c4bce5
+  let%span soption = "../../../creusot-contracts/src/std/option.rs" 744 15 744 27
+  let%span soption'0 = "../../../creusot-contracts/src/std/option.rs" 746 8 749 9
   let%span slogic = "../../../creusot-contracts/src/logic.rs" 32 11 32 28
   let%span slogic'0 = "../../../creusot-contracts/src/logic.rs" 33 0 33 21
   let%span smapping = "../../../creusot-contracts/src/logic/mapping.rs" 62 4 62 26
@@ -368,7 +329,6 @@
       = view xs}
       (! return' {result}) ]
 end
-<<<<<<< HEAD
 module M_collections__roundtrip_hashmap_iter [#"collections.rs" 34 0 34 97]
   let%span scollections = "collections.rs" 36 14 36 30
   let%span scollections'0 = "collections.rs" 40 4 43 76
@@ -383,7 +343,7 @@
   let%span shash_map'6 = "../../../creusot-contracts/src/std/collections/hash_map.rs" 141 4 141 34
   let%span shash_map'7 = "../../../creusot-contracts/src/std/collections/hash_map.rs" 142 4 142 44
   let%span shash_map'8 = "../../../creusot-contracts/src/std/collections/hash_map.rs" 144 8 144 99
-  let%span siter = "../../../creusot-contracts/src/std/iter.rs" 166 26 167 119
+  let%span siter = "../../../creusot-contracts/src/std/iter.rs" 168 26 169 119
   let%span sfmap = "../../../creusot-contracts/src/logic/fmap.rs" 92 4 92 26
   let%span sfmap'0 = "../../../creusot-contracts/src/logic/fmap.rs" 112 4 112 18
   let%span sfmap'1 = "../../../creusot-contracts/src/logic/fmap.rs" 60 14 60 25
@@ -396,35 +356,6 @@
   let%span smodel = "../../../creusot-contracts/src/model.rs" 35 8 35 28
   let%span smodel'0 = "../../../creusot-contracts/src/model.rs" 43 8 43 22
   let%span smodel'1 = "../../../creusot-contracts/src/model.rs" 59 8 59 22
-=======
-module M_collections__roundtrip_hashmap_iter [#"collections.rs" 35 0 35 97]
-  let%span scollections = "collections.rs" 37 14 37 30
-  let%span scollections'0 = "collections.rs" 41 4 44 76
-  let%span scollections'1 = "collections.rs" 34 10 34 98
-  let%span shash_map = "../../../creusot-contracts/src/std/collections/hash_map.rs" 28 30 28 46
-  let%span shash_map'0 = "../../../creusot-contracts/src/std/collections/hash_map.rs" 144 8 144 56
-  let%span shash_map'1 = "../../../creusot-contracts/src/std/collections/hash_map.rs" 127 12 137 29
-  let%span shash_map'2 = "../../../creusot-contracts/src/std/collections/hash_map.rs" 220 20 222 81
-  let%span shash_map'3 = "../../../creusot-contracts/src/std/collections/hash_map.rs" 149 4 149 49
-  let%span shash_map'4 = "../../../creusot-contracts/src/std/collections/hash_map.rs" 150 27 150 29
-  let%span shash_map'5 = "../../../creusot-contracts/src/std/collections/hash_map.rs" 154 4 154 34
-  let%span shash_map'6 = "../../../creusot-contracts/src/std/collections/hash_map.rs" 155 4 155 34
-  let%span shash_map'7 = "../../../creusot-contracts/src/std/collections/hash_map.rs" 156 4 156 44
-  let%span shash_map'8 = "../../../creusot-contracts/src/std/collections/hash_map.rs" 158 8 158 99
-  let%span siter = "../../../creusot-contracts/src/std/iter.rs" 168 26 169 119
-  let%span sfmap = "../../../creusot-contracts/src/logic/fmap.rs" 94 4 94 12
-  let%span sfmap'0 = "../../../creusot-contracts/src/logic/fmap.rs" 120 4 120 12
-  let%span sfmap'1 = "../../../creusot-contracts/src/logic/fmap.rs" 61 14 61 25
-  let%span sfmap'2 = "../../../creusot-contracts/src/logic/fmap.rs" 186 14 186 39
-  let%span sfmap'3 = "../../../creusot-contracts/src/logic/fmap.rs" 189 12 189 35
-  let%span sfmap'4 = "../../../creusot-contracts/src/logic/fmap.rs" 52 14 52 31
-  let%span sfmap'5 = "../../../creusot-contracts/src/logic/fmap.rs" 53 14 53 43
-  let%span sseq = "../../../creusot-contracts/src/logic/seq.rs" 352 20 352 71
-  let%span sresolve = "../../../creusot-contracts/src/resolve.rs" 52 20 52 34
-  let%span smodel = "../../../creusot-contracts/src/model.rs" 36 8 36 28
-  let%span smodel'0 = "../../../creusot-contracts/src/model.rs" 45 8 45 22
-  let%span smodel'1 = "../../../creusot-contracts/src/model.rs" 63 8 63 22
->>>>>>> 46c4bce5
   
   use creusot.int.UInt64
   use creusot.prelude.Opaque
@@ -621,7 +552,6 @@
         = (get (view'0 xs) k = C_Some v)}
       (! return' {result}) ]
 end
-<<<<<<< HEAD
 module M_collections__roundtrip_hashmap_iter_mut [#"collections.rs" 50 0 52 24]
   let%span scollections = "collections.rs" 54 14 54 30
   let%span scollections'0 = "collections.rs" 57 8 60 80
@@ -640,7 +570,7 @@
   let%span shash_map'8 = "../../../creusot-contracts/src/std/collections/hash_map.rs" 187 4 187 34
   let%span shash_map'9 = "../../../creusot-contracts/src/std/collections/hash_map.rs" 188 4 188 44
   let%span shash_map'10 = "../../../creusot-contracts/src/std/collections/hash_map.rs" 190 8 190 99
-  let%span siter = "../../../creusot-contracts/src/std/iter.rs" 166 26 167 119
+  let%span siter = "../../../creusot-contracts/src/std/iter.rs" 168 26 169 119
   let%span sfmap = "../../../creusot-contracts/src/logic/fmap.rs" 92 4 92 26
   let%span sfmap'0 = "../../../creusot-contracts/src/logic/fmap.rs" 108 8 108 27
   let%span sfmap'1 = "../../../creusot-contracts/src/logic/fmap.rs" 258 4 258 26
@@ -655,45 +585,8 @@
   let%span sresolve = "../../../creusot-contracts/src/resolve.rs" 44 20 44 34
   let%span smodel = "../../../creusot-contracts/src/model.rs" 35 8 35 28
   let%span smodel'0 = "../../../creusot-contracts/src/model.rs" 59 8 59 22
-  let%span soption = "../../../creusot-contracts/src/std/option.rs" 732 15 732 27
-  let%span soption'0 = "../../../creusot-contracts/src/std/option.rs" 734 8 737 9
-=======
-module M_collections__roundtrip_hashmap_iter_mut [#"collections.rs" 51 0 53 24]
-  let%span scollections = "collections.rs" 55 14 55 30
-  let%span scollections'0 = "collections.rs" 58 8 61 80
-  let%span scollections'1 = "collections.rs" 48 10 48 128
-  let%span scollections'2 = "collections.rs" 49 10 49 107
-  let%span scollections'3 = "collections.rs" 50 10 50 110
-  let%span shash_map = "../../../creusot-contracts/src/std/collections/hash_map.rs" 31 30 31 100
-  let%span shash_map'0 = "../../../creusot-contracts/src/std/collections/hash_map.rs" 32 30 32 99
-  let%span shash_map'1 = "../../../creusot-contracts/src/std/collections/hash_map.rs" 33 30 33 137
-  let%span shash_map'2 = "../../../creusot-contracts/src/std/collections/hash_map.rs" 196 8 196 56
-  let%span shash_map'3 = "../../../creusot-contracts/src/std/collections/hash_map.rs" 179 12 189 29
-  let%span shash_map'4 = "../../../creusot-contracts/src/std/collections/hash_map.rs" 220 20 222 81
-  let%span shash_map'5 = "../../../creusot-contracts/src/std/collections/hash_map.rs" 201 4 201 49
-  let%span shash_map'6 = "../../../creusot-contracts/src/std/collections/hash_map.rs" 202 27 202 29
-  let%span shash_map'7 = "../../../creusot-contracts/src/std/collections/hash_map.rs" 206 4 206 34
-  let%span shash_map'8 = "../../../creusot-contracts/src/std/collections/hash_map.rs" 207 4 207 34
-  let%span shash_map'9 = "../../../creusot-contracts/src/std/collections/hash_map.rs" 208 4 208 44
-  let%span shash_map'10 = "../../../creusot-contracts/src/std/collections/hash_map.rs" 210 8 210 99
-  let%span siter = "../../../creusot-contracts/src/std/iter.rs" 168 26 169 119
-  let%span sfmap = "../../../creusot-contracts/src/logic/fmap.rs" 94 4 94 12
-  let%span sfmap'0 = "../../../creusot-contracts/src/logic/fmap.rs" 116 8 116 27
-  let%span sfmap'1 = "../../../creusot-contracts/src/logic/fmap.rs" 271 4 271 12
-  let%span sfmap'2 = "../../../creusot-contracts/src/logic/fmap.rs" 120 4 120 12
-  let%span sfmap'3 = "../../../creusot-contracts/src/logic/fmap.rs" 61 14 61 25
-  let%span sfmap'4 = "../../../creusot-contracts/src/logic/fmap.rs" 104 4 104 12
-  let%span sfmap'5 = "../../../creusot-contracts/src/logic/fmap.rs" 186 14 186 39
-  let%span sfmap'6 = "../../../creusot-contracts/src/logic/fmap.rs" 189 12 189 35
-  let%span sfmap'7 = "../../../creusot-contracts/src/logic/fmap.rs" 52 14 52 31
-  let%span sfmap'8 = "../../../creusot-contracts/src/logic/fmap.rs" 53 14 53 43
-  let%span sseq = "../../../creusot-contracts/src/logic/seq.rs" 352 20 352 71
-  let%span sresolve = "../../../creusot-contracts/src/resolve.rs" 52 20 52 34
-  let%span smodel = "../../../creusot-contracts/src/model.rs" 36 8 36 28
-  let%span smodel'0 = "../../../creusot-contracts/src/model.rs" 63 8 63 22
-  let%span soption = "../../../creusot-contracts/src/std/option.rs" 756 15 756 27
-  let%span soption'0 = "../../../creusot-contracts/src/std/option.rs" 758 8 761 9
->>>>>>> 46c4bce5
+  let%span soption = "../../../creusot-contracts/src/std/option.rs" 744 15 744 27
+  let%span soption'0 = "../../../creusot-contracts/src/std/option.rs" 746 8 749 9
   let%span slogic = "../../../creusot-contracts/src/logic.rs" 32 11 32 28
   let%span slogic'0 = "../../../creusot-contracts/src/logic.rs" 33 0 33 21
   let%span smapping = "../../../creusot-contracts/src/logic/mapping.rs" 62 4 62 26
@@ -974,10 +867,9 @@
           = C_Some v -> contains'0 (view'4 result) k /\ (index_logic'2 (view'4 result) k).final = v}
       (! return' {result}) ]
 end
-<<<<<<< HEAD
 module M_collections__roundtrip_hashset_into_iter [#"collections.rs" 66 0 66 90]
   let%span scollections = "collections.rs" 65 10 65 24
-  let%span siter = "../../../creusot-contracts/src/std/iter.rs" 166 26 167 119
+  let%span siter = "../../../creusot-contracts/src/std/iter.rs" 168 26 169 119
   let%span sseq = "../../../creusot-contracts/src/logic/seq.rs" 329 20 329 71
   let%span sseq'0 = "../../../creusot-contracts/src/logic/seq.rs" 353 14 354 65
   let%span sseq'1 = "../../../creusot-contracts/src/logic/seq.rs" 355 29 355 31
@@ -998,31 +890,6 @@
   let%span shash_set'12 = "../../../creusot-contracts/src/std/collections/hash_set.rs" 86 10 86 43
   let%span shash_set'13 = "../../../creusot-contracts/src/std/collections/hash_set.rs" 94 4 94 31
   let%span sfset = "../../../creusot-contracts/src/logic/fset.rs" 39 8 39 26
-=======
-module M_collections__roundtrip_hashset_into_iter [#"collections.rs" 67 0 67 90]
-  let%span scollections = "collections.rs" 66 10 66 24
-  let%span siter = "../../../creusot-contracts/src/std/iter.rs" 168 26 169 119
-  let%span sseq = "../../../creusot-contracts/src/logic/seq.rs" 352 20 352 71
-  let%span sseq'0 = "../../../creusot-contracts/src/logic/seq.rs" 379 14 380 65
-  let%span sseq'1 = "../../../creusot-contracts/src/logic/seq.rs" 381 29 381 31
-  let%span smodel = "../../../creusot-contracts/src/model.rs" 63 8 63 22
-  let%span shash_set = "../../../creusot-contracts/src/std/collections/hash_set.rs" 49 18 49 34
-  let%span shash_set'0 = "../../../creusot-contracts/src/std/collections/hash_set.rs" 115 20 115 38
-  let%span shash_set'1 = "../../../creusot-contracts/src/std/collections/hash_set.rs" 109 8 109 38
-  let%span shash_set'2 = "../../../creusot-contracts/src/std/collections/hash_set.rs" 176 20 176 121
-  let%span shash_set'3 = "../../../creusot-contracts/src/std/collections/hash_set.rs" 120 4 120 49
-  let%span shash_set'4 = "../../../creusot-contracts/src/std/collections/hash_set.rs" 121 27 121 29
-  let%span shash_set'5 = "../../../creusot-contracts/src/std/collections/hash_set.rs" 125 4 125 34
-  let%span shash_set'6 = "../../../creusot-contracts/src/std/collections/hash_set.rs" 126 4 126 34
-  let%span shash_set'7 = "../../../creusot-contracts/src/std/collections/hash_set.rs" 127 4 127 44
-  let%span shash_set'8 = "../../../creusot-contracts/src/std/collections/hash_set.rs" 129 8 129 43
-  let%span shash_set'9 = "../../../creusot-contracts/src/std/collections/hash_set.rs" 77 16 84 23
-  let%span shash_set'10 = "../../../creusot-contracts/src/std/collections/hash_set.rs" 90 11 90 33
-  let%span shash_set'11 = "../../../creusot-contracts/src/std/collections/hash_set.rs" 91 11 91 33
-  let%span shash_set'12 = "../../../creusot-contracts/src/std/collections/hash_set.rs" 92 10 92 43
-  let%span shash_set'13 = "../../../creusot-contracts/src/std/collections/hash_set.rs" 100 4 100 31
-  let%span sfset = "../../../creusot-contracts/src/logic/fset.rs" 43 8 43 26
->>>>>>> 46c4bce5
   
   use creusot.int.UInt64
   use creusot.prelude.Opaque
@@ -1243,10 +1110,9 @@
       = view xs}
       (! return' {result}) ]
 end
-<<<<<<< HEAD
 module M_collections__roundtrip_hashset_iter [#"collections.rs" 71 0 71 87]
   let%span scollections = "collections.rs" 70 10 70 24
-  let%span siter = "../../../creusot-contracts/src/std/iter.rs" 166 26 167 119
+  let%span siter = "../../../creusot-contracts/src/std/iter.rs" 168 26 169 119
   let%span sseq = "../../../creusot-contracts/src/logic/seq.rs" 329 20 329 71
   let%span sseq'0 = "../../../creusot-contracts/src/logic/seq.rs" 353 14 354 65
   let%span sseq'1 = "../../../creusot-contracts/src/logic/seq.rs" 355 29 355 31
@@ -1269,33 +1135,6 @@
   let%span shash_set'12 = "../../../creusot-contracts/src/std/collections/hash_set.rs" 86 10 86 43
   let%span shash_set'13 = "../../../creusot-contracts/src/std/collections/hash_set.rs" 94 4 94 31
   let%span sfset = "../../../creusot-contracts/src/logic/fset.rs" 39 8 39 26
-=======
-module M_collections__roundtrip_hashset_iter [#"collections.rs" 72 0 72 87]
-  let%span scollections = "collections.rs" 71 10 71 24
-  let%span siter = "../../../creusot-contracts/src/std/iter.rs" 168 26 169 119
-  let%span sseq = "../../../creusot-contracts/src/logic/seq.rs" 352 20 352 71
-  let%span sseq'0 = "../../../creusot-contracts/src/logic/seq.rs" 379 14 380 65
-  let%span sseq'1 = "../../../creusot-contracts/src/logic/seq.rs" 381 29 381 31
-  let%span smodel = "../../../creusot-contracts/src/model.rs" 45 8 45 22
-  let%span smodel'0 = "../../../creusot-contracts/src/model.rs" 63 8 63 22
-  let%span smodel'1 = "../../../creusot-contracts/src/model.rs" 36 8 36 28
-  let%span shash_set = "../../../creusot-contracts/src/std/collections/hash_set.rs" 24 30 24 46
-  let%span shash_set'0 = "../../../creusot-contracts/src/std/collections/hash_set.rs" 154 20 154 38
-  let%span shash_set'1 = "../../../creusot-contracts/src/std/collections/hash_set.rs" 148 8 148 38
-  let%span shash_set'2 = "../../../creusot-contracts/src/std/collections/hash_set.rs" 176 20 176 121
-  let%span shash_set'3 = "../../../creusot-contracts/src/std/collections/hash_set.rs" 159 4 159 49
-  let%span shash_set'4 = "../../../creusot-contracts/src/std/collections/hash_set.rs" 160 27 160 29
-  let%span shash_set'5 = "../../../creusot-contracts/src/std/collections/hash_set.rs" 164 4 164 34
-  let%span shash_set'6 = "../../../creusot-contracts/src/std/collections/hash_set.rs" 165 4 165 34
-  let%span shash_set'7 = "../../../creusot-contracts/src/std/collections/hash_set.rs" 166 4 166 44
-  let%span shash_set'8 = "../../../creusot-contracts/src/std/collections/hash_set.rs" 168 8 168 43
-  let%span shash_set'9 = "../../../creusot-contracts/src/std/collections/hash_set.rs" 77 16 84 23
-  let%span shash_set'10 = "../../../creusot-contracts/src/std/collections/hash_set.rs" 90 11 90 33
-  let%span shash_set'11 = "../../../creusot-contracts/src/std/collections/hash_set.rs" 91 11 91 33
-  let%span shash_set'12 = "../../../creusot-contracts/src/std/collections/hash_set.rs" 92 10 92 43
-  let%span shash_set'13 = "../../../creusot-contracts/src/std/collections/hash_set.rs" 100 4 100 31
-  let%span sfset = "../../../creusot-contracts/src/logic/fset.rs" 43 8 43 26
->>>>>>> 46c4bce5
   
   use creusot.int.UInt64
   use creusot.prelude.Opaque
@@ -1452,11 +1291,10 @@
       = view'0 xs}
       (! return' {result}) ]
 end
-<<<<<<< HEAD
 module M_collections__hashset_intersection [#"collections.rs" 76 0 79 15]
   let%span scollections = "collections.rs" 75 10 75 42
-  let%span siter = "../../../creusot-contracts/src/std/iter.rs" 115 26 115 47
-  let%span siter'0 = "../../../creusot-contracts/src/std/iter.rs" 166 26 167 119
+  let%span siter = "../../../creusot-contracts/src/std/iter.rs" 116 26 116 47
+  let%span siter'0 = "../../../creusot-contracts/src/std/iter.rs" 168 26 169 119
   let%span sseq = "../../../creusot-contracts/src/logic/seq.rs" 329 20 329 71
   let%span sseq'0 = "../../../creusot-contracts/src/logic/seq.rs" 353 14 354 65
   let%span sseq'1 = "../../../creusot-contracts/src/logic/seq.rs" 355 29 355 31
@@ -1480,35 +1318,6 @@
   let%span shash_set'12 = "../../../creusot-contracts/src/std/collections/hash_set.rs" 86 10 86 43
   let%span shash_set'13 = "../../../creusot-contracts/src/std/collections/hash_set.rs" 94 4 94 31
   let%span sfset = "../../../creusot-contracts/src/logic/fset.rs" 39 8 39 26
-=======
-module M_collections__hashset_intersection [#"collections.rs" 77 0 80 15]
-  let%span scollections = "collections.rs" 76 10 76 42
-  let%span siter = "../../../creusot-contracts/src/std/iter.rs" 116 26 116 47
-  let%span siter'0 = "../../../creusot-contracts/src/std/iter.rs" 168 26 169 119
-  let%span sseq = "../../../creusot-contracts/src/logic/seq.rs" 352 20 352 71
-  let%span sseq'0 = "../../../creusot-contracts/src/logic/seq.rs" 379 14 380 65
-  let%span sseq'1 = "../../../creusot-contracts/src/logic/seq.rs" 381 29 381 31
-  let%span sresolve = "../../../creusot-contracts/src/resolve.rs" 52 20 52 34
-  let%span smodel = "../../../creusot-contracts/src/model.rs" 45 8 45 22
-  let%span smodel'0 = "../../../creusot-contracts/src/model.rs" 63 8 63 22
-  let%span smodel'1 = "../../../creusot-contracts/src/model.rs" 36 8 36 28
-  let%span shash_set = "../../../creusot-contracts/src/std/collections/hash_set.rs" 32 30 32 67
-  let%span shash_set'0 = "../../../creusot-contracts/src/std/collections/hash_set.rs" 176 20 176 121
-  let%span shash_set'1 = "../../../creusot-contracts/src/std/collections/hash_set.rs" 212 8 212 58
-  let%span shash_set'2 = "../../../creusot-contracts/src/std/collections/hash_set.rs" 206 8 206 38
-  let%span shash_set'3 = "../../../creusot-contracts/src/std/collections/hash_set.rs" 217 4 217 49
-  let%span shash_set'4 = "../../../creusot-contracts/src/std/collections/hash_set.rs" 218 27 218 29
-  let%span shash_set'5 = "../../../creusot-contracts/src/std/collections/hash_set.rs" 222 4 222 34
-  let%span shash_set'6 = "../../../creusot-contracts/src/std/collections/hash_set.rs" 223 4 223 34
-  let%span shash_set'7 = "../../../creusot-contracts/src/std/collections/hash_set.rs" 224 4 224 44
-  let%span shash_set'8 = "../../../creusot-contracts/src/std/collections/hash_set.rs" 226 8 226 43
-  let%span shash_set'9 = "../../../creusot-contracts/src/std/collections/hash_set.rs" 77 16 84 23
-  let%span shash_set'10 = "../../../creusot-contracts/src/std/collections/hash_set.rs" 90 11 90 33
-  let%span shash_set'11 = "../../../creusot-contracts/src/std/collections/hash_set.rs" 91 11 91 33
-  let%span shash_set'12 = "../../../creusot-contracts/src/std/collections/hash_set.rs" 92 10 92 43
-  let%span shash_set'13 = "../../../creusot-contracts/src/std/collections/hash_set.rs" 100 4 100 31
-  let%span sfset = "../../../creusot-contracts/src/logic/fset.rs" 43 8 43 26
->>>>>>> 46c4bce5
   let%span scopied = "../../../creusot-contracts/src/std/iter/copied.rs" 13 14 13 39
   let%span scopied'0 = "../../../creusot-contracts/src/std/iter/copied.rs" 40 12 40 104
   let%span scopied'1 = "../../../creusot-contracts/src/std/iter/copied.rs" 47 12 50 74
@@ -1724,11 +1533,10 @@
       = Fset.inter (view'1 xs) (view'1 ys)}
       (! return' {result}) ]
 end
-<<<<<<< HEAD
 module M_collections__hashset_difference [#"collections.rs" 84 0 87 15]
   let%span scollections = "collections.rs" 83 10 83 40
-  let%span siter = "../../../creusot-contracts/src/std/iter.rs" 115 26 115 47
-  let%span siter'0 = "../../../creusot-contracts/src/std/iter.rs" 166 26 167 119
+  let%span siter = "../../../creusot-contracts/src/std/iter.rs" 116 26 116 47
+  let%span siter'0 = "../../../creusot-contracts/src/std/iter.rs" 168 26 169 119
   let%span sseq = "../../../creusot-contracts/src/logic/seq.rs" 329 20 329 71
   let%span sseq'0 = "../../../creusot-contracts/src/logic/seq.rs" 353 14 354 65
   let%span sseq'1 = "../../../creusot-contracts/src/logic/seq.rs" 355 29 355 31
@@ -1752,35 +1560,6 @@
   let%span shash_set'12 = "../../../creusot-contracts/src/std/collections/hash_set.rs" 86 10 86 43
   let%span shash_set'13 = "../../../creusot-contracts/src/std/collections/hash_set.rs" 94 4 94 31
   let%span sfset = "../../../creusot-contracts/src/logic/fset.rs" 39 8 39 26
-=======
-module M_collections__hashset_difference [#"collections.rs" 85 0 88 15]
-  let%span scollections = "collections.rs" 84 10 84 40
-  let%span siter = "../../../creusot-contracts/src/std/iter.rs" 116 26 116 47
-  let%span siter'0 = "../../../creusot-contracts/src/std/iter.rs" 168 26 169 119
-  let%span sseq = "../../../creusot-contracts/src/logic/seq.rs" 352 20 352 71
-  let%span sseq'0 = "../../../creusot-contracts/src/logic/seq.rs" 379 14 380 65
-  let%span sseq'1 = "../../../creusot-contracts/src/logic/seq.rs" 381 29 381 31
-  let%span sresolve = "../../../creusot-contracts/src/resolve.rs" 52 20 52 34
-  let%span smodel = "../../../creusot-contracts/src/model.rs" 45 8 45 22
-  let%span smodel'0 = "../../../creusot-contracts/src/model.rs" 63 8 63 22
-  let%span smodel'1 = "../../../creusot-contracts/src/model.rs" 36 8 36 28
-  let%span shash_set = "../../../creusot-contracts/src/std/collections/hash_set.rs" 35 30 35 65
-  let%span shash_set'0 = "../../../creusot-contracts/src/std/collections/hash_set.rs" 176 20 176 121
-  let%span shash_set'1 = "../../../creusot-contracts/src/std/collections/hash_set.rs" 240 8 240 58
-  let%span shash_set'2 = "../../../creusot-contracts/src/std/collections/hash_set.rs" 234 8 234 38
-  let%span shash_set'3 = "../../../creusot-contracts/src/std/collections/hash_set.rs" 245 4 245 49
-  let%span shash_set'4 = "../../../creusot-contracts/src/std/collections/hash_set.rs" 246 27 246 29
-  let%span shash_set'5 = "../../../creusot-contracts/src/std/collections/hash_set.rs" 250 4 250 34
-  let%span shash_set'6 = "../../../creusot-contracts/src/std/collections/hash_set.rs" 251 4 251 34
-  let%span shash_set'7 = "../../../creusot-contracts/src/std/collections/hash_set.rs" 252 4 252 44
-  let%span shash_set'8 = "../../../creusot-contracts/src/std/collections/hash_set.rs" 254 8 254 43
-  let%span shash_set'9 = "../../../creusot-contracts/src/std/collections/hash_set.rs" 77 16 84 23
-  let%span shash_set'10 = "../../../creusot-contracts/src/std/collections/hash_set.rs" 90 11 90 33
-  let%span shash_set'11 = "../../../creusot-contracts/src/std/collections/hash_set.rs" 91 11 91 33
-  let%span shash_set'12 = "../../../creusot-contracts/src/std/collections/hash_set.rs" 92 10 92 43
-  let%span shash_set'13 = "../../../creusot-contracts/src/std/collections/hash_set.rs" 100 4 100 31
-  let%span sfset = "../../../creusot-contracts/src/logic/fset.rs" 43 8 43 26
->>>>>>> 46c4bce5
   let%span scopied = "../../../creusot-contracts/src/std/iter/copied.rs" 13 14 13 39
   let%span scopied'0 = "../../../creusot-contracts/src/std/iter/copied.rs" 40 12 40 104
   let%span scopied'1 = "../../../creusot-contracts/src/std/iter/copied.rs" 47 12 50 74
