module M_iter__test_mut_ref [#"iter.rs" 5 0 5 21]
  let%span siter = "iter.rs" 6 17 6 18
  let%span siter'0 = "iter.rs" 6 20 6 21
  let%span siter'1 = "iter.rs" 7 38 7 39
  let%span siter'2 = "iter.rs" 8 38 8 39
<<<<<<< HEAD
  let%span siter'3 = "../../../creusot-contracts/src/std/iter.rs" 92 26 95 17
  let%span sslice = "../../../creusot-contracts/src/std/slice.rs" 305 18 305 33
  let%span sslice'0 = "../../../creusot-contracts/src/std/slice.rs" 427 8 427 65
  let%span sslice'1 = "../../../creusot-contracts/src/std/slice.rs" 433 12 433 66
  let%span sslice'2 = "../../../creusot-contracts/src/std/slice.rs" 438 4 438 49
  let%span sslice'3 = "../../../creusot-contracts/src/std/slice.rs" 439 27 439 29
  let%span sslice'4 = "../../../creusot-contracts/src/std/slice.rs" 442 4 442 34
  let%span sslice'5 = "../../../creusot-contracts/src/std/slice.rs" 443 4 443 34
  let%span sslice'6 = "../../../creusot-contracts/src/std/slice.rs" 444 4 444 44
  let%span sslice'7 = "../../../creusot-contracts/src/std/slice.rs" 445 91 445 93
  let%span sslice'8 = "../../../creusot-contracts/src/std/slice.rs" 86 14 86 41
  let%span sslice'9 = "../../../creusot-contracts/src/std/slice.rs" 87 14 87 76
  let%span sslice'10 = "../../../creusot-contracts/src/std/slice.rs" 53 8 53 31
  let%span soption = "../../../creusot-contracts/src/std/option.rs" 22 18 22 67
  let%span soption'0 = "../../../creusot-contracts/src/std/option.rs" 12 8 15 9
  let%span sresolve = "../../../creusot-contracts/src/resolve.rs" 44 20 44 34
  let%span smodel = "../../../creusot-contracts/src/model.rs" 35 8 35 28
  let%span smodel'0 = "../../../creusot-contracts/src/model.rs" 59 8 59 22
  let%span smodel'1 = "../../../creusot-contracts/src/model.rs" 43 8 43 22
  let%span snum = "../../../creusot-contracts/src/std/num.rs" 23 28 23 33
=======
  let%span siter'3 = "../../../creusot-contracts/src/std/iter.rs" 93 26 96 17
  let%span sslice = "../../../creusot-contracts/src/std/slice.rs" 348 18 348 33
  let%span sslice'0 = "../../../creusot-contracts/src/std/slice.rs" 476 8 476 65
  let%span sslice'1 = "../../../creusot-contracts/src/std/slice.rs" 483 12 483 66
  let%span sslice'2 = "../../../creusot-contracts/src/std/slice.rs" 489 4 489 49
  let%span sslice'3 = "../../../creusot-contracts/src/std/slice.rs" 490 27 490 29
  let%span sslice'4 = "../../../creusot-contracts/src/std/slice.rs" 494 4 494 34
  let%span sslice'5 = "../../../creusot-contracts/src/std/slice.rs" 495 4 495 34
  let%span sslice'6 = "../../../creusot-contracts/src/std/slice.rs" 496 4 496 44
  let%span sslice'7 = "../../../creusot-contracts/src/std/slice.rs" 497 91 497 93
  let%span sslice'8 = "../../../creusot-contracts/src/std/slice.rs" 96 14 96 41
  let%span sslice'9 = "../../../creusot-contracts/src/std/slice.rs" 97 14 97 76
  let%span sslice'10 = "../../../creusot-contracts/src/std/slice.rs" 58 8 58 31
  let%span soption = "../../../creusot-contracts/src/std/option.rs" 25 18 25 67
  let%span soption'0 = "../../../creusot-contracts/src/std/option.rs" 15 8 18 9
  let%span sresolve = "../../../creusot-contracts/src/resolve.rs" 52 20 52 34
  let%span smodel = "../../../creusot-contracts/src/model.rs" 36 8 36 28
  let%span smodel'0 = "../../../creusot-contracts/src/model.rs" 63 8 63 22
  let%span smodel'1 = "../../../creusot-contracts/src/model.rs" 45 8 45 22
  let%span snum = "../../../creusot-contracts/src/std/num.rs" 25 28 25 33
>>>>>>> 46c4bce5
  
  use creusot.slice.Slice64
  use creusot.int.Int32
  use creusot.prelude.Any
  use creusot.prelude.Opaque
  use creusot.prelude.MutBorrow
  use seq.Seq
  use mach.int.Int
  
  type t_NonNull = { t_NonNull__pointer: Opaque.ptr }
  
  type t_Iter = { t_Iter__ptr: t_NonNull; t_Iter__end_or_len: Opaque.ptr; t_Iter__qy95zmarker: () }
  
  function view (self: t_Iter) : Slice64.slice Int32.t
  
  let rec iter (self_: Slice64.slice Int32.t) (return' (x: t_Iter)) = any
    [ return''0 (result: t_Iter) -> {[%#sslice] view result = self_} (! return' {result}) ]
  
  type t_Option = C_None | C_Some Int32.t
  
  function view'0 (self: Slice64.slice Int32.t) : Seq.seq Int32.t = [%#smodel'1] Slice64.view self
  
  function index_logic [@inline:trivial] (self: Slice64.slice Int32.t) (ix: int) : Int32.t =
    [%#sslice'10] Seq.get (Slice64.view self) ix
  
  meta "rewrite_def" function index_logic
  
  function to_ref_seq (self: Slice64.slice Int32.t) : Seq.seq Int32.t
  
  axiom to_ref_seq_spec: forall self: Slice64.slice Int32.t. [%#sslice'8] Seq.length (to_ref_seq self)
      = Seq.length (view'0 self)
  
  axiom to_ref_seq_spec'0: forall self: Slice64.slice Int32.t. [%#sslice'9] forall i: int. 0 <= i
          /\ i < Seq.length (to_ref_seq self) -> Seq.get (to_ref_seq self) i = index_logic self i
  
  predicate produces (self: t_Iter) (visited: Seq.seq Int32.t) (tl: t_Iter) =
    [%#sslice'1] to_ref_seq (view self) = Seq.(++) visited (to_ref_seq (view tl))
  
  function produces_trans (a: t_Iter) (ab: Seq.seq Int32.t) (b: t_Iter) (bc: Seq.seq Int32.t) (c: t_Iter) : () =
    [%#sslice'7] ()
  
  axiom produces_trans_spec:
    forall a: t_Iter, ab: Seq.seq Int32.t, b: t_Iter, bc: Seq.seq Int32.t, c: t_Iter. ([%#sslice'4] produces a ab b)
      -> ([%#sslice'5] produces b bc c) -> ([%#sslice'6] produces a (Seq.(++) ab bc) c)
  
  function produces_refl (self: t_Iter) : () = [%#sslice'3] ()
  
  axiom produces_refl_spec: forall self: t_Iter. [%#sslice'2] produces self (Seq.empty: Seq.seq Int32.t) self
  
  predicate resolve [@inline:trivial] (self: MutBorrow.t t_Iter) = [%#sresolve] self.final = self.current
  
  meta "rewrite_def" predicate resolve
  
  function view'1 (self: MutBorrow.t t_Iter) : Slice64.slice Int32.t = [%#smodel'0] view self.current
  
  predicate completed (self: MutBorrow.t t_Iter) =
    [%#sslice'0] resolve self /\ Slice64.view (view'1 self) = (Seq.empty: Seq.seq Int32.t)
  
  let rec next (self_: MutBorrow.t t_Iter) (return' (x: t_Option)) = any
    [ return''0 (result: t_Option) -> {[%#siter'3] match result with
        | C_None -> completed self_
        | C_Some v -> produces self_.current (Seq.singleton v) self_.final
        end}
      (! return' {result}) ]
  
  predicate resolve'0 [@inline:trivial] (_0: MutBorrow.t t_Iter) = resolve _0
  
  meta "rewrite_def" predicate resolve'0
  
  type tuple = { _p0: t_Option; _p1: t_Option }
  
  type t_Option'0 = C_None'0 | C_Some'0 int
  
  function deep_model (self: Int32.t) : int = [%#snum] Int32.to_int self
  
  function deep_model'0 (self: Int32.t) : int = [%#smodel] deep_model self
  
  function deep_model'1 (self: t_Option) : t_Option'0 = [%#soption'0] match self with
      | C_Some t -> C_Some'0 (deep_model'0 t)
      | C_None -> C_None'0
      end
  
  function deep_model'2 (self: t_Option) : t_Option'0 = [%#smodel] deep_model'1 self
  
  let rec eq (self_: t_Option) (rhs: t_Option) (return' (x: bool)) = any
    [ return''0 (result: bool) -> {[%#soption] result = (deep_model'2 self_ = deep_model'2 rhs)} (! return' {result}) ]
  
  type t_AssertKind = C_Eq | C_Ne | C_Match
  
  meta "compute_max_steps" 1000000
  
  meta "select_lsinst" "all"
  
  let rec test_mut_ref [#"iter.rs" 5 0 5 21] (return' (x: ())) = (! bb0
    [ bb0 = s0
      [ s0 = bb0'0
        [ bb0'0 = s0'0
          [ s0'0 = any
            [ any_ (__arr_temp: Slice64.array Int32.t) -> (! -{Seq.get __arr_temp.Slice64.elts 0
                = ([%#siter] (1: Int32.t))
              /\ Seq.get __arr_temp.Slice64.elts 1 = ([%#siter'0] (2: Int32.t))
              /\ Seq.length __arr_temp.Slice64.elts = 2}-
              [ &_1 <- __arr_temp ] s1'0) ]
          | s1'0 = [ &_0'0 <- _1 ] s2'0
          | s2'0 = _const_ret {_0'0} ] ]
        [ & _0'0: Slice64.array Int32.t = Any.any_l () | & _1: Slice64.array Int32.t = Any.any_l () ]
        [ _const_ret (_const: Slice64.array Int32.t) -> [ &_78 <- _const ] s1 ]
      | s1 = iter {_78} (fun (_ret: t_Iter) -> [ &a <- _ret ] s2)
      | s2 = bb1 ]
    | bb1 = s0
      [ s0 = MutBorrow.borrow_mut <t_Iter> {a}
          (fun (_ret: MutBorrow.t t_Iter) -> [ &_10 <- _ret ] [ &a <- _ret.final ] s1)
      | s1 = MutBorrow.borrow_final <t_Iter> {_10.current} {MutBorrow.get_id _10}
          (fun (_ret: MutBorrow.t t_Iter) -> [ &_9 <- _ret ] [ &_10 <- { _10 with current = _ret.final } ] s2)
      | s2 = next {_9} (fun (_ret: t_Option) -> [ &_8 <- _ret ] s3)
      | s3 = bb2 ]
    | bb2 = s0
      [ s0 = -{resolve'0 _10}- s1
      | s1 = bb0'0
        [ bb0'0 = s0'0
          [ s0'0 = [ &_1 <- C_Some ([%#siter'1] (1: Int32.t)) ] s1'0
          | s1'0 = [ &_0'0 <- _1 ] s2'0
          | s2'0 = _const_ret {_0'0} ] ] [ & _0'0: t_Option = Any.any_l () | & _1: t_Option = Any.any_l () ]
        [ _const_ret (_const: t_Option) -> [ &_77 <- _const ] s2 ]
      | s2 = [ &_6 <- { _p0 = _8; _p1 = _77 } ] s3
      | s3 = [ &left_val <- _6._p0 ] s4
      | s4 = [ &right_val <- _6._p1 ] s5
      | s5 = eq {left_val} {right_val} (fun (_ret: bool) -> [ &_17 <- _ret ] s6)
      | s6 = bb3 ]
    | bb3 = any [ br0 -> {_17 = false} (! bb5) | br1 -> {_17} (! bb4) ]
    | bb4 = s0
      [ s0 = MutBorrow.borrow_mut <t_Iter> {a}
          (fun (_ret: MutBorrow.t t_Iter) -> [ &_34 <- _ret ] [ &a <- _ret.final ] s1)
      | s1 = MutBorrow.borrow_final <t_Iter> {_34.current} {MutBorrow.get_id _34}
          (fun (_ret: MutBorrow.t t_Iter) -> [ &_33 <- _ret ] [ &_34 <- { _34 with current = _ret.final } ] s2)
      | s2 = next {_33} (fun (_ret: t_Option) -> [ &_32 <- _ret ] s3)
      | s3 = bb6 ]
    | bb6 = s0
      [ s0 = -{resolve'0 _34}- s1
      | s1 = bb0'0
        [ bb0'0 = s0'0
          [ s0'0 = [ &_1 <- C_Some ([%#siter'2] (2: Int32.t)) ] s1'0
          | s1'0 = [ &_0'0 <- _1 ] s2'0
          | s2'0 = _const_ret {_0'0} ] ] [ & _0'0: t_Option = Any.any_l () | & _1: t_Option = Any.any_l () ]
        [ _const_ret (_const: t_Option) -> [ &_76 <- _const ] s2 ]
      | s2 = [ &_30 <- { _p0 = _32; _p1 = _76 } ] s3
      | s3 = [ &left_val'0 <- _30._p0 ] s4
      | s4 = [ &right_val'0 <- _30._p1 ] s5
      | s5 = eq {left_val'0} {right_val'0} (fun (_ret: bool) -> [ &_41 <- _ret ] s6)
      | s6 = bb7 ]
    | bb7 = any [ br0 -> {_41 = false} (! bb9) | br1 -> {_41} (! bb8) ]
    | bb8 = s0
      [ s0 = MutBorrow.borrow_mut <t_Iter> {a}
          (fun (_ret: MutBorrow.t t_Iter) -> [ &_58 <- _ret ] [ &a <- _ret.final ] s1)
      | s1 = MutBorrow.borrow_final <t_Iter> {_58.current} {MutBorrow.get_id _58}
          (fun (_ret: MutBorrow.t t_Iter) -> [ &_57 <- _ret ] [ &_58 <- { _58 with current = _ret.final } ] s2)
      | s2 = next {_57} (fun (_ret: t_Option) -> [ &_56 <- _ret ] s3)
      | s3 = bb10 ]
    | bb10 = s0
      [ s0 = -{resolve'0 _58}- s1
      | s1 = bb0'0
        [ bb0'0 = s0'0 [ s0'0 = [ &_1 <- C_None ] s1'0 | s1'0 = [ &_0'0 <- _1 ] s2'0 | s2'0 = _const_ret {_0'0} ] ]
        [ & _0'0: t_Option = Any.any_l () | & _1: t_Option = Any.any_l () ]
        [ _const_ret (_const: t_Option) -> [ &_75 <- _const ] s2 ]
      | s2 = [ &_54 <- { _p0 = _56; _p1 = _75 } ] s3
      | s3 = [ &left_val'1 <- _54._p0 ] s4
      | s4 = [ &right_val'1 <- _54._p1 ] s5
      | s5 = eq {left_val'1} {right_val'1} (fun (_ret: bool) -> [ &_63 <- _ret ] s6)
      | s6 = bb11 ]
    | bb11 = any [ br0 -> {_63 = false} (! bb13) | br1 -> {_63} (! bb12) ]
    | bb12 = return''0 {_0}
    | bb13 = s0
      [ s0 = [ &kind'1 <- C_Eq ] s1
      | s1 = [ &_71 <- left_val'1 ] s2
      | s2 = [ &_73 <- right_val'1 ] s3
      | s3 = {false} any ]
    | bb9 = s0
      [ s0 = [ &kind'0 <- C_Eq ] s1
      | s1 = [ &_49 <- left_val'0 ] s2
      | s2 = [ &_51 <- right_val'0 ] s3
      | s3 = {false} any ]
    | bb5 = s0
      [ s0 = [ &kind <- C_Eq ] s1 | s1 = [ &_25 <- left_val ] s2 | s2 = [ &_27 <- right_val ] s3 | s3 = {false} any ] ]
    [ & _0: () = Any.any_l ()
    | & a: t_Iter = Any.any_l ()
    | & _6: tuple = Any.any_l ()
    | & _8: t_Option = Any.any_l ()
    | & _9: MutBorrow.t t_Iter = Any.any_l ()
    | & _10: MutBorrow.t t_Iter = Any.any_l ()
    | & left_val: t_Option = Any.any_l ()
    | & right_val: t_Option = Any.any_l ()
    | & _17: bool = Any.any_l ()
    | & kind: t_AssertKind = Any.any_l ()
    | & _25: t_Option = Any.any_l ()
    | & _27: t_Option = Any.any_l ()
    | & _30: tuple = Any.any_l ()
    | & _32: t_Option = Any.any_l ()
    | & _33: MutBorrow.t t_Iter = Any.any_l ()
    | & _34: MutBorrow.t t_Iter = Any.any_l ()
    | & left_val'0: t_Option = Any.any_l ()
    | & right_val'0: t_Option = Any.any_l ()
    | & _41: bool = Any.any_l ()
    | & kind'0: t_AssertKind = Any.any_l ()
    | & _49: t_Option = Any.any_l ()
    | & _51: t_Option = Any.any_l ()
    | & _54: tuple = Any.any_l ()
    | & _56: t_Option = Any.any_l ()
    | & _57: MutBorrow.t t_Iter = Any.any_l ()
    | & _58: MutBorrow.t t_Iter = Any.any_l ()
    | & left_val'1: t_Option = Any.any_l ()
    | & right_val'1: t_Option = Any.any_l ()
    | & _63: bool = Any.any_l ()
    | & kind'1: t_AssertKind = Any.any_l ()
    | & _71: t_Option = Any.any_l ()
    | & _73: t_Option = Any.any_l ()
    | & _75: t_Option = Any.any_l ()
    | & _76: t_Option = Any.any_l ()
    | & _77: t_Option = Any.any_l ()
    | & _78: Slice64.array Int32.t = Any.any_l () ]) [ return''0 (result: ()) -> (! return' {result}) ]
end
module M_iter__test_filter [#"iter.rs" 12 0 12 20]
  let%span siter = "iter.rs" 13 17 13 21
  let%span siter'0 = "iter.rs" 13 23 13 28
  let%span siter'1 = "iter.rs" 13 30 13 34
  let%span siter'2 = "iter.rs" 17 38 17 42
  let%span siter'3 = "iter.rs" 18 38 18 42
  let%span siter'4 = "iter.rs" 14 18 14 31
  let%span siter'5 = "../../../creusot-contracts/src/std/iter.rs" 132 27 132 47
  let%span siter'6 = "../../../creusot-contracts/src/std/iter.rs" 133 27 133 53
  let%span siter'7 = "../../../creusot-contracts/src/std/iter.rs" 134 27 134 45
  let%span siter'8 = "../../../creusot-contracts/src/std/iter.rs" 135 26 135 69
  let%span siter'9 = "../../../creusot-contracts/src/std/iter.rs" 93 16 93 17
  let%span siter'10 = "../../../creusot-contracts/src/std/iter.rs" 93 26 96 17
  let%span siter'11 = "iter.rs" 14 8 14 33
<<<<<<< HEAD
  let%span sslice = "../../../creusot-contracts/src/std/slice.rs" 305 18 305 33
  let%span sslice'0 = "../../../creusot-contracts/src/std/slice.rs" 433 12 433 66
  let%span sslice'1 = "../../../creusot-contracts/src/std/slice.rs" 427 8 427 65
  let%span sslice'2 = "../../../creusot-contracts/src/std/slice.rs" 438 4 438 49
  let%span sslice'3 = "../../../creusot-contracts/src/std/slice.rs" 439 27 439 29
  let%span sslice'4 = "../../../creusot-contracts/src/std/slice.rs" 442 4 442 34
  let%span sslice'5 = "../../../creusot-contracts/src/std/slice.rs" 443 4 443 34
  let%span sslice'6 = "../../../creusot-contracts/src/std/slice.rs" 444 4 444 44
  let%span sslice'7 = "../../../creusot-contracts/src/std/slice.rs" 445 91 445 93
  let%span sslice'8 = "../../../creusot-contracts/src/std/slice.rs" 86 14 86 41
  let%span sslice'9 = "../../../creusot-contracts/src/std/slice.rs" 87 14 87 76
  let%span sslice'10 = "../../../creusot-contracts/src/std/slice.rs" 53 8 53 31
  let%span soption = "../../../creusot-contracts/src/std/option.rs" 22 18 22 67
  let%span soption'0 = "../../../creusot-contracts/src/std/option.rs" 12 8 15 9
  let%span sresolve = "../../../creusot-contracts/src/resolve.rs" 44 20 44 34
  let%span smodel = "../../../creusot-contracts/src/model.rs" 35 8 35 28
  let%span smodel'0 = "../../../creusot-contracts/src/model.rs" 59 8 59 22
  let%span smodel'1 = "../../../creusot-contracts/src/model.rs" 43 8 43 22
  let%span smodel'2 = "../../../creusot-contracts/src/model.rs" 68 8 68 12
  let%span sfilter = "../../../creusot-contracts/src/std/iter/filter.rs" 55 16 55 59
  let%span sfilter'0 = "../../../creusot-contracts/src/std/iter/filter.rs" 48 16 48 55
  let%span sfilter'1 = "../../../creusot-contracts/src/std/iter/filter.rs" 61 16 61 120
=======
  let%span sslice = "../../../creusot-contracts/src/std/slice.rs" 348 18 348 33
  let%span sslice'0 = "../../../creusot-contracts/src/std/slice.rs" 483 12 483 66
  let%span sslice'1 = "../../../creusot-contracts/src/std/slice.rs" 476 8 476 65
  let%span sslice'2 = "../../../creusot-contracts/src/std/slice.rs" 489 4 489 49
  let%span sslice'3 = "../../../creusot-contracts/src/std/slice.rs" 490 27 490 29
  let%span sslice'4 = "../../../creusot-contracts/src/std/slice.rs" 494 4 494 34
  let%span sslice'5 = "../../../creusot-contracts/src/std/slice.rs" 495 4 495 34
  let%span sslice'6 = "../../../creusot-contracts/src/std/slice.rs" 496 4 496 44
  let%span sslice'7 = "../../../creusot-contracts/src/std/slice.rs" 497 91 497 93
  let%span sslice'8 = "../../../creusot-contracts/src/std/slice.rs" 96 14 96 41
  let%span sslice'9 = "../../../creusot-contracts/src/std/slice.rs" 97 14 97 76
  let%span sslice'10 = "../../../creusot-contracts/src/std/slice.rs" 58 8 58 31
  let%span soption = "../../../creusot-contracts/src/std/option.rs" 25 18 25 67
  let%span soption'0 = "../../../creusot-contracts/src/std/option.rs" 15 8 18 9
  let%span sresolve = "../../../creusot-contracts/src/resolve.rs" 52 20 52 34
  let%span smodel = "../../../creusot-contracts/src/model.rs" 36 8 36 28
  let%span smodel'0 = "../../../creusot-contracts/src/model.rs" 63 8 63 22
  let%span smodel'1 = "../../../creusot-contracts/src/model.rs" 45 8 45 22
  let%span smodel'2 = "../../../creusot-contracts/src/model.rs" 73 8 73 12
  let%span sfilter = "../../../creusot-contracts/src/std/iter/filter.rs" 57 16 57 59
  let%span sfilter'0 = "../../../creusot-contracts/src/std/iter/filter.rs" 49 16 49 55
  let%span sfilter'1 = "../../../creusot-contracts/src/std/iter/filter.rs" 64 16 64 120
>>>>>>> 46c4bce5
  let%span sfilter'2 = "../../../creusot-contracts/src/std/iter/filter.rs" 15 14 15 39
  let%span sfilter'3 = "../../../creusot-contracts/src/std/iter/filter.rs" 22 14 22 39
  let%span sfilter'4 = "../../../creusot-contracts/src/std/iter/filter.rs" 72 12 74 47
  let%span sfilter'5 = "../../../creusot-contracts/src/std/iter/filter.rs" 81 12 92 139
  let%span sfilter'6 = "../../../creusot-contracts/src/std/iter/filter.rs" 97 4 97 49
  let%span sfilter'7 = "../../../creusot-contracts/src/std/iter/filter.rs" 101 4 101 34
  let%span sfilter'8 = "../../../creusot-contracts/src/std/iter/filter.rs" 102 4 102 34
  let%span sfilter'9 = "../../../creusot-contracts/src/std/iter/filter.rs" 103 4 103 44
  let%span sops = "../../../creusot-contracts/src/std/ops.rs" 125 4 125 61
  let%span sops'0 = "../../../creusot-contracts/src/std/ops.rs" 126 4 126 40
  let%span sops'1 = "../../../creusot-contracts/src/std/ops.rs" 131 4 131 35
  let%span sops'2 = "../../../creusot-contracts/src/std/ops.rs" 136 4 136 33
  let%span sops'3 = "../../../creusot-contracts/src/std/ops.rs" 137 4 137 30
  let%span sops'4 = "../../../creusot-contracts/src/std/ops.rs" 138 4 138 32
  let%span sops'5 = "../../../creusot-contracts/src/std/ops.rs" 143 14 144 104
  let%span sinvariant = "../../../creusot-contracts/src/invariant.rs" 100 20 100 44
  
  use creusot.slice.Slice64
  use creusot.prelude.Any
  use creusot.prelude.Opaque
  use creusot.prelude.MutBorrow
  use seq.Seq
  use mach.int.Int
  use map.Map
  
  type t_NonNull = { t_NonNull__pointer: Opaque.ptr }
  
  type t_Iter = { t_Iter__ptr: t_NonNull; t_Iter__end_or_len: Opaque.ptr; t_Iter__qy95zmarker: () }
  
  function view (self: t_Iter) : Slice64.slice bool
  
  let rec iter (self_: Slice64.slice bool) (return' (x: t_Iter)) = any
    [ return''0 (result: t_Iter) -> {[%#sslice] view result = self_} (! return' {result}) ]
  
  predicate resolve [@inline:trivial] (self: MutBorrow.t ()) = [%#sresolve] self.final = self.current
  
  meta "rewrite_def" predicate resolve
  
  predicate resolve'0 [@inline:trivial] (_0: MutBorrow.t ()) = resolve _0
  
  meta "rewrite_def" predicate resolve'0
  
  predicate postcondition_once (self: ()) (args: bool) (result: bool) = [%#siter'11] let b = args in result = b
  
  predicate resolve'1 [@inline:trivial] (_0: ()) = true
  
  meta "rewrite_def" predicate resolve'1
  
  predicate hist_inv (self: ()) (result_state: ()) = [%#siter'11] true
  
  predicate postcondition_mut (self: ()) (args: bool) (result_state: ()) (result: bool) =
    [%#siter'11] let b = args in result = b /\ hist_inv self result_state
  
  function fn_mut_once (self: ()) (args: bool) (res: bool) : ()
  
  axiom fn_mut_once_spec: forall self: (), args: bool, res: bool. [%#sops'5] postcondition_once self args res
      = (exists res_state: (). postcondition_mut self args res_state res /\ resolve'1 res_state)
  
  function hist_inv_trans (self: ()) (b: ()) (c: ()) : ()
  
  axiom hist_inv_trans_spec: forall self: (), b: (), c: (). ([%#sops'2] hist_inv self b)
      -> ([%#sops'3] hist_inv b c) -> ([%#sops'4] hist_inv self c)
  
  function hist_inv_refl (self: ()) : ()
  
  axiom hist_inv_refl_spec: forall self: (). [%#sops'1] hist_inv self self
  
  function postcondition_mut_hist_inv (self: ()) (args: bool) (res_state: ()) (res: bool) : ()
  
  axiom postcondition_mut_hist_inv_spec:
    forall self: (), args: bool, res_state: (), res: bool. ([%#sops] postcondition_mut self args res_state res)
      -> ([%#sops'0] hist_inv self res_state)
  
  let rec closure0 [#"iter.rs" 14 8 14 33] (self: MutBorrow.t ()) (b: bool) (return' (x: bool)) = (! bb0
    [ bb0 = s0 [ s0 = -{resolve'0 _1}- s1 | s1 = [ &res <- b'0 ] s2 | s2 = [ &_0 <- res ] s3 | s3 = return''0 {_0} ] ]
    [ & _0: bool = Any.any_l () | & _1: MutBorrow.t () = self | & b'0: bool = b | & res: bool = Any.any_l () ])
    [ return''0 (result: bool) -> {[@expl:closure ensures] [%#siter'4] result = b}
      {[@expl:closure hist_inv post] hist_inv self.current self.final}
      (! return' {result}) ]
  
  type t_Filter = { t_Filter__iter: t_Iter; t_Filter__predicate: () }
  
  predicate immutable (_0: ()) = [%#sfilter] forall f: (), g: (). hist_inv f g -> f = g
  
  predicate precondition (self: ()) (args: bool) = [%#siter'11] let b = args in true
  
  predicate no_precondition (_0: ()) = [%#sfilter'0] forall f: (), i: bool. precondition f i
  
  predicate precise (_0: ()) =
    [%#sfilter'1] forall f1: (), f2: (), i: bool. not (postcondition_mut f1 i f2 true
      /\ postcondition_mut f1 i f2 false)
  
  predicate invariant' (self: t_Filter)
  
  predicate inv (_0: t_Filter)
  
  axiom inv_axiom [@rewrite]: forall x: t_Filter [inv x]. inv x
      = (invariant' x
      /\ match x with
        | {t_Filter__iter = iter'0; t_Filter__predicate = predicate'} -> true
        end)
  
  predicate inv'0 (_0: t_Iter)
  
  axiom inv_axiom'0 [@rewrite]: forall x: t_Iter [inv'0 x]. inv'0 x = true
  
  function iter'0 (self: t_Filter) : t_Iter
  
  axiom iter_spec: forall self: t_Filter. [%#sfilter'2] inv self -> inv'0 (iter'0 self)
  
  predicate inv'1 (_0: ())
  
  axiom inv_axiom'1 [@rewrite]: forall x: () [inv'1 x]. inv'1 x = true
  
  function func (self: t_Filter) : ()
  
  axiom func_spec: forall self: t_Filter. [%#sfilter'3] inv self -> inv'1 (func self)
  
  let rec filter (self_: t_Iter) (f: ()) (return' (x: t_Filter)) = {[@expl:filter requires #0] [%#siter'5] immutable f}
    {[@expl:filter requires #1] [%#siter'6] no_precondition f}
    {[@expl:filter requires #2] [%#siter'7] precise f}
    any
    [ return''0 (result: t_Filter) -> {inv result}
      {[%#siter'8] iter'0 result = self_ /\ func result = f}
      (! return' {result}) ]
  
  type t_Option = C_None | C_Some bool
  
  predicate invariant''0 [@inline:trivial] (self: MutBorrow.t t_Filter) =
    [%#sinvariant] inv self.current /\ inv self.final
  
  meta "rewrite_def" predicate invariant''0
  
  predicate inv'2 (_0: MutBorrow.t t_Filter)
  
  axiom inv_axiom'2 [@rewrite]: forall x: MutBorrow.t t_Filter [inv'2 x]. inv'2 x = invariant''0 x
  
  function view'0 (self: Slice64.slice bool) : Seq.seq bool = [%#smodel'1] Slice64.view self
  
  predicate index_logic [@inline:trivial] (self: Slice64.slice bool) (ix: int) =
    [%#sslice'10] Seq.get (Slice64.view self) ix
  
  meta "rewrite_def" predicate index_logic
  
  function to_ref_seq (self: Slice64.slice bool) : Seq.seq bool
  
  axiom to_ref_seq_spec: forall self: Slice64.slice bool. [%#sslice'8] Seq.length (to_ref_seq self)
      = Seq.length (view'0 self)
  
  axiom to_ref_seq_spec'0: forall self: Slice64.slice bool. [%#sslice'9] forall i: int. 0 <= i
          /\ i < Seq.length (to_ref_seq self) -> Seq.get (to_ref_seq self) i = index_logic self i
  
  predicate produces (self: t_Iter) (visited: Seq.seq bool) (tl: t_Iter) =
    [%#sslice'0] to_ref_seq (view self) = Seq.(++) visited (to_ref_seq (view tl))
  
  function produces_trans (a: t_Iter) (ab: Seq.seq bool) (b: t_Iter) (bc: Seq.seq bool) (c: t_Iter) : () =
    [%#sslice'7] ()
  
  axiom produces_trans_spec:
    forall a: t_Iter, ab: Seq.seq bool, b: t_Iter, bc: Seq.seq bool, c: t_Iter. ([%#sslice'4] produces a ab b)
      -> ([%#sslice'5] produces b bc c) -> ([%#sslice'6] produces a (Seq.(++) ab bc) c)
  
  function produces_refl (self: t_Iter) : () = [%#sslice'3] ()
  
  axiom produces_refl_spec: forall self: t_Iter. [%#sslice'2] produces self (Seq.empty: Seq.seq bool) self
  
  predicate produces'0 (self: t_Filter) (visited: Seq.seq bool) (succ: t_Filter) =
    [%#sfilter'5] invariant' self
    -> hist_inv (func self) (func succ)
    /\ (exists s: Seq.seq bool, f: Map.map int int. produces (iter'0 self) s (iter'0 succ)
      /\ (forall i: int. 0 <= i /\ i < Seq.length visited -> 0 <= Map.get f i /\ Map.get f i < Seq.length s)
      /\ (forall i: int, j: int. 0 <= i /\ i < j /\ j < Seq.length visited -> Map.get f i < Map.get f j)
      /\ (forall i: int. 0 <= i /\ i < Seq.length visited -> Seq.get visited i = Seq.get s (Map.get f i))
      /\ (forall i: int. 0 <= i /\ i < Seq.length s
        -> (exists j: int. 0 <= j /\ j < Seq.length visited /\ Map.get f j = i)
        = postcondition_mut (func self) (Seq.get s i) (func self) true))
  
  function produces_trans'0 (a: t_Filter) (ab: Seq.seq bool) (b: t_Filter) (bc: Seq.seq bool) (c: t_Filter) : ()
  
  axiom produces_trans_spec'0:
    forall a: t_Filter, ab: Seq.seq bool, b: t_Filter, bc: Seq.seq bool, c: t_Filter. ([%#sfilter'7] produces'0 a ab b)
      -> ([%#sfilter'8] produces'0 b bc c) -> ([%#sfilter'9] produces'0 a (Seq.(++) ab bc) c)
  
  function produces_refl'0 (self: t_Filter) : ()
  
  axiom produces_refl_spec'0: forall self: t_Filter. [%#sfilter'6] produces'0 self (Seq.empty: Seq.seq bool) self
  
  predicate resolve'2 [@inline:trivial] (self: MutBorrow.t t_Iter) = [%#sresolve] self.final = self.current
  
  meta "rewrite_def" predicate resolve'2
  
  function view'1 (self: MutBorrow.t t_Iter) : Slice64.slice bool = [%#smodel'0] view self.current
  
  predicate completed (self: MutBorrow.t t_Iter) =
    [%#sslice'1] resolve'2 self /\ Slice64.view (view'1 self) = (Seq.empty: Seq.seq bool)
  
  predicate completed'0 (self: MutBorrow.t t_Filter) =
    [%#sfilter'4] (exists s: Seq.seq bool, e: MutBorrow.t t_Iter. produces (iter'0 self.current) s e.current
        /\ completed e
        /\ (forall i: int. 0 <= i /\ i < Seq.length s
          -> postcondition_mut (func self.current) (Seq.get s i) (func self.final) false))
    /\ func self.current = func self.final
  
  let rec next (self_: MutBorrow.t t_Filter) (return' (x: t_Option)) =
    {[@expl:next 'self_' type invariant] [%#siter'9] inv'2 self_}
    any
    [ return''0 (result: t_Option) -> {[%#siter'10] match result with
        | C_None -> completed'0 self_
        | C_Some v -> produces'0 self_.current (Seq.singleton v) self_.final
        end}
      (! return' {result}) ]
  
  predicate resolve'3 [@inline:trivial] (self: MutBorrow.t t_Filter) = [%#sresolve] self.final = self.current
  
  meta "rewrite_def" predicate resolve'3
  
  predicate resolve'4 [@inline:trivial] (_0: MutBorrow.t t_Filter) = resolve'3 _0
  
  meta "rewrite_def" predicate resolve'4
  
  type tuple = { _p0: t_Option; _p1: t_Option }
  
  type t_Option'0 = C_None'0 | C_Some'0 bool
  
  predicate deep_model (self: bool) = [%#smodel'2] self
  
  predicate deep_model'0 (self: bool) = [%#smodel] deep_model self
  
  function deep_model'1 (self: t_Option) : t_Option'0 = [%#soption'0] match self with
      | C_Some t -> C_Some'0 (deep_model'0 t)
      | C_None -> C_None'0
      end
  
  function deep_model'2 (self: t_Option) : t_Option'0 = [%#smodel] deep_model'1 self
  
  let rec eq (self_: t_Option) (rhs: t_Option) (return' (x: bool)) = any
    [ return''0 (result: bool) -> {[%#soption] result = (deep_model'2 self_ = deep_model'2 rhs)} (! return' {result}) ]
  
  type t_AssertKind = C_Eq | C_Ne | C_Match
  
  meta "compute_max_steps" 1000000
  
  meta "select_lsinst" "all"
  
  let rec test_filter [#"iter.rs" 12 0 12 20] (return' (x: ())) = (! bb0
    [ bb0 = s0
      [ s0 = bb0'0
        [ bb0'0 = s0'0
          [ s0'0 = any
            [ any_ (__arr_temp: Slice64.array bool) -> (! -{Seq.get __arr_temp.Slice64.elts 0
              /\ Seq.get __arr_temp.Slice64.elts 1 = ([%#siter'0] false)
              /\ Seq.get __arr_temp.Slice64.elts 2 /\ Seq.length __arr_temp.Slice64.elts = 3}-
              [ &_1 <- __arr_temp ] s1'0) ]
          | s1'0 = [ &_0'0 <- _1 ] s2'0
          | s2'0 = _const_ret {_0'0} ] ]
        [ & _0'0: Slice64.array bool = Any.any_l () | & _1: Slice64.array bool = Any.any_l () ]
        [ _const_ret (_const: Slice64.array bool) -> [ &_80 <- _const ] s1 ]
      | s1 = iter {_80} (fun (_ret: t_Iter) -> [ &_2 <- _ret ] s2)
      | s2 = bb1 ]
    | bb1 = s0 [ s0 = [ &_6 <- () ] s1 | s1 = filter {_2} {_6} (fun (_ret: t_Filter) -> [ &a <- _ret ] s2) | s2 = bb2 ]
    | bb2 = s0
      [ s0 = {inv a}
        MutBorrow.borrow_mut <t_Filter> {a}
          (fun (_ret: MutBorrow.t t_Filter) -> [ &_12 <- _ret ] -{inv _ret.final}- [ &a <- _ret.final ] s1)
      | s1 = {inv _12.current}
        MutBorrow.borrow_final <t_Filter> {_12.current} {MutBorrow.get_id _12}
          (fun (_ret: MutBorrow.t t_Filter) ->
            [ &_11 <- _ret ] -{inv _ret.final}-
            [ &_12 <- { _12 with current = _ret.final } ] s2)
      | s2 = next {_11} (fun (_ret: t_Option) -> [ &_10 <- _ret ] s3)
      | s3 = bb3 ]
    | bb3 = s0
      [ s0 = {[@expl:type invariant] inv'2 _12} s1
      | s1 = -{resolve'4 _12}- s2
      | s2 = bb0'0
        [ bb0'0 = s0'0
          [ s0'0 = [ &_1 <- C_Some ([%#siter'2] true) ] s1'0
          | s1'0 = [ &_0'0 <- _1 ] s2'0
          | s2'0 = _const_ret {_0'0} ] ] [ & _0'0: t_Option = Any.any_l () | & _1: t_Option = Any.any_l () ]
        [ _const_ret (_const: t_Option) -> [ &_79 <- _const ] s3 ]
      | s3 = [ &_8 <- { _p0 = _10; _p1 = _79 } ] s4
      | s4 = [ &left_val <- _8._p0 ] s5
      | s5 = [ &right_val <- _8._p1 ] s6
      | s6 = eq {left_val} {right_val} (fun (_ret: bool) -> [ &_19 <- _ret ] s7)
      | s7 = bb4 ]
    | bb4 = any [ br0 -> {_19 = false} (! bb6) | br1 -> {_19} (! bb5) ]
    | bb5 = s0
      [ s0 = {inv a}
        MutBorrow.borrow_mut <t_Filter> {a}
          (fun (_ret: MutBorrow.t t_Filter) -> [ &_36 <- _ret ] -{inv _ret.final}- [ &a <- _ret.final ] s1)
      | s1 = {inv _36.current}
        MutBorrow.borrow_final <t_Filter> {_36.current} {MutBorrow.get_id _36}
          (fun (_ret: MutBorrow.t t_Filter) ->
            [ &_35 <- _ret ] -{inv _ret.final}-
            [ &_36 <- { _36 with current = _ret.final } ] s2)
      | s2 = next {_35} (fun (_ret: t_Option) -> [ &_34 <- _ret ] s3)
      | s3 = bb7 ]
    | bb7 = s0
      [ s0 = {[@expl:type invariant] inv'2 _36} s1
      | s1 = -{resolve'4 _36}- s2
      | s2 = bb0'0
        [ bb0'0 = s0'0
          [ s0'0 = [ &_1 <- C_Some ([%#siter'3] true) ] s1'0
          | s1'0 = [ &_0'0 <- _1 ] s2'0
          | s2'0 = _const_ret {_0'0} ] ] [ & _0'0: t_Option = Any.any_l () | & _1: t_Option = Any.any_l () ]
        [ _const_ret (_const: t_Option) -> [ &_78 <- _const ] s3 ]
      | s3 = [ &_32 <- { _p0 = _34; _p1 = _78 } ] s4
      | s4 = [ &left_val'0 <- _32._p0 ] s5
      | s5 = [ &right_val'0 <- _32._p1 ] s6
      | s6 = eq {left_val'0} {right_val'0} (fun (_ret: bool) -> [ &_43 <- _ret ] s7)
      | s7 = bb8 ]
    | bb8 = any [ br0 -> {_43 = false} (! bb10) | br1 -> {_43} (! bb9) ]
    | bb9 = s0
      [ s0 = {inv a}
        MutBorrow.borrow_mut <t_Filter> {a}
          (fun (_ret: MutBorrow.t t_Filter) -> [ &_60 <- _ret ] -{inv _ret.final}- [ &a <- _ret.final ] s1)
      | s1 = {inv _60.current}
        MutBorrow.borrow_final <t_Filter> {_60.current} {MutBorrow.get_id _60}
          (fun (_ret: MutBorrow.t t_Filter) ->
            [ &_59 <- _ret ] -{inv _ret.final}-
            [ &_60 <- { _60 with current = _ret.final } ] s2)
      | s2 = next {_59} (fun (_ret: t_Option) -> [ &_58 <- _ret ] s3)
      | s3 = bb11 ]
    | bb11 = s0
      [ s0 = {[@expl:type invariant] inv'2 _60} s1
      | s1 = -{resolve'4 _60}- s2
      | s2 = {[@expl:type invariant] inv a} s3
      | s3 = bb0'0
        [ bb0'0 = s0'0 [ s0'0 = [ &_1 <- C_None ] s1'0 | s1'0 = [ &_0'0 <- _1 ] s2'0 | s2'0 = _const_ret {_0'0} ] ]
        [ & _0'0: t_Option = Any.any_l () | & _1: t_Option = Any.any_l () ]
        [ _const_ret (_const: t_Option) -> [ &_77 <- _const ] s4 ]
      | s4 = [ &_56 <- { _p0 = _58; _p1 = _77 } ] s5
      | s5 = [ &left_val'1 <- _56._p0 ] s6
      | s6 = [ &right_val'1 <- _56._p1 ] s7
      | s7 = eq {left_val'1} {right_val'1} (fun (_ret: bool) -> [ &_65 <- _ret ] s8)
      | s8 = bb12 ]
    | bb12 = any [ br0 -> {_65 = false} (! bb14) | br1 -> {_65} (! bb13) ]
    | bb13 = return''0 {_0}
    | bb14 = s0
      [ s0 = [ &kind'1 <- C_Eq ] s1
      | s1 = [ &_73 <- left_val'1 ] s2
      | s2 = [ &_75 <- right_val'1 ] s3
      | s3 = {false} any ]
    | bb10 = s0
      [ s0 = {[@expl:type invariant] inv a} s1
      | s1 = [ &kind'0 <- C_Eq ] s2
      | s2 = [ &_51 <- left_val'0 ] s3
      | s3 = [ &_53 <- right_val'0 ] s4
      | s4 = {false} any ]
    | bb6 = s0
      [ s0 = {[@expl:type invariant] inv a} s1
      | s1 = [ &kind <- C_Eq ] s2
      | s2 = [ &_27 <- left_val ] s3
      | s3 = [ &_29 <- right_val ] s4
      | s4 = {false} any ] ]
    [ & _0: () = Any.any_l ()
    | & a: t_Filter = Any.any_l ()
    | & _2: t_Iter = Any.any_l ()
    | & _6: () = Any.any_l ()
    | & _8: tuple = Any.any_l ()
    | & _10: t_Option = Any.any_l ()
    | & _11: MutBorrow.t t_Filter = Any.any_l ()
    | & _12: MutBorrow.t t_Filter = Any.any_l ()
    | & left_val: t_Option = Any.any_l ()
    | & right_val: t_Option = Any.any_l ()
    | & _19: bool = Any.any_l ()
    | & kind: t_AssertKind = Any.any_l ()
    | & _27: t_Option = Any.any_l ()
    | & _29: t_Option = Any.any_l ()
    | & _32: tuple = Any.any_l ()
    | & _34: t_Option = Any.any_l ()
    | & _35: MutBorrow.t t_Filter = Any.any_l ()
    | & _36: MutBorrow.t t_Filter = Any.any_l ()
    | & left_val'0: t_Option = Any.any_l ()
    | & right_val'0: t_Option = Any.any_l ()
    | & _43: bool = Any.any_l ()
    | & kind'0: t_AssertKind = Any.any_l ()
    | & _51: t_Option = Any.any_l ()
    | & _53: t_Option = Any.any_l ()
    | & _56: tuple = Any.any_l ()
    | & _58: t_Option = Any.any_l ()
    | & _59: MutBorrow.t t_Filter = Any.any_l ()
    | & _60: MutBorrow.t t_Filter = Any.any_l ()
    | & left_val'1: t_Option = Any.any_l ()
    | & right_val'1: t_Option = Any.any_l ()
    | & _65: bool = Any.any_l ()
    | & kind'1: t_AssertKind = Any.any_l ()
    | & _73: t_Option = Any.any_l ()
    | & _75: t_Option = Any.any_l ()
    | & _77: t_Option = Any.any_l ()
    | & _78: t_Option = Any.any_l ()
    | & _79: t_Option = Any.any_l ()
    | & _80: Slice64.array bool = Any.any_l () ]) [ return''0 (result: ()) -> (! return' {result}) ]
end
module M_iter__test_filter_map [#"iter.rs" 22 0 22 24]
  let%span siter = "iter.rs" 23 17 23 21
  let%span siter'0 = "iter.rs" 23 23 23 28
  let%span siter'1 = "iter.rs" 23 30 23 34
  let%span siter'2 = "iter.rs" 27 37 27 42
  let%span siter'3 = "iter.rs" 28 37 28 42
  let%span siter'4 = "iter.rs" 25 32 25 37
  let%span siter'5 = "iter.rs" 24 18 24 63
  let%span siter'6 = "../../../creusot-contracts/src/std/iter.rs" 140 27 140 51
  let%span siter'7 = "../../../creusot-contracts/src/std/iter.rs" 141 27 141 57
  let%span siter'8 = "../../../creusot-contracts/src/std/iter.rs" 142 27 142 49
  let%span siter'9 = "../../../creusot-contracts/src/std/iter.rs" 143 26 143 69
  let%span siter'10 = "../../../creusot-contracts/src/std/iter.rs" 93 16 93 17
  let%span siter'11 = "../../../creusot-contracts/src/std/iter.rs" 93 26 96 17
  let%span siter'12 = "iter.rs" 24 8 24 65
<<<<<<< HEAD
  let%span sslice = "../../../creusot-contracts/src/std/slice.rs" 305 18 305 33
  let%span sslice'0 = "../../../creusot-contracts/src/std/slice.rs" 433 12 433 66
  let%span sslice'1 = "../../../creusot-contracts/src/std/slice.rs" 427 8 427 65
  let%span sslice'2 = "../../../creusot-contracts/src/std/slice.rs" 438 4 438 49
  let%span sslice'3 = "../../../creusot-contracts/src/std/slice.rs" 439 27 439 29
  let%span sslice'4 = "../../../creusot-contracts/src/std/slice.rs" 442 4 442 34
  let%span sslice'5 = "../../../creusot-contracts/src/std/slice.rs" 443 4 443 34
  let%span sslice'6 = "../../../creusot-contracts/src/std/slice.rs" 444 4 444 44
  let%span sslice'7 = "../../../creusot-contracts/src/std/slice.rs" 445 91 445 93
  let%span sslice'8 = "../../../creusot-contracts/src/std/slice.rs" 86 14 86 41
  let%span sslice'9 = "../../../creusot-contracts/src/std/slice.rs" 87 14 87 76
  let%span sslice'10 = "../../../creusot-contracts/src/std/slice.rs" 53 8 53 31
  let%span soption = "../../../creusot-contracts/src/std/option.rs" 22 18 22 67
  let%span soption'0 = "../../../creusot-contracts/src/std/option.rs" 12 8 15 9
  let%span sresolve = "../../../creusot-contracts/src/resolve.rs" 44 20 44 34
  let%span smodel = "../../../creusot-contracts/src/model.rs" 35 8 35 28
  let%span smodel'0 = "../../../creusot-contracts/src/model.rs" 59 8 59 22
  let%span smodel'1 = "../../../creusot-contracts/src/model.rs" 68 8 68 12
  let%span smodel'2 = "../../../creusot-contracts/src/model.rs" 43 8 43 22
  let%span sops = "../../../creusot-contracts/src/std/ops.rs" 125 4 125 61
  let%span sops'0 = "../../../creusot-contracts/src/std/ops.rs" 126 4 126 40
  let%span sops'1 = "../../../creusot-contracts/src/std/ops.rs" 131 4 131 35
  let%span sops'2 = "../../../creusot-contracts/src/std/ops.rs" 136 4 136 33
  let%span sops'3 = "../../../creusot-contracts/src/std/ops.rs" 137 4 137 30
  let%span sops'4 = "../../../creusot-contracts/src/std/ops.rs" 138 4 138 32
  let%span sops'5 = "../../../creusot-contracts/src/std/ops.rs" 143 14 144 104
  let%span sinvariant = "../../../creusot-contracts/src/invariant.rs" 100 20 100 44
  let%span sfilter_map = "../../../creusot-contracts/src/std/iter/filter_map.rs" 53 16 53 53
  let%span sfilter_map'0 = "../../../creusot-contracts/src/std/iter/filter_map.rs" 46 16 46 49
  let%span sfilter_map'1 = "../../../creusot-contracts/src/std/iter/filter_map.rs" 59 16 59 130
=======
  let%span sslice = "../../../creusot-contracts/src/std/slice.rs" 348 18 348 33
  let%span sslice'0 = "../../../creusot-contracts/src/std/slice.rs" 483 12 483 66
  let%span sslice'1 = "../../../creusot-contracts/src/std/slice.rs" 476 8 476 65
  let%span sslice'2 = "../../../creusot-contracts/src/std/slice.rs" 489 4 489 49
  let%span sslice'3 = "../../../creusot-contracts/src/std/slice.rs" 490 27 490 29
  let%span sslice'4 = "../../../creusot-contracts/src/std/slice.rs" 494 4 494 34
  let%span sslice'5 = "../../../creusot-contracts/src/std/slice.rs" 495 4 495 34
  let%span sslice'6 = "../../../creusot-contracts/src/std/slice.rs" 496 4 496 44
  let%span sslice'7 = "../../../creusot-contracts/src/std/slice.rs" 497 91 497 93
  let%span sslice'8 = "../../../creusot-contracts/src/std/slice.rs" 96 14 96 41
  let%span sslice'9 = "../../../creusot-contracts/src/std/slice.rs" 97 14 97 76
  let%span sslice'10 = "../../../creusot-contracts/src/std/slice.rs" 58 8 58 31
  let%span soption = "../../../creusot-contracts/src/std/option.rs" 25 18 25 67
  let%span soption'0 = "../../../creusot-contracts/src/std/option.rs" 15 8 18 9
  let%span sresolve = "../../../creusot-contracts/src/resolve.rs" 52 20 52 34
  let%span smodel = "../../../creusot-contracts/src/model.rs" 36 8 36 28
  let%span smodel'0 = "../../../creusot-contracts/src/model.rs" 63 8 63 22
  let%span smodel'1 = "../../../creusot-contracts/src/model.rs" 73 8 73 12
  let%span smodel'2 = "../../../creusot-contracts/src/model.rs" 45 8 45 22
  let%span sops = "../../../creusot-contracts/src/std/ops.rs" 133 4 133 61
  let%span sops'0 = "../../../creusot-contracts/src/std/ops.rs" 134 4 134 40
  let%span sops'1 = "../../../creusot-contracts/src/std/ops.rs" 139 4 139 35
  let%span sops'2 = "../../../creusot-contracts/src/std/ops.rs" 144 4 144 33
  let%span sops'3 = "../../../creusot-contracts/src/std/ops.rs" 145 4 145 30
  let%span sops'4 = "../../../creusot-contracts/src/std/ops.rs" 146 4 146 32
  let%span sops'5 = "../../../creusot-contracts/src/std/ops.rs" 151 14 152 104
  let%span sinvariant = "../../../creusot-contracts/src/invariant.rs" 106 20 106 44
  let%span sfilter_map = "../../../creusot-contracts/src/std/iter/filter_map.rs" 55 16 55 53
  let%span sfilter_map'0 = "../../../creusot-contracts/src/std/iter/filter_map.rs" 47 16 47 49
  let%span sfilter_map'1 = "../../../creusot-contracts/src/std/iter/filter_map.rs" 62 16 62 130
>>>>>>> 46c4bce5
  let%span sfilter_map'2 = "../../../creusot-contracts/src/std/iter/filter_map.rs" 15 14 15 39
  let%span sfilter_map'3 = "../../../creusot-contracts/src/std/iter/filter_map.rs" 22 14 22 39
  let%span sfilter_map'4 = "../../../creusot-contracts/src/std/iter/filter_map.rs" 70 12 72 47
  let%span sfilter_map'5 = "../../../creusot-contracts/src/std/iter/filter_map.rs" 79 12 92 143
  let%span sfilter_map'6 = "../../../creusot-contracts/src/std/iter/filter_map.rs" 97 4 97 49
  let%span sfilter_map'7 = "../../../creusot-contracts/src/std/iter/filter_map.rs" 101 4 101 34
  let%span sfilter_map'8 = "../../../creusot-contracts/src/std/iter/filter_map.rs" 102 4 102 34
  let%span sfilter_map'9 = "../../../creusot-contracts/src/std/iter/filter_map.rs" 103 4 103 44
  
  use creusot.slice.Slice64
  use creusot.prelude.Any
  use creusot.prelude.Opaque
  use creusot.prelude.MutBorrow
  use seq.Seq
  use mach.int.Int
  use map.Map
  
  type t_NonNull = { t_NonNull__pointer: Opaque.ptr }
  
  type t_Iter = { t_Iter__ptr: t_NonNull; t_Iter__end_or_len: Opaque.ptr; t_Iter__qy95zmarker: () }
  
  function view (self: t_Iter) : Slice64.slice bool
  
  let rec iter (self_: Slice64.slice bool) (return' (x: t_Iter)) = any
    [ return''0 (result: t_Iter) -> {[%#sslice] view result = self_} (! return' {result}) ]
  
  predicate resolve [@inline:trivial] (self: MutBorrow.t ()) = [%#sresolve] self.final = self.current
  
  meta "rewrite_def" predicate resolve
  
  predicate resolve'0 [@inline:trivial] (_0: MutBorrow.t ()) = resolve _0
  
  meta "rewrite_def" predicate resolve'0
  
  type t_Option = C_None | C_Some bool
  
  predicate postcondition_once (self: ()) (args: bool) (result: t_Option) =
    [%#siter'12] let b = args in result = (if b then C_Some false else C_None)
  
  predicate resolve'1 [@inline:trivial] (_0: ()) = true
  
  meta "rewrite_def" predicate resolve'1
  
  predicate hist_inv (self: ()) (result_state: ()) = [%#siter'12] true
  
  predicate postcondition_mut (self: ()) (args: bool) (result_state: ()) (result: t_Option) =
    [%#siter'12] let b = args in result = (if b then C_Some false else C_None) /\ hist_inv self result_state
  
  function fn_mut_once (self: ()) (args: bool) (res: t_Option) : ()
  
  axiom fn_mut_once_spec: forall self: (), args: bool, res: t_Option. [%#sops'5] postcondition_once self args res
      = (exists res_state: (). postcondition_mut self args res_state res /\ resolve'1 res_state)
  
  function hist_inv_trans (self: ()) (b: ()) (c: ()) : ()
  
  axiom hist_inv_trans_spec: forall self: (), b: (), c: (). ([%#sops'2] hist_inv self b)
      -> ([%#sops'3] hist_inv b c) -> ([%#sops'4] hist_inv self c)
  
  function hist_inv_refl (self: ()) : ()
  
  axiom hist_inv_refl_spec: forall self: (). [%#sops'1] hist_inv self self
  
  function postcondition_mut_hist_inv (self: ()) (args: bool) (res_state: ()) (res: t_Option) : ()
  
  axiom postcondition_mut_hist_inv_spec:
    forall self: (), args: bool, res_state: (), res: t_Option. ([%#sops] postcondition_mut self args res_state res)
      -> ([%#sops'0] hist_inv self res_state)
  
  let rec closure0 [#"iter.rs" 24 8 24 65] (self: MutBorrow.t ()) (b: bool) (return' (x: t_Option)) = (! bb0
    [ bb0 = s0 [ s0 = -{resolve'0 _1}- s1 | s1 = any [ br0 -> {b'0 = false} (! bb2) | br1 -> {b'0} (! bb1) ] ]
    | bb1 = s0 [ s0 = [ &res <- C_Some ([%#siter'4] false) ] s1 | s1 = bb3 ]
    | bb2 = s0 [ s0 = [ &res <- C_None ] s1 | s1 = bb3 ]
    | bb3 = s0 [ s0 = [ &_0 <- res ] s1 | s1 = return''0 {_0} ] ]
    [ & _0: t_Option = Any.any_l () | & _1: MutBorrow.t () = self | & b'0: bool = b | & res: t_Option = Any.any_l () ])
    [ return''0 (result: t_Option) -> {[@expl:closure ensures] [%#siter'5] result
      = (if b then C_Some false else C_None)}
      {[@expl:closure hist_inv post] hist_inv self.current self.final}
      (! return' {result}) ]
  
  type t_FilterMap = { t_FilterMap__iter: t_Iter; t_FilterMap__f: () }
  
  predicate immutable (f: ()) = [%#sfilter_map] forall g: (). hist_inv f g -> f = g
  
  predicate precondition (self: ()) (args: bool) = [%#siter'12] let b = args in true
  
  predicate no_precondition (f: ()) = [%#sfilter_map'0] forall i: bool. precondition f i
  
  predicate precise (f1: ()) =
    [%#sfilter_map'1] forall f2: (), i: bool. not ((exists b: bool. postcondition_mut f1 i f2 (C_Some b))
      /\ postcondition_mut f1 i f2 (C_None))
  
  predicate invariant' (self: t_FilterMap)
  
  predicate inv (_0: t_FilterMap)
  
  axiom inv_axiom [@rewrite]: forall x: t_FilterMap [inv x]. inv x
      = (invariant' x
      /\ match x with
        | {t_FilterMap__iter = iter'0; t_FilterMap__f = f} -> true
        end)
  
  predicate inv'0 (_0: t_Iter)
  
  axiom inv_axiom'0 [@rewrite]: forall x: t_Iter [inv'0 x]. inv'0 x = true
  
  function iter'0 (self: t_FilterMap) : t_Iter
  
  axiom iter_spec: forall self: t_FilterMap. [%#sfilter_map'2] inv self -> inv'0 (iter'0 self)
  
  predicate inv'1 (_0: ())
  
  axiom inv_axiom'1 [@rewrite]: forall x: () [inv'1 x]. inv'1 x = true
  
  function func (self: t_FilterMap) : ()
  
  axiom func_spec: forall self: t_FilterMap. [%#sfilter_map'3] inv self -> inv'1 (func self)
  
  let rec filter_map (self_: t_Iter) (f: ()) (return' (x: t_FilterMap)) =
    {[@expl:filter_map requires #0] [%#siter'6] immutable f}
    {[@expl:filter_map requires #1] [%#siter'7] no_precondition f}
    {[@expl:filter_map requires #2] [%#siter'8] precise f}
    any
    [ return''0 (result: t_FilterMap) -> {inv result}
      {[%#siter'9] iter'0 result = self_ /\ func result = f}
      (! return' {result}) ]
  
  predicate invariant''0 [@inline:trivial] (self: MutBorrow.t t_FilterMap) =
    [%#sinvariant] inv self.current /\ inv self.final
  
  meta "rewrite_def" predicate invariant''0
  
  predicate inv'2 (_0: MutBorrow.t t_FilterMap)
  
  axiom inv_axiom'2 [@rewrite]: forall x: MutBorrow.t t_FilterMap [inv'2 x]. inv'2 x = invariant''0 x
  
  function view'0 (self: Slice64.slice bool) : Seq.seq bool = [%#smodel'2] Slice64.view self
  
  predicate index_logic [@inline:trivial] (self: Slice64.slice bool) (ix: int) =
    [%#sslice'10] Seq.get (Slice64.view self) ix
  
  meta "rewrite_def" predicate index_logic
  
  function to_ref_seq (self: Slice64.slice bool) : Seq.seq bool
  
  axiom to_ref_seq_spec: forall self: Slice64.slice bool. [%#sslice'8] Seq.length (to_ref_seq self)
      = Seq.length (view'0 self)
  
  axiom to_ref_seq_spec'0: forall self: Slice64.slice bool. [%#sslice'9] forall i: int. 0 <= i
          /\ i < Seq.length (to_ref_seq self) -> Seq.get (to_ref_seq self) i = index_logic self i
  
  predicate produces (self: t_Iter) (visited: Seq.seq bool) (tl: t_Iter) =
    [%#sslice'0] to_ref_seq (view self) = Seq.(++) visited (to_ref_seq (view tl))
  
  function produces_trans (a: t_Iter) (ab: Seq.seq bool) (b: t_Iter) (bc: Seq.seq bool) (c: t_Iter) : () =
    [%#sslice'7] ()
  
  axiom produces_trans_spec:
    forall a: t_Iter, ab: Seq.seq bool, b: t_Iter, bc: Seq.seq bool, c: t_Iter. ([%#sslice'4] produces a ab b)
      -> ([%#sslice'5] produces b bc c) -> ([%#sslice'6] produces a (Seq.(++) ab bc) c)
  
  function produces_refl (self: t_Iter) : () = [%#sslice'3] ()
  
  axiom produces_refl_spec: forall self: t_Iter. [%#sslice'2] produces self (Seq.empty: Seq.seq bool) self
  
  predicate produces'0 (self: t_FilterMap) (visited: Seq.seq bool) (succ: t_FilterMap) =
    [%#sfilter_map'5] invariant' self
    -> hist_inv (func self) (func succ)
    /\ (exists s: Seq.seq bool, f: Map.map int int. produces (iter'0 self) s (iter'0 succ)
      /\ (forall i: int. 0 <= i /\ i < Seq.length visited -> 0 <= Map.get f i /\ Map.get f i < Seq.length s)
      /\ (forall i: int, j: int. 0 <= i /\ i < j /\ j < Seq.length visited -> Map.get f i < Map.get f j)
      /\ (forall i: int. 0 <= i /\ i < Seq.length visited
          -> postcondition_mut (func self) (Seq.get s (Map.get f i)) (func self) (C_Some (Seq.get visited i)))
      /\ (forall j: int. 0 <= j /\ j < Seq.length s
        -> (not (exists i: int. 0 <= i /\ i < Seq.length visited /\ Map.get f i = j))
        = postcondition_mut (func self) (Seq.get s j) (func self) (C_None)))
  
  function produces_trans'0 (a: t_FilterMap) (ab: Seq.seq bool) (b: t_FilterMap) (bc: Seq.seq bool) (c: t_FilterMap) : ()
  
  axiom produces_trans_spec'0:
    forall a: t_FilterMap, ab: Seq.seq bool, b: t_FilterMap, bc: Seq.seq bool, c: t_FilterMap. ([%#sfilter_map'7] produces'0 a ab b)
      -> ([%#sfilter_map'8] produces'0 b bc c) -> ([%#sfilter_map'9] produces'0 a (Seq.(++) ab bc) c)
  
  function produces_refl'0 (self: t_FilterMap) : ()
  
  axiom produces_refl_spec'0: forall self: t_FilterMap. [%#sfilter_map'6] produces'0 self (Seq.empty: Seq.seq bool) self
  
  predicate resolve'2 [@inline:trivial] (self: MutBorrow.t t_Iter) = [%#sresolve] self.final = self.current
  
  meta "rewrite_def" predicate resolve'2
  
  function view'1 (self: MutBorrow.t t_Iter) : Slice64.slice bool = [%#smodel'0] view self.current
  
  predicate completed (self: MutBorrow.t t_Iter) =
    [%#sslice'1] resolve'2 self /\ Slice64.view (view'1 self) = (Seq.empty: Seq.seq bool)
  
  predicate completed'0 (self: MutBorrow.t t_FilterMap) =
    [%#sfilter_map'4] (exists s: Seq.seq bool, e: MutBorrow.t t_Iter. produces (iter'0 self.current) s e.current
        /\ completed e
        /\ (forall i: int. 0 <= i /\ i < Seq.length s
          -> postcondition_mut (func self.current) (Seq.get s i) (func self.final) (C_None)))
    /\ func self.current = func self.final
  
  let rec next (self_: MutBorrow.t t_FilterMap) (return' (x: t_Option)) =
    {[@expl:next 'self_' type invariant] [%#siter'10] inv'2 self_}
    any
    [ return''0 (result: t_Option) -> {[%#siter'11] match result with
        | C_None -> completed'0 self_
        | C_Some v -> produces'0 self_.current (Seq.singleton v) self_.final
        end}
      (! return' {result}) ]
  
  predicate resolve'3 [@inline:trivial] (self: MutBorrow.t t_FilterMap) = [%#sresolve] self.final = self.current
  
  meta "rewrite_def" predicate resolve'3
  
  predicate resolve'4 [@inline:trivial] (_0: MutBorrow.t t_FilterMap) = resolve'3 _0
  
  meta "rewrite_def" predicate resolve'4
  
  type tuple = { _p0: t_Option; _p1: t_Option }
  
  predicate deep_model (self: bool) = [%#smodel'1] self
  
  function deep_model'0 (self: t_Option) : t_Option = [%#soption'0] match self with
      | C_Some t -> C_Some (deep_model t)
      | C_None -> C_None
      end
  
  function deep_model'1 (self: t_Option) : t_Option = [%#smodel] deep_model'0 self
  
  let rec eq (self_: t_Option) (rhs: t_Option) (return' (x: bool)) = any
    [ return''0 (result: bool) -> {[%#soption] result = (deep_model'1 self_ = deep_model'1 rhs)} (! return' {result}) ]
  
  type t_AssertKind = C_Eq | C_Ne | C_Match
  
  meta "compute_max_steps" 1000000
  
  meta "select_lsinst" "all"
  
  let rec test_filter_map [#"iter.rs" 22 0 22 24] (return' (x: ())) = (! bb0
    [ bb0 = s0
      [ s0 = bb0'0
        [ bb0'0 = s0'0
          [ s0'0 = any
            [ any_ (__arr_temp: Slice64.array bool) -> (! -{Seq.get __arr_temp.Slice64.elts 0
              /\ Seq.get __arr_temp.Slice64.elts 1 = ([%#siter'0] false)
              /\ Seq.get __arr_temp.Slice64.elts 2 /\ Seq.length __arr_temp.Slice64.elts = 3}-
              [ &_1 <- __arr_temp ] s1'0) ]
          | s1'0 = [ &_0'0 <- _1 ] s2'0
          | s2'0 = _const_ret {_0'0} ] ]
        [ & _0'0: Slice64.array bool = Any.any_l () | & _1: Slice64.array bool = Any.any_l () ]
        [ _const_ret (_const: Slice64.array bool) -> [ &_76 <- _const ] s1 ]
      | s1 = iter {_76} (fun (_ret: t_Iter) -> [ &_2 <- _ret ] s2)
      | s2 = bb1 ]
    | bb1 = s0
      [ s0 = [ &_6 <- () ] s1 | s1 = filter_map {_2} {_6} (fun (_ret: t_FilterMap) -> [ &a <- _ret ] s2) | s2 = bb2 ]
    | bb2 = s0
      [ s0 = {inv a}
        MutBorrow.borrow_mut <t_FilterMap> {a}
          (fun (_ret: MutBorrow.t t_FilterMap) -> [ &_12 <- _ret ] -{inv _ret.final}- [ &a <- _ret.final ] s1)
      | s1 = {inv _12.current}
        MutBorrow.borrow_final <t_FilterMap> {_12.current} {MutBorrow.get_id _12}
          (fun (_ret: MutBorrow.t t_FilterMap) ->
            [ &_11 <- _ret ] -{inv _ret.final}-
            [ &_12 <- { _12 with current = _ret.final } ] s2)
      | s2 = next {_11} (fun (_ret: t_Option) -> [ &_10 <- _ret ] s3)
      | s3 = bb3 ]
    | bb3 = s0
      [ s0 = {[@expl:type invariant] inv'2 _12} s1
      | s1 = -{resolve'4 _12}- s2
      | s2 = bb0'0
        [ bb0'0 = s0'0
          [ s0'0 = [ &_1 <- C_Some ([%#siter'2] false) ] s1'0
          | s1'0 = [ &_0'0 <- _1 ] s2'0
          | s2'0 = _const_ret {_0'0} ] ] [ & _0'0: t_Option = Any.any_l () | & _1: t_Option = Any.any_l () ]
        [ _const_ret (_const: t_Option) -> [ &_75 <- _const ] s3 ]
      | s3 = [ &_8 <- { _p0 = _10; _p1 = _75 } ] s4
      | s4 = [ &left_val <- _8._p0 ] s5
      | s5 = [ &right_val <- _8._p1 ] s6
      | s6 = eq {left_val} {right_val} (fun (_ret: bool) -> [ &_17 <- _ret ] s7)
      | s7 = bb4 ]
    | bb4 = any [ br0 -> {_17 = false} (! bb6) | br1 -> {_17} (! bb5) ]
    | bb5 = s0
      [ s0 = {inv a}
        MutBorrow.borrow_mut <t_FilterMap> {a}
          (fun (_ret: MutBorrow.t t_FilterMap) -> [ &_34 <- _ret ] -{inv _ret.final}- [ &a <- _ret.final ] s1)
      | s1 = {inv _34.current}
        MutBorrow.borrow_final <t_FilterMap> {_34.current} {MutBorrow.get_id _34}
          (fun (_ret: MutBorrow.t t_FilterMap) ->
            [ &_33 <- _ret ] -{inv _ret.final}-
            [ &_34 <- { _34 with current = _ret.final } ] s2)
      | s2 = next {_33} (fun (_ret: t_Option) -> [ &_32 <- _ret ] s3)
      | s3 = bb7 ]
    | bb7 = s0
      [ s0 = {[@expl:type invariant] inv'2 _34} s1
      | s1 = -{resolve'4 _34}- s2
      | s2 = bb0'0
        [ bb0'0 = s0'0
          [ s0'0 = [ &_1 <- C_Some ([%#siter'3] false) ] s1'0
          | s1'0 = [ &_0'0 <- _1 ] s2'0
          | s2'0 = _const_ret {_0'0} ] ] [ & _0'0: t_Option = Any.any_l () | & _1: t_Option = Any.any_l () ]
        [ _const_ret (_const: t_Option) -> [ &_74 <- _const ] s3 ]
      | s3 = [ &_30 <- { _p0 = _32; _p1 = _74 } ] s4
      | s4 = [ &left_val'0 <- _30._p0 ] s5
      | s5 = [ &right_val'0 <- _30._p1 ] s6
      | s6 = eq {left_val'0} {right_val'0} (fun (_ret: bool) -> [ &_39 <- _ret ] s7)
      | s7 = bb8 ]
    | bb8 = any [ br0 -> {_39 = false} (! bb10) | br1 -> {_39} (! bb9) ]
    | bb9 = s0
      [ s0 = {inv a}
        MutBorrow.borrow_mut <t_FilterMap> {a}
          (fun (_ret: MutBorrow.t t_FilterMap) -> [ &_56 <- _ret ] -{inv _ret.final}- [ &a <- _ret.final ] s1)
      | s1 = {inv _56.current}
        MutBorrow.borrow_final <t_FilterMap> {_56.current} {MutBorrow.get_id _56}
          (fun (_ret: MutBorrow.t t_FilterMap) ->
            [ &_55 <- _ret ] -{inv _ret.final}-
            [ &_56 <- { _56 with current = _ret.final } ] s2)
      | s2 = next {_55} (fun (_ret: t_Option) -> [ &_54 <- _ret ] s3)
      | s3 = bb11 ]
    | bb11 = s0
      [ s0 = {[@expl:type invariant] inv'2 _56} s1
      | s1 = -{resolve'4 _56}- s2
      | s2 = {[@expl:type invariant] inv a} s3
      | s3 = bb0'0
        [ bb0'0 = s0'0 [ s0'0 = [ &_1 <- C_None ] s1'0 | s1'0 = [ &_0'0 <- _1 ] s2'0 | s2'0 = _const_ret {_0'0} ] ]
        [ & _0'0: t_Option = Any.any_l () | & _1: t_Option = Any.any_l () ]
        [ _const_ret (_const: t_Option) -> [ &_73 <- _const ] s4 ]
      | s4 = [ &_52 <- { _p0 = _54; _p1 = _73 } ] s5
      | s5 = [ &left_val'1 <- _52._p0 ] s6
      | s6 = [ &right_val'1 <- _52._p1 ] s7
      | s7 = eq {left_val'1} {right_val'1} (fun (_ret: bool) -> [ &_61 <- _ret ] s8)
      | s8 = bb12 ]
    | bb12 = any [ br0 -> {_61 = false} (! bb14) | br1 -> {_61} (! bb13) ]
    | bb13 = return''0 {_0}
    | bb14 = s0
      [ s0 = [ &kind'1 <- C_Eq ] s1
      | s1 = [ &_69 <- left_val'1 ] s2
      | s2 = [ &_71 <- right_val'1 ] s3
      | s3 = {false} any ]
    | bb10 = s0
      [ s0 = {[@expl:type invariant] inv a} s1
      | s1 = [ &kind'0 <- C_Eq ] s2
      | s2 = [ &_47 <- left_val'0 ] s3
      | s3 = [ &_49 <- right_val'0 ] s4
      | s4 = {false} any ]
    | bb6 = s0
      [ s0 = {[@expl:type invariant] inv a} s1
      | s1 = [ &kind <- C_Eq ] s2
      | s2 = [ &_25 <- left_val ] s3
      | s3 = [ &_27 <- right_val ] s4
      | s4 = {false} any ] ]
    [ & _0: () = Any.any_l ()
    | & a: t_FilterMap = Any.any_l ()
    | & _2: t_Iter = Any.any_l ()
    | & _6: () = Any.any_l ()
    | & _8: tuple = Any.any_l ()
    | & _10: t_Option = Any.any_l ()
    | & _11: MutBorrow.t t_FilterMap = Any.any_l ()
    | & _12: MutBorrow.t t_FilterMap = Any.any_l ()
    | & left_val: t_Option = Any.any_l ()
    | & right_val: t_Option = Any.any_l ()
    | & _17: bool = Any.any_l ()
    | & kind: t_AssertKind = Any.any_l ()
    | & _25: t_Option = Any.any_l ()
    | & _27: t_Option = Any.any_l ()
    | & _30: tuple = Any.any_l ()
    | & _32: t_Option = Any.any_l ()
    | & _33: MutBorrow.t t_FilterMap = Any.any_l ()
    | & _34: MutBorrow.t t_FilterMap = Any.any_l ()
    | & left_val'0: t_Option = Any.any_l ()
    | & right_val'0: t_Option = Any.any_l ()
    | & _39: bool = Any.any_l ()
    | & kind'0: t_AssertKind = Any.any_l ()
    | & _47: t_Option = Any.any_l ()
    | & _49: t_Option = Any.any_l ()
    | & _52: tuple = Any.any_l ()
    | & _54: t_Option = Any.any_l ()
    | & _55: MutBorrow.t t_FilterMap = Any.any_l ()
    | & _56: MutBorrow.t t_FilterMap = Any.any_l ()
    | & left_val'1: t_Option = Any.any_l ()
    | & right_val'1: t_Option = Any.any_l ()
    | & _61: bool = Any.any_l ()
    | & kind'1: t_AssertKind = Any.any_l ()
    | & _69: t_Option = Any.any_l ()
    | & _71: t_Option = Any.any_l ()
    | & _73: t_Option = Any.any_l ()
    | & _74: t_Option = Any.any_l ()
    | & _75: t_Option = Any.any_l ()
    | & _76: Slice64.array bool = Any.any_l () ]) [ return''0 (result: ()) -> (! return' {result}) ]
end<|MERGE_RESOLUTION|>--- conflicted
+++ resolved
@@ -3,49 +3,26 @@
   let%span siter'0 = "iter.rs" 6 20 6 21
   let%span siter'1 = "iter.rs" 7 38 7 39
   let%span siter'2 = "iter.rs" 8 38 8 39
-<<<<<<< HEAD
-  let%span siter'3 = "../../../creusot-contracts/src/std/iter.rs" 92 26 95 17
-  let%span sslice = "../../../creusot-contracts/src/std/slice.rs" 305 18 305 33
-  let%span sslice'0 = "../../../creusot-contracts/src/std/slice.rs" 427 8 427 65
-  let%span sslice'1 = "../../../creusot-contracts/src/std/slice.rs" 433 12 433 66
-  let%span sslice'2 = "../../../creusot-contracts/src/std/slice.rs" 438 4 438 49
-  let%span sslice'3 = "../../../creusot-contracts/src/std/slice.rs" 439 27 439 29
-  let%span sslice'4 = "../../../creusot-contracts/src/std/slice.rs" 442 4 442 34
-  let%span sslice'5 = "../../../creusot-contracts/src/std/slice.rs" 443 4 443 34
-  let%span sslice'6 = "../../../creusot-contracts/src/std/slice.rs" 444 4 444 44
-  let%span sslice'7 = "../../../creusot-contracts/src/std/slice.rs" 445 91 445 93
-  let%span sslice'8 = "../../../creusot-contracts/src/std/slice.rs" 86 14 86 41
-  let%span sslice'9 = "../../../creusot-contracts/src/std/slice.rs" 87 14 87 76
-  let%span sslice'10 = "../../../creusot-contracts/src/std/slice.rs" 53 8 53 31
-  let%span soption = "../../../creusot-contracts/src/std/option.rs" 22 18 22 67
-  let%span soption'0 = "../../../creusot-contracts/src/std/option.rs" 12 8 15 9
+  let%span siter'3 = "../../../creusot-contracts/src/std/iter.rs" 93 26 96 17
+  let%span sslice = "../../../creusot-contracts/src/std/slice.rs" 319 18 319 33
+  let%span sslice'0 = "../../../creusot-contracts/src/std/slice.rs" 445 8 445 65
+  let%span sslice'1 = "../../../creusot-contracts/src/std/slice.rs" 451 12 451 66
+  let%span sslice'2 = "../../../creusot-contracts/src/std/slice.rs" 456 4 456 49
+  let%span sslice'3 = "../../../creusot-contracts/src/std/slice.rs" 457 27 457 29
+  let%span sslice'4 = "../../../creusot-contracts/src/std/slice.rs" 460 4 460 34
+  let%span sslice'5 = "../../../creusot-contracts/src/std/slice.rs" 461 4 461 34
+  let%span sslice'6 = "../../../creusot-contracts/src/std/slice.rs" 462 4 462 44
+  let%span sslice'7 = "../../../creusot-contracts/src/std/slice.rs" 463 91 463 93
+  let%span sslice'8 = "../../../creusot-contracts/src/std/slice.rs" 90 14 90 41
+  let%span sslice'9 = "../../../creusot-contracts/src/std/slice.rs" 91 14 91 76
+  let%span sslice'10 = "../../../creusot-contracts/src/std/slice.rs" 54 8 54 31
+  let%span soption = "../../../creusot-contracts/src/std/option.rs" 24 18 24 67
+  let%span soption'0 = "../../../creusot-contracts/src/std/option.rs" 14 8 17 9
   let%span sresolve = "../../../creusot-contracts/src/resolve.rs" 44 20 44 34
   let%span smodel = "../../../creusot-contracts/src/model.rs" 35 8 35 28
   let%span smodel'0 = "../../../creusot-contracts/src/model.rs" 59 8 59 22
   let%span smodel'1 = "../../../creusot-contracts/src/model.rs" 43 8 43 22
   let%span snum = "../../../creusot-contracts/src/std/num.rs" 23 28 23 33
-=======
-  let%span siter'3 = "../../../creusot-contracts/src/std/iter.rs" 93 26 96 17
-  let%span sslice = "../../../creusot-contracts/src/std/slice.rs" 348 18 348 33
-  let%span sslice'0 = "../../../creusot-contracts/src/std/slice.rs" 476 8 476 65
-  let%span sslice'1 = "../../../creusot-contracts/src/std/slice.rs" 483 12 483 66
-  let%span sslice'2 = "../../../creusot-contracts/src/std/slice.rs" 489 4 489 49
-  let%span sslice'3 = "../../../creusot-contracts/src/std/slice.rs" 490 27 490 29
-  let%span sslice'4 = "../../../creusot-contracts/src/std/slice.rs" 494 4 494 34
-  let%span sslice'5 = "../../../creusot-contracts/src/std/slice.rs" 495 4 495 34
-  let%span sslice'6 = "../../../creusot-contracts/src/std/slice.rs" 496 4 496 44
-  let%span sslice'7 = "../../../creusot-contracts/src/std/slice.rs" 497 91 497 93
-  let%span sslice'8 = "../../../creusot-contracts/src/std/slice.rs" 96 14 96 41
-  let%span sslice'9 = "../../../creusot-contracts/src/std/slice.rs" 97 14 97 76
-  let%span sslice'10 = "../../../creusot-contracts/src/std/slice.rs" 58 8 58 31
-  let%span soption = "../../../creusot-contracts/src/std/option.rs" 25 18 25 67
-  let%span soption'0 = "../../../creusot-contracts/src/std/option.rs" 15 8 18 9
-  let%span sresolve = "../../../creusot-contracts/src/resolve.rs" 52 20 52 34
-  let%span smodel = "../../../creusot-contracts/src/model.rs" 36 8 36 28
-  let%span smodel'0 = "../../../creusot-contracts/src/model.rs" 63 8 63 22
-  let%span smodel'1 = "../../../creusot-contracts/src/model.rs" 45 8 45 22
-  let%span snum = "../../../creusot-contracts/src/std/num.rs" 25 28 25 33
->>>>>>> 46c4bce5
   
   use creusot.slice.Slice64
   use creusot.int.Int32
@@ -280,21 +257,20 @@
   let%span siter'9 = "../../../creusot-contracts/src/std/iter.rs" 93 16 93 17
   let%span siter'10 = "../../../creusot-contracts/src/std/iter.rs" 93 26 96 17
   let%span siter'11 = "iter.rs" 14 8 14 33
-<<<<<<< HEAD
-  let%span sslice = "../../../creusot-contracts/src/std/slice.rs" 305 18 305 33
-  let%span sslice'0 = "../../../creusot-contracts/src/std/slice.rs" 433 12 433 66
-  let%span sslice'1 = "../../../creusot-contracts/src/std/slice.rs" 427 8 427 65
-  let%span sslice'2 = "../../../creusot-contracts/src/std/slice.rs" 438 4 438 49
-  let%span sslice'3 = "../../../creusot-contracts/src/std/slice.rs" 439 27 439 29
-  let%span sslice'4 = "../../../creusot-contracts/src/std/slice.rs" 442 4 442 34
-  let%span sslice'5 = "../../../creusot-contracts/src/std/slice.rs" 443 4 443 34
-  let%span sslice'6 = "../../../creusot-contracts/src/std/slice.rs" 444 4 444 44
-  let%span sslice'7 = "../../../creusot-contracts/src/std/slice.rs" 445 91 445 93
-  let%span sslice'8 = "../../../creusot-contracts/src/std/slice.rs" 86 14 86 41
-  let%span sslice'9 = "../../../creusot-contracts/src/std/slice.rs" 87 14 87 76
-  let%span sslice'10 = "../../../creusot-contracts/src/std/slice.rs" 53 8 53 31
-  let%span soption = "../../../creusot-contracts/src/std/option.rs" 22 18 22 67
-  let%span soption'0 = "../../../creusot-contracts/src/std/option.rs" 12 8 15 9
+  let%span sslice = "../../../creusot-contracts/src/std/slice.rs" 319 18 319 33
+  let%span sslice'0 = "../../../creusot-contracts/src/std/slice.rs" 451 12 451 66
+  let%span sslice'1 = "../../../creusot-contracts/src/std/slice.rs" 445 8 445 65
+  let%span sslice'2 = "../../../creusot-contracts/src/std/slice.rs" 456 4 456 49
+  let%span sslice'3 = "../../../creusot-contracts/src/std/slice.rs" 457 27 457 29
+  let%span sslice'4 = "../../../creusot-contracts/src/std/slice.rs" 460 4 460 34
+  let%span sslice'5 = "../../../creusot-contracts/src/std/slice.rs" 461 4 461 34
+  let%span sslice'6 = "../../../creusot-contracts/src/std/slice.rs" 462 4 462 44
+  let%span sslice'7 = "../../../creusot-contracts/src/std/slice.rs" 463 91 463 93
+  let%span sslice'8 = "../../../creusot-contracts/src/std/slice.rs" 90 14 90 41
+  let%span sslice'9 = "../../../creusot-contracts/src/std/slice.rs" 91 14 91 76
+  let%span sslice'10 = "../../../creusot-contracts/src/std/slice.rs" 54 8 54 31
+  let%span soption = "../../../creusot-contracts/src/std/option.rs" 24 18 24 67
+  let%span soption'0 = "../../../creusot-contracts/src/std/option.rs" 14 8 17 9
   let%span sresolve = "../../../creusot-contracts/src/resolve.rs" 44 20 44 34
   let%span smodel = "../../../creusot-contracts/src/model.rs" 35 8 35 28
   let%span smodel'0 = "../../../creusot-contracts/src/model.rs" 59 8 59 22
@@ -303,30 +279,6 @@
   let%span sfilter = "../../../creusot-contracts/src/std/iter/filter.rs" 55 16 55 59
   let%span sfilter'0 = "../../../creusot-contracts/src/std/iter/filter.rs" 48 16 48 55
   let%span sfilter'1 = "../../../creusot-contracts/src/std/iter/filter.rs" 61 16 61 120
-=======
-  let%span sslice = "../../../creusot-contracts/src/std/slice.rs" 348 18 348 33
-  let%span sslice'0 = "../../../creusot-contracts/src/std/slice.rs" 483 12 483 66
-  let%span sslice'1 = "../../../creusot-contracts/src/std/slice.rs" 476 8 476 65
-  let%span sslice'2 = "../../../creusot-contracts/src/std/slice.rs" 489 4 489 49
-  let%span sslice'3 = "../../../creusot-contracts/src/std/slice.rs" 490 27 490 29
-  let%span sslice'4 = "../../../creusot-contracts/src/std/slice.rs" 494 4 494 34
-  let%span sslice'5 = "../../../creusot-contracts/src/std/slice.rs" 495 4 495 34
-  let%span sslice'6 = "../../../creusot-contracts/src/std/slice.rs" 496 4 496 44
-  let%span sslice'7 = "../../../creusot-contracts/src/std/slice.rs" 497 91 497 93
-  let%span sslice'8 = "../../../creusot-contracts/src/std/slice.rs" 96 14 96 41
-  let%span sslice'9 = "../../../creusot-contracts/src/std/slice.rs" 97 14 97 76
-  let%span sslice'10 = "../../../creusot-contracts/src/std/slice.rs" 58 8 58 31
-  let%span soption = "../../../creusot-contracts/src/std/option.rs" 25 18 25 67
-  let%span soption'0 = "../../../creusot-contracts/src/std/option.rs" 15 8 18 9
-  let%span sresolve = "../../../creusot-contracts/src/resolve.rs" 52 20 52 34
-  let%span smodel = "../../../creusot-contracts/src/model.rs" 36 8 36 28
-  let%span smodel'0 = "../../../creusot-contracts/src/model.rs" 63 8 63 22
-  let%span smodel'1 = "../../../creusot-contracts/src/model.rs" 45 8 45 22
-  let%span smodel'2 = "../../../creusot-contracts/src/model.rs" 73 8 73 12
-  let%span sfilter = "../../../creusot-contracts/src/std/iter/filter.rs" 57 16 57 59
-  let%span sfilter'0 = "../../../creusot-contracts/src/std/iter/filter.rs" 49 16 49 55
-  let%span sfilter'1 = "../../../creusot-contracts/src/std/iter/filter.rs" 64 16 64 120
->>>>>>> 46c4bce5
   let%span sfilter'2 = "../../../creusot-contracts/src/std/iter/filter.rs" 15 14 15 39
   let%span sfilter'3 = "../../../creusot-contracts/src/std/iter/filter.rs" 22 14 22 39
   let%span sfilter'4 = "../../../creusot-contracts/src/std/iter/filter.rs" 72 12 74 47
@@ -342,7 +294,7 @@
   let%span sops'3 = "../../../creusot-contracts/src/std/ops.rs" 137 4 137 30
   let%span sops'4 = "../../../creusot-contracts/src/std/ops.rs" 138 4 138 32
   let%span sops'5 = "../../../creusot-contracts/src/std/ops.rs" 143 14 144 104
-  let%span sinvariant = "../../../creusot-contracts/src/invariant.rs" 100 20 100 44
+  let%span sinvariant = "../../../creusot-contracts/src/invariant.rs" 99 20 99 44
   
   use creusot.slice.Slice64
   use creusot.prelude.Any
@@ -736,21 +688,20 @@
   let%span siter'10 = "../../../creusot-contracts/src/std/iter.rs" 93 16 93 17
   let%span siter'11 = "../../../creusot-contracts/src/std/iter.rs" 93 26 96 17
   let%span siter'12 = "iter.rs" 24 8 24 65
-<<<<<<< HEAD
-  let%span sslice = "../../../creusot-contracts/src/std/slice.rs" 305 18 305 33
-  let%span sslice'0 = "../../../creusot-contracts/src/std/slice.rs" 433 12 433 66
-  let%span sslice'1 = "../../../creusot-contracts/src/std/slice.rs" 427 8 427 65
-  let%span sslice'2 = "../../../creusot-contracts/src/std/slice.rs" 438 4 438 49
-  let%span sslice'3 = "../../../creusot-contracts/src/std/slice.rs" 439 27 439 29
-  let%span sslice'4 = "../../../creusot-contracts/src/std/slice.rs" 442 4 442 34
-  let%span sslice'5 = "../../../creusot-contracts/src/std/slice.rs" 443 4 443 34
-  let%span sslice'6 = "../../../creusot-contracts/src/std/slice.rs" 444 4 444 44
-  let%span sslice'7 = "../../../creusot-contracts/src/std/slice.rs" 445 91 445 93
-  let%span sslice'8 = "../../../creusot-contracts/src/std/slice.rs" 86 14 86 41
-  let%span sslice'9 = "../../../creusot-contracts/src/std/slice.rs" 87 14 87 76
-  let%span sslice'10 = "../../../creusot-contracts/src/std/slice.rs" 53 8 53 31
-  let%span soption = "../../../creusot-contracts/src/std/option.rs" 22 18 22 67
-  let%span soption'0 = "../../../creusot-contracts/src/std/option.rs" 12 8 15 9
+  let%span sslice = "../../../creusot-contracts/src/std/slice.rs" 319 18 319 33
+  let%span sslice'0 = "../../../creusot-contracts/src/std/slice.rs" 451 12 451 66
+  let%span sslice'1 = "../../../creusot-contracts/src/std/slice.rs" 445 8 445 65
+  let%span sslice'2 = "../../../creusot-contracts/src/std/slice.rs" 456 4 456 49
+  let%span sslice'3 = "../../../creusot-contracts/src/std/slice.rs" 457 27 457 29
+  let%span sslice'4 = "../../../creusot-contracts/src/std/slice.rs" 460 4 460 34
+  let%span sslice'5 = "../../../creusot-contracts/src/std/slice.rs" 461 4 461 34
+  let%span sslice'6 = "../../../creusot-contracts/src/std/slice.rs" 462 4 462 44
+  let%span sslice'7 = "../../../creusot-contracts/src/std/slice.rs" 463 91 463 93
+  let%span sslice'8 = "../../../creusot-contracts/src/std/slice.rs" 90 14 90 41
+  let%span sslice'9 = "../../../creusot-contracts/src/std/slice.rs" 91 14 91 76
+  let%span sslice'10 = "../../../creusot-contracts/src/std/slice.rs" 54 8 54 31
+  let%span soption = "../../../creusot-contracts/src/std/option.rs" 24 18 24 67
+  let%span soption'0 = "../../../creusot-contracts/src/std/option.rs" 14 8 17 9
   let%span sresolve = "../../../creusot-contracts/src/resolve.rs" 44 20 44 34
   let%span smodel = "../../../creusot-contracts/src/model.rs" 35 8 35 28
   let%span smodel'0 = "../../../creusot-contracts/src/model.rs" 59 8 59 22
@@ -763,42 +714,10 @@
   let%span sops'3 = "../../../creusot-contracts/src/std/ops.rs" 137 4 137 30
   let%span sops'4 = "../../../creusot-contracts/src/std/ops.rs" 138 4 138 32
   let%span sops'5 = "../../../creusot-contracts/src/std/ops.rs" 143 14 144 104
-  let%span sinvariant = "../../../creusot-contracts/src/invariant.rs" 100 20 100 44
+  let%span sinvariant = "../../../creusot-contracts/src/invariant.rs" 99 20 99 44
   let%span sfilter_map = "../../../creusot-contracts/src/std/iter/filter_map.rs" 53 16 53 53
   let%span sfilter_map'0 = "../../../creusot-contracts/src/std/iter/filter_map.rs" 46 16 46 49
   let%span sfilter_map'1 = "../../../creusot-contracts/src/std/iter/filter_map.rs" 59 16 59 130
-=======
-  let%span sslice = "../../../creusot-contracts/src/std/slice.rs" 348 18 348 33
-  let%span sslice'0 = "../../../creusot-contracts/src/std/slice.rs" 483 12 483 66
-  let%span sslice'1 = "../../../creusot-contracts/src/std/slice.rs" 476 8 476 65
-  let%span sslice'2 = "../../../creusot-contracts/src/std/slice.rs" 489 4 489 49
-  let%span sslice'3 = "../../../creusot-contracts/src/std/slice.rs" 490 27 490 29
-  let%span sslice'4 = "../../../creusot-contracts/src/std/slice.rs" 494 4 494 34
-  let%span sslice'5 = "../../../creusot-contracts/src/std/slice.rs" 495 4 495 34
-  let%span sslice'6 = "../../../creusot-contracts/src/std/slice.rs" 496 4 496 44
-  let%span sslice'7 = "../../../creusot-contracts/src/std/slice.rs" 497 91 497 93
-  let%span sslice'8 = "../../../creusot-contracts/src/std/slice.rs" 96 14 96 41
-  let%span sslice'9 = "../../../creusot-contracts/src/std/slice.rs" 97 14 97 76
-  let%span sslice'10 = "../../../creusot-contracts/src/std/slice.rs" 58 8 58 31
-  let%span soption = "../../../creusot-contracts/src/std/option.rs" 25 18 25 67
-  let%span soption'0 = "../../../creusot-contracts/src/std/option.rs" 15 8 18 9
-  let%span sresolve = "../../../creusot-contracts/src/resolve.rs" 52 20 52 34
-  let%span smodel = "../../../creusot-contracts/src/model.rs" 36 8 36 28
-  let%span smodel'0 = "../../../creusot-contracts/src/model.rs" 63 8 63 22
-  let%span smodel'1 = "../../../creusot-contracts/src/model.rs" 73 8 73 12
-  let%span smodel'2 = "../../../creusot-contracts/src/model.rs" 45 8 45 22
-  let%span sops = "../../../creusot-contracts/src/std/ops.rs" 133 4 133 61
-  let%span sops'0 = "../../../creusot-contracts/src/std/ops.rs" 134 4 134 40
-  let%span sops'1 = "../../../creusot-contracts/src/std/ops.rs" 139 4 139 35
-  let%span sops'2 = "../../../creusot-contracts/src/std/ops.rs" 144 4 144 33
-  let%span sops'3 = "../../../creusot-contracts/src/std/ops.rs" 145 4 145 30
-  let%span sops'4 = "../../../creusot-contracts/src/std/ops.rs" 146 4 146 32
-  let%span sops'5 = "../../../creusot-contracts/src/std/ops.rs" 151 14 152 104
-  let%span sinvariant = "../../../creusot-contracts/src/invariant.rs" 106 20 106 44
-  let%span sfilter_map = "../../../creusot-contracts/src/std/iter/filter_map.rs" 55 16 55 53
-  let%span sfilter_map'0 = "../../../creusot-contracts/src/std/iter/filter_map.rs" 47 16 47 49
-  let%span sfilter_map'1 = "../../../creusot-contracts/src/std/iter/filter_map.rs" 62 16 62 130
->>>>>>> 46c4bce5
   let%span sfilter_map'2 = "../../../creusot-contracts/src/std/iter/filter_map.rs" 15 14 15 39
   let%span sfilter_map'3 = "../../../creusot-contracts/src/std/iter/filter_map.rs" 22 14 22 39
   let%span sfilter_map'4 = "../../../creusot-contracts/src/std/iter/filter_map.rs" 70 12 72 47
