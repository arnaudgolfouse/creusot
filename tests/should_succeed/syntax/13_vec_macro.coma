--- conflicted
+++ resolved
@@ -9,19 +9,11 @@
   let%span s13_vec_macro'6 = "13_vec_macro.rs" 13 20 13 34
   let%span svec = "../../../creusot-contracts/src/std/vec.rs" 102 26 102 44
   let%span svec'0 = "../../../creusot-contracts/src/std/vec.rs" 22 14 22 41
-<<<<<<< HEAD
   let%span svec'1 = "../../../creusot-contracts/src/std/vec.rs" 208 22 208 41
   let%span svec'2 = "../../../creusot-contracts/src/std/vec.rs" 209 22 209 70
   let%span svec'3 = "../../../creusot-contracts/src/std/vec.rs" 48 8 48 31
-  let%span sslice = "../../../creusot-contracts/src/std/slice.rs" 335 18 335 35
+  let%span sslice = "../../../creusot-contracts/src/std/slice.rs" 349 18 349 35
   let%span sboxed = "../../../creusot-contracts/src/std/boxed.rs" 20 8 20 22
-=======
-  let%span svec'1 = "../../../creusot-contracts/src/std/vec.rs" 214 22 214 41
-  let%span svec'2 = "../../../creusot-contracts/src/std/vec.rs" 215 22 215 70
-  let%span svec'3 = "../../../creusot-contracts/src/std/vec.rs" 50 8 50 31
-  let%span sslice = "../../../creusot-contracts/src/std/slice.rs" 378 18 378 35
-  let%span sboxed = "../../../creusot-contracts/src/std/boxed.rs" 22 8 22 22
->>>>>>> 46c4bce5
   
   use creusot.prelude.Opaque
   use creusot.int.UInt64
