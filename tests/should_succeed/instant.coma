--- conflicted
+++ resolved
@@ -45,13 +45,12 @@
   let%span scmp = "../../creusot-contracts/src/std/cmp.rs" 59 26 59 77
   let%span scmp'0 = "../../creusot-contracts/src/std/cmp.rs" 11 26 11 75
   let%span scmp'1 = "../../creusot-contracts/src/std/cmp.rs" 51 26 51 76
-<<<<<<< HEAD
-  let%span soption = "../../creusot-contracts/src/std/option.rs" 145 27 145 39
-  let%span soption'0 = "../../creusot-contracts/src/std/option.rs" 146 26 146 46
-  let%span soption'1 = "../../creusot-contracts/src/std/option.rs" 50 26 50 51
-  let%span soption'2 = "../../creusot-contracts/src/std/option.rs" 74 26 74 51
-  let%span soption'3 = "../../creusot-contracts/src/std/option.rs" 12 8 15 9
-  let%span soption'4 = "../../creusot-contracts/src/std/option.rs" 602 8 607 9
+  let%span soption = "../../creusot-contracts/src/std/option.rs" 149 27 149 39
+  let%span soption'0 = "../../creusot-contracts/src/std/option.rs" 150 26 150 46
+  let%span soption'1 = "../../creusot-contracts/src/std/option.rs" 53 26 53 51
+  let%span soption'2 = "../../creusot-contracts/src/std/option.rs" 79 26 79 51
+  let%span soption'3 = "../../creusot-contracts/src/std/option.rs" 14 8 17 9
+  let%span soption'4 = "../../creusot-contracts/src/std/option.rs" 614 8 619 9
   let%span smodel = "../../creusot-contracts/src/model.rs" 35 8 35 28
   let%span smodel'0 = "../../creusot-contracts/src/model.rs" 43 8 43 22
   let%span sord = "../../creusot-contracts/src/logic/ord.rs" 34 20 34 53
@@ -71,7 +70,7 @@
   let%span sord'13 = "../../creusot-contracts/src/logic/ord.rs" 160 39 160 84
   let%span sord'14 = "../../creusot-contracts/src/logic/ord.rs" 24 20 24 56
   let%span sord'15 = "../../creusot-contracts/src/logic/ord.rs" 44 20 44 53
-  let%span sord'16 = "../../creusot-contracts/src/logic/ord.rs" 170 8 176 9
+  let%span sord'16 = "../../creusot-contracts/src/logic/ord.rs" 199 8 205 9
   let%span sord'17 = "../../creusot-contracts/src/logic/ord.rs" 124 39 124 89
   let%span sord'18 = "../../creusot-contracts/src/logic/ord.rs" 128 39 128 86
   let%span sord'19 = "../../creusot-contracts/src/logic/ord.rs" 132 39 132 86
@@ -85,47 +84,6 @@
   let%span sord'27 = "../../creusot-contracts/src/logic/ord.rs" 155 40 155 73
   let%span sord'28 = "../../creusot-contracts/src/logic/ord.rs" 156 39 156 69
   let%span sord'29 = "../../creusot-contracts/src/logic/ord.rs" 160 39 160 84
-=======
-  let%span soption = "../../creusot-contracts/src/std/option.rs" 150 27 150 39
-  let%span soption'0 = "../../creusot-contracts/src/std/option.rs" 151 26 151 46
-  let%span soption'1 = "../../creusot-contracts/src/std/option.rs" 54 26 54 51
-  let%span soption'2 = "../../creusot-contracts/src/std/option.rs" 80 26 80 51
-  let%span soption'3 = "../../creusot-contracts/src/std/option.rs" 15 8 18 9
-  let%span soption'4 = "../../creusot-contracts/src/std/option.rs" 616 8 621 9
-  let%span smodel = "../../creusot-contracts/src/model.rs" 36 8 36 28
-  let%span smodel'0 = "../../creusot-contracts/src/model.rs" 45 8 45 22
-  let%span sord = "../../creusot-contracts/src/logic/ord.rs" 36 20 36 53
-  let%span sord'0 = "../../creusot-contracts/src/logic/ord.rs" 58 20 58 56
-  let%span sord'1 = "../../creusot-contracts/src/logic/ord.rs" 129 39 129 89
-  let%span sord'2 = "../../creusot-contracts/src/logic/ord.rs" 134 39 134 86
-  let%span sord'3 = "../../creusot-contracts/src/logic/ord.rs" 139 39 139 86
-  let%span sord'4 = "../../creusot-contracts/src/logic/ord.rs" 144 39 144 89
-  let%span sord'5 = "../../creusot-contracts/src/logic/ord.rs" 149 39 149 70
-  let%span sord'6 = "../../creusot-contracts/src/logic/ord.rs" 154 40 154 57
-  let%span sord'7 = "../../creusot-contracts/src/logic/ord.rs" 155 40 155 57
-  let%span sord'8 = "../../creusot-contracts/src/logic/ord.rs" 156 39 156 56
-  let%span sord'9 = "../../creusot-contracts/src/logic/ord.rs" 161 40 161 70
-  let%span sord'10 = "../../creusot-contracts/src/logic/ord.rs" 162 39 162 72
-  let%span sord'11 = "../../creusot-contracts/src/logic/ord.rs" 167 40 167 73
-  let%span sord'12 = "../../creusot-contracts/src/logic/ord.rs" 168 39 168 69
-  let%span sord'13 = "../../creusot-contracts/src/logic/ord.rs" 173 39 173 84
-  let%span sord'14 = "../../creusot-contracts/src/logic/ord.rs" 25 20 25 56
-  let%span sord'15 = "../../creusot-contracts/src/logic/ord.rs" 47 20 47 53
-  let%span sord'16 = "../../creusot-contracts/src/logic/ord.rs" 214 8 220 9
-  let%span sord'17 = "../../creusot-contracts/src/logic/ord.rs" 129 39 129 89
-  let%span sord'18 = "../../creusot-contracts/src/logic/ord.rs" 134 39 134 86
-  let%span sord'19 = "../../creusot-contracts/src/logic/ord.rs" 139 39 139 86
-  let%span sord'20 = "../../creusot-contracts/src/logic/ord.rs" 144 39 144 89
-  let%span sord'21 = "../../creusot-contracts/src/logic/ord.rs" 149 39 149 70
-  let%span sord'22 = "../../creusot-contracts/src/logic/ord.rs" 154 40 154 57
-  let%span sord'23 = "../../creusot-contracts/src/logic/ord.rs" 155 40 155 57
-  let%span sord'24 = "../../creusot-contracts/src/logic/ord.rs" 156 39 156 56
-  let%span sord'25 = "../../creusot-contracts/src/logic/ord.rs" 161 40 161 70
-  let%span sord'26 = "../../creusot-contracts/src/logic/ord.rs" 162 39 162 72
-  let%span sord'27 = "../../creusot-contracts/src/logic/ord.rs" 167 40 167 73
-  let%span sord'28 = "../../creusot-contracts/src/logic/ord.rs" 168 39 168 69
-  let%span sord'29 = "../../creusot-contracts/src/logic/ord.rs" 173 39 173 84
->>>>>>> 46c4bce5
   
   use creusot.int.Int64
   use creusot.int.UInt32
