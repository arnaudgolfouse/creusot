--- conflicted
+++ resolved
@@ -9,9 +9,8 @@
   let%span s1410'6 = "1410.rs" 9 4 9 7
   let%span s1410'7 = "1410.rs" 6 27 6 28
   let%span s1410'8 = "1410.rs" 5 0 5 31
-<<<<<<< HEAD
-  let%span siter = "../../../creusot-contracts/src/std/iter.rs" 212 18 212 32
-  let%span siter'0 = "../../../creusot-contracts/src/std/iter.rs" 92 26 95 17
+  let%span siter = "../../../creusot-contracts/src/std/iter.rs" 215 18 215 32
+  let%span siter'0 = "../../../creusot-contracts/src/std/iter.rs" 93 26 96 17
   let%span srange = "../../../creusot-contracts/src/std/iter/range.rs" 23 12 27 70
   let%span srange'0 = "../../../creusot-contracts/src/std/iter/range.rs" 32 4 32 49
   let%span srange'1 = "../../../creusot-contracts/src/std/iter/range.rs" 36 4 36 34
@@ -30,30 +29,7 @@
   let%span sops'8 = "../../../creusot-contracts/src/std/ops.rs" 143 14 144 104
   let%span snum = "../../../creusot-contracts/src/std/num.rs" 23 28 23 33
   let%span sresolve = "../../../creusot-contracts/src/resolve.rs" 44 20 44 34
-  let%span sinvariant = "../../../creusot-contracts/src/invariant.rs" 100 20 100 44
-=======
-  let%span siter = "../../../creusot-contracts/src/std/iter.rs" 215 18 215 32
-  let%span siter'0 = "../../../creusot-contracts/src/std/iter.rs" 93 26 96 17
-  let%span srange = "../../../creusot-contracts/src/std/iter/range.rs" 25 12 29 70
-  let%span srange'0 = "../../../creusot-contracts/src/std/iter/range.rs" 34 4 34 49
-  let%span srange'1 = "../../../creusot-contracts/src/std/iter/range.rs" 38 4 38 34
-  let%span srange'2 = "../../../creusot-contracts/src/std/iter/range.rs" 39 4 39 34
-  let%span srange'3 = "../../../creusot-contracts/src/std/iter/range.rs" 40 4 40 44
-  let%span srange'4 = "../../../creusot-contracts/src/std/iter/range.rs" 16 8 18 9
-  let%span sops = "../../../creusot-contracts/src/std/ops.rs" 193 16 193 17
-  let%span sops'0 = "../../../creusot-contracts/src/std/ops.rs" 193 27 193 52
-  let%span sops'1 = "../../../creusot-contracts/src/std/ops.rs" 194 26 194 71
-  let%span sops'2 = "../../../creusot-contracts/src/std/ops.rs" 133 4 133 61
-  let%span sops'3 = "../../../creusot-contracts/src/std/ops.rs" 134 4 134 40
-  let%span sops'4 = "../../../creusot-contracts/src/std/ops.rs" 139 4 139 35
-  let%span sops'5 = "../../../creusot-contracts/src/std/ops.rs" 144 4 144 33
-  let%span sops'6 = "../../../creusot-contracts/src/std/ops.rs" 145 4 145 30
-  let%span sops'7 = "../../../creusot-contracts/src/std/ops.rs" 146 4 146 32
-  let%span sops'8 = "../../../creusot-contracts/src/std/ops.rs" 151 14 152 104
-  let%span snum = "../../../creusot-contracts/src/std/num.rs" 25 28 25 33
-  let%span sresolve = "../../../creusot-contracts/src/resolve.rs" 52 20 52 34
-  let%span sinvariant = "../../../creusot-contracts/src/invariant.rs" 106 20 106 44
->>>>>>> 46c4bce5
+  let%span sinvariant = "../../../creusot-contracts/src/invariant.rs" 99 20 99 44
   
   use creusot.int.Int32
   use seq.Seq
