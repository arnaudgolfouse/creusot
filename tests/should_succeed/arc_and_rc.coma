--- conflicted
+++ resolved
@@ -43,15 +43,9 @@
   let%span sarc_and_rc = "arc_and_rc.rs" 14 23 14 24
   let%span sarc_and_rc'0 = "arc_and_rc.rs" 15 18 15 31
   let%span sarc_and_rc'1 = "arc_and_rc.rs" 17 18 17 29
-<<<<<<< HEAD
   let%span smodel = "../../creusot-contracts/src/model.rs" 43 8 43 22
-  let%span ssync = "../../creusot-contracts/src/std/sync.rs" 28 26 28 43
-  let%span ssync'0 = "../../creusot-contracts/src/std/sync.rs" 33 26 33 46
-=======
-  let%span smodel = "../../creusot-contracts/src/model.rs" 45 8 45 22
-  let%span ssync = "../../creusot-contracts/src/std/sync.rs" 31 26 31 43
-  let%span ssync'0 = "../../creusot-contracts/src/std/sync.rs" 37 26 37 46
->>>>>>> 46c4bce5
+  let%span ssync = "../../creusot-contracts/src/std/sync.rs" 29 26 29 43
+  let%span ssync'0 = "../../creusot-contracts/src/std/sync.rs" 35 26 35 46
   
   use creusot.int.Int32
   use creusot.prelude.Opaque
