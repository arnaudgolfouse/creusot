--- conflicted
+++ resolved
@@ -3,15 +3,14 @@
   let%span s02_std'0 = "02_std.rs" 11 20 11 27
   let%span s02_std'1 = "02_std.rs" 6 11 6 58
   let%span s02_std'2 = "02_std.rs" 7 11 7 24
-<<<<<<< HEAD
-  let%span sslice = "../../../creusot-contracts/src/std/slice.rs" 323 8 323 47
-  let%span sslice'0 = "../../../creusot-contracts/src/std/slice.rs" 324 18 324 116
-  let%span sslice'1 = "../../../creusot-contracts/src/std/slice.rs" 325 18 326 90
-  let%span sslice'2 = "../../../creusot-contracts/src/std/slice.rs" 327 18 328 76
-  let%span sslice'3 = "../../../creusot-contracts/src/std/slice.rs" 329 18 330 97
-  let%span sslice'4 = "../../../creusot-contracts/src/std/slice.rs" 53 8 53 31
-  let%span sslice'5 = "../../../creusot-contracts/src/std/slice.rs" 41 14 41 44
-  let%span sslice'6 = "../../../creusot-contracts/src/std/slice.rs" 42 14 42 91
+  let%span sslice = "../../../creusot-contracts/src/std/slice.rs" 337 8 337 47
+  let%span sslice'0 = "../../../creusot-contracts/src/std/slice.rs" 338 18 338 116
+  let%span sslice'1 = "../../../creusot-contracts/src/std/slice.rs" 339 18 340 90
+  let%span sslice'2 = "../../../creusot-contracts/src/std/slice.rs" 341 18 342 76
+  let%span sslice'3 = "../../../creusot-contracts/src/std/slice.rs" 343 18 344 97
+  let%span sslice'4 = "../../../creusot-contracts/src/std/slice.rs" 54 8 54 31
+  let%span sslice'5 = "../../../creusot-contracts/src/std/slice.rs" 42 14 42 44
+  let%span sslice'6 = "../../../creusot-contracts/src/std/slice.rs" 43 14 43 91
   let%span sresult = "../../../creusot-contracts/src/std/result.rs" 52 27 52 53
   let%span sresult'0 = "../../../creusot-contracts/src/std/result.rs" 53 26 53 44
   let%span smodel = "../../../creusot-contracts/src/model.rs" 43 8 43 22
@@ -32,38 +31,7 @@
   let%span sord'9 = "../../../creusot-contracts/src/logic/ord.rs" 155 40 155 73
   let%span sord'10 = "../../../creusot-contracts/src/logic/ord.rs" 156 39 156 69
   let%span sord'11 = "../../../creusot-contracts/src/logic/ord.rs" 160 39 160 84
-  let%span sord'12 = "../../../creusot-contracts/src/logic/ord.rs" 211 16 217 17
-=======
-  let%span sslice = "../../../creusot-contracts/src/std/slice.rs" 366 8 366 47
-  let%span sslice'0 = "../../../creusot-contracts/src/std/slice.rs" 367 18 367 116
-  let%span sslice'1 = "../../../creusot-contracts/src/std/slice.rs" 368 18 369 90
-  let%span sslice'2 = "../../../creusot-contracts/src/std/slice.rs" 370 18 371 76
-  let%span sslice'3 = "../../../creusot-contracts/src/std/slice.rs" 372 18 373 97
-  let%span sslice'4 = "../../../creusot-contracts/src/std/slice.rs" 58 8 58 31
-  let%span sslice'5 = "../../../creusot-contracts/src/std/slice.rs" 44 14 44 44
-  let%span sslice'6 = "../../../creusot-contracts/src/std/slice.rs" 45 14 45 91
-  let%span sresult = "../../../creusot-contracts/src/std/result.rs" 53 27 53 53
-  let%span sresult'0 = "../../../creusot-contracts/src/std/result.rs" 54 26 54 44
-  let%span smodel = "../../../creusot-contracts/src/model.rs" 45 8 45 22
-  let%span smodel'0 = "../../../creusot-contracts/src/model.rs" 36 8 36 28
-  let%span sseq = "../../../creusot-contracts/src/logic/seq.rs" 369 4 369 12
-  let%span sseq'0 = "../../../creusot-contracts/src/logic/seq.rs" 363 12 363 79
-  let%span snum = "../../../creusot-contracts/src/std/num.rs" 25 28 25 33
-  let%span sord = "../../../creusot-contracts/src/logic/ord.rs" 129 39 129 89
-  let%span sord'0 = "../../../creusot-contracts/src/logic/ord.rs" 134 39 134 86
-  let%span sord'1 = "../../../creusot-contracts/src/logic/ord.rs" 139 39 139 86
-  let%span sord'2 = "../../../creusot-contracts/src/logic/ord.rs" 144 39 144 89
-  let%span sord'3 = "../../../creusot-contracts/src/logic/ord.rs" 149 39 149 70
-  let%span sord'4 = "../../../creusot-contracts/src/logic/ord.rs" 154 40 154 57
-  let%span sord'5 = "../../../creusot-contracts/src/logic/ord.rs" 155 40 155 57
-  let%span sord'6 = "../../../creusot-contracts/src/logic/ord.rs" 156 39 156 56
-  let%span sord'7 = "../../../creusot-contracts/src/logic/ord.rs" 161 40 161 70
-  let%span sord'8 = "../../../creusot-contracts/src/logic/ord.rs" 162 39 162 72
-  let%span sord'9 = "../../../creusot-contracts/src/logic/ord.rs" 167 40 167 73
-  let%span sord'10 = "../../../creusot-contracts/src/logic/ord.rs" 168 39 168 69
-  let%span sord'11 = "../../../creusot-contracts/src/logic/ord.rs" 173 39 173 84
-  let%span sord'12 = "../../../creusot-contracts/src/logic/ord.rs" 260 16 266 17
->>>>>>> 46c4bce5
+  let%span sord'12 = "../../../creusot-contracts/src/logic/ord.rs" 240 16 246 17
   
   use creusot.int.UInt32
   use creusot.prelude.Any
