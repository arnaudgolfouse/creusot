--- conflicted
+++ resolved
@@ -89,14 +89,7 @@
     },
     "M_erasure__test_ptr2": {
       "vc_as_ref": { "prover": "cvc5@1.0.5", "time": 0.02 },
-<<<<<<< HEAD
       "vc_test_ptr2": { "tactic": "compute_specified", "children": [] }
-=======
-      "vc_test_ptr2": {
-        "tactic": "split_vc",
-        "children": [ { "prover": "cvc5@1.0.5", "time": 0.01 } ]
-      }
->>>>>>> 47535010
     },
     "M_erasure__test_ptr_mut2": {
       "vc_as_mut": { "prover": "cvc5@1.0.5", "time": 0.019 },
