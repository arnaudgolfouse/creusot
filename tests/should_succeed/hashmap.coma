<<<<<<< HEAD
module M_hashmap__qyi13807168849605512546__resolve_coherence [#"hashmap.rs" 59 4 59 30] (* <List<(K, V)> as creusot_contracts::Resolve> *)
  let%span shashmap = "hashmap.rs" 57 15 57 39
  let%span shashmap'0 = "hashmap.rs" 58 4 58 30
  let%span shashmap'1 = "hashmap.rs" 59 31 59 33
  let%span shashmap'2 = "hashmap.rs" 52 12 52 58
  let%span shashmap'3 = "hashmap.rs" 29 12 32 13
  let%span sresolve = "../../creusot-contracts/src/resolve.rs" 56 8 56 22
  let%span sresolve'0 = "../../creusot-contracts/src/resolve.rs" 32 8 32 42
  let%span soption = "../../creusot-contracts/src/std/option.rs" 760 8 763 9
=======
module M_hashmap__qyi13807168849605512546__resolve_coherence [#"hashmap.rs" 60 4 60 30] (* <List<(K, V)> as creusot_contracts::Resolve> *)
  let%span shashmap = "hashmap.rs" 58 15 58 39
  let%span shashmap'0 = "hashmap.rs" 59 4 59 30
  let%span shashmap'1 = "hashmap.rs" 60 31 60 33
  let%span shashmap'2 = "hashmap.rs" 53 12 53 58
  let%span shashmap'3 = "hashmap.rs" 30 12 33 13
  let%span sresolve = "../../creusot-contracts/src/resolve.rs" 66 8 66 22
  let%span sresolve'0 = "../../creusot-contracts/src/resolve.rs" 38 8 38 42
  let%span soption = "../../creusot-contracts/src/std/option.rs" 787 8 790 9
>>>>>>> 46c4bce5
  
  type t_K
  
  type t_V
  
  type tuple = { _p0: t_K; _p1: t_V }
  
  type t_List = C_Nil | C_Cons tuple t_List
  
  type t_Option = C_None | C_Some t_V
  
  predicate resolve (_0: t_V)
  
  predicate resolve'0 [@inline:trivial] (self: t_Option) =
    [%#soption] match self with
      | C_Some x -> resolve x
      | C_None -> true
      end
  
  meta "rewrite_def" predicate resolve'0
  
  predicate resolve'1 [@inline:trivial] (_0: t_Option) = resolve'0 _0
  
  meta "rewrite_def" predicate resolve'1
  
  type t_DeepModelTy
  
  function deep_model (self: t_K) : t_DeepModelTy
  
  function get [#"hashmap.rs" 27 4 27 56] (self: t_List) (index: t_DeepModelTy) : t_Option =
    [%#shashmap'3] match self with
      | C_Nil -> C_None
      | C_Cons {_p0 = k; _p1 = v} tl -> if deep_model k = index then C_Some v else get tl index
      end
  
  predicate resolve'2 [#"hashmap.rs" 49 4 49 28] (self: t_List) =
    [%#shashmap'2] forall k: t_DeepModelTy. resolve'1 (get self k)
  
  predicate resolve'3 [@inline:trivial] (_0: t_List) = resolve'2 _0
  
  meta "rewrite_def" predicate resolve'3
  
  predicate resolve'4 [@inline:trivial] (self: t_List) = [%#sresolve] resolve'3 self
  
  meta "rewrite_def" predicate resolve'4
  
  predicate resolve'5 [@inline:trivial] (_0: t_List) = resolve'4 _0
  
  meta "rewrite_def" predicate resolve'5
  
  predicate resolve'6 (_0: t_K)
  
  predicate resolve'7 [@inline:trivial] (self: tuple) = [%#sresolve'0] resolve'6 self._p0 /\ resolve self._p1
  
  meta "rewrite_def" predicate resolve'7
  
  predicate resolve'8 [@inline:trivial] (_0: tuple) = resolve'7 _0
  
  meta "rewrite_def" predicate resolve'8
  
  predicate structural_resolve (_0: t_List) =
    match _0 with
      | C_Nil -> true
      | C_Cons x0 x1 -> resolve'5 x1 /\ resolve'8 x0
      end
  
  meta "compute_max_steps" 1000000
  
  meta "select_lsinst" "all"
  
  constant self : t_List
  
  function resolve_coherence [#"hashmap.rs" 59 4 59 30] (self'0: t_List) : ()
  
  goal vc_resolve_coherence: ([%#shashmap] structural_resolve self)
    -> ([@expl:resolve_coherence ensures] [%#shashmap'0] resolve'2 self)
end
module M_hashmap__qyi9060063638777358169__hash [#"hashmap.rs" 73 4 73 25] (* <usize as Hash> *)
  let%span shashmap = "hashmap.rs" 72 14 72 58
  let%span shashmap'0 = "hashmap.rs" 79 20 79 21
  let%span smodel = "../../creusot-contracts/src/model.rs" 35 8 35 28
  let%span snum = "../../creusot-contracts/src/std/num.rs" 23 28 23 33
  
  use creusot.int.UInt64
  use creusot.prelude.Any
  
  function hash_log [#"hashmap.rs" 78 4 78 30] (x: int) : int = [%#shashmap'0] x
  
  function deep_model (self: UInt64.t) : int = [%#snum] UInt64.t'int self
  
  function deep_model'0 (self: UInt64.t) : int = [%#smodel] deep_model self
  
  meta "compute_max_steps" 1000000
  
  meta "select_lsinst" "all"
  
  let rec hash [#"hashmap.rs" 73 4 73 25] (self: UInt64.t) (return' (x: UInt64.t)) = (! bb0
    [ bb0 = s0
      [ s0 = UInt64.of_int {UInt64.t'int self'0} (fun (_ret_from: UInt64.t) -> [ &_0 <- _ret_from ] s1)
      | s1 = return''0 {_0} ] ] [ & _0: UInt64.t = Any.any_l () | & self'0: UInt64.t = self ])
    [ return''0 (result: UInt64.t) -> {[@expl:hash ensures] [%#shashmap] UInt64.t'int result
      = hash_log (deep_model'0 self)}
      (! return' {result}) ]
end
<<<<<<< HEAD
module M_hashmap__qyi1307405214416629806__resolve_coherence [#"hashmap.rs" 109 4 109 30] (* <MyHashMap<K, V> as creusot_contracts::Resolve> *)
  let%span shashmap = "hashmap.rs" 106 15 106 24
  let%span shashmap'0 = "hashmap.rs" 107 15 107 39
  let%span shashmap'1 = "hashmap.rs" 108 4 108 30
  let%span shashmap'2 = "hashmap.rs" 109 31 109 33
  let%span shashmap'3 = "hashmap.rs" 101 12 101 59
  let%span shashmap'4 = "hashmap.rs" 92 8 92 33
  let%span shashmap'5 = "hashmap.rs" 135 12 136 135
  let%span shashmap'6 = "hashmap.rs" 29 12 32 13
  let%span shashmap'7 = "hashmap.rs" 115 8 115 53
  let%span shashmap'8 = "hashmap.rs" 126 12 126 87
  let%span shashmap'9 = "hashmap.rs" 39 12 42 13
  let%span shashmap'10 = "hashmap.rs" 120 20 120 66
  let%span shashmap'11 = "hashmap.rs" 52 12 52 58
  let%span soption = "../../creusot-contracts/src/std/option.rs" 760 8 763 9
  let%span svec = "../../creusot-contracts/src/std/vec.rs" 77 20 77 76
=======
module M_hashmap__qyi1307405214416629806__resolve_coherence [#"hashmap.rs" 110 4 110 30] (* <MyHashMap<K, V> as creusot_contracts::Resolve> *)
  let%span shashmap = "hashmap.rs" 107 15 107 24
  let%span shashmap'0 = "hashmap.rs" 108 15 108 39
  let%span shashmap'1 = "hashmap.rs" 109 4 109 30
  let%span shashmap'2 = "hashmap.rs" 110 31 110 33
  let%span shashmap'3 = "hashmap.rs" 102 12 102 59
  let%span shashmap'4 = "hashmap.rs" 93 8 93 33
  let%span shashmap'5 = "hashmap.rs" 136 12 137 135
  let%span shashmap'6 = "hashmap.rs" 30 12 33 13
  let%span shashmap'7 = "hashmap.rs" 116 8 116 53
  let%span shashmap'8 = "hashmap.rs" 127 12 127 87
  let%span shashmap'9 = "hashmap.rs" 40 12 43 13
  let%span shashmap'10 = "hashmap.rs" 121 20 121 66
  let%span shashmap'11 = "hashmap.rs" 53 12 53 58
  let%span soption = "../../creusot-contracts/src/std/option.rs" 787 8 790 9
  let%span svec = "../../creusot-contracts/src/std/vec.rs" 82 20 82 76
>>>>>>> 46c4bce5
  let%span svec'0 = "../../creusot-contracts/src/std/vec.rs" 22 14 22 41
  let%span svec'1 = "../../creusot-contracts/src/std/vec.rs" 48 8 48 31
  let%span svec'2 = "../../creusot-contracts/src/std/vec.rs" 93 20 93 41
  let%span sseq = "../../creusot-contracts/src/logic/seq.rs" 655 20 655 91
  let%span sboxed = "../../creusot-contracts/src/std/boxed.rs" 30 8 30 18
  
  use creusot.prelude.Opaque
  use creusot.int.UInt64
  use seq.Seq
  use mach.int.Int
  use int.EuclideanDivision
  use map.Map
  
  type t_NonNull = { t_NonNull__pointer: Opaque.ptr }
  
  type t_Unique = { t_Unique__pointer: t_NonNull; t_Unique__qy95zmarker: () }
  
  type t_UsizeNoHighBit = { t_UsizeNoHighBit__0: UInt64.t }
  
  type t_RawVecInner = { t_RawVecInner__ptr: t_Unique; t_RawVecInner__cap: t_UsizeNoHighBit; t_RawVecInner__alloc: () }
  
  type t_RawVec = { t_RawVec__inner: t_RawVecInner; t_RawVec__qy95zmarker: () }
  
  type t_Vec = { t_Vec__buf: t_RawVec; t_Vec__len: UInt64.t }
  
  type t_MyHashMap = { t_MyHashMap__buckets: t_Vec }
  
  type t_K
  
  type t_V
  
  type tuple = { _p0: t_K; _p1: t_V }
  
  type t_List = C_Nil | C_Cons tuple t_List
  
  constant const_MAX: UInt64.t = (18446744073709551615: UInt64.t)
  
  function view (self: t_Vec) : Seq.seq t_List
  
  axiom view_spec: forall self: t_Vec. [%#svec'0] Seq.length (view self) <= UInt64.t'int const_MAX
  
  type t_DeepModelTy
  
  type t_Option = C_None | C_Some t_V
  
  function deep_model (self: t_K) : t_DeepModelTy
  
  function get [#"hashmap.rs" 27 4 27 56] (self: t_List) (index: t_DeepModelTy) : t_Option =
    [%#shashmap'6] match self with
      | C_Nil -> C_None
      | C_Cons {_p0 = k; _p1 = v} tl -> if deep_model k = index then C_Some v else get tl index
      end
  
  function hash_log [#"hashmap.rs" 68 4 68 45] (_0: t_DeepModelTy) : int
  
  function bucket_ix [#"hashmap.rs" 119 4 119 48] (self: t_MyHashMap) (k: t_DeepModelTy) : int =
    [%#shashmap'10] EuclideanDivision.mod (hash_log k) (Seq.length (view self.t_MyHashMap__buckets))
  
  predicate good_bucket [#"hashmap.rs" 124 4 124 57] (self: t_MyHashMap) (l: t_List) (h: int) =
    [%#shashmap'8] forall k: t_DeepModelTy, v: t_V. get l k = C_Some v -> bucket_ix self k = h
  
  function index_logic [@inline:trivial] (self: t_Vec) (ix: int) : t_List = [%#svec'1] Seq.get (view self) ix
  
  meta "rewrite_def" function index_logic
  
  predicate no_double_binding [#"hashmap.rs" 37 4 37 38] (self: t_List) =
    [%#shashmap'9] match self with
      | C_Nil -> true
      | C_Cons {_p0 = k} tl -> get tl (deep_model k) = C_None /\ no_double_binding tl
      end
  
  predicate invariant' [#"hashmap.rs" 133 4 133 30] (self: t_MyHashMap) =
    [%#shashmap'5] 0 < Seq.length (view self.t_MyHashMap__buckets)
    /\ (forall i: int. 0 <= i /\ i < Seq.length (view self.t_MyHashMap__buckets)
      -> good_bucket self (index_logic self.t_MyHashMap__buckets i) i
      /\ no_double_binding (index_logic self.t_MyHashMap__buckets i))
  
  predicate inv (_0: t_K)
  
  predicate inv'0 (_0: t_V)
  
  predicate inv'1 (_0: tuple)
  
  axiom inv_axiom [@rewrite]: forall x: tuple [inv'1 x]. inv'1 x = (let {_p0 = x0; _p1 = x1} = x in inv x0 /\ inv'0 x1)
  
  predicate inv'2 (_0: t_List)
  
  predicate inv'3 (_0: t_List)
  
  axiom inv_axiom'0 [@rewrite]: forall x: t_List [inv'2 x]. inv'2 x
      = match x with
        | C_Nil -> true
        | C_Cons a_0 a_1 -> inv'1 a_0 /\ inv'3 a_1
        end
  
  predicate invariant''0 (self: t_List) = [%#sboxed] inv'2 self
  
  axiom inv_axiom'1 [@rewrite]: forall x: t_List [inv'3 x]. inv'3 x = invariant''0 x
  
  predicate invariant''1 [@inline:trivial] (self: Seq.seq t_List) =
    [%#sseq] forall i: int. 0 <= i /\ i < Seq.length self -> inv'3 (Seq.get self i)
  
  meta "rewrite_def" predicate invariant''1
  
  predicate inv'4 (_0: Seq.seq t_List)
  
  axiom inv_axiom'2 [@rewrite]: forall x: Seq.seq t_List [inv'4 x]. inv'4 x = invariant''1 x
  
  predicate invariant''2 (self: t_Vec) = [%#svec'2] inv'4 (view self)
  
  predicate inv'5 (_0: t_Vec)
  
  axiom inv_axiom'3 [@rewrite]: forall x: t_Vec [inv'5 x]. inv'5 x = invariant''2 x
  
  predicate inv'6 (_0: t_MyHashMap)
  
  axiom inv_axiom'4 [@rewrite]: forall x: t_MyHashMap [inv'6 x]. inv'6 x
      = (invariant' x
      /\ match x with
        | {t_MyHashMap__buckets = buckets} -> inv'5 buckets
        end)
  
  predicate resolve (_0: t_V)
  
  predicate resolve'0 [@inline:trivial] (self: t_Option) =
    [%#soption] match self with
      | C_Some x -> resolve x
      | C_None -> true
      end
  
  meta "rewrite_def" predicate resolve'0
  
  predicate resolve'1 [@inline:trivial] (_0: t_Option) = resolve'0 _0
  
  meta "rewrite_def" predicate resolve'1
  
  predicate resolve'2 [#"hashmap.rs" 49 4 49 28] (self: t_List) =
    [%#shashmap'11] forall k: t_DeepModelTy. resolve'1 (get self k)
  
  predicate resolve'3 [@inline:trivial] (_0: t_List) = resolve'2 _0
  
  meta "rewrite_def" predicate resolve'3
  
  predicate resolve'4 [@inline:trivial] (self: t_Vec) =
    [%#svec] forall i: int. 0 <= i /\ i < Seq.length (view self) -> resolve'3 (index_logic self i)
  
  meta "rewrite_def" predicate resolve'4
  
  predicate resolve'5 [@inline:trivial] (_0: t_Vec) = resolve'4 _0
  
  meta "rewrite_def" predicate resolve'5
  
  predicate structural_resolve (_0: t_MyHashMap) =
    match _0 with
      | {t_MyHashMap__buckets = x0} -> resolve'5 x0
      end
  
  function bucket [#"hashmap.rs" 114 4 114 54] (self: t_MyHashMap) (k: t_DeepModelTy) : t_List =
    [%#shashmap'7] index_logic self.t_MyHashMap__buckets (bucket_ix self k)
  
  function view'0 [#"hashmap.rs" 91 4 91 33] (self: t_MyHashMap) : Map.map t_DeepModelTy t_Option =
    [%#shashmap'4] fun (k: t_DeepModelTy) -> get (bucket self k) k
  
  predicate resolve'6 [#"hashmap.rs" 98 4 98 28] (self: t_MyHashMap) =
    [%#shashmap'3] forall k: t_DeepModelTy. resolve'1 (Map.get (view'0 self) k)
  
  meta "compute_max_steps" 1000000
  
  meta "select_lsinst" "all"
  
  constant self : t_MyHashMap
  
  function resolve_coherence [#"hashmap.rs" 109 4 109 30] (self'0: t_MyHashMap) : ()
  
  goal vc_resolve_coherence: ([%#shashmap] inv'6 self)
    -> ([%#shashmap'0] structural_resolve self) -> ([@expl:resolve_coherence ensures] [%#shashmap'1] resolve'6 self)
end
module M_hashmap__qyi9690720112976707081__new [#"hashmap.rs" 144 4 144 46] (* MyHashMap<K, V> *)
  let%span shashmap = "hashmap.rs" 142 15 142 24
  let%span shashmap'0 = "hashmap.rs" 144 31 144 46
  let%span shashmap'1 = "hashmap.rs" 143 14 143 62
  let%span shashmap'2 = "hashmap.rs" 92 8 92 33
  let%span shashmap'3 = "hashmap.rs" 29 12 32 13
  let%span shashmap'4 = "hashmap.rs" 115 8 115 53
  let%span shashmap'5 = "hashmap.rs" 135 12 136 135
  let%span shashmap'6 = "hashmap.rs" 120 20 120 66
  let%span shashmap'7 = "hashmap.rs" 126 12 126 87
  let%span shashmap'8 = "hashmap.rs" 39 12 42 13
  let%span svec = "../../creusot-contracts/src/std/vec.rs" 210 35 210 39
  let%span svec'0 = "../../creusot-contracts/src/std/vec.rs" 208 22 208 41
  let%span svec'1 = "../../creusot-contracts/src/std/vec.rs" 209 22 209 70
  let%span svec'2 = "../../creusot-contracts/src/std/vec.rs" 22 14 22 41
  let%span svec'3 = "../../creusot-contracts/src/std/vec.rs" 48 8 48 31
  let%span svec'4 = "../../creusot-contracts/src/std/vec.rs" 93 20 93 41
  let%span sseq = "../../creusot-contracts/src/logic/seq.rs" 655 20 655 91
  let%span sboxed = "../../creusot-contracts/src/std/boxed.rs" 30 8 30 18
  
  use creusot.int.UInt64
  use creusot.prelude.Opaque
  use seq.Seq
  use mach.int.Int
  use creusot.prelude.Any
  use int.EuclideanDivision
  use map.Map
  
  type t_K
  
  type t_V
  
  type tuple = { _p0: t_K; _p1: t_V }
  
  type t_List = C_Nil | C_Cons tuple t_List
  
  type t_NonNull = { t_NonNull__pointer: Opaque.ptr }
  
  type t_Unique = { t_Unique__pointer: t_NonNull; t_Unique__qy95zmarker: () }
  
  type t_UsizeNoHighBit = { t_UsizeNoHighBit__0: UInt64.t }
  
  type t_RawVecInner = { t_RawVecInner__ptr: t_Unique; t_RawVecInner__cap: t_UsizeNoHighBit; t_RawVecInner__alloc: () }
  
  type t_RawVec = { t_RawVec__inner: t_RawVecInner; t_RawVec__qy95zmarker: () }
  
  type t_Vec = { t_Vec__buf: t_RawVec; t_Vec__len: UInt64.t }
  
  predicate inv (_0: t_K)
  
  predicate inv'0 (_0: t_V)
  
  predicate inv'1 (_0: tuple)
  
  axiom inv_axiom [@rewrite]: forall x: tuple [inv'1 x]. inv'1 x = (let {_p0 = x0; _p1 = x1} = x in inv x0 /\ inv'0 x1)
  
  predicate inv'2 (_0: t_List)
  
  predicate invariant' (self: t_List) = [%#sboxed] inv'2 self
  
  predicate inv'3 (_0: t_List)
  
  axiom inv_axiom'0 [@rewrite]: forall x: t_List [inv'3 x]. inv'3 x = invariant' x
  
  axiom inv_axiom'1 [@rewrite]: forall x: t_List [inv'2 x]. inv'2 x
      = match x with
        | C_Nil -> true
        | C_Cons a_0 a_1 -> inv'1 a_0 /\ inv'3 a_1
        end
  
  predicate invariant''0 [@inline:trivial] (self: Seq.seq t_List) =
    [%#sseq] forall i: int. 0 <= i /\ i < Seq.length self -> inv'3 (Seq.get self i)
  
  meta "rewrite_def" predicate invariant''0
  
  predicate inv'4 (_0: Seq.seq t_List)
  
  axiom inv_axiom'2 [@rewrite]: forall x: Seq.seq t_List [inv'4 x]. inv'4 x = invariant''0 x
  
  constant const_MAX: UInt64.t = (18446744073709551615: UInt64.t)
  
  function view (self: t_Vec) : Seq.seq t_List
  
  axiom view_spec: forall self: t_Vec. [%#svec'2] Seq.length (view self) <= UInt64.t'int const_MAX
  
  predicate invariant''1 (self: t_Vec) = [%#svec'4] inv'4 (view self)
  
  predicate inv'5 (_0: t_Vec)
  
  axiom inv_axiom'3 [@rewrite]: forall x: t_Vec [inv'5 x]. inv'5 x = invariant''1 x
  
  function index_logic [@inline:trivial] (self: t_Vec) (ix: int) : t_List = [%#svec'3] Seq.get (view self) ix
  
  meta "rewrite_def" function index_logic
  
  let rec from_elem (elem: t_List) (n: UInt64.t) (return' (x: t_Vec)) =
    {[@expl:from_elem 'elem' type invariant] [%#svec] inv'2 elem}
    any
    [ return''0 (result: t_Vec) -> {inv'5 result}
      {[%#svec'0] Seq.length (view result) = UInt64.t'int n}
      {[%#svec'1] forall i: int. 0 <= i /\ i < UInt64.t'int n -> index_logic result i = elem}
      (! return' {result}) ]
  
  type t_MyHashMap = { t_MyHashMap__buckets: t_Vec }
  
  type t_DeepModelTy
  
  type t_Option = C_None | C_Some t_V
  
  function deep_model (self: t_K) : t_DeepModelTy
  
  function get [#"hashmap.rs" 27 4 27 56] (self: t_List) (index: t_DeepModelTy) : t_Option =
    [%#shashmap'3] match self with
      | C_Nil -> C_None
      | C_Cons {_p0 = k; _p1 = v} tl -> if deep_model k = index then C_Some v else get tl index
      end
  
  function hash_log [#"hashmap.rs" 68 4 68 45] (_0: t_DeepModelTy) : int
  
  function bucket_ix [#"hashmap.rs" 119 4 119 48] (self: t_MyHashMap) (k: t_DeepModelTy) : int =
    [%#shashmap'6] EuclideanDivision.mod (hash_log k) (Seq.length (view self.t_MyHashMap__buckets))
  
  predicate good_bucket [#"hashmap.rs" 124 4 124 57] (self: t_MyHashMap) (l: t_List) (h: int) =
    [%#shashmap'7] forall k: t_DeepModelTy, v: t_V. get l k = C_Some v -> bucket_ix self k = h
  
  predicate no_double_binding [#"hashmap.rs" 37 4 37 38] (self: t_List) =
    [%#shashmap'8] match self with
      | C_Nil -> true
      | C_Cons {_p0 = k} tl -> get tl (deep_model k) = C_None /\ no_double_binding tl
      end
  
  predicate invariant''2 [#"hashmap.rs" 133 4 133 30] (self: t_MyHashMap) =
    [%#shashmap'5] 0 < Seq.length (view self.t_MyHashMap__buckets)
    /\ (forall i: int. 0 <= i /\ i < Seq.length (view self.t_MyHashMap__buckets)
      -> good_bucket self (index_logic self.t_MyHashMap__buckets i) i
      /\ no_double_binding (index_logic self.t_MyHashMap__buckets i))
  
  predicate inv'6 (_0: t_MyHashMap)
  
  axiom inv_axiom'4 [@rewrite]: forall x: t_MyHashMap [inv'6 x]. inv'6 x
      = (invariant''2 x
      /\ match x with
        | {t_MyHashMap__buckets = buckets} -> inv'5 buckets
        end)
  
  function bucket [#"hashmap.rs" 114 4 114 54] (self: t_MyHashMap) (k: t_DeepModelTy) : t_List =
    [%#shashmap'4] index_logic self.t_MyHashMap__buckets (bucket_ix self k)
  
  function view'0 [#"hashmap.rs" 91 4 91 33] (self: t_MyHashMap) : Map.map t_DeepModelTy t_Option =
    [%#shashmap'2] fun (k: t_DeepModelTy) -> get (bucket self k) k
  
  meta "compute_max_steps" 1000000
  
  meta "select_lsinst" "all"
  
  let rec new [#"hashmap.rs" 144 4 144 46] (size: UInt64.t) (return' (x: t_MyHashMap)) =
    {[@expl:new requires] [%#shashmap] 0 < UInt64.t'int size}
    (! bb0
    [ bb0 = s0
      [ s0 = [ &_6 <- C_Nil ] s1 | s1 = from_elem {_6} {size'0} (fun (_ret: t_Vec) -> [ &_5 <- _ret ] s2) | s2 = bb1 ]
    | bb1 = s0 [ s0 = [ &res <- { t_MyHashMap__buckets = _5 } ] s1 | s1 = bb2 ]
    | bb2 = s0 [ s0 = [ &_0 <- res ] s1 | s1 = bb3 ]
    | bb3 = return''0 {_0} ]
    [ & _0: t_MyHashMap = Any.any_l ()
    | & size'0: UInt64.t = size
    | & res: t_MyHashMap = Any.any_l ()
    | & _5: t_Vec = Any.any_l ()
    | & _6: t_List = Any.any_l () ])
    [ return''0 (result: t_MyHashMap) -> {[@expl:new result type invariant] [%#shashmap'0] inv'6 result}
      {[@expl:new ensures] [%#shashmap'1] forall i: t_DeepModelTy. Map.get (view'0 result) i = C_None}
      (! return' {result}) ]
end
module M_hashmap__qyi9690720112976707081__add [#"hashmap.rs" 150 4 150 41] (* MyHashMap<K, V> *)
  let%span shashmap = "hashmap.rs" 152 23 152 41
  let%span shashmap'0 = "hashmap.rs" 154 27 154 55
  let%span shashmap'1 = "hashmap.rs" 156 20 156 35
  let%span shashmap'2 = "hashmap.rs" 164 20 165 50
  let%span shashmap'3 = "hashmap.rs" 163 20 163 44
  let%span shashmap'4 = "hashmap.rs" 162 20 162 93
  let%span shashmap'5 = "hashmap.rs" 161 20 161 107
  let%span shashmap'6 = "hashmap.rs" 160 20 160 101
  let%span shashmap'7 = "hashmap.rs" 158 8 158 28
  let%span shashmap'8 = "hashmap.rs" 158 20 158 26
  let%span shashmap'9 = "hashmap.rs" 150 20 150 24
  let%span shashmap'10 = "hashmap.rs" 150 26 150 29
  let%span shashmap'11 = "hashmap.rs" 150 34 150 37
  let%span shashmap'12 = "hashmap.rs" 149 14 149 122
  let%span shashmap'13 = "hashmap.rs" 29 12 32 13
  let%span shashmap'14 = "hashmap.rs" 39 12 42 13
  let%span shashmap'15 = "hashmap.rs" 126 12 126 87
  let%span shashmap'16 = "hashmap.rs" 92 8 92 33
  let%span shashmap'17 = "hashmap.rs" 1 0 65 4
  let%span shashmap'18 = "hashmap.rs" 120 20 120 66
  let%span shashmap'19 = "hashmap.rs" 1 0 257 4
<<<<<<< HEAD
  let%span shashmap'20 = "hashmap.rs" 52 12 52 58
  let%span shashmap'21 = "hashmap.rs" 115 8 115 53
  let%span shashmap'22 = "hashmap.rs" 135 12 136 135
  let%span sresolve = "../../creusot-contracts/src/resolve.rs" 44 20 44 34
  let%span soption = "../../creusot-contracts/src/std/option.rs" 760 8 763 9
  let%span smodel = "../../creusot-contracts/src/model.rs" 59 8 59 22
  let%span smodel'0 = "../../creusot-contracts/src/model.rs" 43 8 43 22
  let%span smodel'1 = "../../creusot-contracts/src/model.rs" 35 8 35 28
  let%span svec = "../../creusot-contracts/src/std/vec.rs" 110 16 110 17
  let%span svec'0 = "../../creusot-contracts/src/std/vec.rs" 111 26 111 48
  let%span svec'1 = "../../creusot-contracts/src/std/vec.rs" 179 16 179 17
  let%span svec'2 = "../../creusot-contracts/src/std/vec.rs" 180 16 180 48
  let%span svec'3 = "../../creusot-contracts/src/std/vec.rs" 181 16 181 56
  let%span svec'4 = "../../creusot-contracts/src/std/vec.rs" 182 16 182 59
  let%span svec'5 = "../../creusot-contracts/src/std/vec.rs" 183 16 183 64
  let%span svec'6 = "../../creusot-contracts/src/std/vec.rs" 184 26 184 55
  let%span svec'7 = "../../creusot-contracts/src/std/vec.rs" 22 14 22 41
  let%span svec'8 = "../../creusot-contracts/src/std/vec.rs" 93 20 93 41
  let%span svec'9 = "../../creusot-contracts/src/std/vec.rs" 48 8 48 31
  let%span sseq = "../../creusot-contracts/src/logic/seq.rs" 655 20 655 91
  let%span sboxed = "../../creusot-contracts/src/std/boxed.rs" 30 8 30 18
  let%span ssnapshot = "../../creusot-contracts/src/snapshot.rs" 68 20 68 27
  let%span sslice = "../../creusot-contracts/src/std/slice.rs" 110 20 110 37
  let%span sslice'0 = "../../creusot-contracts/src/std/slice.rs" 115 20 115 37
  let%span sslice'1 = "../../creusot-contracts/src/std/slice.rs" 120 20 120 88
  let%span sinvariant = "../../creusot-contracts/src/invariant.rs" 100 20 100 44
  let%span sinvariant'0 = "../../creusot-contracts/src/invariant.rs" 91 8 91 18
=======
  let%span shashmap'20 = "hashmap.rs" 53 12 53 58
  let%span shashmap'21 = "hashmap.rs" 116 8 116 53
  let%span shashmap'22 = "hashmap.rs" 136 12 137 135
  let%span sresolve = "../../creusot-contracts/src/resolve.rs" 52 20 52 34
  let%span soption = "../../creusot-contracts/src/std/option.rs" 787 8 790 9
  let%span smodel = "../../creusot-contracts/src/model.rs" 63 8 63 22
  let%span smodel'0 = "../../creusot-contracts/src/model.rs" 45 8 45 22
  let%span smodel'1 = "../../creusot-contracts/src/model.rs" 36 8 36 28
  let%span svec = "../../creusot-contracts/src/std/vec.rs" 116 16 116 17
  let%span svec'0 = "../../creusot-contracts/src/std/vec.rs" 117 26 117 48
  let%span svec'1 = "../../creusot-contracts/src/std/vec.rs" 185 16 185 17
  let%span svec'2 = "../../creusot-contracts/src/std/vec.rs" 186 16 186 48
  let%span svec'3 = "../../creusot-contracts/src/std/vec.rs" 187 16 187 56
  let%span svec'4 = "../../creusot-contracts/src/std/vec.rs" 188 16 188 59
  let%span svec'5 = "../../creusot-contracts/src/std/vec.rs" 189 16 189 64
  let%span svec'6 = "../../creusot-contracts/src/std/vec.rs" 190 26 190 55
  let%span svec'7 = "../../creusot-contracts/src/std/vec.rs" 22 14 22 41
  let%span svec'8 = "../../creusot-contracts/src/std/vec.rs" 99 20 99 41
  let%span svec'9 = "../../creusot-contracts/src/std/vec.rs" 50 8 50 31
  let%span sseq = "../../creusot-contracts/src/logic/seq.rs" 685 20 685 91
  let%span sboxed = "../../creusot-contracts/src/std/boxed.rs" 33 8 33 18
  let%span ssnapshot = "../../creusot-contracts/src/snapshot.rs" 72 20 72 27
  let%span sslice = "../../creusot-contracts/src/std/slice.rs" 132 20 132 37
  let%span sslice'0 = "../../creusot-contracts/src/std/slice.rs" 139 20 139 37
  let%span sslice'1 = "../../creusot-contracts/src/std/slice.rs" 146 20 146 88
  let%span sinvariant = "../../creusot-contracts/src/invariant.rs" 106 20 106 44
  let%span sinvariant'0 = "../../creusot-contracts/src/invariant.rs" 95 8 95 18
>>>>>>> 46c4bce5
  
  use creusot.prelude.Opaque
  use creusot.int.UInt64
  use seq.Seq
  use mach.int.Int
  use creusot.prelude.MutBorrow
  use int.EuclideanDivision
  use creusot.prelude.Any
  use map.Map
  
  type t_NonNull = { t_NonNull__pointer: Opaque.ptr }
  
  type t_Unique = { t_Unique__pointer: t_NonNull; t_Unique__qy95zmarker: () }
  
  type t_UsizeNoHighBit = { t_UsizeNoHighBit__0: UInt64.t }
  
  type t_RawVecInner = { t_RawVecInner__ptr: t_Unique; t_RawVecInner__cap: t_UsizeNoHighBit; t_RawVecInner__alloc: () }
  
  type t_RawVec = { t_RawVec__inner: t_RawVecInner; t_RawVec__qy95zmarker: () }
  
  type t_Vec = { t_Vec__buf: t_RawVec; t_Vec__len: UInt64.t }
  
  type t_MyHashMap = { t_MyHashMap__buckets: t_Vec }
  
  type t_K
  
  type t_V
  
  type tuple = { _p0: t_K; _p1: t_V }
  
  type t_List = C_Nil | C_Cons tuple t_List
  
  predicate inv (_0: t_K)
  
  predicate inv'0 (_0: t_V)
  
  predicate inv'1 (_0: tuple)
  
  axiom inv_axiom [@rewrite]: forall x: tuple [inv'1 x]. inv'1 x = (let {_p0 = x0; _p1 = x1} = x in inv x0 /\ inv'0 x1)
  
  predicate inv'2 (_0: t_List)
  
  predicate inv'3 (_0: t_List)
  
  axiom inv_axiom'0 [@rewrite]: forall x: t_List [inv'2 x]. inv'2 x
      = match x with
        | C_Nil -> true
        | C_Cons a_0 a_1 -> inv'1 a_0 /\ inv'3 a_1
        end
  
  predicate invariant' (self: t_List) = [%#sboxed] inv'2 self
  
  axiom inv_axiom'1 [@rewrite]: forall x: t_List [inv'3 x]. inv'3 x = invariant' x
  
  predicate invariant''0 [@inline:trivial] (self: Seq.seq t_List) =
    [%#sseq] forall i: int. 0 <= i /\ i < Seq.length self -> inv'3 (Seq.get self i)
  
  meta "rewrite_def" predicate invariant''0
  
  predicate inv'4 (_0: Seq.seq t_List)
  
  axiom inv_axiom'2 [@rewrite]: forall x: Seq.seq t_List [inv'4 x]. inv'4 x = invariant''0 x
  
  constant const_MAX: UInt64.t = (18446744073709551615: UInt64.t)
  
  function view (self: t_Vec) : Seq.seq t_List
  
  axiom view_spec: forall self: t_Vec. [%#svec'7] Seq.length (view self) <= UInt64.t'int const_MAX
  
  predicate invariant''1 (self: t_Vec) = [%#svec'8] inv'4 (view self)
  
  predicate inv'5 (_0: t_Vec)
  
  axiom inv_axiom'3 [@rewrite]: forall x: t_Vec [inv'5 x]. inv'5 x = invariant''1 x
  
  predicate invariant''2 [@inline:trivial] (self: t_Vec) = [%#sinvariant'0] inv'5 self
  
  meta "rewrite_def" predicate invariant''2
  
  predicate inv'6 (_0: t_Vec)
  
  axiom inv_axiom'4 [@rewrite]: forall x: t_Vec [inv'6 x]. inv'6 x = invariant''2 x
  
  function view'0 (self: t_Vec) : Seq.seq t_List = [%#smodel'0] view self
  
  let rec len (self_: t_Vec) (return' (x: UInt64.t)) = {[@expl:len 'self_' type invariant] [%#svec] inv'6 self_}
    any
    [ return''0 (result: UInt64.t) -> {[%#svec'0] UInt64.t'int result = Seq.length (view'0 self_)}
      (! return' {result}) ]
  
  predicate invariant''3 [@inline:trivial] (self: t_K) = [%#sinvariant'0] inv self
  
  meta "rewrite_def" predicate invariant''3
  
  predicate inv'7 (_0: t_K)
  
  axiom inv_axiom'5 [@rewrite]: forall x: t_K [inv'7 x]. inv'7 x = invariant''3 x
  
  predicate precondition (self: ()) (args: t_K)
  
  axiom precondition_fndef: [%#shashmap'17] forall args: t_K [precondition () args]. (let self = args in inv'7 self)
      -> precondition () args
  
  type t_DeepModelTy
  
  function hash_log [#"hashmap.rs" 68 4 68 45] (_0: t_DeepModelTy) : int
  
  function deep_model (self: t_K) : t_DeepModelTy
  
  function deep_model'0 (self: t_K) : t_DeepModelTy = [%#smodel'1] deep_model self
  
  predicate postcondition_once (self: ()) (args: t_K) (result: UInt64.t)
  
  axiom postcondition_fndef:
    [%#shashmap'17] forall args: t_K, res: UInt64.t [postcondition_once () args res]. postcondition_once () args res
      -> (let self = args in UInt64.t'int res = hash_log (deep_model'0 self))
  
  let rec hash (self: t_K) (return' (x: UInt64.t)) = {[@expl:hash requires] precondition () self}
    any [ return''0 (result: UInt64.t) -> {postcondition_once () self result} (! return' {result}) ]
  
  predicate invariant''4 [@inline:trivial] (self: MutBorrow.t t_Vec) =
    [%#sinvariant] inv'5 self.current /\ inv'5 self.final
  
  meta "rewrite_def" predicate invariant''4
  
  predicate inv'8 (_0: MutBorrow.t t_Vec)
  
  axiom inv_axiom'6 [@rewrite]: forall x: MutBorrow.t t_Vec [inv'8 x]. inv'8 x = invariant''4 x
  
  predicate in_bounds [@inline:trivial] (self: UInt64.t) (seq: Seq.seq t_List) =
    [%#sslice] UInt64.t'int self < Seq.length seq
  
  meta "rewrite_def" predicate in_bounds
  
  function view'1 (self: MutBorrow.t t_Vec) : Seq.seq t_List = [%#smodel] view self.current
  
  predicate invariant''5 [@inline:trivial] (self: MutBorrow.t t_List) =
    [%#sinvariant] inv'2 self.current /\ inv'2 self.final
  
  meta "rewrite_def" predicate invariant''5
  
  predicate inv'9 (_0: MutBorrow.t t_List)
  
  axiom inv_axiom'7 [@rewrite]: forall x: MutBorrow.t t_List [inv'9 x]. inv'9 x = invariant''5 x
  
  predicate has_value [@inline:trivial] (self: UInt64.t) (seq: Seq.seq t_List) (out: t_List) =
    [%#sslice'0] Seq.get seq (UInt64.t'int self) = out
  
  meta "rewrite_def" predicate has_value
  
  predicate resolve_elswhere [@inline:trivial] (self: UInt64.t) (old': Seq.seq t_List) (fin: Seq.seq t_List) =
    [%#sslice'1] forall i: int. 0 <= i /\ i <> UInt64.t'int self /\ i < Seq.length old'
      -> Seq.get old' i = Seq.get fin i
  
  meta "rewrite_def" predicate resolve_elswhere
  
  let rec index_mut (self_: MutBorrow.t t_Vec) (ix: UInt64.t) (return' (x: MutBorrow.t t_List)) =
    {[@expl:index_mut 'self_' type invariant] [%#svec'1] inv'8 self_}
    {[@expl:index_mut requires] [%#svec'2] in_bounds ix (view'1 self_)}
    any
    [ return''0 (result: MutBorrow.t t_List) -> {inv'9 result}
      {[%#svec'3] has_value ix (view'1 self_) result.current}
      {[%#svec'4] has_value ix (view self_.final) result.final}
      {[%#svec'5] resolve_elswhere ix (view'1 self_) (view self_.final)}
      {[%#svec'6] Seq.length (view self_.final) = Seq.length (view'1 self_)}
      (! return' {result}) ]
  
  predicate resolve [@inline:trivial] (self: MutBorrow.t t_List) = [%#sresolve] self.final = self.current
  
  meta "rewrite_def" predicate resolve
  
  predicate resolve'0 [@inline:trivial] (_0: MutBorrow.t t_List) = resolve _0
  
  meta "rewrite_def" predicate resolve'0
  
  type t_Option = C_None | C_Some t_V
  
  function get [#"hashmap.rs" 27 4 27 56] (self: t_List) (index: t_DeepModelTy) : t_Option =
    [%#shashmap'13] match self with
      | C_Nil -> C_None
      | C_Cons {_p0 = k; _p1 = v} tl -> if deep_model k = index then C_Some v else get tl index
      end
  
  predicate no_double_binding [#"hashmap.rs" 37 4 37 38] (self: t_List) =
    [%#shashmap'14] match self with
      | C_Nil -> true
      | C_Cons {_p0 = k} tl -> get tl (deep_model k) = C_None /\ no_double_binding tl
      end
  
  function fin (self: MutBorrow.t t_List) : t_List = [%#ssnapshot] self.final
  
  function bucket_ix [#"hashmap.rs" 119 4 119 48] (self: t_MyHashMap) (k: t_DeepModelTy) : int =
    [%#shashmap'18] EuclideanDivision.mod (hash_log k) (Seq.length (view self.t_MyHashMap__buckets))
  
  predicate good_bucket [#"hashmap.rs" 124 4 124 57] (self: t_MyHashMap) (l: t_List) (h: int) =
    [%#shashmap'15] forall k: t_DeepModelTy, v: t_V. get l k = C_Some v -> bucket_ix self k = h
  
  let rec v_Cons (input: t_List) (ret (field_0: tuple) (field_1: t_List)) = any
    [ good (field_0: tuple) (field_1: t_List) -> {C_Cons field_0 field_1 = input} (! ret {field_0} {field_1})
    | bad -> {forall field_0: tuple, field_1: t_List [C_Cons field_0 field_1: t_List]. C_Cons field_0 field_1 <> input}
      (! {false}
      any) ]
  
  type tuple'0 = { _p0'0: t_K; _p1'0: t_K }
  
  predicate precondition'0 (self: ()) (args: tuple'0)
  
  axiom precondition_fndef'0:
    [%#shashmap'19] forall args: tuple'0 [precondition'0 () args]. (let {_p0'0 = self_; _p1'0 = rhs} = args in inv'7 rhs
        /\ inv'7 self_) -> precondition'0 () args
  
  predicate postcondition_once'0 (self: ()) (args: tuple'0) (result: bool)
  
  axiom postcondition_fndef'0:
    [%#shashmap'19] forall args: tuple'0, res: bool [postcondition_once'0 () args res]. postcondition_once'0 () args res
      -> (let {_p0'0 = self_; _p1'0 = rhs} = args in res = (deep_model'0 self_ = deep_model'0 rhs))
  
  let rec eq (self_: t_K) (rhs: t_K) (return' (x: bool)) = {[@expl:eq requires] precondition'0 () { _p0'0 = self_;
                                                                                                    _p1'0 = rhs }}
    any
    [ return''0 (result: bool) -> {postcondition_once'0 () { _p0'0 = self_; _p1'0 = rhs } result} (! return' {result}) ]
  
  predicate invariant''6 [@inline:trivial] (self: MutBorrow.t t_K) = [%#sinvariant] inv self.current /\ inv self.final
  
  meta "rewrite_def" predicate invariant''6
  
  predicate inv'10 (_0: MutBorrow.t t_K)
  
  axiom inv_axiom'8 [@rewrite]: forall x: MutBorrow.t t_K [inv'10 x]. inv'10 x = invariant''6 x
  
  predicate resolve'1 [@inline:trivial] (self: MutBorrow.t t_K) = [%#sresolve] self.final = self.current
  
  meta "rewrite_def" predicate resolve'1
  
  predicate resolve'2 [@inline:trivial] (_0: MutBorrow.t t_K) = resolve'1 _0
  
  meta "rewrite_def" predicate resolve'2
  
  predicate invariant''7 [@inline:trivial] (self: MutBorrow.t t_V) =
    [%#sinvariant] inv'0 self.current /\ inv'0 self.final
  
  meta "rewrite_def" predicate invariant''7
  
  predicate inv'11 (_0: MutBorrow.t t_V)
  
  axiom inv_axiom'9 [@rewrite]: forall x: MutBorrow.t t_V [inv'11 x]. inv'11 x = invariant''7 x
  
  predicate resolve'3 [@inline:trivial] (self: MutBorrow.t t_V) = [%#sresolve] self.final = self.current
  
  meta "rewrite_def" predicate resolve'3
  
  predicate resolve'4 [@inline:trivial] (_0: MutBorrow.t t_V) = resolve'3 _0
  
  meta "rewrite_def" predicate resolve'4
  
  predicate invariant''8 [@inline:trivial] (self: MutBorrow.t t_List) =
    [%#sinvariant] inv'3 self.current /\ inv'3 self.final
  
  meta "rewrite_def" predicate invariant''8
  
  predicate inv'12 (_0: MutBorrow.t t_List)
  
  axiom inv_axiom'10 [@rewrite]: forall x: MutBorrow.t t_List [inv'12 x]. inv'12 x = invariant''8 x
  
  predicate resolve'5 [@inline:trivial] (self: MutBorrow.t t_List) = [%#sresolve] self.final = self.current
  
  meta "rewrite_def" predicate resolve'5
  
  predicate resolve'6 [@inline:trivial] (_0: MutBorrow.t t_List) = resolve'5 _0
  
  meta "rewrite_def" predicate resolve'6
  
  predicate resolve'7 (_0: t_V)
  
  predicate resolve'8 [@inline:trivial] (self: t_Option) =
    [%#soption] match self with
      | C_Some x -> resolve'7 x
      | C_None -> true
      end
  
  meta "rewrite_def" predicate resolve'8
  
  predicate resolve'9 [@inline:trivial] (_0: t_Option) = resolve'8 _0
  
  meta "rewrite_def" predicate resolve'9
  
  predicate resolve'10 [#"hashmap.rs" 49 4 49 28] (self: t_List) =
    [%#shashmap'20] forall k: t_DeepModelTy. resolve'9 (get self k)
  
  predicate resolve'11 [@inline:trivial] (_0: t_List) = resolve'10 _0
  
  meta "rewrite_def" predicate resolve'11
  
  function index_logic [@inline:trivial] (self: t_Vec) (ix: int) : t_List = [%#svec'9] Seq.get (view self) ix
  
  meta "rewrite_def" function index_logic
  
  predicate invariant''9 [#"hashmap.rs" 133 4 133 30] (self: t_MyHashMap) =
    [%#shashmap'22] 0 < Seq.length (view self.t_MyHashMap__buckets)
    /\ (forall i: int. 0 <= i /\ i < Seq.length (view self.t_MyHashMap__buckets)
      -> good_bucket self (index_logic self.t_MyHashMap__buckets i) i
      /\ no_double_binding (index_logic self.t_MyHashMap__buckets i))
  
  predicate inv'13 (_0: t_MyHashMap)
  
  axiom inv_axiom'11 [@rewrite]: forall x: t_MyHashMap [inv'13 x]. inv'13 x
      = (invariant''9 x
      /\ match x with
        | {t_MyHashMap__buckets = buckets} -> inv'5 buckets
        end)
  
  predicate invariant''10 [@inline:trivial] (self: MutBorrow.t t_MyHashMap) =
    [%#sinvariant] inv'13 self.current /\ inv'13 self.final
  
  meta "rewrite_def" predicate invariant''10
  
  predicate inv'14 (_0: MutBorrow.t t_MyHashMap)
  
  axiom inv_axiom'12 [@rewrite]: forall x: MutBorrow.t t_MyHashMap [inv'14 x]. inv'14 x = invariant''10 x
  
  predicate resolve'12 [@inline:trivial] (self: MutBorrow.t t_MyHashMap) = [%#sresolve] self.final = self.current
  
  meta "rewrite_def" predicate resolve'12
  
  predicate resolve'13 [@inline:trivial] (_0: MutBorrow.t t_MyHashMap) = resolve'12 _0
  
  meta "rewrite_def" predicate resolve'13
  
  function bucket [#"hashmap.rs" 114 4 114 54] (self: t_MyHashMap) (k: t_DeepModelTy) : t_List =
    [%#shashmap'21] index_logic self.t_MyHashMap__buckets (bucket_ix self k)
  
  function view'2 [#"hashmap.rs" 91 4 91 33] (self: t_MyHashMap) : Map.map t_DeepModelTy t_Option =
    [%#shashmap'16] fun (k: t_DeepModelTy) -> get (bucket self k) k
  
  function view'3 (self: MutBorrow.t t_MyHashMap) : Map.map t_DeepModelTy t_Option = [%#smodel] view'2 self.current
  
  meta "compute_max_steps" 1000000
  
  meta "select_lsinst" "all"
  
  let rec add [#"hashmap.rs" 150 4 150 41] (self: MutBorrow.t t_MyHashMap) (key: t_K) (val': t_V) (return' (x: ())) =
    {[@expl:add 'self' type invariant] [%#shashmap'9] inv'14 self}
    {[@expl:add 'key' type invariant] [%#shashmap'10] inv key}
    {[@expl:add 'val' type invariant] [%#shashmap'11] inv'0 val'}
    (! bb0
    [ bb0 = s0 [ s0 = [ &old_self <- [%#shashmap] self'0 ] s1 | s1 = bb1 ]
    | bb1 = s0
      [ s0 = len {(self'0.current).t_MyHashMap__buckets} (fun (_ret: UInt64.t) -> [ &length <- _ret ] s1) | s1 = bb2 ]
    | bb2 = s0 [ s0 = hash {key'0} (fun (_ret: UInt64.t) -> [ &_11 <- _ret ] s1) | s1 = bb3 ]
    | bb3 = s0
      [ s0 = UInt64.of_int {UInt64.t'int _11} (fun (_ret_from: UInt64.t) -> [ &_10 <- _ret_from ] s1)
      | s1 = [ &_13 <- length ] s2
      | s2 = [ &_14 <- _13 = ([%#shashmap'0] (0: UInt64.t)) ] s3
      | s3 = {[@expl:remainder by zero] [%#shashmap'0] not _14} s4
      | s4 = bb4 ]
    | bb4 = s0
      [ s0 = UInt64.rem {_10} {_13} (fun (_ret: UInt64.t) -> [ &index <- _ret ] s1)
      | s1 = {inv'5 (self'0.current).t_MyHashMap__buckets}
        MutBorrow.borrow_final <t_Vec> {(self'0.current).t_MyHashMap__buckets}
          {MutBorrow.inherit_id (MutBorrow.get_id self'0) 1}
          (fun (_ret: MutBorrow.t t_Vec) ->
            [ &_18 <- _ret ] -{inv'5 _ret.final}-
            [ &self'0 <- { self'0 with current = { t_MyHashMap__buckets = _ret.final } } ] s2)
      | s2 = index_mut {_18} {index} (fun (_ret: MutBorrow.t t_List) -> [ &_17 <- _ret ] s3)
      | s3 = bb5 ]
    | bb5 = s0
      [ s0 = {inv'2 _17.current}
        MutBorrow.borrow_final <t_List> {_17.current} {MutBorrow.get_id _17}
          (fun (_ret: MutBorrow.t t_List) ->
            [ &_16 <- _ret ] -{inv'2 _ret.final}-
            [ &_17 <- { _17 with current = _ret.final } ] s1)
      | s1 = {inv'2 _16.current}
        MutBorrow.borrow_final <t_List> {_16.current} {MutBorrow.get_id _16}
          (fun (_ret: MutBorrow.t t_List) ->
            [ &l <- _ret ] -{inv'2 _ret.final}-
            [ &_16 <- { _16 with current = _ret.final } ] s2)
      | s2 = {[@expl:type invariant] inv'9 _16} s3
      | s3 = -{resolve'0 _16}- s4
      | s4 = [ &old_l <- [%#shashmap'1] l ] s5
      | s5 = bb7 ]
    | bb7 = bb7'0
      [ bb7'0 = {[@expl:loop invariant #0] [%#shashmap'8] inv'9 l}
        {[@expl:loop invariant #1] [%#shashmap'7] good_bucket old_self.current l.current (UInt64.t'int index)}
        {[@expl:loop invariant #2] [%#shashmap'6] good_bucket old_self.current l.final (UInt64.t'int index)
        -> good_bucket old_self.current old_l.final (UInt64.t'int index)}
        {[@expl:loop invariant #3] [%#shashmap'5] get l.final (deep_model key'0) = C_Some val''0
        -> get (fin old_l) (deep_model key'0) = C_Some val''0}
        {[@expl:loop invariant #4] [%#shashmap'4] forall i: t_DeepModelTy. get l.final i = get l.current i
          -> get (fin old_l) i = get old_l.current i}
        {[@expl:loop invariant #5] [%#shashmap'3] no_double_binding l.current}
        {[@expl:loop invariant #6] [%#shashmap'2] (forall i: t_DeepModelTy. get l.current i = get l.final i
              \/ i = deep_model key'0)
          /\ no_double_binding l.final -> no_double_binding (fin old_l)}
        (! s0)
        [ s0 = bb8 ]
        [ bb8 = any
          [ br0 -> {l.current = C_Nil} (! bb14) | br1 (x0: tuple) (x1: t_List) -> {l.current = C_Cons x0 x1} (! bb10) ]
        | bb10 = s0
          [ s0 = v_Cons {l.current}
              (fun (r0: tuple) (r1: t_List) ->
                {inv r0._p0}
                MutBorrow.borrow_final <t_K> {r0._p0}
                  {MutBorrow.inherit_id (MutBorrow.inherit_id (MutBorrow.get_id l) 1) 1}
                  (fun (_ret: MutBorrow.t t_K) ->
                    [ &k <- _ret ] -{inv _ret.final}-
                    [ &l <- { l with current = C_Cons ({ r0 with _p0 = _ret.final }) r1 } ] s1))
          | s1 = v_Cons {l.current}
              (fun (r0: tuple) (r1: t_List) ->
                {inv'0 r0._p1}
                MutBorrow.borrow_final <t_V> {r0._p1}
                  {MutBorrow.inherit_id (MutBorrow.inherit_id (MutBorrow.get_id l) 1) 2}
                  (fun (_ret: MutBorrow.t t_V) ->
                    [ &v <- _ret ] -{inv'0 _ret.final}-
                    [ &l <- { l with current = C_Cons ({ r0 with _p1 = _ret.final }) r1 } ] s2))
          | s2 = v_Cons {l.current}
              (fun (r0: tuple) (r1: t_List) ->
                {inv'3 r1}
                MutBorrow.borrow_final <t_List> {r1} {MutBorrow.inherit_id (MutBorrow.get_id l) 2}
                  (fun (_ret: MutBorrow.t t_List) ->
                    [ &tl <- _ret ] -{inv'3 _ret.final}-
                    [ &l <- { l with current = C_Cons r0 _ret.final } ] s3))
          | s3 = [ &tl'0 <- tl ] s4
          | s4 = eq {k.current} {key'0} (fun (_ret: bool) -> [ &_38 <- _ret ] s5)
          | s5 = bb11 ]
        | bb11 = s0
          [ s0 = {[@expl:type invariant] inv'10 k} s1
          | s1 = -{resolve'2 k}- s2
          | s2 = any [ br0 -> {_38 = false} (! bb13) | br1 -> {_38} (! bb12) ] ]
        | bb13 = s0
          [ s0 = {[@expl:type invariant] inv'11 v} s1
          | s1 = -{resolve'4 v}- s2
          | s2 = {inv'2 tl'0.current}
            MutBorrow.borrow_final <t_List> {tl'0.current} {MutBorrow.get_id tl'0}
              (fun (_ret: MutBorrow.t t_List) ->
                [ &_44 <- _ret ] -{inv'2 _ret.final}-
                [ &tl'0 <- { tl'0 with current = _ret.final } ] s3)
          | s3 = {inv'2 _44.current}
            MutBorrow.borrow_final <t_List> {_44.current} {MutBorrow.get_id _44}
              (fun (_ret: MutBorrow.t t_List) ->
                [ &_43 <- _ret ] -{inv'2 _ret.final}-
                [ &_44 <- { _44 with current = _ret.final } ] s4)
          | s4 = {[@expl:type invariant] inv'9 l} s5
          | s5 = -{resolve'0 l}- s6
          | s6 = [ &l <- _43 ] s7
          | s7 = {[@expl:type invariant] inv'9 _44} s8
          | s8 = -{resolve'0 _44}- s9
          | s9 = {[@expl:type invariant] inv'12 tl'0} s10
          | s10 = -{resolve'6 tl'0}- s11
          | s11 = bb7'0 ] ] ]
    | bb14 = s0 [ s0 = [ &_47 <- { _p0 = key'0; _p1 = val''0 } ] s1 | s1 = [ &_51 <- C_Nil ] s2 | s2 = bb15 ]
    | bb15 = s0 [ s0 = [ &_46 <- C_Cons _47 _51 ] s1 | s1 = bb17 ]
    | bb17 = s0
      [ s0 = {[@expl:type invariant] inv'2 l.current} s1
      | s1 = -{resolve'11 l.current}- s2
      | s2 = [ &l <- { l with current = _46 } ] s3
      | s3 = {[@expl:type invariant] inv'9 l} s4
      | s4 = -{resolve'0 l}- s5
      | s5 = {[@expl:type invariant] inv'9 _17} s6
      | s6 = -{resolve'0 _17}- s7
      | s7 = {[@expl:type invariant] inv'14 self'0} s8
      | s8 = -{resolve'13 self'0}- s9
      | s9 = bb20 ]
    | bb12 = s0
      [ s0 = {[@expl:type invariant] inv'12 tl'0} s1
      | s1 = -{resolve'6 tl'0}- s2
      | s2 = [ &v <- { v with current = val''0 } ] s3
      | s3 = {[@expl:type invariant] inv'11 v} s4
      | s4 = -{resolve'4 v}- s5
      | s5 = {[@expl:type invariant] inv'9 _17} s6
      | s6 = -{resolve'0 _17}- s7
      | s7 = {[@expl:type invariant] inv'9 l} s8
      | s8 = -{resolve'0 l}- s9
      | s9 = {[@expl:type invariant] inv'14 self'0} s10
      | s10 = -{resolve'13 self'0}- s11
      | s11 = bb20 ]
    | bb20 = return''0 {_0} ]
    [ & _0: () = Any.any_l ()
    | & self'0: MutBorrow.t t_MyHashMap = self
    | & key'0: t_K = key
    | & val''0: t_V = val'
    | & old_self: MutBorrow.t t_MyHashMap = Any.any_l ()
    | & length: UInt64.t = Any.any_l ()
    | & index: UInt64.t = Any.any_l ()
    | & _10: UInt64.t = Any.any_l ()
    | & _11: UInt64.t = Any.any_l ()
    | & _13: UInt64.t = Any.any_l ()
    | & _14: bool = Any.any_l ()
    | & l: MutBorrow.t t_List = Any.any_l ()
    | & _16: MutBorrow.t t_List = Any.any_l ()
    | & _17: MutBorrow.t t_List = Any.any_l ()
    | & _18: MutBorrow.t t_Vec = Any.any_l ()
    | & old_l: MutBorrow.t t_List = Any.any_l ()
    | & k: MutBorrow.t t_K = Any.any_l ()
    | & v: MutBorrow.t t_V = Any.any_l ()
    | & tl: MutBorrow.t t_List = Any.any_l ()
    | & tl'0: MutBorrow.t t_List = Any.any_l ()
    | & _38: bool = Any.any_l ()
    | & _43: MutBorrow.t t_List = Any.any_l ()
    | & _44: MutBorrow.t t_List = Any.any_l ()
    | & _46: t_List = Any.any_l ()
    | & _47: tuple = Any.any_l ()
    | & _51: t_List = Any.any_l () ])
    [ return''0 (result: ()) ->
    {[@expl:add ensures] [%#shashmap'12] forall i: t_DeepModelTy. Map.get (view'2 self.final) i
        = (if i = deep_model key then C_Some val' else Map.get (view'3 self) i)}
      (! return' {result}) ]
end
module M_hashmap__qyi9690720112976707081__get [#"hashmap.rs" 182 4 182 43] (* MyHashMap<K, V> *)
  let%span shashmap = "hashmap.rs" 183 27 183 67
  let%span shashmap'0 = "hashmap.rs" 187 20 187 101
  let%span shashmap'1 = "hashmap.rs" 186 20 186 26
  let%span shashmap'2 = "hashmap.rs" 182 16 182 20
  let%span shashmap'3 = "hashmap.rs" 182 22 182 25
  let%span shashmap'4 = "hashmap.rs" 182 33 182 43
  let%span shashmap'5 = "hashmap.rs" 178 14 181 5
  let%span shashmap'6 = "hashmap.rs" 29 12 32 13
  let%span shashmap'7 = "hashmap.rs" 115 8 115 53
  let%span shashmap'8 = "hashmap.rs" 1 0 65 4
  let%span shashmap'9 = "hashmap.rs" 120 20 120 66
  let%span shashmap'10 = "hashmap.rs" 1 0 257 4
  let%span shashmap'11 = "hashmap.rs" 92 8 92 33
  let%span shashmap'12 = "hashmap.rs" 135 12 136 135
  let%span shashmap'13 = "hashmap.rs" 126 12 126 87
  let%span shashmap'14 = "hashmap.rs" 39 12 42 13
  let%span smodel = "../../creusot-contracts/src/model.rs" 43 8 43 22
  let%span smodel'0 = "../../creusot-contracts/src/model.rs" 35 8 35 28
  let%span svec = "../../creusot-contracts/src/std/vec.rs" 110 16 110 17
  let%span svec'0 = "../../creusot-contracts/src/std/vec.rs" 111 26 111 48
  let%span svec'1 = "../../creusot-contracts/src/std/vec.rs" 189 16 189 17
  let%span svec'2 = "../../creusot-contracts/src/std/vec.rs" 190 16 190 48
  let%span svec'3 = "../../creusot-contracts/src/std/vec.rs" 191 16 191 56
  let%span svec'4 = "../../creusot-contracts/src/std/vec.rs" 48 8 48 31
  let%span svec'5 = "../../creusot-contracts/src/std/vec.rs" 22 14 22 41
<<<<<<< HEAD
  let%span svec'6 = "../../creusot-contracts/src/std/vec.rs" 93 20 93 41
  let%span sseq = "../../creusot-contracts/src/logic/seq.rs" 655 20 655 91
  let%span sboxed = "../../creusot-contracts/src/std/boxed.rs" 30 8 30 18
  let%span sslice = "../../creusot-contracts/src/std/slice.rs" 110 20 110 37
  let%span sslice'0 = "../../creusot-contracts/src/std/slice.rs" 115 20 115 37
  let%span sinvariant = "../../creusot-contracts/src/invariant.rs" 91 8 91 18
=======
  let%span svec'6 = "../../creusot-contracts/src/std/vec.rs" 99 20 99 41
  let%span sseq = "../../creusot-contracts/src/logic/seq.rs" 685 20 685 91
  let%span sboxed = "../../creusot-contracts/src/std/boxed.rs" 33 8 33 18
  let%span sslice = "../../creusot-contracts/src/std/slice.rs" 132 20 132 37
  let%span sslice'0 = "../../creusot-contracts/src/std/slice.rs" 139 20 139 37
  let%span sinvariant = "../../creusot-contracts/src/invariant.rs" 95 8 95 18
>>>>>>> 46c4bce5
  
  use creusot.int.UInt64
  use creusot.prelude.Opaque
  use seq.Seq
  use mach.int.Int
  use int.EuclideanDivision
  use creusot.prelude.Any
  use map.Map
  
  type t_K
  
  predicate inv (_0: t_K)
  
  predicate invariant' [@inline:trivial] (self: t_K) = [%#sinvariant] inv self
  
  meta "rewrite_def" predicate invariant'
  
  predicate inv'0 (_0: t_K)
  
  axiom inv_axiom [@rewrite]: forall x: t_K [inv'0 x]. inv'0 x = invariant' x
  
  predicate precondition (self: ()) (args: t_K)
  
  axiom precondition_fndef: [%#shashmap'8] forall args: t_K [precondition () args]. (let self = args in inv'0 self)
      -> precondition () args
  
  type t_DeepModelTy
  
  function hash_log [#"hashmap.rs" 68 4 68 45] (_0: t_DeepModelTy) : int
  
  function deep_model (self: t_K) : t_DeepModelTy
  
  function deep_model'0 (self: t_K) : t_DeepModelTy = [%#smodel'0] deep_model self
  
  predicate postcondition_once (self: ()) (args: t_K) (result: UInt64.t)
  
  axiom postcondition_fndef:
    [%#shashmap'8] forall args: t_K, res: UInt64.t [postcondition_once () args res]. postcondition_once () args res
      -> (let self = args in UInt64.t'int res = hash_log (deep_model'0 self))
  
  let rec hash (self: t_K) (return' (x: UInt64.t)) = {[@expl:hash requires] precondition () self}
    any [ return''0 (result: UInt64.t) -> {postcondition_once () self result} (! return' {result}) ]
  
  type t_NonNull = { t_NonNull__pointer: Opaque.ptr }
  
  type t_Unique = { t_Unique__pointer: t_NonNull; t_Unique__qy95zmarker: () }
  
  type t_UsizeNoHighBit = { t_UsizeNoHighBit__0: UInt64.t }
  
  type t_RawVecInner = { t_RawVecInner__ptr: t_Unique; t_RawVecInner__cap: t_UsizeNoHighBit; t_RawVecInner__alloc: () }
  
  type t_RawVec = { t_RawVec__inner: t_RawVecInner; t_RawVec__qy95zmarker: () }
  
  type t_Vec = { t_Vec__buf: t_RawVec; t_Vec__len: UInt64.t }
  
  type t_MyHashMap = { t_MyHashMap__buckets: t_Vec }
  
  type t_V
  
  type tuple = { _p0: t_K; _p1: t_V }
  
  type t_List = C_Nil | C_Cons tuple t_List
  
  predicate inv'1 (_0: t_V)
  
  predicate inv'2 (_0: tuple)
  
  axiom inv_axiom'0 [@rewrite]: forall x: tuple [inv'2 x]. inv'2 x
      = (let {_p0 = x0; _p1 = x1} = x in inv x0 /\ inv'1 x1)
  
  predicate inv'3 (_0: t_List)
  
  predicate inv'4 (_0: t_List)
  
  axiom inv_axiom'1 [@rewrite]: forall x: t_List [inv'3 x]. inv'3 x
      = match x with
        | C_Nil -> true
        | C_Cons a_0 a_1 -> inv'2 a_0 /\ inv'4 a_1
        end
  
  predicate invariant''0 (self: t_List) = [%#sboxed] inv'3 self
  
  axiom inv_axiom'2 [@rewrite]: forall x: t_List [inv'4 x]. inv'4 x = invariant''0 x
  
  predicate invariant''1 [@inline:trivial] (self: Seq.seq t_List) =
    [%#sseq] forall i: int. 0 <= i /\ i < Seq.length self -> inv'4 (Seq.get self i)
  
  meta "rewrite_def" predicate invariant''1
  
  predicate inv'5 (_0: Seq.seq t_List)
  
  axiom inv_axiom'3 [@rewrite]: forall x: Seq.seq t_List [inv'5 x]. inv'5 x = invariant''1 x
  
  constant const_MAX: UInt64.t = (18446744073709551615: UInt64.t)
  
  function view (self: t_Vec) : Seq.seq t_List
  
  axiom view_spec: forall self: t_Vec. [%#svec'5] Seq.length (view self) <= UInt64.t'int const_MAX
  
  predicate invariant''2 (self: t_Vec) = [%#svec'6] inv'5 (view self)
  
  predicate inv'6 (_0: t_Vec)
  
  axiom inv_axiom'4 [@rewrite]: forall x: t_Vec [inv'6 x]. inv'6 x = invariant''2 x
  
  predicate invariant''3 [@inline:trivial] (self: t_Vec) = [%#sinvariant] inv'6 self
  
  meta "rewrite_def" predicate invariant''3
  
  predicate inv'7 (_0: t_Vec)
  
  axiom inv_axiom'5 [@rewrite]: forall x: t_Vec [inv'7 x]. inv'7 x = invariant''3 x
  
  function view'0 (self: t_Vec) : Seq.seq t_List = [%#smodel] view self
  
  let rec len (self_: t_Vec) (return' (x: UInt64.t)) = {[@expl:len 'self_' type invariant] [%#svec] inv'7 self_}
    any
    [ return''0 (result: UInt64.t) -> {[%#svec'0] UInt64.t'int result = Seq.length (view'0 self_)}
      (! return' {result}) ]
  
  predicate in_bounds [@inline:trivial] (self: UInt64.t) (seq: Seq.seq t_List) =
    [%#sslice] UInt64.t'int self < Seq.length seq
  
  meta "rewrite_def" predicate in_bounds
  
  predicate invariant''4 [@inline:trivial] (self: t_List) = [%#sinvariant] inv'3 self
  
  meta "rewrite_def" predicate invariant''4
  
  predicate inv'8 (_0: t_List)
  
  axiom inv_axiom'6 [@rewrite]: forall x: t_List [inv'8 x]. inv'8 x = invariant''4 x
  
  predicate has_value [@inline:trivial] (self: UInt64.t) (seq: Seq.seq t_List) (out: t_List) =
    [%#sslice'0] Seq.get seq (UInt64.t'int self) = out
  
  meta "rewrite_def" predicate has_value
  
  let rec index (self_: t_Vec) (ix: UInt64.t) (return' (x: t_List)) =
    {[@expl:index 'self_' type invariant] [%#svec'1] inv'7 self_}
    {[@expl:index requires] [%#svec'2] in_bounds ix (view'0 self_)}
    any
    [ return''0 (result: t_List) -> {inv'8 result}
      {[%#svec'3] has_value ix (view'0 self_) result}
      (! return' {result}) ]
  
  type t_Option = C_None | C_Some t_V
  
  function get [#"hashmap.rs" 27 4 27 56] (self: t_List) (index'0: t_DeepModelTy) : t_Option =
    [%#shashmap'6] match self with
      | C_Nil -> C_None
      | C_Cons {_p0 = k; _p1 = v} tl -> if deep_model k = index'0 then C_Some v else get tl index'0
      end
  
  function index_logic [@inline:trivial] (self: t_Vec) (ix: int) : t_List = [%#svec'4] Seq.get (view self) ix
  
  meta "rewrite_def" function index_logic
  
  function bucket_ix [#"hashmap.rs" 119 4 119 48] (self: t_MyHashMap) (k: t_DeepModelTy) : int =
    [%#shashmap'9] EuclideanDivision.mod (hash_log k) (Seq.length (view self.t_MyHashMap__buckets))
  
  function bucket [#"hashmap.rs" 114 4 114 54] (self: t_MyHashMap) (k: t_DeepModelTy) : t_List =
    [%#shashmap'7] index_logic self.t_MyHashMap__buckets (bucket_ix self k)
  
  let rec v_Cons (input: t_List) (ret (field_0: tuple) (field_1: t_List)) = any
    [ good (field_0: tuple) (field_1: t_List) -> {C_Cons field_0 field_1 = input} (! ret {field_0} {field_1})
    | bad -> {forall field_0: tuple, field_1: t_List [C_Cons field_0 field_1: t_List]. C_Cons field_0 field_1 <> input}
      (! {false}
      any) ]
  
  type tuple'0 = { _p0'0: t_K; _p1'0: t_K }
  
  predicate precondition'0 (self: ()) (args: tuple'0)
  
  axiom precondition_fndef'0:
    [%#shashmap'10] forall args: tuple'0 [precondition'0 () args]. (let {_p0'0 = self_; _p1'0 = rhs} = args in inv'0 rhs
        /\ inv'0 self_) -> precondition'0 () args
  
  predicate postcondition_once'0 (self: ()) (args: tuple'0) (result: bool)
  
  axiom postcondition_fndef'0:
    [%#shashmap'10] forall args: tuple'0, res: bool [postcondition_once'0 () args res]. postcondition_once'0 () args res
      -> (let {_p0'0 = self_; _p1'0 = rhs} = args in res = (deep_model'0 self_ = deep_model'0 rhs))
  
  let rec eq (self_: t_K) (rhs: t_K) (return' (x: bool)) = {[@expl:eq requires] precondition'0 () { _p0'0 = self_;
                                                                                                    _p1'0 = rhs }}
    any
    [ return''0 (result: bool) -> {postcondition_once'0 () { _p0'0 = self_; _p1'0 = rhs } result} (! return' {result}) ]
  
  type t_Option'0 = C_None'0 | C_Some'0 t_V
  
  predicate good_bucket [#"hashmap.rs" 124 4 124 57] (self: t_MyHashMap) (l: t_List) (h: int) =
    [%#shashmap'13] forall k: t_DeepModelTy, v: t_V. get l k = C_Some v -> bucket_ix self k = h
  
  predicate no_double_binding [#"hashmap.rs" 37 4 37 38] (self: t_List) =
    [%#shashmap'14] match self with
      | C_Nil -> true
      | C_Cons {_p0 = k} tl -> get tl (deep_model k) = C_None /\ no_double_binding tl
      end
  
  predicate invariant''5 [#"hashmap.rs" 133 4 133 30] (self: t_MyHashMap) =
    [%#shashmap'12] 0 < Seq.length (view self.t_MyHashMap__buckets)
    /\ (forall i: int. 0 <= i /\ i < Seq.length (view self.t_MyHashMap__buckets)
      -> good_bucket self (index_logic self.t_MyHashMap__buckets i) i
      /\ no_double_binding (index_logic self.t_MyHashMap__buckets i))
  
  predicate inv'9 (_0: t_MyHashMap)
  
  axiom inv_axiom'7 [@rewrite]: forall x: t_MyHashMap [inv'9 x]. inv'9 x
      = (invariant''5 x
      /\ match x with
        | {t_MyHashMap__buckets = buckets} -> inv'6 buckets
        end)
  
  predicate invariant''6 [@inline:trivial] (self: t_MyHashMap) = [%#sinvariant] inv'9 self
  
  meta "rewrite_def" predicate invariant''6
  
  predicate inv'10 (_0: t_MyHashMap)
  
  axiom inv_axiom'8 [@rewrite]: forall x: t_MyHashMap [inv'10 x]. inv'10 x = invariant''6 x
  
  predicate invariant''7 [@inline:trivial] (self: t_V) = [%#sinvariant] inv'1 self
  
  meta "rewrite_def" predicate invariant''7
  
  predicate inv'11 (_0: t_V)
  
  axiom inv_axiom'9 [@rewrite]: forall x: t_V [inv'11 x]. inv'11 x = invariant''7 x
  
  predicate inv'12 (_0: t_Option'0)
  
  axiom inv_axiom'10 [@rewrite]: forall x: t_Option'0 [inv'12 x]. inv'12 x
      = match x with
        | C_None'0 -> true
        | C_Some'0 a_0 -> inv'11 a_0
        end
  
  function view'1 [#"hashmap.rs" 91 4 91 33] (self: t_MyHashMap) : Map.map t_DeepModelTy t_Option =
    [%#shashmap'11] fun (k: t_DeepModelTy) -> get (bucket self k) k
  
  function view'2 (self: t_MyHashMap) : Map.map t_DeepModelTy t_Option = [%#smodel] view'1 self
  
  meta "compute_max_steps" 1000000
  
  meta "select_lsinst" "all"
  
  let rec get'0 [#"hashmap.rs" 182 4 182 43] (self: t_MyHashMap) (key: t_K) (return' (x: t_Option'0)) =
    {[@expl:get 'self' type invariant] [%#shashmap'2] inv'10 self}
    {[@expl:get 'key' type invariant] [%#shashmap'3] inv key}
    (! bb0
    [ bb0 = s0 [ s0 = hash {key'0} (fun (_ret: UInt64.t) -> [ &_7 <- _ret ] s1) | s1 = bb1 ]
    | bb1 = s0
      [ s0 = UInt64.of_int {UInt64.t'int _7} (fun (_ret_from: UInt64.t) -> [ &_6 <- _ret_from ] s1)
      | s1 = len {self'0.t_MyHashMap__buckets} (fun (_ret: UInt64.t) -> [ &_9 <- _ret ] s2)
      | s2 = bb2 ]
    | bb2 = s0
      [ s0 = [ &_11 <- _9 = ([%#shashmap] (0: UInt64.t)) ] s1
      | s1 = {[@expl:remainder by zero] [%#shashmap] not _11} s2
      | s2 = bb3 ]
    | bb3 = s0
      [ s0 = UInt64.rem {_6} {_9} (fun (_ret: UInt64.t) -> [ &index'0 <- _ret ] s1)
      | s1 = index {self'0.t_MyHashMap__buckets} {index'0} (fun (_ret: t_List) -> [ &_13 <- _ret ] s2)
      | s2 = bb4 ]
    | bb4 = s0 [ s0 = [ &l <- _13 ] s1 | s1 = bb5 ]
    | bb5 = bb5'0
      [ bb5'0 = {[@expl:loop invariant #0] [%#shashmap'1] inv'8 l}
        {[@expl:loop invariant #1] [%#shashmap'0] get (bucket self'0 (deep_model key'0)) (deep_model key'0)
        = get l (deep_model key'0)}
        (! s0)
        [ s0 = bb6 ]
        [ bb6 = any [ br0 -> {l = C_Nil} (! bb12) | br1 (x0: tuple) (x1: t_List) -> {l = C_Cons x0 x1} (! bb8) ]
        | bb8 = s0
          [ s0 = v_Cons {l} (fun (r0: tuple) (r1: t_List) -> [ &k <- r0._p0 ] s1)
          | s1 = v_Cons {l} (fun (r0: tuple) (r1: t_List) -> [ &v <- r0._p1 ] s2)
          | s2 = v_Cons {l} (fun (r0: tuple) (r1: t_List) -> [ &tl <- r1 ] s3)
          | s3 = eq {k} {key'0} (fun (_ret: bool) -> [ &_26 <- _ret ] s4)
          | s4 = bb9 ]
        | bb9 = any [ br0 -> {_26 = false} (! bb11) | br1 -> {_26} (! bb10) ]
        | bb11 = s0 [ s0 = [ &_32 <- tl ] s1 | s1 = [ &l <- _32 ] s2 | s2 = bb5'0 ] ] ]
    | bb12 = s0 [ s0 = [ &_0 <- C_None'0 ] s1 | s1 = bb13 ]
    | bb10 = s0 [ s0 = [ &_0 <- C_Some'0 v ] s1 | s1 = bb13 ]
    | bb13 = return''0 {_0} ]
    [ & _0: t_Option'0 = Any.any_l ()
    | & self'0: t_MyHashMap = self
    | & key'0: t_K = key
    | & index'0: UInt64.t = Any.any_l ()
    | & _6: UInt64.t = Any.any_l ()
    | & _7: UInt64.t = Any.any_l ()
    | & _9: UInt64.t = Any.any_l ()
    | & _11: bool = Any.any_l ()
    | & l: t_List = Any.any_l ()
    | & _13: t_List = Any.any_l ()
    | & k: t_K = Any.any_l ()
    | & v: t_V = Any.any_l ()
    | & tl: t_List = Any.any_l ()
    | & _26: bool = Any.any_l ()
    | & _32: t_List = Any.any_l () ])
    [ return''0 (result: t_Option'0) -> {[@expl:get result type invariant] [%#shashmap'4] inv'12 result}
      {[@expl:get ensures] [%#shashmap'5] match result with
        | C_Some'0 v -> Map.get (view'2 self) (deep_model key) = C_Some v
        | C_None'0 -> Map.get (view'2 self) (deep_model key) = C_None
        end}
      (! return' {result}) ]
end
<<<<<<< HEAD
module M_hashmap__qyi9690720112976707081__resize [#"hashmap.rs" 201 4 201 24] (* MyHashMap<K, V> *)
  let%span shashmap = "hashmap.rs" 202 23 202 41
  let%span shashmap'0 = "hashmap.rs" 203 53 203 54
  let%span shashmap'1 = "hashmap.rs" 205 27 205 28
  let%span shashmap'2 = "hashmap.rs" 215 20 215 45
  let%span shashmap'3 = "hashmap.rs" 214 20 214 66
  let%span shashmap'4 = "hashmap.rs" 213 20 213 111
  let%span shashmap'5 = "hashmap.rs" 209 20 211 92
  let%span shashmap'6 = "hashmap.rs" 208 20 208 108
  let%span shashmap'7 = "hashmap.rs" 207 20 207 28
  let%span shashmap'8 = "hashmap.rs" 206 20 206 29
  let%span shashmap'9 = "hashmap.rs" 219 12 219 34
  let%span shashmap'10 = "hashmap.rs" 225 24 226 102
  let%span shashmap'11 = "hashmap.rs" 222 24 223 119
  let%span shashmap'12 = "hashmap.rs" 221 24 221 112
  let%span shashmap'13 = "hashmap.rs" 220 24 220 30
  let%span shashmap'14 = "hashmap.rs" 219 24 219 32
  let%span shashmap'15 = "hashmap.rs" 233 28 233 118
  let%span shashmap'16 = "hashmap.rs" 234 17 234 18
  let%span shashmap'17 = "hashmap.rs" 201 19 201 23
  let%span shashmap'18 = "hashmap.rs" 198 15 198 41
  let%span shashmap'19 = "hashmap.rs" 199 14 199 71
  let%span shashmap'20 = "hashmap.rs" 142 15 142 24
  let%span shashmap'21 = "hashmap.rs" 144 31 144 46
  let%span shashmap'22 = "hashmap.rs" 143 14 143 62
  let%span shashmap'23 = "hashmap.rs" 120 20 120 66
  let%span shashmap'24 = "hashmap.rs" 92 8 92 33
  let%span shashmap'25 = "hashmap.rs" 126 12 126 87
  let%span shashmap'26 = "hashmap.rs" 39 12 42 13
  let%span shashmap'27 = "hashmap.rs" 29 12 32 13
  let%span shashmap'28 = "hashmap.rs" 150 20 150 24
  let%span shashmap'29 = "hashmap.rs" 150 26 150 29
  let%span shashmap'30 = "hashmap.rs" 150 34 150 37
  let%span shashmap'31 = "hashmap.rs" 149 14 149 122
  let%span shashmap'32 = "hashmap.rs" 115 8 115 53
  let%span shashmap'33 = "hashmap.rs" 52 12 52 58
  let%span shashmap'34 = "hashmap.rs" 101 12 101 59
  let%span shashmap'35 = "hashmap.rs" 135 12 136 135
  let%span sresolve = "../../creusot-contracts/src/resolve.rs" 44 20 44 34
  let%span soption = "../../creusot-contracts/src/std/option.rs" 760 8 763 9
  let%span smodel = "../../creusot-contracts/src/model.rs" 59 8 59 22
  let%span smodel'0 = "../../creusot-contracts/src/model.rs" 43 8 43 22
  let%span svec = "../../creusot-contracts/src/std/vec.rs" 110 16 110 17
  let%span svec'0 = "../../creusot-contracts/src/std/vec.rs" 111 26 111 48
  let%span svec'1 = "../../creusot-contracts/src/std/vec.rs" 22 14 22 41
  let%span svec'2 = "../../creusot-contracts/src/std/vec.rs" 48 8 48 31
  let%span svec'3 = "../../creusot-contracts/src/std/vec.rs" 179 16 179 17
  let%span svec'4 = "../../creusot-contracts/src/std/vec.rs" 180 16 180 48
  let%span svec'5 = "../../creusot-contracts/src/std/vec.rs" 181 16 181 56
  let%span svec'6 = "../../creusot-contracts/src/std/vec.rs" 182 16 182 59
  let%span svec'7 = "../../creusot-contracts/src/std/vec.rs" 183 16 183 64
  let%span svec'8 = "../../creusot-contracts/src/std/vec.rs" 184 26 184 55
  let%span svec'9 = "../../creusot-contracts/src/std/vec.rs" 93 20 93 41
  let%span sseq = "../../creusot-contracts/src/logic/seq.rs" 655 20 655 91
  let%span sboxed = "../../creusot-contracts/src/std/boxed.rs" 30 8 30 18
  let%span ssnapshot = "../../creusot-contracts/src/snapshot.rs" 57 4 57 18
  let%span sslice = "../../creusot-contracts/src/std/slice.rs" 110 20 110 37
  let%span sslice'0 = "../../creusot-contracts/src/std/slice.rs" 115 20 115 37
  let%span sslice'1 = "../../creusot-contracts/src/std/slice.rs" 120 20 120 88
  let%span sinvariant = "../../creusot-contracts/src/invariant.rs" 100 20 100 44
  let%span sinvariant'0 = "../../creusot-contracts/src/invariant.rs" 91 8 91 18
=======
module M_hashmap__qyi9690720112976707081__resize [#"hashmap.rs" 202 4 202 24] (* MyHashMap<K, V> *)
  let%span shashmap = "hashmap.rs" 203 23 203 41
  let%span shashmap'0 = "hashmap.rs" 204 53 204 54
  let%span shashmap'1 = "hashmap.rs" 206 27 206 28
  let%span shashmap'2 = "hashmap.rs" 216 20 216 45
  let%span shashmap'3 = "hashmap.rs" 215 20 215 66
  let%span shashmap'4 = "hashmap.rs" 214 20 214 111
  let%span shashmap'5 = "hashmap.rs" 210 20 212 92
  let%span shashmap'6 = "hashmap.rs" 209 20 209 108
  let%span shashmap'7 = "hashmap.rs" 208 20 208 28
  let%span shashmap'8 = "hashmap.rs" 207 20 207 29
  let%span shashmap'9 = "hashmap.rs" 220 12 220 34
  let%span shashmap'10 = "hashmap.rs" 226 24 227 102
  let%span shashmap'11 = "hashmap.rs" 223 24 224 119
  let%span shashmap'12 = "hashmap.rs" 222 24 222 112
  let%span shashmap'13 = "hashmap.rs" 221 24 221 30
  let%span shashmap'14 = "hashmap.rs" 220 24 220 32
  let%span shashmap'15 = "hashmap.rs" 234 28 234 118
  let%span shashmap'16 = "hashmap.rs" 235 17 235 18
  let%span shashmap'17 = "hashmap.rs" 202 19 202 23
  let%span shashmap'18 = "hashmap.rs" 199 15 199 41
  let%span shashmap'19 = "hashmap.rs" 200 14 200 71
  let%span shashmap'20 = "hashmap.rs" 143 15 143 24
  let%span shashmap'21 = "hashmap.rs" 145 31 145 46
  let%span shashmap'22 = "hashmap.rs" 144 14 144 62
  let%span shashmap'23 = "hashmap.rs" 121 20 121 66
  let%span shashmap'24 = "hashmap.rs" 93 8 93 33
  let%span shashmap'25 = "hashmap.rs" 127 12 127 87
  let%span shashmap'26 = "hashmap.rs" 40 12 43 13
  let%span shashmap'27 = "hashmap.rs" 30 12 33 13
  let%span shashmap'28 = "hashmap.rs" 151 20 151 24
  let%span shashmap'29 = "hashmap.rs" 151 26 151 29
  let%span shashmap'30 = "hashmap.rs" 151 34 151 37
  let%span shashmap'31 = "hashmap.rs" 150 14 150 122
  let%span shashmap'32 = "hashmap.rs" 116 8 116 53
  let%span shashmap'33 = "hashmap.rs" 53 12 53 58
  let%span shashmap'34 = "hashmap.rs" 102 12 102 59
  let%span shashmap'35 = "hashmap.rs" 136 12 137 135
  let%span sresolve = "../../creusot-contracts/src/resolve.rs" 52 20 52 34
  let%span soption = "../../creusot-contracts/src/std/option.rs" 787 8 790 9
  let%span smodel = "../../creusot-contracts/src/model.rs" 63 8 63 22
  let%span smodel'0 = "../../creusot-contracts/src/model.rs" 45 8 45 22
  let%span svec = "../../creusot-contracts/src/std/vec.rs" 116 16 116 17
  let%span svec'0 = "../../creusot-contracts/src/std/vec.rs" 117 26 117 48
  let%span svec'1 = "../../creusot-contracts/src/std/vec.rs" 22 14 22 41
  let%span svec'2 = "../../creusot-contracts/src/std/vec.rs" 50 8 50 31
  let%span svec'3 = "../../creusot-contracts/src/std/vec.rs" 185 16 185 17
  let%span svec'4 = "../../creusot-contracts/src/std/vec.rs" 186 16 186 48
  let%span svec'5 = "../../creusot-contracts/src/std/vec.rs" 187 16 187 56
  let%span svec'6 = "../../creusot-contracts/src/std/vec.rs" 188 16 188 59
  let%span svec'7 = "../../creusot-contracts/src/std/vec.rs" 189 16 189 64
  let%span svec'8 = "../../creusot-contracts/src/std/vec.rs" 190 26 190 55
  let%span svec'9 = "../../creusot-contracts/src/std/vec.rs" 99 20 99 41
  let%span sseq = "../../creusot-contracts/src/logic/seq.rs" 685 20 685 91
  let%span sboxed = "../../creusot-contracts/src/std/boxed.rs" 33 8 33 18
  let%span ssnapshot = "../../creusot-contracts/src/snapshot.rs" 59 4 59 12
  let%span sslice = "../../creusot-contracts/src/std/slice.rs" 132 20 132 37
  let%span sslice'0 = "../../creusot-contracts/src/std/slice.rs" 139 20 139 37
  let%span sslice'1 = "../../creusot-contracts/src/std/slice.rs" 146 20 146 88
  let%span sinvariant = "../../creusot-contracts/src/invariant.rs" 106 20 106 44
  let%span sinvariant'0 = "../../creusot-contracts/src/invariant.rs" 95 8 95 18
>>>>>>> 46c4bce5
  let%span smem = "../../creusot-contracts/src/std/mem.rs" 10 26 10 30
  let%span smem'0 = "../../creusot-contracts/src/std/mem.rs" 10 40 10 43
  let%span smem'1 = "../../creusot-contracts/src/std/mem.rs" 8 22 8 34
  let%span smem'2 = "../../creusot-contracts/src/std/mem.rs" 9 22 9 37
  
  use creusot.prelude.Opaque
  use creusot.int.UInt64
  use seq.Seq
  use mach.int.Int
  use int.EuclideanDivision
  use map.Map
  use creusot.prelude.MutBorrow
  use creusot.prelude.Any
  
  type t_NonNull = { t_NonNull__pointer: Opaque.ptr }
  
  type t_Unique = { t_Unique__pointer: t_NonNull; t_Unique__qy95zmarker: () }
  
  type t_UsizeNoHighBit = { t_UsizeNoHighBit__0: UInt64.t }
  
  type t_RawVecInner = { t_RawVecInner__ptr: t_Unique; t_RawVecInner__cap: t_UsizeNoHighBit; t_RawVecInner__alloc: () }
  
  type t_RawVec = { t_RawVec__inner: t_RawVecInner; t_RawVec__qy95zmarker: () }
  
  type t_Vec = { t_Vec__buf: t_RawVec; t_Vec__len: UInt64.t }
  
  type t_MyHashMap = { t_MyHashMap__buckets: t_Vec }
  
  type t_K
  
  type t_V
  
  type tuple = { _p0: t_K; _p1: t_V }
  
  type t_List = C_Nil | C_Cons tuple t_List
  
  predicate inv (_0: t_K)
  
  predicate inv'0 (_0: t_V)
  
  predicate inv'1 (_0: tuple)
  
  axiom inv_axiom [@rewrite]: forall x: tuple [inv'1 x]. inv'1 x = (let {_p0 = x0; _p1 = x1} = x in inv x0 /\ inv'0 x1)
  
  predicate inv'2 (_0: t_List)
  
  predicate inv'3 (_0: t_List)
  
  axiom inv_axiom'0 [@rewrite]: forall x: t_List [inv'2 x]. inv'2 x
      = match x with
        | C_Nil -> true
        | C_Cons a_0 a_1 -> inv'1 a_0 /\ inv'3 a_1
        end
  
  predicate invariant' (self: t_List) = [%#sboxed] inv'2 self
  
  axiom inv_axiom'1 [@rewrite]: forall x: t_List [inv'3 x]. inv'3 x = invariant' x
  
  predicate invariant''0 [@inline:trivial] (self: Seq.seq t_List) =
    [%#sseq] forall i: int. 0 <= i /\ i < Seq.length self -> inv'3 (Seq.get self i)
  
  meta "rewrite_def" predicate invariant''0
  
  predicate inv'4 (_0: Seq.seq t_List)
  
  axiom inv_axiom'2 [@rewrite]: forall x: Seq.seq t_List [inv'4 x]. inv'4 x = invariant''0 x
  
  constant const_MAX: UInt64.t = (18446744073709551615: UInt64.t)
  
  function view (self: t_Vec) : Seq.seq t_List
  
  axiom view_spec: forall self: t_Vec. [%#svec'1] Seq.length (view self) <= UInt64.t'int const_MAX
  
  predicate invariant''1 (self: t_Vec) = [%#svec'9] inv'4 (view self)
  
  predicate inv'5 (_0: t_Vec)
  
  axiom inv_axiom'3 [@rewrite]: forall x: t_Vec [inv'5 x]. inv'5 x = invariant''1 x
  
  predicate invariant''2 [@inline:trivial] (self: t_Vec) = [%#sinvariant'0] inv'5 self
  
  meta "rewrite_def" predicate invariant''2
  
  predicate inv'6 (_0: t_Vec)
  
  axiom inv_axiom'4 [@rewrite]: forall x: t_Vec [inv'6 x]. inv'6 x = invariant''2 x
  
  function view'0 (self: t_Vec) : Seq.seq t_List = [%#smodel'0] view self
  
  let rec len (self_: t_Vec) (return' (x: UInt64.t)) = {[@expl:len 'self_' type invariant] [%#svec] inv'6 self_}
    any
    [ return''0 (result: UInt64.t) -> {[%#svec'0] UInt64.t'int result = Seq.length (view'0 self_)}
      (! return' {result}) ]
  
  type t_DeepModelTy
  
  type t_Option = C_None | C_Some t_V
  
  function deep_model (self: t_K) : t_DeepModelTy
  
  function get [#"hashmap.rs" 27 4 27 56] (self: t_List) (index: t_DeepModelTy) : t_Option =
    [%#shashmap'27] match self with
      | C_Nil -> C_None
      | C_Cons {_p0 = k; _p1 = v} tl -> if deep_model k = index then C_Some v else get tl index
      end
  
  function hash_log [#"hashmap.rs" 68 4 68 45] (_0: t_DeepModelTy) : int
  
  function bucket_ix [#"hashmap.rs" 119 4 119 48] (self: t_MyHashMap) (k: t_DeepModelTy) : int =
    [%#shashmap'23] EuclideanDivision.mod (hash_log k) (Seq.length (view self.t_MyHashMap__buckets))
  
  predicate good_bucket [#"hashmap.rs" 124 4 124 57] (self: t_MyHashMap) (l: t_List) (h: int) =
    [%#shashmap'25] forall k: t_DeepModelTy, v: t_V. get l k = C_Some v -> bucket_ix self k = h
  
  function index_logic [@inline:trivial] (self: t_Vec) (ix: int) : t_List = [%#svec'2] Seq.get (view self) ix
  
  meta "rewrite_def" function index_logic
  
  predicate no_double_binding [#"hashmap.rs" 37 4 37 38] (self: t_List) =
    [%#shashmap'26] match self with
      | C_Nil -> true
      | C_Cons {_p0 = k} tl -> get tl (deep_model k) = C_None /\ no_double_binding tl
      end
  
  predicate invariant''3 [#"hashmap.rs" 133 4 133 30] (self: t_MyHashMap) =
    [%#shashmap'35] 0 < Seq.length (view self.t_MyHashMap__buckets)
    /\ (forall i: int. 0 <= i /\ i < Seq.length (view self.t_MyHashMap__buckets)
      -> good_bucket self (index_logic self.t_MyHashMap__buckets i) i
      /\ no_double_binding (index_logic self.t_MyHashMap__buckets i))
  
  predicate inv'7 (_0: t_MyHashMap)
  
  axiom inv_axiom'5 [@rewrite]: forall x: t_MyHashMap [inv'7 x]. inv'7 x
      = (invariant''3 x
      /\ match x with
        | {t_MyHashMap__buckets = buckets} -> inv'5 buckets
        end)
  
  function bucket [#"hashmap.rs" 114 4 114 54] (self: t_MyHashMap) (k: t_DeepModelTy) : t_List =
    [%#shashmap'32] index_logic self.t_MyHashMap__buckets (bucket_ix self k)
  
  function view'1 [#"hashmap.rs" 91 4 91 33] (self: t_MyHashMap) : Map.map t_DeepModelTy t_Option =
    [%#shashmap'24] fun (k: t_DeepModelTy) -> get (bucket self k) k
  
  let rec new (size: UInt64.t) (return' (x: t_MyHashMap)) = {[@expl:new requires] [%#shashmap'20] 0 < UInt64.t'int size}
    any
    [ return''0 (result: t_MyHashMap) -> {[%#shashmap'21] inv'7 result}
      {[%#shashmap'22] forall i: t_DeepModelTy. Map.get (view'1 result) i = C_None}
      (! return' {result}) ]
  
  function view'2 (self: MutBorrow.t t_MyHashMap) : Map.map t_DeepModelTy t_Option = [%#smodel] view'1 self.current
  
  function view'3 (self: MutBorrow.t t_MyHashMap) : Map.map t_DeepModelTy t_Option = [%#smodel'0] view'2 self
  
  function view'4 (self: MutBorrow.t t_MyHashMap) : Map.map t_DeepModelTy t_Option = [%#ssnapshot] view'3 self
  
  predicate invariant''4 [@inline:trivial] (self: MutBorrow.t t_MyHashMap) =
    [%#sinvariant] inv'7 self.current /\ inv'7 self.final
  
  meta "rewrite_def" predicate invariant''4
  
  predicate inv'8 (_0: MutBorrow.t t_MyHashMap)
  
  axiom inv_axiom'6 [@rewrite]: forall x: MutBorrow.t t_MyHashMap [inv'8 x]. inv'8 x = invariant''4 x
  
  predicate invariant''5 [@inline:trivial] (self: MutBorrow.t t_Vec) =
    [%#sinvariant] inv'5 self.current /\ inv'5 self.final
  
  meta "rewrite_def" predicate invariant''5
  
  predicate inv'9 (_0: MutBorrow.t t_Vec)
  
  axiom inv_axiom'7 [@rewrite]: forall x: MutBorrow.t t_Vec [inv'9 x]. inv'9 x = invariant''5 x
  
  predicate in_bounds [@inline:trivial] (self: UInt64.t) (seq: Seq.seq t_List) =
    [%#sslice] UInt64.t'int self < Seq.length seq
  
  meta "rewrite_def" predicate in_bounds
  
  function view'5 (self: MutBorrow.t t_Vec) : Seq.seq t_List = [%#smodel] view self.current
  
  predicate invariant''6 [@inline:trivial] (self: MutBorrow.t t_List) =
    [%#sinvariant] inv'2 self.current /\ inv'2 self.final
  
  meta "rewrite_def" predicate invariant''6
  
  predicate inv'10 (_0: MutBorrow.t t_List)
  
  axiom inv_axiom'8 [@rewrite]: forall x: MutBorrow.t t_List [inv'10 x]. inv'10 x = invariant''6 x
  
  predicate has_value [@inline:trivial] (self: UInt64.t) (seq: Seq.seq t_List) (out: t_List) =
    [%#sslice'0] Seq.get seq (UInt64.t'int self) = out
  
  meta "rewrite_def" predicate has_value
  
  predicate resolve_elswhere [@inline:trivial] (self: UInt64.t) (old': Seq.seq t_List) (fin: Seq.seq t_List) =
    [%#sslice'1] forall i: int. 0 <= i /\ i <> UInt64.t'int self /\ i < Seq.length old'
      -> Seq.get old' i = Seq.get fin i
  
  meta "rewrite_def" predicate resolve_elswhere
  
  let rec index_mut (self_: MutBorrow.t t_Vec) (ix: UInt64.t) (return' (x: MutBorrow.t t_List)) =
    {[@expl:index_mut 'self_' type invariant] [%#svec'3] inv'9 self_}
    {[@expl:index_mut requires] [%#svec'4] in_bounds ix (view'5 self_)}
    any
    [ return''0 (result: MutBorrow.t t_List) -> {inv'10 result}
      {[%#svec'5] has_value ix (view'5 self_) result.current}
      {[%#svec'6] has_value ix (view self_.final) result.final}
      {[%#svec'7] resolve_elswhere ix (view'5 self_) (view self_.final)}
      {[%#svec'8] Seq.length (view self_.final) = Seq.length (view'5 self_)}
      (! return' {result}) ]
  
  let rec replace (dest: MutBorrow.t t_List) (src: t_List) (return' (x: t_List)) =
    {[@expl:replace 'dest' type invariant] [%#smem] inv'10 dest}
    {[@expl:replace 'src' type invariant] [%#smem'0] inv'2 src}
    any
    [ return''0 (result: t_List) -> {inv'2 result}
      {[%#smem'1] dest.final = src}
      {[%#smem'2] result = dest.current}
      (! return' {result}) ]
  
  predicate resolve [@inline:trivial] (self: MutBorrow.t t_List) = [%#sresolve] self.final = self.current
  
  meta "rewrite_def" predicate resolve
  
  predicate resolve'0 [@inline:trivial] (_0: MutBorrow.t t_List) = resolve _0
  
  meta "rewrite_def" predicate resolve'0
  
  let rec v_Cons (input: t_List) (ret (field_0: tuple) (field_1: t_List)) = any
    [ good (field_0: tuple) (field_1: t_List) -> {C_Cons field_0 field_1 = input} (! ret {field_0} {field_1})
    | bad -> {forall field_0: tuple, field_1: t_List [C_Cons field_0 field_1: t_List]. C_Cons field_0 field_1 <> input}
      (! {false}
      any) ]
  
  let rec add (self: MutBorrow.t t_MyHashMap) (key: t_K) (val': t_V) (return' (x: ())) =
    {[@expl:add 'self' type invariant] [%#shashmap'28] inv'8 self}
    {[@expl:add 'key' type invariant] [%#shashmap'29] inv key}
    {[@expl:add 'val' type invariant] [%#shashmap'30] inv'0 val'}
    any
    [ return''0 (result: ()) -> {[%#shashmap'31] forall i: t_DeepModelTy. Map.get (view'1 self.final) i
        = (if i = deep_model key then C_Some val' else Map.get (view'2 self) i)}
      (! return' {result}) ]
  
  predicate resolve'1 (_0: t_V)
  
  predicate resolve'2 [@inline:trivial] (self: t_Option) =
    [%#soption] match self with
      | C_Some x -> resolve'1 x
      | C_None -> true
      end
  
  meta "rewrite_def" predicate resolve'2
  
  predicate resolve'3 [@inline:trivial] (_0: t_Option) = resolve'2 _0
  
  meta "rewrite_def" predicate resolve'3
  
  predicate resolve'4 [#"hashmap.rs" 49 4 49 28] (self: t_List) =
    [%#shashmap'33] forall k: t_DeepModelTy. resolve'3 (get self k)
  
  predicate resolve'5 [@inline:trivial] (_0: t_List) = resolve'4 _0
  
  meta "rewrite_def" predicate resolve'5
  
  predicate resolve'6 [#"hashmap.rs" 98 4 98 28] (self: t_MyHashMap) =
    [%#shashmap'34] forall k: t_DeepModelTy. resolve'3 (Map.get (view'1 self) k)
  
  predicate resolve'7 [@inline:trivial] (_0: t_MyHashMap) = resolve'6 _0
  
  meta "rewrite_def" predicate resolve'7
  
  predicate resolve'8 [@inline:trivial] (self: MutBorrow.t t_MyHashMap) = [%#sresolve] self.final = self.current
  
  meta "rewrite_def" predicate resolve'8
  
  predicate resolve'9 [@inline:trivial] (_0: MutBorrow.t t_MyHashMap) = resolve'8 _0
  
  meta "rewrite_def" predicate resolve'9
  
  meta "compute_max_steps" 1000000
  
  meta "select_lsinst" "all"
  
  let rec resize [#"hashmap.rs" 201 4 201 24] (self: MutBorrow.t t_MyHashMap) (return' (x: ())) =
    {[@expl:resize 'self' type invariant] [%#shashmap'17] inv'8 self}
    {[@expl:resize requires] [%#shashmap'18] Seq.length (view (self.current).t_MyHashMap__buckets) < 1000}
    (! bb0
    [ bb0 = s0 [ s0 = [ &old_self <- [%#shashmap] self'0 ] s1 | s1 = bb1 ]
    | bb1 = s0
      [ s0 = len {(self'0.current).t_MyHashMap__buckets} (fun (_ret: UInt64.t) -> [ &_8 <- _ret ] s1) | s1 = bb2 ]
    | bb2 = s0
      [ s0 = UInt64.mul {_8} {[%#shashmap'0] (2: UInt64.t)} (fun (_ret: UInt64.t) -> [ &_7 <- _ret ] s1)
      | s1 = new {_7} (fun (_ret: t_MyHashMap) -> [ &new'0 <- _ret ] s2)
      | s2 = bb3 ]
    | bb3 = s0 [ s0 = [ &i <- [%#shashmap'1] (0: UInt64.t) ] s1 | s1 = [ &old_4_0 <- self'0 ] s2 | s2 = bb4 ]
    | bb4 = bb4'0
      [ bb4'0 = {[@expl:mut invariant] old_4_0.final = self'0.final}
        {[@expl:loop invariant #0] [%#shashmap'8] inv'8 self'0}
        {[@expl:loop invariant #1] [%#shashmap'7] inv'7 new'0}
        {[@expl:loop invariant #2] [%#shashmap'6] forall k'0: t_DeepModelTy. bucket_ix old_self.current k'0
            < UInt64.t'int i -> Map.get (view'4 old_self) k'0 = Map.get (view'1 new'0) k'0}
        {[@expl:loop invariant #3] [%#shashmap'5] forall k'0: t_DeepModelTy. UInt64.t'int i
              <= bucket_ix old_self.current k'0
            /\ bucket_ix old_self.current k'0 <= Seq.length (view (old_self.current).t_MyHashMap__buckets)
          -> Map.get (view'1 new'0) k'0 = C_None}
        {[@expl:loop invariant #4] [%#shashmap'4] forall j: int. UInt64.t'int i <= j
            /\ j < Seq.length (view (old_self.current).t_MyHashMap__buckets)
          -> index_logic (self'0.current).t_MyHashMap__buckets j
          = index_logic (old_self.current).t_MyHashMap__buckets j}
        {[@expl:loop invariant #5] [%#shashmap'3] Seq.length (view (old_self.current).t_MyHashMap__buckets)
        = Seq.length (view (self'0.current).t_MyHashMap__buckets)}
        {[@expl:loop invariant #6] [%#shashmap'2] UInt64.t'int i
        <= Seq.length (view (self'0.current).t_MyHashMap__buckets)}
        (! s0)
        [ s0 = bb5 ]
        [ bb5 = s0
          [ s0 = len {(self'0.current).t_MyHashMap__buckets} (fun (_ret: UInt64.t) -> [ &_23 <- _ret ] s1) | s1 = bb6 ]
        | bb6 = s0
          [ s0 = [ &_21 <- UInt64.lt i _23 ] s1 | s1 = any [ br0 -> {_21 = false} (! bb22) | br1 -> {_21} (! bb7) ] ]
        | bb7 = s0
          [ s0 = {inv'5 (self'0.current).t_MyHashMap__buckets}
            MutBorrow.borrow_mut <t_Vec> {(self'0.current).t_MyHashMap__buckets}
              (fun (_ret: MutBorrow.t t_Vec) ->
                [ &_29 <- _ret ] -{inv'5 _ret.final}-
                [ &self'0 <- { self'0 with current = { t_MyHashMap__buckets = _ret.final } } ] s1)
          | s1 = index_mut {_29} {i} (fun (_ret: MutBorrow.t t_List) -> [ &_28 <- _ret ] s2)
          | s2 = bb8 ]
        | bb8 = s0
          [ s0 = {inv'2 _28.current}
            MutBorrow.borrow_final <t_List> {_28.current} {MutBorrow.get_id _28}
              (fun (_ret: MutBorrow.t t_List) ->
                [ &_27 <- _ret ] -{inv'2 _ret.final}-
                [ &_28 <- { _28 with current = _ret.final } ] s1)
          | s1 = [ &_31 <- C_Nil ] s2
          | s2 = {inv'2 _27.current}
            MutBorrow.borrow_final <t_List> {_27.current} {MutBorrow.get_id _27}
              (fun (_ret: MutBorrow.t t_List) ->
                [ &_26 <- _ret ] -{inv'2 _ret.final}-
                [ &_27 <- { _27 with current = _ret.final } ] s3)
          | s3 = replace {_26} {_31} (fun (_ret: t_List) -> [ &l <- _ret ] s4)
          | s4 = bb9 ]
        | bb9 = s0
          [ s0 = {[@expl:type invariant] inv'10 _28} s1
          | s1 = -{resolve'0 _28}- s2
          | s2 = {[@expl:type invariant] inv'10 _27} s3
          | s3 = -{resolve'0 _27}- s4
          | s4 = bb10 ]
        | bb10 = bb10'0
          [ bb10'0 = {[@expl:loop invariant #0] [%#shashmap'14] inv'7 new'0}
            {[@expl:loop invariant #1] [%#shashmap'13] inv'2 l}
            {[@expl:loop invariant #2] [%#shashmap'12] forall k'0: t_DeepModelTy. bucket_ix old_self.current k'0
                < UInt64.t'int i -> Map.get (view'4 old_self) k'0 = Map.get (view'1 new'0) k'0}
            {[@expl:loop invariant #3] [%#shashmap'11] forall k'0: t_DeepModelTy. UInt64.t'int i
                  < bucket_ix old_self.current k'0
                /\ bucket_ix old_self.current k'0 <= Seq.length (view (old_self.current).t_MyHashMap__buckets)
              -> Map.get (view'1 new'0) k'0 = C_None}
            {[@expl:loop invariant #4] [%#shashmap'10] forall k'0: t_DeepModelTy. bucket_ix old_self.current k'0
                = UInt64.t'int i
              -> Map.get (view'4 old_self) k'0
              = match get l k'0 with
                | C_None -> Map.get (view'1 new'0) k'0
                | C_Some v'0 -> C_Some v'0
                end}
            {[@expl:loop invariant #5] [%#shashmap'9] no_double_binding l}
            {[@expl:loop invariant #6] [%#shashmap'9] good_bucket old_self.current l (UInt64.t'int i)}
            (! s0)
            [ s0 = bb11 ]
            [ bb11 = any [ br0 -> {l = C_Nil} (! bb18) | br1 (x0: tuple) (x1: t_List) -> {l = C_Cons x0 x1} (! bb13) ]
            | bb13 = s0
              [ s0 = v_Cons {l} (fun (r0: tuple) (r1: t_List) -> [ &k <- r0._p0 ] s1)
              | s1 = v_Cons {l} (fun (r0: tuple) (r1: t_List) -> [ &v <- r0._p1 ] s2)
              | s2 = v_Cons {l} (fun (r0: tuple) (r1: t_List) -> [ &tl <- r1 ] s3)
              | s3 = {inv'7 new'0}
                MutBorrow.borrow_mut <t_MyHashMap> {new'0}
                  (fun (_ret: MutBorrow.t t_MyHashMap) ->
                    [ &_46 <- _ret ] -{inv'7 _ret.final}-
                    [ &new'0 <- _ret.final ] s4)
              | s4 = add {_46} {k} {v} (fun (_ret: ()) -> [ &_45 <- _ret ] s5)
              | s5 = bb15 ]
            | bb15 = s0 [ s0 = [ &l <- tl ] s1 | s1 = bb10'0 ] ] ]
        | bb18 = s0
          [ s0 = {[@expl:type invariant] inv'2 l} s1
          | s1 = -{resolve'5 l}- s2
          | s2 = {[@expl:assertion] [%#shashmap'15] forall k'0: t_DeepModelTy. bucket_ix old_self.current k'0
                = UInt64.t'int i -> Map.get (view'4 old_self) k'0 = Map.get (view'1 new'0) k'0}
            s3
          | s3 = UInt64.add {i} {[%#shashmap'16] (1: UInt64.t)} (fun (_ret: UInt64.t) -> [ &i <- _ret ] s4)
          | s4 = bb4'0 ] ] ]
    | bb22 = s0
      [ s0 = {[@expl:type invariant] inv'7 self'0.current} s1
      | s1 = -{resolve'7 self'0.current}- s2
      | s2 = [ &self'0 <- { self'0 with current = new'0 } ] s3
      | s3 = {[@expl:type invariant] inv'8 self'0} s4
      | s4 = -{resolve'9 self'0}- s5
      | s5 = bb25 ]
    | bb25 = return''0 {_0} ]
    [ & _0: () = Any.any_l ()
    | & self'0: MutBorrow.t t_MyHashMap = self
    | & old_self: MutBorrow.t t_MyHashMap = Any.any_l ()
    | & new'0: t_MyHashMap = Any.any_l ()
    | & _7: UInt64.t = Any.any_l ()
    | & _8: UInt64.t = Any.any_l ()
    | & i: UInt64.t = Any.any_l ()
    | & _21: bool = Any.any_l ()
    | & _23: UInt64.t = Any.any_l ()
    | & l: t_List = Any.any_l ()
    | & _26: MutBorrow.t t_List = Any.any_l ()
    | & _27: MutBorrow.t t_List = Any.any_l ()
    | & _28: MutBorrow.t t_List = Any.any_l ()
    | & _29: MutBorrow.t t_Vec = Any.any_l ()
    | & _31: t_List = Any.any_l ()
    | & k: t_K = Any.any_l ()
    | & v: t_V = Any.any_l ()
    | & tl: t_List = Any.any_l ()
    | & _45: () = Any.any_l ()
    | & _46: MutBorrow.t t_MyHashMap = Any.any_l ()
    | & old_4_0: MutBorrow.t t_MyHashMap = Any.any_l () ])
    [ return''0 (result: ()) ->
    {[@expl:resize ensures] [%#shashmap'19] forall k: t_DeepModelTy. Map.get (view'1 self.final) k
        = Map.get (view'2 self) k}
      (! return' {result}) ]
end
module M_hashmap__main [#"hashmap.rs" 241 0 241 13]
  let%span shashmap = "hashmap.rs" 248 57 248 59
  let%span shashmap'0 = "hashmap.rs" 249 57 249 59
  let%span shashmap'1 = "hashmap.rs" 250 24 250 25
  let%span shashmap'2 = "hashmap.rs" 251 24 251 25
  let%span shashmap'3 = "hashmap.rs" 252 24 252 25
  let%span shashmap'4 = "hashmap.rs" 253 24 253 25
  let%span shashmap'5 = "hashmap.rs" 257 11 257 12
  let%span shashmap'6 = "hashmap.rs" 257 14 257 16
  let%span shashmap'7 = "hashmap.rs" 258 16 258 17
  let%span shashmap'8 = "hashmap.rs" 259 16 259 17
  let%span shashmap'9 = "hashmap.rs" 260 16 260 17
  let%span shashmap'10 = "hashmap.rs" 261 16 261 17
  let%span shashmap'11 = "hashmap.rs" 264 11 264 12
  let%span shashmap'12 = "hashmap.rs" 264 14 264 16
  let%span shashmap'13 = "hashmap.rs" 265 16 265 17
  let%span shashmap'14 = "hashmap.rs" 266 16 266 17
  let%span shashmap'15 = "hashmap.rs" 267 16 267 17
  let%span shashmap'16 = "hashmap.rs" 268 16 268 17
  let%span shashmap'17 = "hashmap.rs" 142 15 142 24
  let%span shashmap'18 = "hashmap.rs" 144 31 144 46
  let%span shashmap'19 = "hashmap.rs" 143 14 143 62
  let%span shashmap'20 = "hashmap.rs" 182 16 182 20
  let%span shashmap'21 = "hashmap.rs" 178 14 181 5
  let%span shashmap'22 = "hashmap.rs" 150 20 150 24
  let%span shashmap'23 = "hashmap.rs" 149 14 149 122
  let%span shashmap'24 = "hashmap.rs" 92 8 92 33
  let%span shashmap'25 = "hashmap.rs" 29 12 32 13
  let%span shashmap'26 = "hashmap.rs" 115 8 115 53
  let%span shashmap'27 = "hashmap.rs" 135 12 136 135
  let%span shashmap'28 = "hashmap.rs" 120 20 120 66
  let%span shashmap'29 = "hashmap.rs" 126 12 126 87
  let%span shashmap'30 = "hashmap.rs" 39 12 42 13
  let%span shashmap'31 = "hashmap.rs" 79 20 79 21
  let%span smodel = "../../creusot-contracts/src/model.rs" 43 8 43 22
  let%span smodel'0 = "../../creusot-contracts/src/model.rs" 59 8 59 22
  let%span snum = "../../creusot-contracts/src/std/num.rs" 23 28 23 33
  let%span svec = "../../creusot-contracts/src/std/vec.rs" 48 8 48 31
  let%span svec'0 = "../../creusot-contracts/src/std/vec.rs" 22 14 22 41
  let%span sinvariant = "../../creusot-contracts/src/invariant.rs" 91 8 91 18
  let%span sinvariant'0 = "../../creusot-contracts/src/invariant.rs" 100 20 100 44
  
  use creusot.int.UInt64
  use creusot.prelude.Opaque
  use mach.int.Int
  use seq.Seq
  use creusot.int.Int64
  use int.EuclideanDivision
  use map.Map
  use creusot.prelude.MutBorrow
  use creusot.prelude.Any
  
  type t_NonNull = { t_NonNull__pointer: Opaque.ptr }
  
  type t_Unique = { t_Unique__pointer: t_NonNull; t_Unique__qy95zmarker: () }
  
  type t_UsizeNoHighBit = { t_UsizeNoHighBit__0: UInt64.t }
  
  type t_RawVecInner = { t_RawVecInner__ptr: t_Unique; t_RawVecInner__cap: t_UsizeNoHighBit; t_RawVecInner__alloc: () }
  
  type t_RawVec = { t_RawVec__inner: t_RawVecInner; t_RawVec__qy95zmarker: () }
  
  type t_Vec = { t_Vec__buf: t_RawVec; t_Vec__len: UInt64.t }
  
  type t_MyHashMap = { t_MyHashMap__buckets: t_Vec }
  
  type tuple = { _p0: UInt64.t; _p1: Int64.t }
  
  type t_List = C_Nil | C_Cons tuple t_List
  
  constant const_MAX: UInt64.t = (18446744073709551615: UInt64.t)
  
  function view (self: t_Vec) : Seq.seq t_List
  
  axiom view_spec: forall self: t_Vec. [%#svec'0] Seq.length (view self) <= UInt64.t'int const_MAX
  
  type t_Option = C_None | C_Some Int64.t
  
  function deep_model (self: UInt64.t) : int = [%#snum] UInt64.t'int self
  
  function get [#"hashmap.rs" 27 4 27 56] (self: t_List) (index: int) : t_Option = [%#shashmap'25] match self with
      | C_Nil -> C_None
      | C_Cons {_p0 = k; _p1 = v} tl -> if deep_model k = index then C_Some v else get tl index
      end
  
  function hash_log [#"hashmap.rs" 78 4 78 30] (x: int) : int = [%#shashmap'31] x
  
  function bucket_ix [#"hashmap.rs" 119 4 119 48] (self: t_MyHashMap) (k: int) : int =
    [%#shashmap'28] EuclideanDivision.mod (hash_log k) (Seq.length (view self.t_MyHashMap__buckets))
  
  predicate good_bucket [#"hashmap.rs" 124 4 124 57] (self: t_MyHashMap) (l: t_List) (h: int) =
    [%#shashmap'29] forall k: int, v: Int64.t. get l k = C_Some v -> bucket_ix self k = h
  
  function index_logic [@inline:trivial] (self: t_Vec) (ix: int) : t_List = [%#svec] Seq.get (view self) ix
  
  meta "rewrite_def" function index_logic
  
  predicate no_double_binding [#"hashmap.rs" 37 4 37 38] (self: t_List) =
    [%#shashmap'30] match self with
      | C_Nil -> true
      | C_Cons {_p0 = k} tl -> get tl (deep_model k) = C_None /\ no_double_binding tl
      end
  
  predicate invariant' [#"hashmap.rs" 133 4 133 30] (self: t_MyHashMap) =
    [%#shashmap'27] 0 < Seq.length (view self.t_MyHashMap__buckets)
    /\ (forall i: int. 0 <= i /\ i < Seq.length (view self.t_MyHashMap__buckets)
      -> good_bucket self (index_logic self.t_MyHashMap__buckets i) i
      /\ no_double_binding (index_logic self.t_MyHashMap__buckets i))
  
  predicate inv (_0: t_MyHashMap)
  
  axiom inv_axiom [@rewrite]: forall x: t_MyHashMap [inv x]. inv x
      = (invariant' x
      /\ match x with
        | {t_MyHashMap__buckets = buckets} -> true
        end)
  
  function bucket [#"hashmap.rs" 114 4 114 54] (self: t_MyHashMap) (k: int) : t_List =
    [%#shashmap'26] index_logic self.t_MyHashMap__buckets (bucket_ix self k)
  
  function view'0 [#"hashmap.rs" 91 4 91 33] (self: t_MyHashMap) : Map.map int t_Option =
    [%#shashmap'24] fun (k: int) -> get (bucket self k) k
  
  let rec new (size: UInt64.t) (return' (x: t_MyHashMap)) = {[@expl:new requires] [%#shashmap'17] 0 < UInt64.t'int size}
    any
    [ return''0 (result: t_MyHashMap) -> {[%#shashmap'18] inv result}
      {[%#shashmap'19] forall i: int. Map.get (view'0 result) i = C_None}
      (! return' {result}) ]
  
  type t_Option'0 = C_None'0 | C_Some'0 Int64.t
  
  predicate invariant''0 [@inline:trivial] (self: t_MyHashMap) = [%#sinvariant] inv self
  
  meta "rewrite_def" predicate invariant''0
  
  predicate inv'0 (_0: t_MyHashMap)
  
  axiom inv_axiom'0 [@rewrite]: forall x: t_MyHashMap [inv'0 x]. inv'0 x = invariant''0 x
  
  function view'1 (self: t_MyHashMap) : Map.map int t_Option = [%#smodel] view'0 self
  
  let rec get'0 (self: t_MyHashMap) (key: UInt64.t) (return' (x: t_Option'0)) =
    {[@expl:get 'self' type invariant] [%#shashmap'20] inv'0 self}
    any
    [ return''0 (result: t_Option'0) -> {[%#shashmap'21] match result with
        | C_Some'0 v -> Map.get (view'1 self) (deep_model key) = C_Some v
        | C_None'0 -> Map.get (view'1 self) (deep_model key) = C_None
        end}
      (! return' {result}) ]
  
  predicate invariant''1 [@inline:trivial] (self: MutBorrow.t t_MyHashMap) =
    [%#sinvariant'0] inv self.current /\ inv self.final
  
  meta "rewrite_def" predicate invariant''1
  
  predicate inv'1 (_0: MutBorrow.t t_MyHashMap)
  
  axiom inv_axiom'1 [@rewrite]: forall x: MutBorrow.t t_MyHashMap [inv'1 x]. inv'1 x = invariant''1 x
  
  function view'2 (self: MutBorrow.t t_MyHashMap) : Map.map int t_Option = [%#smodel'0] view'0 self.current
  
  let rec add (self: MutBorrow.t t_MyHashMap) (key: UInt64.t) (val': Int64.t) (return' (x: ())) =
    {[@expl:add 'self' type invariant] [%#shashmap'22] inv'1 self}
    any
    [ return''0 (result: ()) -> {[%#shashmap'23] forall i: int. Map.get (view'0 self.final) i
        = (if i = deep_model key then C_Some val' else Map.get (view'2 self) i)}
      (! return' {result}) ]
  
  meta "compute_max_steps" 1000000
  
  meta "select_lsinst" "all"
  
  let rec main [#"hashmap.rs" 241 0 241 13] (return' (x: ())) = (! bb0
    [ bb0 = s0 [ s0 = new {[%#shashmap] (17: UInt64.t)} (fun (_ret: t_MyHashMap) -> [ &h1 <- _ret ] s1) | s1 = bb1 ]
    | bb1 = s0 [ s0 = new {[%#shashmap'0] (42: UInt64.t)} (fun (_ret: t_MyHashMap) -> [ &h2 <- _ret ] s1) | s1 = bb2 ]
    | bb2 = s0
      [ s0 = get'0 {h1} {[%#shashmap'1] (1: UInt64.t)} (fun (_ret: t_Option'0) -> [ &_x <- _ret ] s1) | s1 = bb3 ]
    | bb3 = s0
      [ s0 = get'0 {h1} {[%#shashmap'2] (2: UInt64.t)} (fun (_ret: t_Option'0) -> [ &_y <- _ret ] s1) | s1 = bb4 ]
    | bb4 = s0
      [ s0 = get'0 {h2} {[%#shashmap'3] (1: UInt64.t)} (fun (_ret: t_Option'0) -> [ &_z <- _ret ] s1) | s1 = bb5 ]
    | bb5 = s0
      [ s0 = get'0 {h2} {[%#shashmap'4] (2: UInt64.t)} (fun (_ret: t_Option'0) -> [ &_t <- _ret ] s1) | s1 = bb6 ]
    | bb6 = s0
      [ s0 = {inv h1}
        MutBorrow.borrow_mut <t_MyHashMap> {h1}
          (fun (_ret: MutBorrow.t t_MyHashMap) -> [ &_12 <- _ret ] -{inv _ret.final}- [ &h1 <- _ret.final ] s1)
      | s1 = add {_12} {[%#shashmap'5] (1: UInt64.t)} {[%#shashmap'6] (17: Int64.t)}
          (fun (_ret: ()) -> [ &_11 <- _ret ] s2)
      | s2 = bb7 ]
    | bb7 = s0
      [ s0 = get'0 {h1} {[%#shashmap'7] (1: UInt64.t)} (fun (_ret: t_Option'0) -> [ &_13 <- _ret ] s1) | s1 = bb8 ]
    | bb8 = s0
      [ s0 = [ &_x <- _13 ] s1
      | s1 = get'0 {h1} {[%#shashmap'8] (2: UInt64.t)} (fun (_ret: t_Option'0) -> [ &_15 <- _ret ] s2)
      | s2 = bb9 ]
    | bb9 = s0
      [ s0 = [ &_y <- _15 ] s1
      | s1 = get'0 {h2} {[%#shashmap'9] (1: UInt64.t)} (fun (_ret: t_Option'0) -> [ &_17 <- _ret ] s2)
      | s2 = bb10 ]
    | bb10 = s0
      [ s0 = [ &_z <- _17 ] s1
      | s1 = get'0 {h2} {[%#shashmap'10] (2: UInt64.t)} (fun (_ret: t_Option'0) -> [ &_19 <- _ret ] s2)
      | s2 = bb11 ]
    | bb11 = s0
      [ s0 = [ &_t <- _19 ] s1
      | s1 = {inv h2}
        MutBorrow.borrow_mut <t_MyHashMap> {h2}
          (fun (_ret: MutBorrow.t t_MyHashMap) -> [ &_22 <- _ret ] -{inv _ret.final}- [ &h2 <- _ret.final ] s2)
      | s2 = add {_22} {[%#shashmap'11] (1: UInt64.t)} {[%#shashmap'12] (42: Int64.t)}
          (fun (_ret: ()) -> [ &_21 <- _ret ] s3)
      | s3 = bb12 ]
    | bb12 = s0
      [ s0 = get'0 {h1} {[%#shashmap'13] (1: UInt64.t)} (fun (_ret: t_Option'0) -> [ &_23 <- _ret ] s1) | s1 = bb13 ]
    | bb13 = s0
      [ s0 = [ &_x <- _23 ] s1
      | s1 = get'0 {h1} {[%#shashmap'14] (2: UInt64.t)} (fun (_ret: t_Option'0) -> [ &_25 <- _ret ] s2)
      | s2 = bb14 ]
    | bb14 = s0
      [ s0 = [ &_y <- _25 ] s1
      | s1 = get'0 {h2} {[%#shashmap'15] (1: UInt64.t)} (fun (_ret: t_Option'0) -> [ &_27 <- _ret ] s2)
      | s2 = bb15 ]
    | bb15 = s0
      [ s0 = [ &_z <- _27 ] s1
      | s1 = get'0 {h2} {[%#shashmap'16] (2: UInt64.t)} (fun (_ret: t_Option'0) -> [ &_29 <- _ret ] s2)
      | s2 = bb16 ]
    | bb16 = s0 [ s0 = [ &_t <- _29 ] s1 | s1 = bb18 ]
    | bb18 = return''0 {_0} ]
    [ & _0: () = Any.any_l ()
    | & h1: t_MyHashMap = Any.any_l ()
    | & h2: t_MyHashMap = Any.any_l ()
    | & _x: t_Option'0 = Any.any_l ()
    | & _y: t_Option'0 = Any.any_l ()
    | & _z: t_Option'0 = Any.any_l ()
    | & _t: t_Option'0 = Any.any_l ()
    | & _11: () = Any.any_l ()
    | & _12: MutBorrow.t t_MyHashMap = Any.any_l ()
    | & _13: t_Option'0 = Any.any_l ()
    | & _15: t_Option'0 = Any.any_l ()
    | & _17: t_Option'0 = Any.any_l ()
    | & _19: t_Option'0 = Any.any_l ()
    | & _21: () = Any.any_l ()
    | & _22: MutBorrow.t t_MyHashMap = Any.any_l ()
    | & _23: t_Option'0 = Any.any_l ()
    | & _25: t_Option'0 = Any.any_l ()
    | & _27: t_Option'0 = Any.any_l ()
    | & _29: t_Option'0 = Any.any_l () ]) [ return''0 (result: ()) -> (! return' {result}) ]
end
module M_hashmap__qyi891699778403859561__clone__refines [#"hashmap.rs" 16 4 16 27] (* <List<T> as creusot_contracts::Clone> *)
  let%span shashmap = "hashmap.rs" 16 4 16 27
  let%span sboxed = "../../creusot-contracts/src/std/boxed.rs" 30 8 30 18
  let%span sinvariant = "../../creusot-contracts/src/invariant.rs" 91 8 91 18
  
  type t_T
  
  type t_List = C_Nil | C_Cons t_T t_List
  
  predicate inv (_0: t_T)
  
  predicate inv'0 (_0: t_List)
  
  predicate invariant' (self: t_List) = [%#sboxed] inv'0 self
  
  predicate inv'1 (_0: t_List)
  
  axiom inv_axiom [@rewrite]: forall x: t_List [inv'1 x]. inv'1 x = invariant' x
  
  axiom inv_axiom'0 [@rewrite]: forall x: t_List [inv'0 x]. inv'0 x
      = match x with
        | C_Nil -> true
        | C_Cons a_0 a_1 -> inv a_0 /\ inv'1 a_1
        end
  
  predicate invariant''0 [@inline:trivial] (self: t_List) = [%#sinvariant] inv'0 self
  
  meta "rewrite_def" predicate invariant''0
  
  predicate inv'2 (_0: t_List)
  
  axiom inv_axiom'1 [@rewrite]: forall x: t_List [inv'2 x]. inv'2 x = invariant''0 x
  
  meta "compute_max_steps" 1000000
  
  meta "select_lsinst" "all"
  
  goal refines: [%#shashmap] forall self_: t_List. inv'2 self_
      -> inv'2 self_ /\ (forall result: t_List. result = self_ /\ inv'0 result -> inv'0 result)
end
<<<<<<< HEAD
module M_hashmap__qyi13807168849605512546__resolve_coherence__refines [#"hashmap.rs" 59 4 59 30] (* <List<(K, V)> as creusot_contracts::Resolve> *)
  let%span shashmap = "hashmap.rs" 59 4 59 30
  let%span shashmap'0 = "hashmap.rs" 52 12 52 58
  let%span shashmap'1 = "hashmap.rs" 29 12 32 13
  let%span sresolve = "../../creusot-contracts/src/resolve.rs" 56 8 56 22
  let%span sresolve'0 = "../../creusot-contracts/src/resolve.rs" 32 8 32 42
  let%span soption = "../../creusot-contracts/src/std/option.rs" 760 8 763 9
  let%span sboxed = "../../creusot-contracts/src/std/boxed.rs" 30 8 30 18
=======
module M_hashmap__qyi13807168849605512546__resolve_coherence__refines [#"hashmap.rs" 60 4 60 30] (* <List<(K, V)> as creusot_contracts::Resolve> *)
  let%span shashmap = "hashmap.rs" 60 4 60 30
  let%span shashmap'0 = "hashmap.rs" 53 12 53 58
  let%span shashmap'1 = "hashmap.rs" 30 12 33 13
  let%span sresolve = "../../creusot-contracts/src/resolve.rs" 66 8 66 22
  let%span sresolve'0 = "../../creusot-contracts/src/resolve.rs" 38 8 38 42
  let%span soption = "../../creusot-contracts/src/std/option.rs" 787 8 790 9
  let%span sboxed = "../../creusot-contracts/src/std/boxed.rs" 33 8 33 18
>>>>>>> 46c4bce5
  
  type t_K
  
  type t_V
  
  type tuple = { _p0: t_K; _p1: t_V }
  
  type t_List = C_Nil | C_Cons tuple t_List
  
  type t_Option = C_None | C_Some t_V
  
  predicate resolve (_0: t_V)
  
  predicate resolve'0 [@inline:trivial] (self: t_Option) =
    [%#soption] match self with
      | C_Some x -> resolve x
      | C_None -> true
      end
  
  meta "rewrite_def" predicate resolve'0
  
  predicate resolve'1 [@inline:trivial] (_0: t_Option) = resolve'0 _0
  
  meta "rewrite_def" predicate resolve'1
  
  type t_DeepModelTy
  
  function deep_model (self: t_K) : t_DeepModelTy
  
  function get [#"hashmap.rs" 27 4 27 56] (self: t_List) (index: t_DeepModelTy) : t_Option =
    [%#shashmap'1] match self with
      | C_Nil -> C_None
      | C_Cons {_p0 = k; _p1 = v} tl -> if deep_model k = index then C_Some v else get tl index
      end
  
  predicate resolve'2 [#"hashmap.rs" 49 4 49 28] (self: t_List) =
    [%#shashmap'0] forall k: t_DeepModelTy. resolve'1 (get self k)
  
  predicate resolve'3 [@inline:trivial] (_0: t_List) = resolve'2 _0
  
  meta "rewrite_def" predicate resolve'3
  
  predicate resolve'4 [@inline:trivial] (self: t_List) = [%#sresolve] resolve'3 self
  
  meta "rewrite_def" predicate resolve'4
  
  predicate resolve'5 [@inline:trivial] (_0: t_List) = resolve'4 _0
  
  meta "rewrite_def" predicate resolve'5
  
  predicate resolve'6 (_0: t_K)
  
  predicate resolve'7 [@inline:trivial] (self: tuple) = [%#sresolve'0] resolve'6 self._p0 /\ resolve self._p1
  
  meta "rewrite_def" predicate resolve'7
  
  predicate resolve'8 [@inline:trivial] (_0: tuple) = resolve'7 _0
  
  meta "rewrite_def" predicate resolve'8
  
  predicate structural_resolve (_0: t_List) =
    match _0 with
      | C_Nil -> true
      | C_Cons x0 x1 -> resolve'5 x1 /\ resolve'8 x0
      end
  
  predicate inv (_0: t_K)
  
  predicate inv'0 (_0: t_V)
  
  predicate inv'1 (_0: tuple)
  
  axiom inv_axiom [@rewrite]: forall x: tuple [inv'1 x]. inv'1 x = (let {_p0 = x0; _p1 = x1} = x in inv x0 /\ inv'0 x1)
  
  predicate inv'2 (_0: t_List)
  
  predicate invariant' (self: t_List) = [%#sboxed] inv'2 self
  
  predicate inv'3 (_0: t_List)
  
  axiom inv_axiom'0 [@rewrite]: forall x: t_List [inv'3 x]. inv'3 x = invariant' x
  
  axiom inv_axiom'1 [@rewrite]: forall x: t_List [inv'2 x]. inv'2 x
      = match x with
        | C_Nil -> true
        | C_Cons a_0 a_1 -> inv'1 a_0 /\ inv'3 a_1
        end
  
  meta "compute_max_steps" 1000000
  
  meta "select_lsinst" "all"
  
  goal refines: [%#shashmap] forall self: t_List. structural_resolve self /\ inv'2 self
      -> structural_resolve self /\ (forall result: (). resolve'2 self -> resolve'2 self)
end
<<<<<<< HEAD
module M_hashmap__qyi1307405214416629806__resolve_coherence__refines [#"hashmap.rs" 109 4 109 30] (* <MyHashMap<K, V> as creusot_contracts::Resolve> *)
  let%span shashmap = "hashmap.rs" 109 4 109 30
  let%span shashmap'0 = "hashmap.rs" 101 12 101 59
  let%span shashmap'1 = "hashmap.rs" 92 8 92 33
  let%span shashmap'2 = "hashmap.rs" 135 12 136 135
  let%span shashmap'3 = "hashmap.rs" 29 12 32 13
  let%span shashmap'4 = "hashmap.rs" 115 8 115 53
  let%span shashmap'5 = "hashmap.rs" 126 12 126 87
  let%span shashmap'6 = "hashmap.rs" 39 12 42 13
  let%span shashmap'7 = "hashmap.rs" 120 20 120 66
  let%span shashmap'8 = "hashmap.rs" 52 12 52 58
  let%span soption = "../../creusot-contracts/src/std/option.rs" 760 8 763 9
  let%span svec = "../../creusot-contracts/src/std/vec.rs" 77 20 77 76
=======
module M_hashmap__qyi1307405214416629806__resolve_coherence__refines [#"hashmap.rs" 110 4 110 30] (* <MyHashMap<K, V> as creusot_contracts::Resolve> *)
  let%span shashmap = "hashmap.rs" 110 4 110 30
  let%span shashmap'0 = "hashmap.rs" 102 12 102 59
  let%span shashmap'1 = "hashmap.rs" 93 8 93 33
  let%span shashmap'2 = "hashmap.rs" 136 12 137 135
  let%span shashmap'3 = "hashmap.rs" 30 12 33 13
  let%span shashmap'4 = "hashmap.rs" 116 8 116 53
  let%span shashmap'5 = "hashmap.rs" 127 12 127 87
  let%span shashmap'6 = "hashmap.rs" 40 12 43 13
  let%span shashmap'7 = "hashmap.rs" 121 20 121 66
  let%span shashmap'8 = "hashmap.rs" 53 12 53 58
  let%span soption = "../../creusot-contracts/src/std/option.rs" 787 8 790 9
  let%span svec = "../../creusot-contracts/src/std/vec.rs" 82 20 82 76
>>>>>>> 46c4bce5
  let%span svec'0 = "../../creusot-contracts/src/std/vec.rs" 22 14 22 41
  let%span svec'1 = "../../creusot-contracts/src/std/vec.rs" 48 8 48 31
  let%span svec'2 = "../../creusot-contracts/src/std/vec.rs" 93 20 93 41
  let%span sseq = "../../creusot-contracts/src/logic/seq.rs" 655 20 655 91
  let%span sboxed = "../../creusot-contracts/src/std/boxed.rs" 30 8 30 18
  
  use creusot.prelude.Opaque
  use creusot.int.UInt64
  use mach.int.Int
  use seq.Seq
  use int.EuclideanDivision
  use map.Map
  
  type t_NonNull = { t_NonNull__pointer: Opaque.ptr }
  
  type t_Unique = { t_Unique__pointer: t_NonNull; t_Unique__qy95zmarker: () }
  
  type t_UsizeNoHighBit = { t_UsizeNoHighBit__0: UInt64.t }
  
  type t_RawVecInner = { t_RawVecInner__ptr: t_Unique; t_RawVecInner__cap: t_UsizeNoHighBit; t_RawVecInner__alloc: () }
  
  type t_RawVec = { t_RawVec__inner: t_RawVecInner; t_RawVec__qy95zmarker: () }
  
  type t_Vec = { t_Vec__buf: t_RawVec; t_Vec__len: UInt64.t }
  
  type t_MyHashMap = { t_MyHashMap__buckets: t_Vec }
  
  type t_K
  
  type t_V
  
  type tuple = { _p0: t_K; _p1: t_V }
  
  type t_List = C_Nil | C_Cons tuple t_List
  
  constant const_MAX: UInt64.t = (18446744073709551615: UInt64.t)
  
  function view (self: t_Vec) : Seq.seq t_List
  
  axiom view_spec: forall self: t_Vec. [%#svec'0] Seq.length (view self) <= UInt64.t'int const_MAX
  
  type t_Option = C_None | C_Some t_V
  
  predicate resolve (_0: t_V)
  
  predicate resolve'0 [@inline:trivial] (self: t_Option) =
    [%#soption] match self with
      | C_Some x -> resolve x
      | C_None -> true
      end
  
  meta "rewrite_def" predicate resolve'0
  
  predicate resolve'1 [@inline:trivial] (_0: t_Option) = resolve'0 _0
  
  meta "rewrite_def" predicate resolve'1
  
  type t_DeepModelTy
  
  function deep_model (self: t_K) : t_DeepModelTy
  
  function get [#"hashmap.rs" 27 4 27 56] (self: t_List) (index: t_DeepModelTy) : t_Option =
    [%#shashmap'3] match self with
      | C_Nil -> C_None
      | C_Cons {_p0 = k; _p1 = v} tl -> if deep_model k = index then C_Some v else get tl index
      end
  
  predicate resolve'2 [#"hashmap.rs" 49 4 49 28] (self: t_List) =
    [%#shashmap'8] forall k: t_DeepModelTy. resolve'1 (get self k)
  
  predicate resolve'3 [@inline:trivial] (_0: t_List) = resolve'2 _0
  
  meta "rewrite_def" predicate resolve'3
  
  function index_logic [@inline:trivial] (self: t_Vec) (ix: int) : t_List = [%#svec'1] Seq.get (view self) ix
  
  meta "rewrite_def" function index_logic
  
  predicate resolve'4 [@inline:trivial] (self: t_Vec) =
    [%#svec] forall i: int. 0 <= i /\ i < Seq.length (view self) -> resolve'3 (index_logic self i)
  
  meta "rewrite_def" predicate resolve'4
  
  predicate resolve'5 [@inline:trivial] (_0: t_Vec) = resolve'4 _0
  
  meta "rewrite_def" predicate resolve'5
  
  predicate structural_resolve (_0: t_MyHashMap) =
    match _0 with
      | {t_MyHashMap__buckets = x0} -> resolve'5 x0
      end
  
  function hash_log [#"hashmap.rs" 68 4 68 45] (_0: t_DeepModelTy) : int
  
  function bucket_ix [#"hashmap.rs" 119 4 119 48] (self: t_MyHashMap) (k: t_DeepModelTy) : int =
    [%#shashmap'7] EuclideanDivision.mod (hash_log k) (Seq.length (view self.t_MyHashMap__buckets))
  
  predicate good_bucket [#"hashmap.rs" 124 4 124 57] (self: t_MyHashMap) (l: t_List) (h: int) =
    [%#shashmap'5] forall k: t_DeepModelTy, v: t_V. get l k = C_Some v -> bucket_ix self k = h
  
  predicate no_double_binding [#"hashmap.rs" 37 4 37 38] (self: t_List) =
    [%#shashmap'6] match self with
      | C_Nil -> true
      | C_Cons {_p0 = k} tl -> get tl (deep_model k) = C_None /\ no_double_binding tl
      end
  
  predicate invariant' [#"hashmap.rs" 133 4 133 30] (self: t_MyHashMap) =
    [%#shashmap'2] 0 < Seq.length (view self.t_MyHashMap__buckets)
    /\ (forall i: int. 0 <= i /\ i < Seq.length (view self.t_MyHashMap__buckets)
      -> good_bucket self (index_logic self.t_MyHashMap__buckets i) i
      /\ no_double_binding (index_logic self.t_MyHashMap__buckets i))
  
  predicate inv (_0: t_K)
  
  predicate inv'0 (_0: t_V)
  
  predicate inv'1 (_0: tuple)
  
  axiom inv_axiom [@rewrite]: forall x: tuple [inv'1 x]. inv'1 x = (let {_p0 = x0; _p1 = x1} = x in inv x0 /\ inv'0 x1)
  
  predicate inv'2 (_0: t_List)
  
  predicate inv'3 (_0: t_List)
  
  axiom inv_axiom'0 [@rewrite]: forall x: t_List [inv'2 x]. inv'2 x
      = match x with
        | C_Nil -> true
        | C_Cons a_0 a_1 -> inv'1 a_0 /\ inv'3 a_1
        end
  
  predicate invariant''0 (self: t_List) = [%#sboxed] inv'2 self
  
  axiom inv_axiom'1 [@rewrite]: forall x: t_List [inv'3 x]. inv'3 x = invariant''0 x
  
  predicate invariant''1 [@inline:trivial] (self: Seq.seq t_List) =
    [%#sseq] forall i: int. 0 <= i /\ i < Seq.length self -> inv'3 (Seq.get self i)
  
  meta "rewrite_def" predicate invariant''1
  
  predicate inv'4 (_0: Seq.seq t_List)
  
  axiom inv_axiom'2 [@rewrite]: forall x: Seq.seq t_List [inv'4 x]. inv'4 x = invariant''1 x
  
  predicate invariant''2 (self: t_Vec) = [%#svec'2] inv'4 (view self)
  
  predicate inv'5 (_0: t_Vec)
  
  axiom inv_axiom'3 [@rewrite]: forall x: t_Vec [inv'5 x]. inv'5 x = invariant''2 x
  
  predicate inv'6 (_0: t_MyHashMap)
  
  axiom inv_axiom'4 [@rewrite]: forall x: t_MyHashMap [inv'6 x]. inv'6 x
      = (invariant' x
      /\ match x with
        | {t_MyHashMap__buckets = buckets} -> inv'5 buckets
        end)
  
  function bucket [#"hashmap.rs" 114 4 114 54] (self: t_MyHashMap) (k: t_DeepModelTy) : t_List =
    [%#shashmap'4] index_logic self.t_MyHashMap__buckets (bucket_ix self k)
  
  function view'0 [#"hashmap.rs" 91 4 91 33] (self: t_MyHashMap) : Map.map t_DeepModelTy t_Option =
    [%#shashmap'1] fun (k: t_DeepModelTy) -> get (bucket self k) k
  
  predicate resolve'6 [#"hashmap.rs" 98 4 98 28] (self: t_MyHashMap) =
    [%#shashmap'0] forall k: t_DeepModelTy. resolve'1 (Map.get (view'0 self) k)
  
  meta "compute_max_steps" 1000000
  
  meta "select_lsinst" "all"
  
  goal refines: [%#shashmap] forall self: t_MyHashMap. structural_resolve self /\ inv'6 self
      -> structural_resolve self /\ inv'6 self /\ (forall result: (). resolve'6 self -> resolve'6 self)
end
module M_hashmap__qyi9060063638777358169__hash__refines [#"hashmap.rs" 73 4 73 25] (* <usize as Hash> *)
  let%span shashmap = "hashmap.rs" 73 4 73 25
  let%span shashmap'0 = "hashmap.rs" 79 20 79 21
  let%span smodel = "../../creusot-contracts/src/model.rs" 35 8 35 28
  let%span snum = "../../creusot-contracts/src/std/num.rs" 23 28 23 33
  
  use creusot.int.UInt64
  
  function hash_log [#"hashmap.rs" 78 4 78 30] (x: int) : int = [%#shashmap'0] x
  
  function deep_model (self: UInt64.t) : int = [%#snum] UInt64.t'int self
  
  function deep_model'0 (self: UInt64.t) : int = [%#smodel] deep_model self
  
  meta "compute_max_steps" 1000000
  
  meta "select_lsinst" "all"
  
  goal refines: [%#shashmap] forall self: UInt64.t. forall result: UInt64.t. UInt64.t'int result
          = hash_log (deep_model'0 self) -> UInt64.t'int result = hash_log (deep_model'0 self)
end<|MERGE_RESOLUTION|>--- conflicted
+++ resolved
@@ -1,4 +1,3 @@
-<<<<<<< HEAD
 module M_hashmap__qyi13807168849605512546__resolve_coherence [#"hashmap.rs" 59 4 59 30] (* <List<(K, V)> as creusot_contracts::Resolve> *)
   let%span shashmap = "hashmap.rs" 57 15 57 39
   let%span shashmap'0 = "hashmap.rs" 58 4 58 30
@@ -7,18 +6,7 @@
   let%span shashmap'3 = "hashmap.rs" 29 12 32 13
   let%span sresolve = "../../creusot-contracts/src/resolve.rs" 56 8 56 22
   let%span sresolve'0 = "../../creusot-contracts/src/resolve.rs" 32 8 32 42
-  let%span soption = "../../creusot-contracts/src/std/option.rs" 760 8 763 9
-=======
-module M_hashmap__qyi13807168849605512546__resolve_coherence [#"hashmap.rs" 60 4 60 30] (* <List<(K, V)> as creusot_contracts::Resolve> *)
-  let%span shashmap = "hashmap.rs" 58 15 58 39
-  let%span shashmap'0 = "hashmap.rs" 59 4 59 30
-  let%span shashmap'1 = "hashmap.rs" 60 31 60 33
-  let%span shashmap'2 = "hashmap.rs" 53 12 53 58
-  let%span shashmap'3 = "hashmap.rs" 30 12 33 13
-  let%span sresolve = "../../creusot-contracts/src/resolve.rs" 66 8 66 22
-  let%span sresolve'0 = "../../creusot-contracts/src/resolve.rs" 38 8 38 42
-  let%span soption = "../../creusot-contracts/src/std/option.rs" 787 8 790 9
->>>>>>> 46c4bce5
+  let%span soption = "../../creusot-contracts/src/std/option.rs" 772 8 775 9
   
   type t_K
   
@@ -123,7 +111,6 @@
       = hash_log (deep_model'0 self)}
       (! return' {result}) ]
 end
-<<<<<<< HEAD
 module M_hashmap__qyi1307405214416629806__resolve_coherence [#"hashmap.rs" 109 4 109 30] (* <MyHashMap<K, V> as creusot_contracts::Resolve> *)
   let%span shashmap = "hashmap.rs" 106 15 106 24
   let%span shashmap'0 = "hashmap.rs" 107 15 107 39
@@ -138,26 +125,8 @@
   let%span shashmap'9 = "hashmap.rs" 39 12 42 13
   let%span shashmap'10 = "hashmap.rs" 120 20 120 66
   let%span shashmap'11 = "hashmap.rs" 52 12 52 58
-  let%span soption = "../../creusot-contracts/src/std/option.rs" 760 8 763 9
+  let%span soption = "../../creusot-contracts/src/std/option.rs" 772 8 775 9
   let%span svec = "../../creusot-contracts/src/std/vec.rs" 77 20 77 76
-=======
-module M_hashmap__qyi1307405214416629806__resolve_coherence [#"hashmap.rs" 110 4 110 30] (* <MyHashMap<K, V> as creusot_contracts::Resolve> *)
-  let%span shashmap = "hashmap.rs" 107 15 107 24
-  let%span shashmap'0 = "hashmap.rs" 108 15 108 39
-  let%span shashmap'1 = "hashmap.rs" 109 4 109 30
-  let%span shashmap'2 = "hashmap.rs" 110 31 110 33
-  let%span shashmap'3 = "hashmap.rs" 102 12 102 59
-  let%span shashmap'4 = "hashmap.rs" 93 8 93 33
-  let%span shashmap'5 = "hashmap.rs" 136 12 137 135
-  let%span shashmap'6 = "hashmap.rs" 30 12 33 13
-  let%span shashmap'7 = "hashmap.rs" 116 8 116 53
-  let%span shashmap'8 = "hashmap.rs" 127 12 127 87
-  let%span shashmap'9 = "hashmap.rs" 40 12 43 13
-  let%span shashmap'10 = "hashmap.rs" 121 20 121 66
-  let%span shashmap'11 = "hashmap.rs" 53 12 53 58
-  let%span soption = "../../creusot-contracts/src/std/option.rs" 787 8 790 9
-  let%span svec = "../../creusot-contracts/src/std/vec.rs" 82 20 82 76
->>>>>>> 46c4bce5
   let%span svec'0 = "../../creusot-contracts/src/std/vec.rs" 22 14 22 41
   let%span svec'1 = "../../creusot-contracts/src/std/vec.rs" 48 8 48 31
   let%span svec'2 = "../../creusot-contracts/src/std/vec.rs" 93 20 93 41
@@ -529,12 +498,11 @@
   let%span shashmap'17 = "hashmap.rs" 1 0 65 4
   let%span shashmap'18 = "hashmap.rs" 120 20 120 66
   let%span shashmap'19 = "hashmap.rs" 1 0 257 4
-<<<<<<< HEAD
   let%span shashmap'20 = "hashmap.rs" 52 12 52 58
   let%span shashmap'21 = "hashmap.rs" 115 8 115 53
   let%span shashmap'22 = "hashmap.rs" 135 12 136 135
   let%span sresolve = "../../creusot-contracts/src/resolve.rs" 44 20 44 34
-  let%span soption = "../../creusot-contracts/src/std/option.rs" 760 8 763 9
+  let%span soption = "../../creusot-contracts/src/std/option.rs" 772 8 775 9
   let%span smodel = "../../creusot-contracts/src/model.rs" 59 8 59 22
   let%span smodel'0 = "../../creusot-contracts/src/model.rs" 43 8 43 22
   let%span smodel'1 = "../../creusot-contracts/src/model.rs" 35 8 35 28
@@ -552,40 +520,11 @@
   let%span sseq = "../../creusot-contracts/src/logic/seq.rs" 655 20 655 91
   let%span sboxed = "../../creusot-contracts/src/std/boxed.rs" 30 8 30 18
   let%span ssnapshot = "../../creusot-contracts/src/snapshot.rs" 68 20 68 27
-  let%span sslice = "../../creusot-contracts/src/std/slice.rs" 110 20 110 37
-  let%span sslice'0 = "../../creusot-contracts/src/std/slice.rs" 115 20 115 37
-  let%span sslice'1 = "../../creusot-contracts/src/std/slice.rs" 120 20 120 88
-  let%span sinvariant = "../../creusot-contracts/src/invariant.rs" 100 20 100 44
-  let%span sinvariant'0 = "../../creusot-contracts/src/invariant.rs" 91 8 91 18
-=======
-  let%span shashmap'20 = "hashmap.rs" 53 12 53 58
-  let%span shashmap'21 = "hashmap.rs" 116 8 116 53
-  let%span shashmap'22 = "hashmap.rs" 136 12 137 135
-  let%span sresolve = "../../creusot-contracts/src/resolve.rs" 52 20 52 34
-  let%span soption = "../../creusot-contracts/src/std/option.rs" 787 8 790 9
-  let%span smodel = "../../creusot-contracts/src/model.rs" 63 8 63 22
-  let%span smodel'0 = "../../creusot-contracts/src/model.rs" 45 8 45 22
-  let%span smodel'1 = "../../creusot-contracts/src/model.rs" 36 8 36 28
-  let%span svec = "../../creusot-contracts/src/std/vec.rs" 116 16 116 17
-  let%span svec'0 = "../../creusot-contracts/src/std/vec.rs" 117 26 117 48
-  let%span svec'1 = "../../creusot-contracts/src/std/vec.rs" 185 16 185 17
-  let%span svec'2 = "../../creusot-contracts/src/std/vec.rs" 186 16 186 48
-  let%span svec'3 = "../../creusot-contracts/src/std/vec.rs" 187 16 187 56
-  let%span svec'4 = "../../creusot-contracts/src/std/vec.rs" 188 16 188 59
-  let%span svec'5 = "../../creusot-contracts/src/std/vec.rs" 189 16 189 64
-  let%span svec'6 = "../../creusot-contracts/src/std/vec.rs" 190 26 190 55
-  let%span svec'7 = "../../creusot-contracts/src/std/vec.rs" 22 14 22 41
-  let%span svec'8 = "../../creusot-contracts/src/std/vec.rs" 99 20 99 41
-  let%span svec'9 = "../../creusot-contracts/src/std/vec.rs" 50 8 50 31
-  let%span sseq = "../../creusot-contracts/src/logic/seq.rs" 685 20 685 91
-  let%span sboxed = "../../creusot-contracts/src/std/boxed.rs" 33 8 33 18
-  let%span ssnapshot = "../../creusot-contracts/src/snapshot.rs" 72 20 72 27
-  let%span sslice = "../../creusot-contracts/src/std/slice.rs" 132 20 132 37
-  let%span sslice'0 = "../../creusot-contracts/src/std/slice.rs" 139 20 139 37
-  let%span sslice'1 = "../../creusot-contracts/src/std/slice.rs" 146 20 146 88
-  let%span sinvariant = "../../creusot-contracts/src/invariant.rs" 106 20 106 44
-  let%span sinvariant'0 = "../../creusot-contracts/src/invariant.rs" 95 8 95 18
->>>>>>> 46c4bce5
+  let%span sslice = "../../creusot-contracts/src/std/slice.rs" 124 20 124 37
+  let%span sslice'0 = "../../creusot-contracts/src/std/slice.rs" 129 20 129 37
+  let%span sslice'1 = "../../creusot-contracts/src/std/slice.rs" 134 20 134 88
+  let%span sinvariant = "../../creusot-contracts/src/invariant.rs" 99 20 99 44
+  let%span sinvariant'0 = "../../creusot-contracts/src/invariant.rs" 90 8 90 18
   
   use creusot.prelude.Opaque
   use creusot.int.UInt64
@@ -1119,21 +1058,12 @@
   let%span svec'3 = "../../creusot-contracts/src/std/vec.rs" 191 16 191 56
   let%span svec'4 = "../../creusot-contracts/src/std/vec.rs" 48 8 48 31
   let%span svec'5 = "../../creusot-contracts/src/std/vec.rs" 22 14 22 41
-<<<<<<< HEAD
   let%span svec'6 = "../../creusot-contracts/src/std/vec.rs" 93 20 93 41
   let%span sseq = "../../creusot-contracts/src/logic/seq.rs" 655 20 655 91
   let%span sboxed = "../../creusot-contracts/src/std/boxed.rs" 30 8 30 18
-  let%span sslice = "../../creusot-contracts/src/std/slice.rs" 110 20 110 37
-  let%span sslice'0 = "../../creusot-contracts/src/std/slice.rs" 115 20 115 37
-  let%span sinvariant = "../../creusot-contracts/src/invariant.rs" 91 8 91 18
-=======
-  let%span svec'6 = "../../creusot-contracts/src/std/vec.rs" 99 20 99 41
-  let%span sseq = "../../creusot-contracts/src/logic/seq.rs" 685 20 685 91
-  let%span sboxed = "../../creusot-contracts/src/std/boxed.rs" 33 8 33 18
-  let%span sslice = "../../creusot-contracts/src/std/slice.rs" 132 20 132 37
-  let%span sslice'0 = "../../creusot-contracts/src/std/slice.rs" 139 20 139 37
-  let%span sinvariant = "../../creusot-contracts/src/invariant.rs" 95 8 95 18
->>>>>>> 46c4bce5
+  let%span sslice = "../../creusot-contracts/src/std/slice.rs" 124 20 124 37
+  let%span sslice'0 = "../../creusot-contracts/src/std/slice.rs" 129 20 129 37
+  let%span sinvariant = "../../creusot-contracts/src/invariant.rs" 90 8 90 18
   
   use creusot.int.UInt64
   use creusot.prelude.Opaque
@@ -1439,7 +1369,6 @@
         end}
       (! return' {result}) ]
 end
-<<<<<<< HEAD
 module M_hashmap__qyi9690720112976707081__resize [#"hashmap.rs" 201 4 201 24] (* MyHashMap<K, V> *)
   let%span shashmap = "hashmap.rs" 202 23 202 41
   let%span shashmap'0 = "hashmap.rs" 203 53 203 54
@@ -1479,7 +1408,7 @@
   let%span shashmap'34 = "hashmap.rs" 101 12 101 59
   let%span shashmap'35 = "hashmap.rs" 135 12 136 135
   let%span sresolve = "../../creusot-contracts/src/resolve.rs" 44 20 44 34
-  let%span soption = "../../creusot-contracts/src/std/option.rs" 760 8 763 9
+  let%span soption = "../../creusot-contracts/src/std/option.rs" 772 8 775 9
   let%span smodel = "../../creusot-contracts/src/model.rs" 59 8 59 22
   let%span smodel'0 = "../../creusot-contracts/src/model.rs" 43 8 43 22
   let%span svec = "../../creusot-contracts/src/std/vec.rs" 110 16 110 17
@@ -1496,74 +1425,11 @@
   let%span sseq = "../../creusot-contracts/src/logic/seq.rs" 655 20 655 91
   let%span sboxed = "../../creusot-contracts/src/std/boxed.rs" 30 8 30 18
   let%span ssnapshot = "../../creusot-contracts/src/snapshot.rs" 57 4 57 18
-  let%span sslice = "../../creusot-contracts/src/std/slice.rs" 110 20 110 37
-  let%span sslice'0 = "../../creusot-contracts/src/std/slice.rs" 115 20 115 37
-  let%span sslice'1 = "../../creusot-contracts/src/std/slice.rs" 120 20 120 88
-  let%span sinvariant = "../../creusot-contracts/src/invariant.rs" 100 20 100 44
-  let%span sinvariant'0 = "../../creusot-contracts/src/invariant.rs" 91 8 91 18
-=======
-module M_hashmap__qyi9690720112976707081__resize [#"hashmap.rs" 202 4 202 24] (* MyHashMap<K, V> *)
-  let%span shashmap = "hashmap.rs" 203 23 203 41
-  let%span shashmap'0 = "hashmap.rs" 204 53 204 54
-  let%span shashmap'1 = "hashmap.rs" 206 27 206 28
-  let%span shashmap'2 = "hashmap.rs" 216 20 216 45
-  let%span shashmap'3 = "hashmap.rs" 215 20 215 66
-  let%span shashmap'4 = "hashmap.rs" 214 20 214 111
-  let%span shashmap'5 = "hashmap.rs" 210 20 212 92
-  let%span shashmap'6 = "hashmap.rs" 209 20 209 108
-  let%span shashmap'7 = "hashmap.rs" 208 20 208 28
-  let%span shashmap'8 = "hashmap.rs" 207 20 207 29
-  let%span shashmap'9 = "hashmap.rs" 220 12 220 34
-  let%span shashmap'10 = "hashmap.rs" 226 24 227 102
-  let%span shashmap'11 = "hashmap.rs" 223 24 224 119
-  let%span shashmap'12 = "hashmap.rs" 222 24 222 112
-  let%span shashmap'13 = "hashmap.rs" 221 24 221 30
-  let%span shashmap'14 = "hashmap.rs" 220 24 220 32
-  let%span shashmap'15 = "hashmap.rs" 234 28 234 118
-  let%span shashmap'16 = "hashmap.rs" 235 17 235 18
-  let%span shashmap'17 = "hashmap.rs" 202 19 202 23
-  let%span shashmap'18 = "hashmap.rs" 199 15 199 41
-  let%span shashmap'19 = "hashmap.rs" 200 14 200 71
-  let%span shashmap'20 = "hashmap.rs" 143 15 143 24
-  let%span shashmap'21 = "hashmap.rs" 145 31 145 46
-  let%span shashmap'22 = "hashmap.rs" 144 14 144 62
-  let%span shashmap'23 = "hashmap.rs" 121 20 121 66
-  let%span shashmap'24 = "hashmap.rs" 93 8 93 33
-  let%span shashmap'25 = "hashmap.rs" 127 12 127 87
-  let%span shashmap'26 = "hashmap.rs" 40 12 43 13
-  let%span shashmap'27 = "hashmap.rs" 30 12 33 13
-  let%span shashmap'28 = "hashmap.rs" 151 20 151 24
-  let%span shashmap'29 = "hashmap.rs" 151 26 151 29
-  let%span shashmap'30 = "hashmap.rs" 151 34 151 37
-  let%span shashmap'31 = "hashmap.rs" 150 14 150 122
-  let%span shashmap'32 = "hashmap.rs" 116 8 116 53
-  let%span shashmap'33 = "hashmap.rs" 53 12 53 58
-  let%span shashmap'34 = "hashmap.rs" 102 12 102 59
-  let%span shashmap'35 = "hashmap.rs" 136 12 137 135
-  let%span sresolve = "../../creusot-contracts/src/resolve.rs" 52 20 52 34
-  let%span soption = "../../creusot-contracts/src/std/option.rs" 787 8 790 9
-  let%span smodel = "../../creusot-contracts/src/model.rs" 63 8 63 22
-  let%span smodel'0 = "../../creusot-contracts/src/model.rs" 45 8 45 22
-  let%span svec = "../../creusot-contracts/src/std/vec.rs" 116 16 116 17
-  let%span svec'0 = "../../creusot-contracts/src/std/vec.rs" 117 26 117 48
-  let%span svec'1 = "../../creusot-contracts/src/std/vec.rs" 22 14 22 41
-  let%span svec'2 = "../../creusot-contracts/src/std/vec.rs" 50 8 50 31
-  let%span svec'3 = "../../creusot-contracts/src/std/vec.rs" 185 16 185 17
-  let%span svec'4 = "../../creusot-contracts/src/std/vec.rs" 186 16 186 48
-  let%span svec'5 = "../../creusot-contracts/src/std/vec.rs" 187 16 187 56
-  let%span svec'6 = "../../creusot-contracts/src/std/vec.rs" 188 16 188 59
-  let%span svec'7 = "../../creusot-contracts/src/std/vec.rs" 189 16 189 64
-  let%span svec'8 = "../../creusot-contracts/src/std/vec.rs" 190 26 190 55
-  let%span svec'9 = "../../creusot-contracts/src/std/vec.rs" 99 20 99 41
-  let%span sseq = "../../creusot-contracts/src/logic/seq.rs" 685 20 685 91
-  let%span sboxed = "../../creusot-contracts/src/std/boxed.rs" 33 8 33 18
-  let%span ssnapshot = "../../creusot-contracts/src/snapshot.rs" 59 4 59 12
-  let%span sslice = "../../creusot-contracts/src/std/slice.rs" 132 20 132 37
-  let%span sslice'0 = "../../creusot-contracts/src/std/slice.rs" 139 20 139 37
-  let%span sslice'1 = "../../creusot-contracts/src/std/slice.rs" 146 20 146 88
-  let%span sinvariant = "../../creusot-contracts/src/invariant.rs" 106 20 106 44
-  let%span sinvariant'0 = "../../creusot-contracts/src/invariant.rs" 95 8 95 18
->>>>>>> 46c4bce5
+  let%span sslice = "../../creusot-contracts/src/std/slice.rs" 124 20 124 37
+  let%span sslice'0 = "../../creusot-contracts/src/std/slice.rs" 129 20 129 37
+  let%span sslice'1 = "../../creusot-contracts/src/std/slice.rs" 134 20 134 88
+  let%span sinvariant = "../../creusot-contracts/src/invariant.rs" 99 20 99 44
+  let%span sinvariant'0 = "../../creusot-contracts/src/invariant.rs" 90 8 90 18
   let%span smem = "../../creusot-contracts/src/std/mem.rs" 10 26 10 30
   let%span smem'0 = "../../creusot-contracts/src/std/mem.rs" 10 40 10 43
   let%span smem'1 = "../../creusot-contracts/src/std/mem.rs" 8 22 8 34
@@ -2026,8 +1892,8 @@
   let%span snum = "../../creusot-contracts/src/std/num.rs" 23 28 23 33
   let%span svec = "../../creusot-contracts/src/std/vec.rs" 48 8 48 31
   let%span svec'0 = "../../creusot-contracts/src/std/vec.rs" 22 14 22 41
-  let%span sinvariant = "../../creusot-contracts/src/invariant.rs" 91 8 91 18
-  let%span sinvariant'0 = "../../creusot-contracts/src/invariant.rs" 100 20 100 44
+  let%span sinvariant = "../../creusot-contracts/src/invariant.rs" 90 8 90 18
+  let%span sinvariant'0 = "../../creusot-contracts/src/invariant.rs" 99 20 99 44
   
   use creusot.int.UInt64
   use creusot.prelude.Opaque
@@ -2238,7 +2104,7 @@
 module M_hashmap__qyi891699778403859561__clone__refines [#"hashmap.rs" 16 4 16 27] (* <List<T> as creusot_contracts::Clone> *)
   let%span shashmap = "hashmap.rs" 16 4 16 27
   let%span sboxed = "../../creusot-contracts/src/std/boxed.rs" 30 8 30 18
-  let%span sinvariant = "../../creusot-contracts/src/invariant.rs" 91 8 91 18
+  let%span sinvariant = "../../creusot-contracts/src/invariant.rs" 90 8 90 18
   
   type t_T
   
@@ -2275,25 +2141,14 @@
   goal refines: [%#shashmap] forall self_: t_List. inv'2 self_
       -> inv'2 self_ /\ (forall result: t_List. result = self_ /\ inv'0 result -> inv'0 result)
 end
-<<<<<<< HEAD
 module M_hashmap__qyi13807168849605512546__resolve_coherence__refines [#"hashmap.rs" 59 4 59 30] (* <List<(K, V)> as creusot_contracts::Resolve> *)
   let%span shashmap = "hashmap.rs" 59 4 59 30
   let%span shashmap'0 = "hashmap.rs" 52 12 52 58
   let%span shashmap'1 = "hashmap.rs" 29 12 32 13
   let%span sresolve = "../../creusot-contracts/src/resolve.rs" 56 8 56 22
   let%span sresolve'0 = "../../creusot-contracts/src/resolve.rs" 32 8 32 42
-  let%span soption = "../../creusot-contracts/src/std/option.rs" 760 8 763 9
+  let%span soption = "../../creusot-contracts/src/std/option.rs" 772 8 775 9
   let%span sboxed = "../../creusot-contracts/src/std/boxed.rs" 30 8 30 18
-=======
-module M_hashmap__qyi13807168849605512546__resolve_coherence__refines [#"hashmap.rs" 60 4 60 30] (* <List<(K, V)> as creusot_contracts::Resolve> *)
-  let%span shashmap = "hashmap.rs" 60 4 60 30
-  let%span shashmap'0 = "hashmap.rs" 53 12 53 58
-  let%span shashmap'1 = "hashmap.rs" 30 12 33 13
-  let%span sresolve = "../../creusot-contracts/src/resolve.rs" 66 8 66 22
-  let%span sresolve'0 = "../../creusot-contracts/src/resolve.rs" 38 8 38 42
-  let%span soption = "../../creusot-contracts/src/std/option.rs" 787 8 790 9
-  let%span sboxed = "../../creusot-contracts/src/std/boxed.rs" 33 8 33 18
->>>>>>> 46c4bce5
   
   type t_K
   
@@ -2389,7 +2244,6 @@
   goal refines: [%#shashmap] forall self: t_List. structural_resolve self /\ inv'2 self
       -> structural_resolve self /\ (forall result: (). resolve'2 self -> resolve'2 self)
 end
-<<<<<<< HEAD
 module M_hashmap__qyi1307405214416629806__resolve_coherence__refines [#"hashmap.rs" 109 4 109 30] (* <MyHashMap<K, V> as creusot_contracts::Resolve> *)
   let%span shashmap = "hashmap.rs" 109 4 109 30
   let%span shashmap'0 = "hashmap.rs" 101 12 101 59
@@ -2401,23 +2255,8 @@
   let%span shashmap'6 = "hashmap.rs" 39 12 42 13
   let%span shashmap'7 = "hashmap.rs" 120 20 120 66
   let%span shashmap'8 = "hashmap.rs" 52 12 52 58
-  let%span soption = "../../creusot-contracts/src/std/option.rs" 760 8 763 9
+  let%span soption = "../../creusot-contracts/src/std/option.rs" 772 8 775 9
   let%span svec = "../../creusot-contracts/src/std/vec.rs" 77 20 77 76
-=======
-module M_hashmap__qyi1307405214416629806__resolve_coherence__refines [#"hashmap.rs" 110 4 110 30] (* <MyHashMap<K, V> as creusot_contracts::Resolve> *)
-  let%span shashmap = "hashmap.rs" 110 4 110 30
-  let%span shashmap'0 = "hashmap.rs" 102 12 102 59
-  let%span shashmap'1 = "hashmap.rs" 93 8 93 33
-  let%span shashmap'2 = "hashmap.rs" 136 12 137 135
-  let%span shashmap'3 = "hashmap.rs" 30 12 33 13
-  let%span shashmap'4 = "hashmap.rs" 116 8 116 53
-  let%span shashmap'5 = "hashmap.rs" 127 12 127 87
-  let%span shashmap'6 = "hashmap.rs" 40 12 43 13
-  let%span shashmap'7 = "hashmap.rs" 121 20 121 66
-  let%span shashmap'8 = "hashmap.rs" 53 12 53 58
-  let%span soption = "../../creusot-contracts/src/std/option.rs" 787 8 790 9
-  let%span svec = "../../creusot-contracts/src/std/vec.rs" 82 20 82 76
->>>>>>> 46c4bce5
   let%span svec'0 = "../../creusot-contracts/src/std/vec.rs" 22 14 22 41
   let%span svec'1 = "../../creusot-contracts/src/std/vec.rs" 48 8 48 31
   let%span svec'2 = "../../creusot-contracts/src/std/vec.rs" 93 20 93 41
