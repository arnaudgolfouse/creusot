module M_bitwalker__peek_bit_u8 [#"bitwalker.rs" 9 0 9 42]
  let%span sbitwalker = "bitwalker.rs" 10 27 10 33
  let%span sbitwalker'0 = "bitwalker.rs" 10 19 10 22
  let%span sbitwalker'1 = "bitwalker.rs" 11 18 11 19
  let%span sbitwalker'2 = "bitwalker.rs" 8 11 8 24
<<<<<<< HEAD
  let%span sord = "../../../creusot-contracts/src/logic/ord.rs" 124 39 124 89
  let%span sord'0 = "../../../creusot-contracts/src/logic/ord.rs" 128 39 128 86
  let%span sord'1 = "../../../creusot-contracts/src/logic/ord.rs" 132 39 132 86
  let%span sord'2 = "../../../creusot-contracts/src/logic/ord.rs" 136 39 136 89
  let%span sord'3 = "../../../creusot-contracts/src/logic/ord.rs" 140 39 140 70
  let%span sord'4 = "../../../creusot-contracts/src/logic/ord.rs" 144 40 144 57
  let%span sord'5 = "../../../creusot-contracts/src/logic/ord.rs" 145 40 145 57
  let%span sord'6 = "../../../creusot-contracts/src/logic/ord.rs" 146 39 146 56
  let%span sord'7 = "../../../creusot-contracts/src/logic/ord.rs" 150 40 150 70
  let%span sord'8 = "../../../creusot-contracts/src/logic/ord.rs" 151 39 151 72
  let%span sord'9 = "../../../creusot-contracts/src/logic/ord.rs" 155 40 155 73
  let%span sord'10 = "../../../creusot-contracts/src/logic/ord.rs" 156 39 156 69
  let%span sord'11 = "../../../creusot-contracts/src/logic/ord.rs" 160 39 160 84
  let%span sord'12 = "../../../creusot-contracts/src/logic/ord.rs" 211 16 217 17
=======
  let%span sord = "../../../creusot-contracts/src/logic/ord.rs" 129 39 129 89
  let%span sord'0 = "../../../creusot-contracts/src/logic/ord.rs" 134 39 134 86
  let%span sord'1 = "../../../creusot-contracts/src/logic/ord.rs" 139 39 139 86
  let%span sord'2 = "../../../creusot-contracts/src/logic/ord.rs" 144 39 144 89
  let%span sord'3 = "../../../creusot-contracts/src/logic/ord.rs" 149 39 149 70
  let%span sord'4 = "../../../creusot-contracts/src/logic/ord.rs" 154 40 154 57
  let%span sord'5 = "../../../creusot-contracts/src/logic/ord.rs" 155 40 155 57
  let%span sord'6 = "../../../creusot-contracts/src/logic/ord.rs" 156 39 156 56
  let%span sord'7 = "../../../creusot-contracts/src/logic/ord.rs" 161 40 161 70
  let%span sord'8 = "../../../creusot-contracts/src/logic/ord.rs" 162 39 162 72
  let%span sord'9 = "../../../creusot-contracts/src/logic/ord.rs" 167 40 167 73
  let%span sord'10 = "../../../creusot-contracts/src/logic/ord.rs" 168 39 168 69
  let%span sord'11 = "../../../creusot-contracts/src/logic/ord.rs" 173 39 173 84
  let%span sord'12 = "../../../creusot-contracts/src/logic/ord.rs" 260 16 266 17
>>>>>>> 46c4bce5
  
  use creusot.int.UInt64
  use creusot.int.UInt8
  use creusot.prelude.Any
  
  type t_Ordering = C_Less | C_Equal | C_Greater
  
  function cmp_log (self: UInt64.t) (o: UInt64.t) : t_Ordering = [%#sord'12] if UInt64.lt self o then
      C_Less
    else
      if self = o then C_Equal else C_Greater
  
  
  function eq_cmp (x: UInt64.t) (y: UInt64.t) : ()
  
  axiom eq_cmp_spec: forall x: UInt64.t, y: UInt64.t. [%#sord'11] (x = y) = (cmp_log x y = C_Equal)
  
  function antisym2 (x: UInt64.t) (y: UInt64.t) : ()
  
  axiom antisym2_spec: forall x: UInt64.t, y: UInt64.t. ([%#sord'9] cmp_log x y = C_Greater)
      -> ([%#sord'10] cmp_log y x = C_Less)
  
  function antisym1 (x: UInt64.t) (y: UInt64.t) : ()
  
  axiom antisym1_spec: forall x: UInt64.t, y: UInt64.t. ([%#sord'7] cmp_log x y = C_Less)
      -> ([%#sord'8] cmp_log y x = C_Greater)
  
  function trans (x: UInt64.t) (y: UInt64.t) (z: UInt64.t) (o: t_Ordering) : ()
  
  axiom trans_spec: forall x: UInt64.t, y: UInt64.t, z: UInt64.t, o: t_Ordering. ([%#sord'4] cmp_log x y = o)
      -> ([%#sord'5] cmp_log y z = o) -> ([%#sord'6] cmp_log x z = o)
  
  function refl (x: UInt64.t) : ()
  
  axiom refl_spec: forall x: UInt64.t. [%#sord'3] cmp_log x x = C_Equal
  
  function cmp_gt_log (x: UInt64.t) (y: UInt64.t) : ()
  
  axiom cmp_gt_log_spec: forall x: UInt64.t, y: UInt64.t. [%#sord'2] UInt64.gt x y = (cmp_log x y = C_Greater)
  
  function cmp_ge_log (x: UInt64.t) (y: UInt64.t) : ()
  
  axiom cmp_ge_log_spec: forall x: UInt64.t, y: UInt64.t. [%#sord'1] UInt64.ge x y = (cmp_log x y <> C_Less)
  
  function cmp_lt_log (x: UInt64.t) (y: UInt64.t) : ()
  
  axiom cmp_lt_log_spec: forall x: UInt64.t, y: UInt64.t. [%#sord'0] UInt64.lt x y = (cmp_log x y = C_Less)
  
  function cmp_le_log (x: UInt64.t) (y: UInt64.t) : ()
  
  axiom cmp_le_log_spec: forall x: UInt64.t, y: UInt64.t. [%#sord] UInt64.le x y = (cmp_log x y <> C_Greater)
  
  meta "compute_max_steps" 1000000
  
  meta "select_lsinst" "all"
  
  let rec peek_bit_u8 [#"bitwalker.rs" 9 0 9 42] (x: UInt8.t) (left: UInt64.t) (return' (x'0: bool)) =
    {[@expl:peek_bit_u8 requires] [%#sbitwalker'2] UInt64.lt left (8: UInt64.t)}
    (! bb0
    [ bb0 = s0
      [ s0 = UInt64.sub {[%#sbitwalker] (7: UInt64.t)} {left'0} (fun (_ret: UInt64.t) -> [ &_5 <- _ret ] s1)
      | s1 = UInt8.shl {[%#sbitwalker'0] (1: UInt8.t)} {UInt64.t'int _5} (fun (_ret: UInt8.t) -> [ &mask <- _ret ] s2)
      | s2 = [ &_7 <- UInt8.bw_and x'0 mask ] s3
      | s3 = [ &_0 <- _7 <> ([%#sbitwalker'1] (0: UInt8.t)) ] s4
      | s4 = return''0 {_0} ] ]
    [ & _0: bool = Any.any_l ()
    | & x'0: UInt8.t = x
    | & left'0: UInt64.t = left
    | & mask: UInt8.t = Any.any_l ()
    | & _5: UInt64.t = Any.any_l ()
    | & _7: UInt8.t = Any.any_l () ]) [ return''0 (result: bool) -> (! return' {result}) ]
end
module M_bitwalker__peek_bit_array8 [#"bitwalker.rs" 15 0 15 52]
  let%span sbitwalker = "bitwalker.rs" 16 26 16 27
  let%span sbitwalker'0 = "bitwalker.rs" 16 19 16 27
  let%span sbitwalker'1 = "bitwalker.rs" 17 42 17 43
  let%span sbitwalker'2 = "bitwalker.rs" 17 35 17 43
  let%span sbitwalker'3 = "bitwalker.rs" 19 20 19 25
  let%span sbitwalker'4 = "bitwalker.rs" 20 12 20 17
  let%span sbitwalker'5 = "bitwalker.rs" 19 20 19 25
  let%span sbitwalker'6 = "bitwalker.rs" 14 11 14 34
  let%span sbitwalker'7 = "bitwalker.rs" 8 11 8 24
<<<<<<< HEAD
  let%span sord = "../../../creusot-contracts/src/logic/ord.rs" 124 39 124 89
  let%span sord'0 = "../../../creusot-contracts/src/logic/ord.rs" 128 39 128 86
  let%span sord'1 = "../../../creusot-contracts/src/logic/ord.rs" 132 39 132 86
  let%span sord'2 = "../../../creusot-contracts/src/logic/ord.rs" 136 39 136 89
  let%span sord'3 = "../../../creusot-contracts/src/logic/ord.rs" 140 39 140 70
  let%span sord'4 = "../../../creusot-contracts/src/logic/ord.rs" 144 40 144 57
  let%span sord'5 = "../../../creusot-contracts/src/logic/ord.rs" 145 40 145 57
  let%span sord'6 = "../../../creusot-contracts/src/logic/ord.rs" 146 39 146 56
  let%span sord'7 = "../../../creusot-contracts/src/logic/ord.rs" 150 40 150 70
  let%span sord'8 = "../../../creusot-contracts/src/logic/ord.rs" 151 39 151 72
  let%span sord'9 = "../../../creusot-contracts/src/logic/ord.rs" 155 40 155 73
  let%span sord'10 = "../../../creusot-contracts/src/logic/ord.rs" 156 39 156 69
  let%span sord'11 = "../../../creusot-contracts/src/logic/ord.rs" 160 39 160 84
  let%span sord'12 = "../../../creusot-contracts/src/logic/ord.rs" 211 16 217 17
  let%span sslice = "../../../creusot-contracts/src/std/slice.rs" 259 18 259 96
  let%span sslice'0 = "../../../creusot-contracts/src/std/slice.rs" 260 8 260 57
  let%span sslice'1 = "../../../creusot-contracts/src/std/slice.rs" 110 20 110 37
  let%span sslice'2 = "../../../creusot-contracts/src/std/slice.rs" 115 20 115 37
  let%span smodel = "../../../creusot-contracts/src/model.rs" 43 8 43 22
=======
  let%span sord = "../../../creusot-contracts/src/logic/ord.rs" 129 39 129 89
  let%span sord'0 = "../../../creusot-contracts/src/logic/ord.rs" 134 39 134 86
  let%span sord'1 = "../../../creusot-contracts/src/logic/ord.rs" 139 39 139 86
  let%span sord'2 = "../../../creusot-contracts/src/logic/ord.rs" 144 39 144 89
  let%span sord'3 = "../../../creusot-contracts/src/logic/ord.rs" 149 39 149 70
  let%span sord'4 = "../../../creusot-contracts/src/logic/ord.rs" 154 40 154 57
  let%span sord'5 = "../../../creusot-contracts/src/logic/ord.rs" 155 40 155 57
  let%span sord'6 = "../../../creusot-contracts/src/logic/ord.rs" 156 39 156 56
  let%span sord'7 = "../../../creusot-contracts/src/logic/ord.rs" 161 40 161 70
  let%span sord'8 = "../../../creusot-contracts/src/logic/ord.rs" 162 39 162 72
  let%span sord'9 = "../../../creusot-contracts/src/logic/ord.rs" 167 40 167 73
  let%span sord'10 = "../../../creusot-contracts/src/logic/ord.rs" 168 39 168 69
  let%span sord'11 = "../../../creusot-contracts/src/logic/ord.rs" 173 39 173 84
  let%span sord'12 = "../../../creusot-contracts/src/logic/ord.rs" 260 16 266 17
  let%span sslice = "../../../creusot-contracts/src/std/slice.rs" 302 18 302 96
  let%span sslice'0 = "../../../creusot-contracts/src/std/slice.rs" 303 8 303 57
  let%span sslice'1 = "../../../creusot-contracts/src/std/slice.rs" 132 20 132 37
  let%span sslice'2 = "../../../creusot-contracts/src/std/slice.rs" 139 20 139 37
  let%span smodel = "../../../creusot-contracts/src/model.rs" 45 8 45 22
>>>>>>> 46c4bce5
  
  use creusot.int.UInt64
  use creusot.slice.Slice64
  use creusot.int.UInt8
  use seq.Seq
  use mach.int.Int
  use creusot.prelude.Any
  
  type t_Option = C_None | C_Some UInt8.t
  
  predicate in_bounds [@inline:trivial] (self: UInt64.t) (seq: Seq.seq UInt8.t) =
    [%#sslice'1] UInt64.t'int self < Seq.length seq
  
  meta "rewrite_def" predicate in_bounds
  
  function view (self: Slice64.slice UInt8.t) : Seq.seq UInt8.t = [%#smodel] Slice64.view self
  
  predicate has_value [@inline:trivial] (self: UInt64.t) (seq: Seq.seq UInt8.t) (out: UInt8.t) =
    [%#sslice'2] Seq.get seq (UInt64.t'int self) = out
  
  meta "rewrite_def" predicate has_value
  
  let rec get (self_: Slice64.slice UInt8.t) (ix: UInt64.t) (return' (x: t_Option)) = any
    [ return''0 (result: t_Option) -> {[%#sslice] in_bounds ix (view self_)
      -> (exists r: UInt8.t. result = C_Some r /\ has_value ix (view self_) r)}
      {[%#sslice'0] in_bounds ix (view self_) \/ result = C_None}
      (! return' {result}) ]
  
  let rec v_Some (input: t_Option) (ret (field_0: UInt8.t)) = any
    [ good (field_0: UInt8.t) -> {C_Some field_0 = input} (! ret {field_0})
    | bad -> {forall field_0: UInt8.t [C_Some field_0: t_Option]. C_Some field_0 <> input} (! {false} any) ]
  
  type t_Ordering = C_Less | C_Equal | C_Greater
  
  function cmp_log (self: UInt64.t) (o: UInt64.t) : t_Ordering = [%#sord'12] if UInt64.lt self o then
      C_Less
    else
      if self = o then C_Equal else C_Greater
  
  
  function eq_cmp (x: UInt64.t) (y: UInt64.t) : ()
  
  axiom eq_cmp_spec: forall x: UInt64.t, y: UInt64.t. [%#sord'11] (x = y) = (cmp_log x y = C_Equal)
  
  function antisym2 (x: UInt64.t) (y: UInt64.t) : ()
  
  axiom antisym2_spec: forall x: UInt64.t, y: UInt64.t. ([%#sord'9] cmp_log x y = C_Greater)
      -> ([%#sord'10] cmp_log y x = C_Less)
  
  function antisym1 (x: UInt64.t) (y: UInt64.t) : ()
  
  axiom antisym1_spec: forall x: UInt64.t, y: UInt64.t. ([%#sord'7] cmp_log x y = C_Less)
      -> ([%#sord'8] cmp_log y x = C_Greater)
  
  function trans (x: UInt64.t) (y: UInt64.t) (z: UInt64.t) (o: t_Ordering) : ()
  
  axiom trans_spec: forall x: UInt64.t, y: UInt64.t, z: UInt64.t, o: t_Ordering. ([%#sord'4] cmp_log x y = o)
      -> ([%#sord'5] cmp_log y z = o) -> ([%#sord'6] cmp_log x z = o)
  
  function refl (x: UInt64.t) : ()
  
  axiom refl_spec: forall x: UInt64.t. [%#sord'3] cmp_log x x = C_Equal
  
  function cmp_gt_log (x: UInt64.t) (y: UInt64.t) : ()
  
  axiom cmp_gt_log_spec: forall x: UInt64.t, y: UInt64.t. [%#sord'2] UInt64.gt x y = (cmp_log x y = C_Greater)
  
  function cmp_ge_log (x: UInt64.t) (y: UInt64.t) : ()
  
  axiom cmp_ge_log_spec: forall x: UInt64.t, y: UInt64.t. [%#sord'1] UInt64.ge x y = (cmp_log x y <> C_Less)
  
  function cmp_lt_log (x: UInt64.t) (y: UInt64.t) : ()
  
  axiom cmp_lt_log_spec: forall x: UInt64.t, y: UInt64.t. [%#sord'0] UInt64.lt x y = (cmp_log x y = C_Less)
  
  function cmp_le_log (x: UInt64.t) (y: UInt64.t) : ()
  
  axiom cmp_le_log_spec: forall x: UInt64.t, y: UInt64.t. [%#sord] UInt64.le x y = (cmp_log x y <> C_Greater)
  
  let rec peek_bit_u8 (x: UInt8.t) (left: UInt64.t) (return' (x'0: bool)) =
    {[@expl:peek_bit_u8 requires] [%#sbitwalker'7] UInt64.lt left (8: UInt64.t)}
    any [ return''0 (result: bool) -> (! return' {result}) ]
  
  meta "compute_max_steps" 1000000
  
  meta "select_lsinst" "all"
  
  let rec peek_bit_array8 [#"bitwalker.rs" 15 0 15 52] (addr: Slice64.slice UInt8.t) (left: UInt64.t)
    (return' (x: bool)) = {[@expl:peek_bit_array8 requires] [%#sbitwalker'6] UInt64.t'int left
    < 8 * Seq.length (view addr)}
    (! bb0
    [ bb0 = s0
      [ s0 = [ &_8 <- ([%#sbitwalker] (8: UInt64.t)) = ([%#sbitwalker'0] (0: UInt64.t)) ] s1
      | s1 = {[@expl:division by zero] [%#sbitwalker'0] not _8} s2
      | s2 = bb1 ]
    | bb1 = s0
      [ s0 = UInt64.div {left'0} {[%#sbitwalker] (8: UInt64.t)} (fun (_ret: UInt64.t) -> [ &_6 <- _ret ] s1)
      | s1 = get {addr'0} {_6} (fun (_ret: t_Option) -> [ &_4 <- _ret ] s2)
      | s2 = bb2 ]
    | bb2 = any [ br0 -> {_4 = C_None} (! bb5) | br1 (x0: UInt8.t) -> {_4 = C_Some x0} (! bb6) ]
    | bb6 = s0
      [ s0 = v_Some {_4} (fun (r0: UInt8.t) -> [ &v <- r0 ] s1)
      | s1 = [ &_14 <- ([%#sbitwalker'1] (8: UInt64.t)) = ([%#sbitwalker'2] (0: UInt64.t)) ] s2
      | s2 = {[@expl:remainder by zero] [%#sbitwalker'2] not _14} s3
      | s3 = bb7 ]
    | bb7 = s0
      [ s0 = UInt64.rem {left'0} {[%#sbitwalker'1] (8: UInt64.t)} (fun (_ret: UInt64.t) -> [ &_12 <- _ret ] s1)
      | s1 = peek_bit_u8 {v} {_12} (fun (_ret: bool) -> [ &_0 <- _ret ] s2)
      | s2 = bb12 ]
    | bb5 = any [ br0 -> {([%#sbitwalker'3] false) = false} (! bb9) | br1 -> {[%#sbitwalker'3] false} (! bb11) ]
    | bb11 = s0 [ s0 = [ &_0 <- [%#sbitwalker'4] false ] s1 | s1 = bb12 ]
    | bb12 = return''0 {_0}
    | bb9 = {[%#sbitwalker'5] false} any ]
    [ & _0: bool = Any.any_l ()
    | & addr'0: Slice64.slice UInt8.t = addr
    | & left'0: UInt64.t = left
    | & _4: t_Option = Any.any_l ()
    | & _6: UInt64.t = Any.any_l ()
    | & _8: bool = Any.any_l ()
    | & v: UInt8.t = Any.any_l ()
    | & _12: UInt64.t = Any.any_l ()
    | & _14: bool = Any.any_l () ]) [ return''0 (result: bool) -> (! return' {result}) ]
end
module M_bitwalker__poke_bit_64 [#"bitwalker.rs" 28 0 28 58]
  let%span sbitwalker = "bitwalker.rs" 29 29 29 36
  let%span sbitwalker'0 = "bitwalker.rs" 29 20 29 24
  let%span sbitwalker'1 = "bitwalker.rs" 27 11 27 25
<<<<<<< HEAD
  let%span sord = "../../../creusot-contracts/src/logic/ord.rs" 124 39 124 89
  let%span sord'0 = "../../../creusot-contracts/src/logic/ord.rs" 128 39 128 86
  let%span sord'1 = "../../../creusot-contracts/src/logic/ord.rs" 132 39 132 86
  let%span sord'2 = "../../../creusot-contracts/src/logic/ord.rs" 136 39 136 89
  let%span sord'3 = "../../../creusot-contracts/src/logic/ord.rs" 140 39 140 70
  let%span sord'4 = "../../../creusot-contracts/src/logic/ord.rs" 144 40 144 57
  let%span sord'5 = "../../../creusot-contracts/src/logic/ord.rs" 145 40 145 57
  let%span sord'6 = "../../../creusot-contracts/src/logic/ord.rs" 146 39 146 56
  let%span sord'7 = "../../../creusot-contracts/src/logic/ord.rs" 150 40 150 70
  let%span sord'8 = "../../../creusot-contracts/src/logic/ord.rs" 151 39 151 72
  let%span sord'9 = "../../../creusot-contracts/src/logic/ord.rs" 155 40 155 73
  let%span sord'10 = "../../../creusot-contracts/src/logic/ord.rs" 156 39 156 69
  let%span sord'11 = "../../../creusot-contracts/src/logic/ord.rs" 160 39 160 84
  let%span sord'12 = "../../../creusot-contracts/src/logic/ord.rs" 211 16 217 17
=======
  let%span sord = "../../../creusot-contracts/src/logic/ord.rs" 129 39 129 89
  let%span sord'0 = "../../../creusot-contracts/src/logic/ord.rs" 134 39 134 86
  let%span sord'1 = "../../../creusot-contracts/src/logic/ord.rs" 139 39 139 86
  let%span sord'2 = "../../../creusot-contracts/src/logic/ord.rs" 144 39 144 89
  let%span sord'3 = "../../../creusot-contracts/src/logic/ord.rs" 149 39 149 70
  let%span sord'4 = "../../../creusot-contracts/src/logic/ord.rs" 154 40 154 57
  let%span sord'5 = "../../../creusot-contracts/src/logic/ord.rs" 155 40 155 57
  let%span sord'6 = "../../../creusot-contracts/src/logic/ord.rs" 156 39 156 56
  let%span sord'7 = "../../../creusot-contracts/src/logic/ord.rs" 161 40 161 70
  let%span sord'8 = "../../../creusot-contracts/src/logic/ord.rs" 162 39 162 72
  let%span sord'9 = "../../../creusot-contracts/src/logic/ord.rs" 167 40 167 73
  let%span sord'10 = "../../../creusot-contracts/src/logic/ord.rs" 168 39 168 69
  let%span sord'11 = "../../../creusot-contracts/src/logic/ord.rs" 173 39 173 84
  let%span sord'12 = "../../../creusot-contracts/src/logic/ord.rs" 260 16 266 17
>>>>>>> 46c4bce5
  
  use creusot.int.UInt64
  use creusot.prelude.Any
  
  type t_Ordering = C_Less | C_Equal | C_Greater
  
  function cmp_log (self: UInt64.t) (o: UInt64.t) : t_Ordering = [%#sord'12] if UInt64.lt self o then
      C_Less
    else
      if self = o then C_Equal else C_Greater
  
  
  function eq_cmp (x: UInt64.t) (y: UInt64.t) : ()
  
  axiom eq_cmp_spec: forall x: UInt64.t, y: UInt64.t. [%#sord'11] (x = y) = (cmp_log x y = C_Equal)
  
  function antisym2 (x: UInt64.t) (y: UInt64.t) : ()
  
  axiom antisym2_spec: forall x: UInt64.t, y: UInt64.t. ([%#sord'9] cmp_log x y = C_Greater)
      -> ([%#sord'10] cmp_log y x = C_Less)
  
  function antisym1 (x: UInt64.t) (y: UInt64.t) : ()
  
  axiom antisym1_spec: forall x: UInt64.t, y: UInt64.t. ([%#sord'7] cmp_log x y = C_Less)
      -> ([%#sord'8] cmp_log y x = C_Greater)
  
  function trans (x: UInt64.t) (y: UInt64.t) (z: UInt64.t) (o: t_Ordering) : ()
  
  axiom trans_spec: forall x: UInt64.t, y: UInt64.t, z: UInt64.t, o: t_Ordering. ([%#sord'4] cmp_log x y = o)
      -> ([%#sord'5] cmp_log y z = o) -> ([%#sord'6] cmp_log x z = o)
  
  function refl (x: UInt64.t) : ()
  
  axiom refl_spec: forall x: UInt64.t. [%#sord'3] cmp_log x x = C_Equal
  
  function cmp_gt_log (x: UInt64.t) (y: UInt64.t) : ()
  
  axiom cmp_gt_log_spec: forall x: UInt64.t, y: UInt64.t. [%#sord'2] UInt64.gt x y = (cmp_log x y = C_Greater)
  
  function cmp_ge_log (x: UInt64.t) (y: UInt64.t) : ()
  
  axiom cmp_ge_log_spec: forall x: UInt64.t, y: UInt64.t. [%#sord'1] UInt64.ge x y = (cmp_log x y <> C_Less)
  
  function cmp_lt_log (x: UInt64.t) (y: UInt64.t) : ()
  
  axiom cmp_lt_log_spec: forall x: UInt64.t, y: UInt64.t. [%#sord'0] UInt64.lt x y = (cmp_log x y = C_Less)
  
  function cmp_le_log (x: UInt64.t) (y: UInt64.t) : ()
  
  axiom cmp_le_log_spec: forall x: UInt64.t, y: UInt64.t. [%#sord] UInt64.le x y = (cmp_log x y <> C_Greater)
  
  meta "compute_max_steps" 1000000
  
  meta "select_lsinst" "all"
  
  let rec poke_bit_64 [#"bitwalker.rs" 28 0 28 58] (value: UInt64.t) (left: UInt64.t) (flag: bool)
    (return' (x: UInt64.t)) = {[@expl:poke_bit_64 requires] [%#sbitwalker'1] UInt64.lt left (64: UInt64.t)}
    (! bb0
    [ bb0 = s0
      [ s0 = UInt64.sub {[%#sbitwalker] (63: UInt64.t)} {left'0} (fun (_ret: UInt64.t) -> [ &_6 <- _ret ] s1)
      | s1 = UInt64.shl {[%#sbitwalker'0] (1: UInt64.t)} {UInt64.t'int _6}
          (fun (_ret: UInt64.t) -> [ &mask <- _ret ] s2)
      | s2 = any [ br0 -> {flag'0 = false} (! bb2) | br1 -> {flag'0} (! bb1) ] ]
    | bb1 = s0 [ s0 = [ &_0 <- UInt64.bw_or value'0 mask ] s1 | s1 = bb3 ]
    | bb2 = s0 [ s0 = [ &_14 <- UInt64.bw_not mask ] s1 | s1 = [ &_0 <- UInt64.bw_and value'0 _14 ] s2 | s2 = bb3 ]
    | bb3 = return''0 {_0} ]
    [ & _0: UInt64.t = Any.any_l ()
    | & value'0: UInt64.t = value
    | & left'0: UInt64.t = left
    | & flag'0: bool = flag
    | & mask: UInt64.t = Any.any_l ()
    | & _6: UInt64.t = Any.any_l ()
    | & _14: UInt64.t = Any.any_l () ]) [ return''0 (result: UInt64.t) -> (! return' {result}) ]
end
module M_bitwalker__peek [#"bitwalker.rs" 44 0 44 56]
  let%span sbitwalker = "bitwalker.rs" 45 26 45 27
  let%span sbitwalker'0 = "bitwalker.rs" 48 26 48 27
  let%span sbitwalker'1 = "bitwalker.rs" 49 23 49 24
  let%span sbitwalker'2 = "bitwalker.rs" 52 37 52 44
  let%span sbitwalker'3 = "bitwalker.rs" 53 13 53 14
  let%span sbitwalker'4 = "bitwalker.rs" 41 11 41 33
  let%span sbitwalker'5 = "bitwalker.rs" 42 11 42 28
  let%span sbitwalker'6 = "bitwalker.rs" 43 11 43 46
  let%span sbitwalker'7 = "bitwalker.rs" 14 11 14 34
  let%span sbitwalker'8 = "bitwalker.rs" 27 11 27 25
<<<<<<< HEAD
  let%span sord = "../../../creusot-contracts/src/logic/ord.rs" 124 39 124 89
  let%span sord'0 = "../../../creusot-contracts/src/logic/ord.rs" 128 39 128 86
  let%span sord'1 = "../../../creusot-contracts/src/logic/ord.rs" 132 39 132 86
  let%span sord'2 = "../../../creusot-contracts/src/logic/ord.rs" 136 39 136 89
  let%span sord'3 = "../../../creusot-contracts/src/logic/ord.rs" 140 39 140 70
  let%span sord'4 = "../../../creusot-contracts/src/logic/ord.rs" 144 40 144 57
  let%span sord'5 = "../../../creusot-contracts/src/logic/ord.rs" 145 40 145 57
  let%span sord'6 = "../../../creusot-contracts/src/logic/ord.rs" 146 39 146 56
  let%span sord'7 = "../../../creusot-contracts/src/logic/ord.rs" 150 40 150 70
  let%span sord'8 = "../../../creusot-contracts/src/logic/ord.rs" 151 39 151 72
  let%span sord'9 = "../../../creusot-contracts/src/logic/ord.rs" 155 40 155 73
  let%span sord'10 = "../../../creusot-contracts/src/logic/ord.rs" 156 39 156 69
  let%span sord'11 = "../../../creusot-contracts/src/logic/ord.rs" 160 39 160 84
  let%span sord'12 = "../../../creusot-contracts/src/logic/ord.rs" 211 16 217 17
  let%span sslice = "../../../creusot-contracts/src/std/slice.rs" 250 18 250 40
  let%span smodel = "../../../creusot-contracts/src/model.rs" 43 8 43 22
=======
  let%span sord = "../../../creusot-contracts/src/logic/ord.rs" 129 39 129 89
  let%span sord'0 = "../../../creusot-contracts/src/logic/ord.rs" 134 39 134 86
  let%span sord'1 = "../../../creusot-contracts/src/logic/ord.rs" 139 39 139 86
  let%span sord'2 = "../../../creusot-contracts/src/logic/ord.rs" 144 39 144 89
  let%span sord'3 = "../../../creusot-contracts/src/logic/ord.rs" 149 39 149 70
  let%span sord'4 = "../../../creusot-contracts/src/logic/ord.rs" 154 40 154 57
  let%span sord'5 = "../../../creusot-contracts/src/logic/ord.rs" 155 40 155 57
  let%span sord'6 = "../../../creusot-contracts/src/logic/ord.rs" 156 39 156 56
  let%span sord'7 = "../../../creusot-contracts/src/logic/ord.rs" 161 40 161 70
  let%span sord'8 = "../../../creusot-contracts/src/logic/ord.rs" 162 39 162 72
  let%span sord'9 = "../../../creusot-contracts/src/logic/ord.rs" 167 40 167 73
  let%span sord'10 = "../../../creusot-contracts/src/logic/ord.rs" 168 39 168 69
  let%span sord'11 = "../../../creusot-contracts/src/logic/ord.rs" 173 39 173 84
  let%span sord'12 = "../../../creusot-contracts/src/logic/ord.rs" 260 16 266 17
  let%span sslice = "../../../creusot-contracts/src/std/slice.rs" 293 18 293 40
  let%span smodel = "../../../creusot-contracts/src/model.rs" 45 8 45 22
>>>>>>> 46c4bce5
  
  use creusot.int.UInt64
  use creusot.slice.Slice64
  use creusot.int.UInt8
  use seq.Seq
  use mach.int.Int
  use creusot.prelude.Any
  
  function view (self: Slice64.slice UInt8.t) : Seq.seq UInt8.t = [%#smodel] Slice64.view self
  
  let rec len (self_: Slice64.slice UInt8.t) (return' (x: UInt64.t)) = any
    [ return''0 (result: UInt64.t) -> {[%#sslice] Seq.length (view self_) = UInt64.t'int result} (! return' {result}) ]
  
  let rec peek_bit_array8 (addr: Slice64.slice UInt8.t) (left: UInt64.t) (return' (x: bool)) =
    {[@expl:peek_bit_array8 requires] [%#sbitwalker'7] UInt64.t'int left < 8 * Seq.length (view addr)}
    any [ return''0 (result: bool) -> (! return' {result}) ]
  
  type t_Ordering = C_Less | C_Equal | C_Greater
  
  function cmp_log (self: UInt64.t) (o: UInt64.t) : t_Ordering = [%#sord'12] if UInt64.lt self o then
      C_Less
    else
      if self = o then C_Equal else C_Greater
  
  
  function eq_cmp (x: UInt64.t) (y: UInt64.t) : ()
  
  axiom eq_cmp_spec: forall x: UInt64.t, y: UInt64.t. [%#sord'11] (x = y) = (cmp_log x y = C_Equal)
  
  function antisym2 (x: UInt64.t) (y: UInt64.t) : ()
  
  axiom antisym2_spec: forall x: UInt64.t, y: UInt64.t. ([%#sord'9] cmp_log x y = C_Greater)
      -> ([%#sord'10] cmp_log y x = C_Less)
  
  function antisym1 (x: UInt64.t) (y: UInt64.t) : ()
  
  axiom antisym1_spec: forall x: UInt64.t, y: UInt64.t. ([%#sord'7] cmp_log x y = C_Less)
      -> ([%#sord'8] cmp_log y x = C_Greater)
  
  function trans (x: UInt64.t) (y: UInt64.t) (z: UInt64.t) (o: t_Ordering) : ()
  
  axiom trans_spec: forall x: UInt64.t, y: UInt64.t, z: UInt64.t, o: t_Ordering. ([%#sord'4] cmp_log x y = o)
      -> ([%#sord'5] cmp_log y z = o) -> ([%#sord'6] cmp_log x z = o)
  
  function refl (x: UInt64.t) : ()
  
  axiom refl_spec: forall x: UInt64.t. [%#sord'3] cmp_log x x = C_Equal
  
  function cmp_gt_log (x: UInt64.t) (y: UInt64.t) : ()
  
  axiom cmp_gt_log_spec: forall x: UInt64.t, y: UInt64.t. [%#sord'2] UInt64.gt x y = (cmp_log x y = C_Greater)
  
  function cmp_ge_log (x: UInt64.t) (y: UInt64.t) : ()
  
  axiom cmp_ge_log_spec: forall x: UInt64.t, y: UInt64.t. [%#sord'1] UInt64.ge x y = (cmp_log x y <> C_Less)
  
  function cmp_lt_log (x: UInt64.t) (y: UInt64.t) : ()
  
  axiom cmp_lt_log_spec: forall x: UInt64.t, y: UInt64.t. [%#sord'0] UInt64.lt x y = (cmp_log x y = C_Less)
  
  function cmp_le_log (x: UInt64.t) (y: UInt64.t) : ()
  
  axiom cmp_le_log_spec: forall x: UInt64.t, y: UInt64.t. [%#sord] UInt64.le x y = (cmp_log x y <> C_Greater)
  
  let rec poke_bit_64 (value: UInt64.t) (left: UInt64.t) (flag: bool) (return' (x: UInt64.t)) =
    {[@expl:poke_bit_64 requires] [%#sbitwalker'8] UInt64.lt left (64: UInt64.t)}
    any [ return''0 (result: UInt64.t) -> (! return' {result}) ]
  
  meta "compute_max_steps" 1000000
  
  meta "select_lsinst" "all"
  
  let rec peek [#"bitwalker.rs" 44 0 44 56] (start: UInt64.t) (length: UInt64.t) (addr: Slice64.slice UInt8.t)
    (return' (x: UInt64.t)) = {[@expl:peek requires #0] [%#sbitwalker'4] Seq.length (view addr) < 10000000}
    {[@expl:peek requires #1] [%#sbitwalker'5] UInt64.le length (64: UInt64.t)}
    {[@expl:peek requires #2] [%#sbitwalker'6] UInt64.t'int start + UInt64.t'int length <= 8 * Seq.length (view addr)}
    (! bb0
    [ bb0 = s0
      [ s0 = UInt64.add {start'0} {length'0} (fun (_ret: UInt64.t) -> [ &_10 <- _ret ] s1)
      | s1 = len {addr'0} (fun (_ret: UInt64.t) -> [ &_14 <- _ret ] s2)
      | s2 = bb1 ]
    | bb1 = s0
      [ s0 = UInt64.mul {[%#sbitwalker] (8: UInt64.t)} {_14} (fun (_ret: UInt64.t) -> [ &_13 <- _ret ] s1)
      | s1 = [ &_9 <- UInt64.gt _10 _13 ] s2
      | s2 = any [ br0 -> {_9 = false} (! bb3) | br1 -> {_9} (! bb2) ] ]
    | bb2 = {false} any
    | bb3 = s0
      [ s0 = [ &retval <- [%#sbitwalker'0] (0: UInt64.t) ] s1
      | s1 = [ &i <- [%#sbitwalker'1] (0: UInt64.t) ] s2
      | s2 = bb5 ]
    | bb5 = bb5'0
      [ bb5'0 = (! s0
        [ s0 = [ &_21 <- UInt64.lt i length'0 ] s1 | s1 = any [ br0 -> {_21 = false} (! bb9) | br1 -> {_21} (! bb6) ] ])
        [ bb6 = s0
          [ s0 = UInt64.add {start'0} {i} (fun (_ret: UInt64.t) -> [ &_26 <- _ret ] s1)
          | s1 = peek_bit_array8 {addr'0} {_26} (fun (_ret: bool) -> [ &flag <- _ret ] s2)
          | s2 = bb7 ]
        | bb7 = s0
          [ s0 = UInt64.sub {length'0} {i} (fun (_ret: UInt64.t) -> [ &_32 <- _ret ] s1)
          | s1 = UInt64.sub {[%#sbitwalker'2] (64: UInt64.t)} {_32} (fun (_ret: UInt64.t) -> [ &_31 <- _ret ] s2)
          | s2 = poke_bit_64 {retval} {_31} {flag} (fun (_ret: UInt64.t) -> [ &_29 <- _ret ] s3)
          | s3 = bb8 ]
        | bb8 = s0
          [ s0 = [ &retval <- _29 ] s1
          | s1 = UInt64.add {i} {[%#sbitwalker'3] (1: UInt64.t)} (fun (_ret: UInt64.t) -> [ &i <- _ret ] s2)
          | s2 = bb5'0 ] ] ]
    | bb9 = s0 [ s0 = [ &_0 <- retval ] s1 | s1 = return''0 {_0} ] ]
    [ & _0: UInt64.t = Any.any_l ()
    | & start'0: UInt64.t = start
    | & length'0: UInt64.t = length
    | & addr'0: Slice64.slice UInt8.t = addr
    | & _9: bool = Any.any_l ()
    | & _10: UInt64.t = Any.any_l ()
    | & _13: UInt64.t = Any.any_l ()
    | & _14: UInt64.t = Any.any_l ()
    | & retval: UInt64.t = Any.any_l ()
    | & i: UInt64.t = Any.any_l ()
    | & _21: bool = Any.any_l ()
    | & flag: bool = Any.any_l ()
    | & _26: UInt64.t = Any.any_l ()
    | & _29: UInt64.t = Any.any_l ()
    | & _31: UInt64.t = Any.any_l ()
    | & _32: UInt64.t = Any.any_l () ]) [ return''0 (result: UInt64.t) -> (! return' {result}) ]
end
module M_bitwalker__peek_64bit [#"bitwalker.rs" 63 0 63 46]
  let%span sbitwalker = "bitwalker.rs" 64 29 64 36
  let%span sbitwalker'0 = "bitwalker.rs" 64 20 64 24
  let%span sbitwalker'1 = "bitwalker.rs" 65 22 65 23
  let%span sbitwalker'2 = "bitwalker.rs" 62 11 62 25
<<<<<<< HEAD
  let%span sord = "../../../creusot-contracts/src/logic/ord.rs" 124 39 124 89
  let%span sord'0 = "../../../creusot-contracts/src/logic/ord.rs" 128 39 128 86
  let%span sord'1 = "../../../creusot-contracts/src/logic/ord.rs" 132 39 132 86
  let%span sord'2 = "../../../creusot-contracts/src/logic/ord.rs" 136 39 136 89
  let%span sord'3 = "../../../creusot-contracts/src/logic/ord.rs" 140 39 140 70
  let%span sord'4 = "../../../creusot-contracts/src/logic/ord.rs" 144 40 144 57
  let%span sord'5 = "../../../creusot-contracts/src/logic/ord.rs" 145 40 145 57
  let%span sord'6 = "../../../creusot-contracts/src/logic/ord.rs" 146 39 146 56
  let%span sord'7 = "../../../creusot-contracts/src/logic/ord.rs" 150 40 150 70
  let%span sord'8 = "../../../creusot-contracts/src/logic/ord.rs" 151 39 151 72
  let%span sord'9 = "../../../creusot-contracts/src/logic/ord.rs" 155 40 155 73
  let%span sord'10 = "../../../creusot-contracts/src/logic/ord.rs" 156 39 156 69
  let%span sord'11 = "../../../creusot-contracts/src/logic/ord.rs" 160 39 160 84
  let%span sord'12 = "../../../creusot-contracts/src/logic/ord.rs" 211 16 217 17
=======
  let%span sord = "../../../creusot-contracts/src/logic/ord.rs" 129 39 129 89
  let%span sord'0 = "../../../creusot-contracts/src/logic/ord.rs" 134 39 134 86
  let%span sord'1 = "../../../creusot-contracts/src/logic/ord.rs" 139 39 139 86
  let%span sord'2 = "../../../creusot-contracts/src/logic/ord.rs" 144 39 144 89
  let%span sord'3 = "../../../creusot-contracts/src/logic/ord.rs" 149 39 149 70
  let%span sord'4 = "../../../creusot-contracts/src/logic/ord.rs" 154 40 154 57
  let%span sord'5 = "../../../creusot-contracts/src/logic/ord.rs" 155 40 155 57
  let%span sord'6 = "../../../creusot-contracts/src/logic/ord.rs" 156 39 156 56
  let%span sord'7 = "../../../creusot-contracts/src/logic/ord.rs" 161 40 161 70
  let%span sord'8 = "../../../creusot-contracts/src/logic/ord.rs" 162 39 162 72
  let%span sord'9 = "../../../creusot-contracts/src/logic/ord.rs" 167 40 167 73
  let%span sord'10 = "../../../creusot-contracts/src/logic/ord.rs" 168 39 168 69
  let%span sord'11 = "../../../creusot-contracts/src/logic/ord.rs" 173 39 173 84
  let%span sord'12 = "../../../creusot-contracts/src/logic/ord.rs" 260 16 266 17
>>>>>>> 46c4bce5
  
  use creusot.int.UInt64
  use creusot.prelude.Any
  
  type t_Ordering = C_Less | C_Equal | C_Greater
  
  function cmp_log (self: UInt64.t) (o: UInt64.t) : t_Ordering = [%#sord'12] if UInt64.lt self o then
      C_Less
    else
      if self = o then C_Equal else C_Greater
  
  
  function eq_cmp (x: UInt64.t) (y: UInt64.t) : ()
  
  axiom eq_cmp_spec: forall x: UInt64.t, y: UInt64.t. [%#sord'11] (x = y) = (cmp_log x y = C_Equal)
  
  function antisym2 (x: UInt64.t) (y: UInt64.t) : ()
  
  axiom antisym2_spec: forall x: UInt64.t, y: UInt64.t. ([%#sord'9] cmp_log x y = C_Greater)
      -> ([%#sord'10] cmp_log y x = C_Less)
  
  function antisym1 (x: UInt64.t) (y: UInt64.t) : ()
  
  axiom antisym1_spec: forall x: UInt64.t, y: UInt64.t. ([%#sord'7] cmp_log x y = C_Less)
      -> ([%#sord'8] cmp_log y x = C_Greater)
  
  function trans (x: UInt64.t) (y: UInt64.t) (z: UInt64.t) (o: t_Ordering) : ()
  
  axiom trans_spec: forall x: UInt64.t, y: UInt64.t, z: UInt64.t, o: t_Ordering. ([%#sord'4] cmp_log x y = o)
      -> ([%#sord'5] cmp_log y z = o) -> ([%#sord'6] cmp_log x z = o)
  
  function refl (x: UInt64.t) : ()
  
  axiom refl_spec: forall x: UInt64.t. [%#sord'3] cmp_log x x = C_Equal
  
  function cmp_gt_log (x: UInt64.t) (y: UInt64.t) : ()
  
  axiom cmp_gt_log_spec: forall x: UInt64.t, y: UInt64.t. [%#sord'2] UInt64.gt x y = (cmp_log x y = C_Greater)
  
  function cmp_ge_log (x: UInt64.t) (y: UInt64.t) : ()
  
  axiom cmp_ge_log_spec: forall x: UInt64.t, y: UInt64.t. [%#sord'1] UInt64.ge x y = (cmp_log x y <> C_Less)
  
  function cmp_lt_log (x: UInt64.t) (y: UInt64.t) : ()
  
  axiom cmp_lt_log_spec: forall x: UInt64.t, y: UInt64.t. [%#sord'0] UInt64.lt x y = (cmp_log x y = C_Less)
  
  function cmp_le_log (x: UInt64.t) (y: UInt64.t) : ()
  
  axiom cmp_le_log_spec: forall x: UInt64.t, y: UInt64.t. [%#sord] UInt64.le x y = (cmp_log x y <> C_Greater)
  
  meta "compute_max_steps" 1000000
  
  meta "select_lsinst" "all"
  
  let rec peek_64bit [#"bitwalker.rs" 63 0 63 46] (value: UInt64.t) (left: UInt64.t) (return' (x: bool)) =
    {[@expl:peek_64bit requires] [%#sbitwalker'2] UInt64.lt left (64: UInt64.t)}
    (! bb0
    [ bb0 = s0
      [ s0 = UInt64.sub {[%#sbitwalker] (63: UInt64.t)} {left'0} (fun (_ret: UInt64.t) -> [ &_5 <- _ret ] s1)
      | s1 = UInt64.shl {[%#sbitwalker'0] (1: UInt64.t)} {UInt64.t'int _5}
          (fun (_ret: UInt64.t) -> [ &mask <- _ret ] s2)
      | s2 = [ &_7 <- UInt64.bw_and value'0 mask ] s3
      | s3 = [ &_0 <- _7 <> ([%#sbitwalker'1] (0: UInt64.t)) ] s4
      | s4 = return''0 {_0} ] ]
    [ & _0: bool = Any.any_l ()
    | & value'0: UInt64.t = value
    | & left'0: UInt64.t = left
    | & mask: UInt64.t = Any.any_l ()
    | & _5: UInt64.t = Any.any_l ()
    | & _7: UInt64.t = Any.any_l () ]) [ return''0 (result: bool) -> (! return' {result}) ]
end
module M_bitwalker__poke_8bit [#"bitwalker.rs" 69 0 69 53]
  let%span sbitwalker = "bitwalker.rs" 70 23 70 29
  let%span sbitwalker'0 = "bitwalker.rs" 70 15 70 18
  let%span sbitwalker'1 = "bitwalker.rs" 68 11 68 24
<<<<<<< HEAD
  let%span sord = "../../../creusot-contracts/src/logic/ord.rs" 124 39 124 89
  let%span sord'0 = "../../../creusot-contracts/src/logic/ord.rs" 128 39 128 86
  let%span sord'1 = "../../../creusot-contracts/src/logic/ord.rs" 132 39 132 86
  let%span sord'2 = "../../../creusot-contracts/src/logic/ord.rs" 136 39 136 89
  let%span sord'3 = "../../../creusot-contracts/src/logic/ord.rs" 140 39 140 70
  let%span sord'4 = "../../../creusot-contracts/src/logic/ord.rs" 144 40 144 57
  let%span sord'5 = "../../../creusot-contracts/src/logic/ord.rs" 145 40 145 57
  let%span sord'6 = "../../../creusot-contracts/src/logic/ord.rs" 146 39 146 56
  let%span sord'7 = "../../../creusot-contracts/src/logic/ord.rs" 150 40 150 70
  let%span sord'8 = "../../../creusot-contracts/src/logic/ord.rs" 151 39 151 72
  let%span sord'9 = "../../../creusot-contracts/src/logic/ord.rs" 155 40 155 73
  let%span sord'10 = "../../../creusot-contracts/src/logic/ord.rs" 156 39 156 69
  let%span sord'11 = "../../../creusot-contracts/src/logic/ord.rs" 160 39 160 84
  let%span sord'12 = "../../../creusot-contracts/src/logic/ord.rs" 211 16 217 17
=======
  let%span sord = "../../../creusot-contracts/src/logic/ord.rs" 129 39 129 89
  let%span sord'0 = "../../../creusot-contracts/src/logic/ord.rs" 134 39 134 86
  let%span sord'1 = "../../../creusot-contracts/src/logic/ord.rs" 139 39 139 86
  let%span sord'2 = "../../../creusot-contracts/src/logic/ord.rs" 144 39 144 89
  let%span sord'3 = "../../../creusot-contracts/src/logic/ord.rs" 149 39 149 70
  let%span sord'4 = "../../../creusot-contracts/src/logic/ord.rs" 154 40 154 57
  let%span sord'5 = "../../../creusot-contracts/src/logic/ord.rs" 155 40 155 57
  let%span sord'6 = "../../../creusot-contracts/src/logic/ord.rs" 156 39 156 56
  let%span sord'7 = "../../../creusot-contracts/src/logic/ord.rs" 161 40 161 70
  let%span sord'8 = "../../../creusot-contracts/src/logic/ord.rs" 162 39 162 72
  let%span sord'9 = "../../../creusot-contracts/src/logic/ord.rs" 167 40 167 73
  let%span sord'10 = "../../../creusot-contracts/src/logic/ord.rs" 168 39 168 69
  let%span sord'11 = "../../../creusot-contracts/src/logic/ord.rs" 173 39 173 84
  let%span sord'12 = "../../../creusot-contracts/src/logic/ord.rs" 260 16 266 17
>>>>>>> 46c4bce5
  
  use creusot.int.UInt64
  use creusot.int.UInt8
  use creusot.prelude.Any
  
  type t_Ordering = C_Less | C_Equal | C_Greater
  
  function cmp_log (self: UInt64.t) (o: UInt64.t) : t_Ordering = [%#sord'12] if UInt64.lt self o then
      C_Less
    else
      if self = o then C_Equal else C_Greater
  
  
  function eq_cmp (x: UInt64.t) (y: UInt64.t) : ()
  
  axiom eq_cmp_spec: forall x: UInt64.t, y: UInt64.t. [%#sord'11] (x = y) = (cmp_log x y = C_Equal)
  
  function antisym2 (x: UInt64.t) (y: UInt64.t) : ()
  
  axiom antisym2_spec: forall x: UInt64.t, y: UInt64.t. ([%#sord'9] cmp_log x y = C_Greater)
      -> ([%#sord'10] cmp_log y x = C_Less)
  
  function antisym1 (x: UInt64.t) (y: UInt64.t) : ()
  
  axiom antisym1_spec: forall x: UInt64.t, y: UInt64.t. ([%#sord'7] cmp_log x y = C_Less)
      -> ([%#sord'8] cmp_log y x = C_Greater)
  
  function trans (x: UInt64.t) (y: UInt64.t) (z: UInt64.t) (o: t_Ordering) : ()
  
  axiom trans_spec: forall x: UInt64.t, y: UInt64.t, z: UInt64.t, o: t_Ordering. ([%#sord'4] cmp_log x y = o)
      -> ([%#sord'5] cmp_log y z = o) -> ([%#sord'6] cmp_log x z = o)
  
  function refl (x: UInt64.t) : ()
  
  axiom refl_spec: forall x: UInt64.t. [%#sord'3] cmp_log x x = C_Equal
  
  function cmp_gt_log (x: UInt64.t) (y: UInt64.t) : ()
  
  axiom cmp_gt_log_spec: forall x: UInt64.t, y: UInt64.t. [%#sord'2] UInt64.gt x y = (cmp_log x y = C_Greater)
  
  function cmp_ge_log (x: UInt64.t) (y: UInt64.t) : ()
  
  axiom cmp_ge_log_spec: forall x: UInt64.t, y: UInt64.t. [%#sord'1] UInt64.ge x y = (cmp_log x y <> C_Less)
  
  function cmp_lt_log (x: UInt64.t) (y: UInt64.t) : ()
  
  axiom cmp_lt_log_spec: forall x: UInt64.t, y: UInt64.t. [%#sord'0] UInt64.lt x y = (cmp_log x y = C_Less)
  
  function cmp_le_log (x: UInt64.t) (y: UInt64.t) : ()
  
  axiom cmp_le_log_spec: forall x: UInt64.t, y: UInt64.t. [%#sord] UInt64.le x y = (cmp_log x y <> C_Greater)
  
  meta "compute_max_steps" 1000000
  
  meta "select_lsinst" "all"
  
  let rec poke_8bit [#"bitwalker.rs" 69 0 69 53] (byte: UInt8.t) (left: UInt64.t) (flag: bool) (return' (x: UInt8.t)) =
    {[@expl:poke_8bit requires] [%#sbitwalker'1] UInt64.lt left (8: UInt64.t)}
    (! bb0
    [ bb0 = s0
      [ s0 = UInt64.sub {[%#sbitwalker] (7: UInt64.t)} {left'0} (fun (_ret: UInt64.t) -> [ &_6 <- _ret ] s1)
      | s1 = UInt8.shl {[%#sbitwalker'0] (1: UInt8.t)} {UInt64.t'int _6} (fun (_ret: UInt8.t) -> [ &mask <- _ret ] s2)
      | s2 = any [ br0 -> {flag'0 = false} (! bb2) | br1 -> {flag'0} (! bb1) ] ]
    | bb1 = s0 [ s0 = [ &_0 <- UInt8.bw_or byte'0 mask ] s1 | s1 = bb3 ]
    | bb2 = s0 [ s0 = [ &_14 <- UInt8.bw_not mask ] s1 | s1 = [ &_0 <- UInt8.bw_and byte'0 _14 ] s2 | s2 = bb3 ]
    | bb3 = return''0 {_0} ]
    [ & _0: UInt8.t = Any.any_l ()
    | & byte'0: UInt8.t = byte
    | & left'0: UInt64.t = left
    | & flag'0: bool = flag
    | & mask: UInt8.t = Any.any_l ()
    | & _6: UInt64.t = Any.any_l ()
    | & _14: UInt8.t = Any.any_l () ]) [ return''0 (result: UInt8.t) -> (! return' {result}) ]
end
module M_bitwalker__poke_8bit_array [#"bitwalker.rs" 80 0 80 60]
  let%span sbitwalker = "bitwalker.rs" 81 26 81 27
  let%span sbitwalker'0 = "bitwalker.rs" 81 19 81 27
  let%span sbitwalker'1 = "bitwalker.rs" 82 26 82 27
  let%span sbitwalker'2 = "bitwalker.rs" 82 19 82 27
  let%span sbitwalker'3 = "bitwalker.rs" 83 24 83 31
  let%span sbitwalker'4 = "bitwalker.rs" 83 4 83 11
  let%span sbitwalker'5 = "bitwalker.rs" 78 11 78 34
  let%span sbitwalker'6 = "bitwalker.rs" 79 10 79 39
  let%span sbitwalker'7 = "bitwalker.rs" 68 11 68 24
<<<<<<< HEAD
  let%span sord = "../../../creusot-contracts/src/logic/ord.rs" 124 39 124 89
  let%span sord'0 = "../../../creusot-contracts/src/logic/ord.rs" 128 39 128 86
  let%span sord'1 = "../../../creusot-contracts/src/logic/ord.rs" 132 39 132 86
  let%span sord'2 = "../../../creusot-contracts/src/logic/ord.rs" 136 39 136 89
  let%span sord'3 = "../../../creusot-contracts/src/logic/ord.rs" 140 39 140 70
  let%span sord'4 = "../../../creusot-contracts/src/logic/ord.rs" 144 40 144 57
  let%span sord'5 = "../../../creusot-contracts/src/logic/ord.rs" 145 40 145 57
  let%span sord'6 = "../../../creusot-contracts/src/logic/ord.rs" 146 39 146 56
  let%span sord'7 = "../../../creusot-contracts/src/logic/ord.rs" 150 40 150 70
  let%span sord'8 = "../../../creusot-contracts/src/logic/ord.rs" 151 39 151 72
  let%span sord'9 = "../../../creusot-contracts/src/logic/ord.rs" 155 40 155 73
  let%span sord'10 = "../../../creusot-contracts/src/logic/ord.rs" 156 39 156 69
  let%span sord'11 = "../../../creusot-contracts/src/logic/ord.rs" 160 39 160 84
  let%span sord'12 = "../../../creusot-contracts/src/logic/ord.rs" 211 16 217 17
  let%span smodel = "../../../creusot-contracts/src/model.rs" 59 8 59 22
  let%span sresolve = "../../../creusot-contracts/src/resolve.rs" 44 20 44 34
=======
  let%span sord = "../../../creusot-contracts/src/logic/ord.rs" 129 39 129 89
  let%span sord'0 = "../../../creusot-contracts/src/logic/ord.rs" 134 39 134 86
  let%span sord'1 = "../../../creusot-contracts/src/logic/ord.rs" 139 39 139 86
  let%span sord'2 = "../../../creusot-contracts/src/logic/ord.rs" 144 39 144 89
  let%span sord'3 = "../../../creusot-contracts/src/logic/ord.rs" 149 39 149 70
  let%span sord'4 = "../../../creusot-contracts/src/logic/ord.rs" 154 40 154 57
  let%span sord'5 = "../../../creusot-contracts/src/logic/ord.rs" 155 40 155 57
  let%span sord'6 = "../../../creusot-contracts/src/logic/ord.rs" 156 39 156 56
  let%span sord'7 = "../../../creusot-contracts/src/logic/ord.rs" 161 40 161 70
  let%span sord'8 = "../../../creusot-contracts/src/logic/ord.rs" 162 39 162 72
  let%span sord'9 = "../../../creusot-contracts/src/logic/ord.rs" 167 40 167 73
  let%span sord'10 = "../../../creusot-contracts/src/logic/ord.rs" 168 39 168 69
  let%span sord'11 = "../../../creusot-contracts/src/logic/ord.rs" 173 39 173 84
  let%span sord'12 = "../../../creusot-contracts/src/logic/ord.rs" 260 16 266 17
  let%span smodel = "../../../creusot-contracts/src/model.rs" 63 8 63 22
  let%span sresolve = "../../../creusot-contracts/src/resolve.rs" 52 20 52 34
>>>>>>> 46c4bce5
  
  use creusot.int.UInt64
  use creusot.prelude.Opaque
  use creusot.slice.Slice64
  use creusot.int.UInt8
  use creusot.prelude.MutBorrow
  use creusot.prelude.Any
  use seq.Seq
  use mach.int.Int
  
  type t_Ordering = C_Less | C_Equal | C_Greater
  
  function cmp_log (self: UInt64.t) (o: UInt64.t) : t_Ordering = [%#sord'12] if UInt64.lt self o then
      C_Less
    else
      if self = o then C_Equal else C_Greater
  
  
  function eq_cmp (x: UInt64.t) (y: UInt64.t) : ()
  
  axiom eq_cmp_spec: forall x: UInt64.t, y: UInt64.t. [%#sord'11] (x = y) = (cmp_log x y = C_Equal)
  
  function antisym2 (x: UInt64.t) (y: UInt64.t) : ()
  
  axiom antisym2_spec: forall x: UInt64.t, y: UInt64.t. ([%#sord'9] cmp_log x y = C_Greater)
      -> ([%#sord'10] cmp_log y x = C_Less)
  
  function antisym1 (x: UInt64.t) (y: UInt64.t) : ()
  
  axiom antisym1_spec: forall x: UInt64.t, y: UInt64.t. ([%#sord'7] cmp_log x y = C_Less)
      -> ([%#sord'8] cmp_log y x = C_Greater)
  
  function trans (x: UInt64.t) (y: UInt64.t) (z: UInt64.t) (o: t_Ordering) : ()
  
  axiom trans_spec: forall x: UInt64.t, y: UInt64.t, z: UInt64.t, o: t_Ordering. ([%#sord'4] cmp_log x y = o)
      -> ([%#sord'5] cmp_log y z = o) -> ([%#sord'6] cmp_log x z = o)
  
  function refl (x: UInt64.t) : ()
  
  axiom refl_spec: forall x: UInt64.t. [%#sord'3] cmp_log x x = C_Equal
  
  function cmp_gt_log (x: UInt64.t) (y: UInt64.t) : ()
  
  axiom cmp_gt_log_spec: forall x: UInt64.t, y: UInt64.t. [%#sord'2] UInt64.gt x y = (cmp_log x y = C_Greater)
  
  function cmp_ge_log (x: UInt64.t) (y: UInt64.t) : ()
  
  axiom cmp_ge_log_spec: forall x: UInt64.t, y: UInt64.t. [%#sord'1] UInt64.ge x y = (cmp_log x y <> C_Less)
  
  function cmp_lt_log (x: UInt64.t) (y: UInt64.t) : ()
  
  axiom cmp_lt_log_spec: forall x: UInt64.t, y: UInt64.t. [%#sord'0] UInt64.lt x y = (cmp_log x y = C_Less)
  
  function cmp_le_log (x: UInt64.t) (y: UInt64.t) : ()
  
  axiom cmp_le_log_spec: forall x: UInt64.t, y: UInt64.t. [%#sord] UInt64.le x y = (cmp_log x y <> C_Greater)
  
  let rec poke_8bit (byte: UInt8.t) (left: UInt64.t) (flag: bool) (return' (x: UInt8.t)) =
    {[@expl:poke_8bit requires] [%#sbitwalker'7] UInt64.lt left (8: UInt64.t)}
    any [ return''0 (result: UInt8.t) -> (! return' {result}) ]
  
  predicate resolve [@inline:trivial] (self: MutBorrow.t (Slice64.slice UInt8.t)) =
    [%#sresolve] self.final = self.current
  
  meta "rewrite_def" predicate resolve
  
  predicate resolve'0 [@inline:trivial] (_0: MutBorrow.t (Slice64.slice UInt8.t)) = resolve _0
  
  meta "rewrite_def" predicate resolve'0
  
  function view (self: MutBorrow.t (Slice64.slice UInt8.t)) : Seq.seq UInt8.t = [%#smodel] Slice64.view self.current
  
  meta "compute_max_steps" 1000000
  
  meta "select_lsinst" "all"
  
  let rec poke_8bit_array [#"bitwalker.rs" 80 0 80 60] (addr: MutBorrow.t (Slice64.slice UInt8.t)) (left: UInt64.t)
    (flag: bool) (return' (x: ())) = {[@expl:poke_8bit_array requires] [%#sbitwalker'5] UInt64.t'int left
    < 8 * Seq.length (view addr)}
    (! bb0
    [ bb0 = s0
      [ s0 = [ &_8 <- ([%#sbitwalker] (8: UInt64.t)) = ([%#sbitwalker'0] (0: UInt64.t)) ] s1
      | s1 = {[@expl:division by zero] [%#sbitwalker'0] not _8} s2
      | s2 = bb1 ]
    | bb1 = s0
      [ s0 = UInt64.div {left'0} {[%#sbitwalker] (8: UInt64.t)} (fun (_ret: UInt64.t) -> [ &i <- _ret ] s1)
      | s1 = [ &_11 <- ([%#sbitwalker'1] (8: UInt64.t)) = ([%#sbitwalker'2] (0: UInt64.t)) ] s2
      | s2 = {[@expl:remainder by zero] [%#sbitwalker'2] not _11} s3
      | s3 = bb2 ]
    | bb2 = s0
      [ s0 = UInt64.rem {left'0} {[%#sbitwalker'1] (8: UInt64.t)} (fun (_ret: UInt64.t) -> [ &k <- _ret ] s1)
      | s1 = [ &_14 <- i ] s2
      | s2 = Opaque.fresh_ptr
          (fun (_ptr: Opaque.ptr) -> -{Slice64.slice_ptr_len _ptr = Slice64.length addr'0.current}- [ &_15 <- _ptr ] s3)
      | s3 = [ &_16 <- Slice64.slice_ptr_len _15 ] s4
      | s4 = [ &_17 <- UInt64.lt _14 _16 ] s5
      | s5 = {[@expl:index in bounds] [%#sbitwalker'3] _17} s6
      | s6 = bb3 ]
    | bb3 = s0
      [ s0 = Slice64.get <UInt8.t> {addr'0.current} {_14}
          (fun (r: UInt8.t) -> poke_8bit {r} {k} {flag'0} (fun (_ret: UInt8.t) -> [ &_12 <- _ret ] s1))
      | s1 = bb4 ]
    | bb4 = s0
      [ s0 = [ &_20 <- i ] s1
      | s1 = Opaque.fresh_ptr
          (fun (_ptr: Opaque.ptr) -> -{Slice64.slice_ptr_len _ptr = Slice64.length addr'0.current}- [ &_21 <- _ptr ] s2)
      | s2 = [ &_22 <- Slice64.slice_ptr_len _21 ] s3
      | s3 = [ &_23 <- UInt64.lt _20 _22 ] s4
      | s4 = {[@expl:index in bounds] [%#sbitwalker'4] _23} s5
      | s5 = bb5 ]
    | bb5 = s0
      [ s0 = Slice64.set <UInt8.t> {addr'0.current} {_20} {_12}
          (fun (r: Slice64.slice UInt8.t) -> [ &addr'0 <- { addr'0 with current = r } ] s1)
      | s1 = -{resolve'0 addr'0}- s2
      | s2 = return''0 {_0} ] ]
    [ & _0: () = Any.any_l ()
    | & addr'0: MutBorrow.t (Slice64.slice UInt8.t) = addr
    | & left'0: UInt64.t = left
    | & flag'0: bool = flag
    | & i: UInt64.t = Any.any_l ()
    | & _8: bool = Any.any_l ()
    | & k: UInt64.t = Any.any_l ()
    | & _11: bool = Any.any_l ()
    | & _12: UInt8.t = Any.any_l ()
    | & _14: UInt64.t = Any.any_l ()
    | & _15: Opaque.ptr = Any.any_l ()
    | & _16: UInt64.t = Any.any_l ()
    | & _17: bool = Any.any_l ()
    | & _20: UInt64.t = Any.any_l ()
    | & _21: Opaque.ptr = Any.any_l ()
    | & _22: UInt64.t = Any.any_l ()
    | & _23: bool = Any.any_l () ])
    [ return''0 (result: ()) -> {[@expl:poke_8bit_array ensures] [%#sbitwalker'6] Seq.length (Slice64.view addr.final)
      = Seq.length (view addr)}
      (! return' {result}) ]
end
module M_bitwalker__poke [#"bitwalker.rs" 90 0 90 71]
  let%span sbitwalker = "bitwalker.rs" 92 26 92 27
  let%span sbitwalker'0 = "bitwalker.rs" 93 15 93 17
  let%span sbitwalker'1 = "bitwalker.rs" 95 16 95 23
  let%span sbitwalker'2 = "bitwalker.rs" 95 37 95 41
  let%span sbitwalker'3 = "bitwalker.rs" 96 15 96 17
  let%span sbitwalker'4 = "bitwalker.rs" 98 24 98 26
  let%span sbitwalker'5 = "bitwalker.rs" 99 23 99 24
  let%span sbitwalker'6 = "bitwalker.rs" 101 16 101 41
  let%span sbitwalker'7 = "bitwalker.rs" 100 16 100 27
  let%span sbitwalker'8 = "bitwalker.rs" 103 22 103 34
  let%span sbitwalker'9 = "bitwalker.rs" 106 22 106 47
  let%span sbitwalker'10 = "bitwalker.rs" 107 13 107 14
  let%span sbitwalker'11 = "bitwalker.rs" 109 11 109 12
  let%span sbitwalker'12 = "bitwalker.rs" 86 11 86 33
  let%span sbitwalker'13 = "bitwalker.rs" 87 11 87 28
  let%span sbitwalker'14 = "bitwalker.rs" 88 11 88 46
  let%span sbitwalker'15 = "bitwalker.rs" 89 10 89 39
  let%span sbitwalker'16 = "bitwalker.rs" 62 11 62 25
  let%span sbitwalker'17 = "bitwalker.rs" 78 11 78 34
  let%span sbitwalker'18 = "bitwalker.rs" 79 10 79 39
<<<<<<< HEAD
  let%span sord = "../../../creusot-contracts/src/logic/ord.rs" 124 39 124 89
  let%span sord'0 = "../../../creusot-contracts/src/logic/ord.rs" 128 39 128 86
  let%span sord'1 = "../../../creusot-contracts/src/logic/ord.rs" 132 39 132 86
  let%span sord'2 = "../../../creusot-contracts/src/logic/ord.rs" 136 39 136 89
  let%span sord'3 = "../../../creusot-contracts/src/logic/ord.rs" 140 39 140 70
  let%span sord'4 = "../../../creusot-contracts/src/logic/ord.rs" 144 40 144 57
  let%span sord'5 = "../../../creusot-contracts/src/logic/ord.rs" 145 40 145 57
  let%span sord'6 = "../../../creusot-contracts/src/logic/ord.rs" 146 39 146 56
  let%span sord'7 = "../../../creusot-contracts/src/logic/ord.rs" 150 40 150 70
  let%span sord'8 = "../../../creusot-contracts/src/logic/ord.rs" 151 39 151 72
  let%span sord'9 = "../../../creusot-contracts/src/logic/ord.rs" 155 40 155 73
  let%span sord'10 = "../../../creusot-contracts/src/logic/ord.rs" 156 39 156 69
  let%span sord'11 = "../../../creusot-contracts/src/logic/ord.rs" 160 39 160 84
  let%span sord'12 = "../../../creusot-contracts/src/logic/ord.rs" 211 16 217 17
  let%span sslice = "../../../creusot-contracts/src/std/slice.rs" 250 18 250 40
  let%span smodel = "../../../creusot-contracts/src/model.rs" 59 8 59 22
  let%span smodel'0 = "../../../creusot-contracts/src/model.rs" 43 8 43 22
  let%span sresolve = "../../../creusot-contracts/src/resolve.rs" 44 20 44 34
=======
  let%span sord = "../../../creusot-contracts/src/logic/ord.rs" 129 39 129 89
  let%span sord'0 = "../../../creusot-contracts/src/logic/ord.rs" 134 39 134 86
  let%span sord'1 = "../../../creusot-contracts/src/logic/ord.rs" 139 39 139 86
  let%span sord'2 = "../../../creusot-contracts/src/logic/ord.rs" 144 39 144 89
  let%span sord'3 = "../../../creusot-contracts/src/logic/ord.rs" 149 39 149 70
  let%span sord'4 = "../../../creusot-contracts/src/logic/ord.rs" 154 40 154 57
  let%span sord'5 = "../../../creusot-contracts/src/logic/ord.rs" 155 40 155 57
  let%span sord'6 = "../../../creusot-contracts/src/logic/ord.rs" 156 39 156 56
  let%span sord'7 = "../../../creusot-contracts/src/logic/ord.rs" 161 40 161 70
  let%span sord'8 = "../../../creusot-contracts/src/logic/ord.rs" 162 39 162 72
  let%span sord'9 = "../../../creusot-contracts/src/logic/ord.rs" 167 40 167 73
  let%span sord'10 = "../../../creusot-contracts/src/logic/ord.rs" 168 39 168 69
  let%span sord'11 = "../../../creusot-contracts/src/logic/ord.rs" 173 39 173 84
  let%span sord'12 = "../../../creusot-contracts/src/logic/ord.rs" 260 16 266 17
  let%span sslice = "../../../creusot-contracts/src/std/slice.rs" 293 18 293 40
  let%span smodel = "../../../creusot-contracts/src/model.rs" 63 8 63 22
  let%span smodel'0 = "../../../creusot-contracts/src/model.rs" 45 8 45 22
  let%span sresolve = "../../../creusot-contracts/src/resolve.rs" 52 20 52 34
>>>>>>> 46c4bce5
  
  use creusot.slice.Slice64
  use creusot.int.UInt8
  use creusot.int.UInt64
  use seq.Seq
  use creusot.prelude.MutBorrow
  use creusot.int.Int8
  use mach.int.Int
  use creusot.prelude.Any
  
  function view (self: Slice64.slice UInt8.t) : Seq.seq UInt8.t = [%#smodel'0] Slice64.view self
  
  let rec len (self_: Slice64.slice UInt8.t) (return' (x: UInt64.t)) = any
    [ return''0 (result: UInt64.t) -> {[%#sslice] Seq.length (view self_) = UInt64.t'int result} (! return' {result}) ]
  
  predicate resolve [@inline:trivial] (self: MutBorrow.t (Slice64.slice UInt8.t)) =
    [%#sresolve] self.final = self.current
  
  meta "rewrite_def" predicate resolve
  
  predicate resolve'0 [@inline:trivial] (_0: MutBorrow.t (Slice64.slice UInt8.t)) = resolve _0
  
  meta "rewrite_def" predicate resolve'0
  
  function view'0 (self: MutBorrow.t (Slice64.slice UInt8.t)) : Seq.seq UInt8.t = [%#smodel] Slice64.view self.current
  
  type t_Ordering = C_Less | C_Equal | C_Greater
  
  function cmp_log (self: UInt64.t) (o: UInt64.t) : t_Ordering = [%#sord'12] if UInt64.lt self o then
      C_Less
    else
      if self = o then C_Equal else C_Greater
  
  
  function eq_cmp (x: UInt64.t) (y: UInt64.t) : ()
  
  axiom eq_cmp_spec: forall x: UInt64.t, y: UInt64.t. [%#sord'11] (x = y) = (cmp_log x y = C_Equal)
  
  function antisym2 (x: UInt64.t) (y: UInt64.t) : ()
  
  axiom antisym2_spec: forall x: UInt64.t, y: UInt64.t. ([%#sord'9] cmp_log x y = C_Greater)
      -> ([%#sord'10] cmp_log y x = C_Less)
  
  function antisym1 (x: UInt64.t) (y: UInt64.t) : ()
  
  axiom antisym1_spec: forall x: UInt64.t, y: UInt64.t. ([%#sord'7] cmp_log x y = C_Less)
      -> ([%#sord'8] cmp_log y x = C_Greater)
  
  function trans (x: UInt64.t) (y: UInt64.t) (z: UInt64.t) (o: t_Ordering) : ()
  
  axiom trans_spec: forall x: UInt64.t, y: UInt64.t, z: UInt64.t, o: t_Ordering. ([%#sord'4] cmp_log x y = o)
      -> ([%#sord'5] cmp_log y z = o) -> ([%#sord'6] cmp_log x z = o)
  
  function refl (x: UInt64.t) : ()
  
  axiom refl_spec: forall x: UInt64.t. [%#sord'3] cmp_log x x = C_Equal
  
  function cmp_gt_log (x: UInt64.t) (y: UInt64.t) : ()
  
  axiom cmp_gt_log_spec: forall x: UInt64.t, y: UInt64.t. [%#sord'2] UInt64.gt x y = (cmp_log x y = C_Greater)
  
  function cmp_ge_log (x: UInt64.t) (y: UInt64.t) : ()
  
  axiom cmp_ge_log_spec: forall x: UInt64.t, y: UInt64.t. [%#sord'1] UInt64.ge x y = (cmp_log x y <> C_Less)
  
  function cmp_lt_log (x: UInt64.t) (y: UInt64.t) : ()
  
  axiom cmp_lt_log_spec: forall x: UInt64.t, y: UInt64.t. [%#sord'0] UInt64.lt x y = (cmp_log x y = C_Less)
  
  function cmp_le_log (x: UInt64.t) (y: UInt64.t) : ()
  
  axiom cmp_le_log_spec: forall x: UInt64.t, y: UInt64.t. [%#sord] UInt64.le x y = (cmp_log x y <> C_Greater)
  
  let rec peek_64bit (value: UInt64.t) (left: UInt64.t) (return' (x: bool)) =
    {[@expl:peek_64bit requires] [%#sbitwalker'16] UInt64.lt left (64: UInt64.t)}
    any [ return''0 (result: bool) -> (! return' {result}) ]
  
  let rec poke_8bit_array (addr: MutBorrow.t (Slice64.slice UInt8.t)) (left: UInt64.t) (flag: bool) (return' (x: ())) =
    {[@expl:poke_8bit_array requires] [%#sbitwalker'17] UInt64.t'int left < 8 * Seq.length (view'0 addr)}
    any
    [ return''0 (result: ()) -> {[%#sbitwalker'18] Seq.length (Slice64.view addr.final) = Seq.length (view'0 addr)}
      (! return' {result}) ]
  
  meta "compute_max_steps" 1000000
  
  meta "select_lsinst" "all"
  
  let rec poke [#"bitwalker.rs" 90 0 90 71] (start: UInt64.t) (length: UInt64.t)
    (addr: MutBorrow.t (Slice64.slice UInt8.t)) (value: UInt64.t) (return' (x: Int8.t)) =
    {[@expl:poke requires #0] [%#sbitwalker'12] Seq.length (view'0 addr) < 10000000}
    {[@expl:poke requires #1] [%#sbitwalker'13] UInt64.le length (64: UInt64.t)}
    {[@expl:poke requires #2] [%#sbitwalker'14] UInt64.t'int start + UInt64.t'int length
    <= 8 * Seq.length (view'0 addr)}
    (! bb0
    [ bb0 = s0 [ s0 = len {addr'0.current} (fun (_ret: UInt64.t) -> [ &ghost_len <- _ret ] s1) | s1 = bb1 ]
    | bb1 = s0
      [ s0 = UInt64.add {start'0} {length'0} (fun (_ret: UInt64.t) -> [ &_14 <- _ret ] s1)
      | s1 = len {addr'0.current} (fun (_ret: UInt64.t) -> [ &_18 <- _ret ] s2)
      | s2 = bb2 ]
    | bb2 = s0
      [ s0 = UInt64.mul {[%#sbitwalker] (8: UInt64.t)} {_18} (fun (_ret: UInt64.t) -> [ &_17 <- _ret ] s1)
      | s1 = [ &_13 <- UInt64.gt _14 _17 ] s2
      | s2 = any [ br0 -> {_13 = false} (! bb4) | br1 -> {_13} (! bb3) ] ]
    | bb3 = s0 [ s0 = -{resolve'0 addr'0}- s1 | s1 = [ &_0 <- [%#sbitwalker'0] (-1: Int8.t) ] s2 | s2 = bb16 ]
    | bb4 = s0
      [ s0 = [ &_22 <- UInt64.lt length'0 ([%#sbitwalker'1] (64: UInt64.t)) ] s1
      | s1 = any [ br0 -> {_22 = false} (! bb9) | br1 -> {_22} (! bb5) ] ]
    | bb5 = s0
      [ s0 = UInt64.shl {[%#sbitwalker'2] (1: UInt64.t)} {UInt64.t'int length'0}
          (fun (_ret: UInt64.t) -> [ &_26 <- _ret ] s1)
      | s1 = [ &_24 <- UInt64.ge value'0 _26 ] s2
      | s2 = any [ br0 -> {_24 = false} (! bb9) | br1 -> {_24} (! bb7) ] ]
    | bb7 = s0 [ s0 = -{resolve'0 addr'0}- s1 | s1 = [ &_0 <- [%#sbitwalker'3] (-2: Int8.t) ] s2 | s2 = bb16 ]
    | bb9 = s0
      [ s0 = UInt64.sub {[%#sbitwalker'4] (64: UInt64.t)} {length'0} (fun (_ret: UInt64.t) -> [ &lstart <- _ret ] s1)
      | s1 = [ &i <- [%#sbitwalker'5] (0: UInt64.t) ] s2
      | s2 = [ &old_10_0 <- addr'0 ] s3
      | s3 = bb10 ]
    | bb10 = bb10'0
      [ bb10'0 = {[@expl:mut invariant] old_10_0.final = addr'0.final}
        {[@expl:loop invariant #0] [%#sbitwalker'7] UInt64.le i length'0}
        {[@expl:loop invariant #1] [%#sbitwalker'6] Seq.length (view'0 addr'0) = UInt64.t'int ghost_len}
        (! s0)
        [ s0 = bb11 ]
        [ bb11 = s0
          [ s0 = [ &_37 <- UInt64.lt i length'0 ] s1
          | s1 = any [ br0 -> {_37 = false} (! bb15) | br1 -> {_37} (! bb12) ] ]
        | bb12 = s0
          [ s0 = {[@expl:assertion] [%#sbitwalker'8] UInt64.t'int i < UInt64.t'int length'0} s1
          | s1 = UInt64.add {lstart} {i} (fun (_ret: UInt64.t) -> [ &_44 <- _ret ] s2)
          | s2 = peek_64bit {value'0} {_44} (fun (_ret: bool) -> [ &flag <- _ret ] s3)
          | s3 = bb13 ]
        | bb13 = s0
          [ s0 = UInt64.add {start'0} {i} (fun (_ret: UInt64.t) -> [ &_49 <- _ret ] s1)
          | s1 = MutBorrow.borrow_mut <Slice64.slice UInt8.t> {addr'0.current}
              (fun (_ret: MutBorrow.t (Slice64.slice UInt8.t)) ->
                [ &_48 <- _ret ] [ &addr'0 <- { addr'0 with current = _ret.final } ] s2)
          | s2 = poke_8bit_array {_48} {_49} {flag} (fun (_ret: ()) -> [ &_47 <- _ret ] s3)
          | s3 = bb14 ]
        | bb14 = s0
          [ s0 = {[@expl:assertion] [%#sbitwalker'9] Seq.length (view'0 addr'0) = UInt64.t'int ghost_len} s1
          | s1 = UInt64.add {i} {[%#sbitwalker'10] (1: UInt64.t)} (fun (_ret: UInt64.t) -> [ &i <- _ret ] s2)
          | s2 = bb10'0 ] ] ]
    | bb15 = s0 [ s0 = -{resolve'0 addr'0}- s1 | s1 = [ &_0 <- [%#sbitwalker'11] (0: Int8.t) ] s2 | s2 = bb16 ]
    | bb16 = return''0 {_0} ]
    [ & _0: Int8.t = Any.any_l ()
    | & start'0: UInt64.t = start
    | & length'0: UInt64.t = length
    | & addr'0: MutBorrow.t (Slice64.slice UInt8.t) = addr
    | & value'0: UInt64.t = value
    | & ghost_len: UInt64.t = Any.any_l ()
    | & _13: bool = Any.any_l ()
    | & _14: UInt64.t = Any.any_l ()
    | & _17: UInt64.t = Any.any_l ()
    | & _18: UInt64.t = Any.any_l ()
    | & _22: bool = Any.any_l ()
    | & _24: bool = Any.any_l ()
    | & _26: UInt64.t = Any.any_l ()
    | & lstart: UInt64.t = Any.any_l ()
    | & i: UInt64.t = Any.any_l ()
    | & _37: bool = Any.any_l ()
    | & flag: bool = Any.any_l ()
    | & _44: UInt64.t = Any.any_l ()
    | & _47: () = Any.any_l ()
    | & _48: MutBorrow.t (Slice64.slice UInt8.t) = Any.any_l ()
    | & _49: UInt64.t = Any.any_l ()
    | & old_10_0: MutBorrow.t (Slice64.slice UInt8.t) = Any.any_l () ])
    [ return''0 (result: Int8.t) -> {[@expl:poke ensures] [%#sbitwalker'15] Seq.length (Slice64.view addr.final)
      = Seq.length (view'0 addr)}
      (! return' {result}) ]
end
module M_bitwalker__peekthenpoke [#"bitwalker.rs" 119 0 119 67]
  let%span sbitwalker = "bitwalker.rs" 116 11 116 33
  let%span sbitwalker'0 = "bitwalker.rs" 117 11 117 28
  let%span sbitwalker'1 = "bitwalker.rs" 118 11 118 46
  let%span sbitwalker'2 = "bitwalker.rs" 41 11 41 33
  let%span sbitwalker'3 = "bitwalker.rs" 42 11 42 28
  let%span sbitwalker'4 = "bitwalker.rs" 43 11 43 46
  let%span sbitwalker'5 = "bitwalker.rs" 86 11 86 33
  let%span sbitwalker'6 = "bitwalker.rs" 87 11 87 28
  let%span sbitwalker'7 = "bitwalker.rs" 88 11 88 46
  let%span sbitwalker'8 = "bitwalker.rs" 89 10 89 39
<<<<<<< HEAD
  let%span sord = "../../../creusot-contracts/src/logic/ord.rs" 124 39 124 89
  let%span sord'0 = "../../../creusot-contracts/src/logic/ord.rs" 128 39 128 86
  let%span sord'1 = "../../../creusot-contracts/src/logic/ord.rs" 132 39 132 86
  let%span sord'2 = "../../../creusot-contracts/src/logic/ord.rs" 136 39 136 89
  let%span sord'3 = "../../../creusot-contracts/src/logic/ord.rs" 140 39 140 70
  let%span sord'4 = "../../../creusot-contracts/src/logic/ord.rs" 144 40 144 57
  let%span sord'5 = "../../../creusot-contracts/src/logic/ord.rs" 145 40 145 57
  let%span sord'6 = "../../../creusot-contracts/src/logic/ord.rs" 146 39 146 56
  let%span sord'7 = "../../../creusot-contracts/src/logic/ord.rs" 150 40 150 70
  let%span sord'8 = "../../../creusot-contracts/src/logic/ord.rs" 151 39 151 72
  let%span sord'9 = "../../../creusot-contracts/src/logic/ord.rs" 155 40 155 73
  let%span sord'10 = "../../../creusot-contracts/src/logic/ord.rs" 156 39 156 69
  let%span sord'11 = "../../../creusot-contracts/src/logic/ord.rs" 160 39 160 84
  let%span sord'12 = "../../../creusot-contracts/src/logic/ord.rs" 211 16 217 17
  let%span smodel = "../../../creusot-contracts/src/model.rs" 59 8 59 22
  let%span smodel'0 = "../../../creusot-contracts/src/model.rs" 43 8 43 22
  let%span sresolve = "../../../creusot-contracts/src/resolve.rs" 44 20 44 34
=======
  let%span sord = "../../../creusot-contracts/src/logic/ord.rs" 129 39 129 89
  let%span sord'0 = "../../../creusot-contracts/src/logic/ord.rs" 134 39 134 86
  let%span sord'1 = "../../../creusot-contracts/src/logic/ord.rs" 139 39 139 86
  let%span sord'2 = "../../../creusot-contracts/src/logic/ord.rs" 144 39 144 89
  let%span sord'3 = "../../../creusot-contracts/src/logic/ord.rs" 149 39 149 70
  let%span sord'4 = "../../../creusot-contracts/src/logic/ord.rs" 154 40 154 57
  let%span sord'5 = "../../../creusot-contracts/src/logic/ord.rs" 155 40 155 57
  let%span sord'6 = "../../../creusot-contracts/src/logic/ord.rs" 156 39 156 56
  let%span sord'7 = "../../../creusot-contracts/src/logic/ord.rs" 161 40 161 70
  let%span sord'8 = "../../../creusot-contracts/src/logic/ord.rs" 162 39 162 72
  let%span sord'9 = "../../../creusot-contracts/src/logic/ord.rs" 167 40 167 73
  let%span sord'10 = "../../../creusot-contracts/src/logic/ord.rs" 168 39 168 69
  let%span sord'11 = "../../../creusot-contracts/src/logic/ord.rs" 173 39 173 84
  let%span sord'12 = "../../../creusot-contracts/src/logic/ord.rs" 260 16 266 17
  let%span smodel = "../../../creusot-contracts/src/model.rs" 63 8 63 22
  let%span smodel'0 = "../../../creusot-contracts/src/model.rs" 45 8 45 22
  let%span sresolve = "../../../creusot-contracts/src/resolve.rs" 52 20 52 34
>>>>>>> 46c4bce5
  
  use creusot.int.UInt64
  use creusot.slice.Slice64
  use creusot.int.UInt8
  use seq.Seq
  use mach.int.Int
  use creusot.prelude.MutBorrow
  use creusot.int.Int8
  use creusot.prelude.Any
  
  function view (self: Slice64.slice UInt8.t) : Seq.seq UInt8.t = [%#smodel'0] Slice64.view self
  
  type t_Ordering = C_Less | C_Equal | C_Greater
  
  function cmp_log (self: UInt64.t) (o: UInt64.t) : t_Ordering = [%#sord'12] if UInt64.lt self o then
      C_Less
    else
      if self = o then C_Equal else C_Greater
  
  
  function eq_cmp (x: UInt64.t) (y: UInt64.t) : ()
  
  axiom eq_cmp_spec: forall x: UInt64.t, y: UInt64.t. [%#sord'11] (x = y) = (cmp_log x y = C_Equal)
  
  function antisym2 (x: UInt64.t) (y: UInt64.t) : ()
  
  axiom antisym2_spec: forall x: UInt64.t, y: UInt64.t. ([%#sord'9] cmp_log x y = C_Greater)
      -> ([%#sord'10] cmp_log y x = C_Less)
  
  function antisym1 (x: UInt64.t) (y: UInt64.t) : ()
  
  axiom antisym1_spec: forall x: UInt64.t, y: UInt64.t. ([%#sord'7] cmp_log x y = C_Less)
      -> ([%#sord'8] cmp_log y x = C_Greater)
  
  function trans (x: UInt64.t) (y: UInt64.t) (z: UInt64.t) (o: t_Ordering) : ()
  
  axiom trans_spec: forall x: UInt64.t, y: UInt64.t, z: UInt64.t, o: t_Ordering. ([%#sord'4] cmp_log x y = o)
      -> ([%#sord'5] cmp_log y z = o) -> ([%#sord'6] cmp_log x z = o)
  
  function refl (x: UInt64.t) : ()
  
  axiom refl_spec: forall x: UInt64.t. [%#sord'3] cmp_log x x = C_Equal
  
  function cmp_gt_log (x: UInt64.t) (y: UInt64.t) : ()
  
  axiom cmp_gt_log_spec: forall x: UInt64.t, y: UInt64.t. [%#sord'2] UInt64.gt x y = (cmp_log x y = C_Greater)
  
  function cmp_ge_log (x: UInt64.t) (y: UInt64.t) : ()
  
  axiom cmp_ge_log_spec: forall x: UInt64.t, y: UInt64.t. [%#sord'1] UInt64.ge x y = (cmp_log x y <> C_Less)
  
  function cmp_lt_log (x: UInt64.t) (y: UInt64.t) : ()
  
  axiom cmp_lt_log_spec: forall x: UInt64.t, y: UInt64.t. [%#sord'0] UInt64.lt x y = (cmp_log x y = C_Less)
  
  function cmp_le_log (x: UInt64.t) (y: UInt64.t) : ()
  
  axiom cmp_le_log_spec: forall x: UInt64.t, y: UInt64.t. [%#sord] UInt64.le x y = (cmp_log x y <> C_Greater)
  
  let rec peek (start: UInt64.t) (length: UInt64.t) (addr: Slice64.slice UInt8.t) (return' (x: UInt64.t)) =
    {[@expl:peek requires #0] [%#sbitwalker'2] Seq.length (view addr) < 10000000}
    {[@expl:peek requires #1] [%#sbitwalker'3] UInt64.le length (64: UInt64.t)}
    {[@expl:peek requires #2] [%#sbitwalker'4] UInt64.t'int start + UInt64.t'int length <= 8 * Seq.length (view addr)}
    any [ return''0 (result: UInt64.t) -> (! return' {result}) ]
  
  function view'0 (self: MutBorrow.t (Slice64.slice UInt8.t)) : Seq.seq UInt8.t = [%#smodel] Slice64.view self.current
  
  let rec poke (start: UInt64.t) (length: UInt64.t) (addr: MutBorrow.t (Slice64.slice UInt8.t)) (value: UInt64.t)
    (return' (x: Int8.t)) = {[@expl:poke requires #0] [%#sbitwalker'5] Seq.length (view'0 addr) < 10000000}
    {[@expl:poke requires #1] [%#sbitwalker'6] UInt64.le length (64: UInt64.t)}
    {[@expl:poke requires #2] [%#sbitwalker'7] UInt64.t'int start + UInt64.t'int length <= 8 * Seq.length (view'0 addr)}
    any
    [ return''0 (result: Int8.t) -> {[%#sbitwalker'8] Seq.length (Slice64.view addr.final) = Seq.length (view'0 addr)}
      (! return' {result}) ]
  
  predicate resolve [@inline:trivial] (self: MutBorrow.t (Slice64.slice UInt8.t)) =
    [%#sresolve] self.final = self.current
  
  meta "rewrite_def" predicate resolve
  
  predicate resolve'0 [@inline:trivial] (_0: MutBorrow.t (Slice64.slice UInt8.t)) = resolve _0
  
  meta "rewrite_def" predicate resolve'0
  
  meta "compute_max_steps" 1000000
  
  meta "select_lsinst" "all"
  
  let rec peekthenpoke [#"bitwalker.rs" 119 0 119 67] (start: UInt64.t) (length: UInt64.t)
    (addr: MutBorrow.t (Slice64.slice UInt8.t)) (return' (x: Int8.t)) =
    {[@expl:peekthenpoke requires #0] [%#sbitwalker] Seq.length (view'0 addr) < 10000000}
    {[@expl:peekthenpoke requires #1] [%#sbitwalker'0] UInt64.le length (64: UInt64.t)}
    {[@expl:peekthenpoke requires #2] [%#sbitwalker'1] UInt64.t'int start + UInt64.t'int length
    <= 8 * Seq.length (view'0 addr)}
    (! bb0
    [ bb0 = s0
      [ s0 = peek {start'0} {length'0} {addr'0.current} (fun (_ret: UInt64.t) -> [ &value <- _ret ] s1) | s1 = bb1 ]
    | bb1 = s0
      [ s0 = MutBorrow.borrow_final <Slice64.slice UInt8.t> {addr'0.current} {MutBorrow.get_id addr'0}
          (fun (_ret: MutBorrow.t (Slice64.slice UInt8.t)) ->
            [ &_14 <- _ret ] [ &addr'0 <- { addr'0 with current = _ret.final } ] s1)
      | s1 = poke {start'0} {length'0} {_14} {value} (fun (_ret: Int8.t) -> [ &res <- _ret ] s2)
      | s2 = bb2 ]
    | bb2 = s0 [ s0 = -{resolve'0 addr'0}- s1 | s1 = [ &_0 <- res ] s2 | s2 = return''0 {_0} ] ]
    [ & _0: Int8.t = Any.any_l ()
    | & start'0: UInt64.t = start
    | & length'0: UInt64.t = length
    | & addr'0: MutBorrow.t (Slice64.slice UInt8.t) = addr
    | & value: UInt64.t = Any.any_l ()
    | & res: Int8.t = Any.any_l ()
    | & _14: MutBorrow.t (Slice64.slice UInt8.t) = Any.any_l () ])
    [ return''0 (result: Int8.t) -> (! return' {result}) ]
end
module M_bitwalker__pokethenpeek [#"bitwalker.rs" 133 0 133 84]
  let%span sbitwalker = "bitwalker.rs" 130 11 130 33
  let%span sbitwalker'0 = "bitwalker.rs" 131 11 131 28
  let%span sbitwalker'1 = "bitwalker.rs" 132 11 132 46
  let%span sbitwalker'2 = "bitwalker.rs" 86 11 86 33
  let%span sbitwalker'3 = "bitwalker.rs" 87 11 87 28
  let%span sbitwalker'4 = "bitwalker.rs" 88 11 88 46
  let%span sbitwalker'5 = "bitwalker.rs" 89 10 89 39
  let%span sbitwalker'6 = "bitwalker.rs" 41 11 41 33
  let%span sbitwalker'7 = "bitwalker.rs" 42 11 42 28
  let%span sbitwalker'8 = "bitwalker.rs" 43 11 43 46
<<<<<<< HEAD
  let%span sord = "../../../creusot-contracts/src/logic/ord.rs" 124 39 124 89
  let%span sord'0 = "../../../creusot-contracts/src/logic/ord.rs" 128 39 128 86
  let%span sord'1 = "../../../creusot-contracts/src/logic/ord.rs" 132 39 132 86
  let%span sord'2 = "../../../creusot-contracts/src/logic/ord.rs" 136 39 136 89
  let%span sord'3 = "../../../creusot-contracts/src/logic/ord.rs" 140 39 140 70
  let%span sord'4 = "../../../creusot-contracts/src/logic/ord.rs" 144 40 144 57
  let%span sord'5 = "../../../creusot-contracts/src/logic/ord.rs" 145 40 145 57
  let%span sord'6 = "../../../creusot-contracts/src/logic/ord.rs" 146 39 146 56
  let%span sord'7 = "../../../creusot-contracts/src/logic/ord.rs" 150 40 150 70
  let%span sord'8 = "../../../creusot-contracts/src/logic/ord.rs" 151 39 151 72
  let%span sord'9 = "../../../creusot-contracts/src/logic/ord.rs" 155 40 155 73
  let%span sord'10 = "../../../creusot-contracts/src/logic/ord.rs" 156 39 156 69
  let%span sord'11 = "../../../creusot-contracts/src/logic/ord.rs" 160 39 160 84
  let%span sord'12 = "../../../creusot-contracts/src/logic/ord.rs" 211 16 217 17
  let%span smodel = "../../../creusot-contracts/src/model.rs" 59 8 59 22
  let%span smodel'0 = "../../../creusot-contracts/src/model.rs" 43 8 43 22
  let%span sresolve = "../../../creusot-contracts/src/resolve.rs" 44 20 44 34
=======
  let%span sord = "../../../creusot-contracts/src/logic/ord.rs" 129 39 129 89
  let%span sord'0 = "../../../creusot-contracts/src/logic/ord.rs" 134 39 134 86
  let%span sord'1 = "../../../creusot-contracts/src/logic/ord.rs" 139 39 139 86
  let%span sord'2 = "../../../creusot-contracts/src/logic/ord.rs" 144 39 144 89
  let%span sord'3 = "../../../creusot-contracts/src/logic/ord.rs" 149 39 149 70
  let%span sord'4 = "../../../creusot-contracts/src/logic/ord.rs" 154 40 154 57
  let%span sord'5 = "../../../creusot-contracts/src/logic/ord.rs" 155 40 155 57
  let%span sord'6 = "../../../creusot-contracts/src/logic/ord.rs" 156 39 156 56
  let%span sord'7 = "../../../creusot-contracts/src/logic/ord.rs" 161 40 161 70
  let%span sord'8 = "../../../creusot-contracts/src/logic/ord.rs" 162 39 162 72
  let%span sord'9 = "../../../creusot-contracts/src/logic/ord.rs" 167 40 167 73
  let%span sord'10 = "../../../creusot-contracts/src/logic/ord.rs" 168 39 168 69
  let%span sord'11 = "../../../creusot-contracts/src/logic/ord.rs" 173 39 173 84
  let%span sord'12 = "../../../creusot-contracts/src/logic/ord.rs" 260 16 266 17
  let%span smodel = "../../../creusot-contracts/src/model.rs" 63 8 63 22
  let%span smodel'0 = "../../../creusot-contracts/src/model.rs" 45 8 45 22
  let%span sresolve = "../../../creusot-contracts/src/resolve.rs" 52 20 52 34
>>>>>>> 46c4bce5
  
  use creusot.prelude.MutBorrow
  use creusot.slice.Slice64
  use creusot.int.UInt8
  use creusot.int.UInt64
  use creusot.int.Int8
  use seq.Seq
  use mach.int.Int
  use creusot.prelude.Any
  
  function view (self: MutBorrow.t (Slice64.slice UInt8.t)) : Seq.seq UInt8.t = [%#smodel] Slice64.view self.current
  
  type t_Ordering = C_Less | C_Equal | C_Greater
  
  function cmp_log (self: UInt64.t) (o: UInt64.t) : t_Ordering = [%#sord'12] if UInt64.lt self o then
      C_Less
    else
      if self = o then C_Equal else C_Greater
  
  
  function eq_cmp (x: UInt64.t) (y: UInt64.t) : ()
  
  axiom eq_cmp_spec: forall x: UInt64.t, y: UInt64.t. [%#sord'11] (x = y) = (cmp_log x y = C_Equal)
  
  function antisym2 (x: UInt64.t) (y: UInt64.t) : ()
  
  axiom antisym2_spec: forall x: UInt64.t, y: UInt64.t. ([%#sord'9] cmp_log x y = C_Greater)
      -> ([%#sord'10] cmp_log y x = C_Less)
  
  function antisym1 (x: UInt64.t) (y: UInt64.t) : ()
  
  axiom antisym1_spec: forall x: UInt64.t, y: UInt64.t. ([%#sord'7] cmp_log x y = C_Less)
      -> ([%#sord'8] cmp_log y x = C_Greater)
  
  function trans (x: UInt64.t) (y: UInt64.t) (z: UInt64.t) (o: t_Ordering) : ()
  
  axiom trans_spec: forall x: UInt64.t, y: UInt64.t, z: UInt64.t, o: t_Ordering. ([%#sord'4] cmp_log x y = o)
      -> ([%#sord'5] cmp_log y z = o) -> ([%#sord'6] cmp_log x z = o)
  
  function refl (x: UInt64.t) : ()
  
  axiom refl_spec: forall x: UInt64.t. [%#sord'3] cmp_log x x = C_Equal
  
  function cmp_gt_log (x: UInt64.t) (y: UInt64.t) : ()
  
  axiom cmp_gt_log_spec: forall x: UInt64.t, y: UInt64.t. [%#sord'2] UInt64.gt x y = (cmp_log x y = C_Greater)
  
  function cmp_ge_log (x: UInt64.t) (y: UInt64.t) : ()
  
  axiom cmp_ge_log_spec: forall x: UInt64.t, y: UInt64.t. [%#sord'1] UInt64.ge x y = (cmp_log x y <> C_Less)
  
  function cmp_lt_log (x: UInt64.t) (y: UInt64.t) : ()
  
  axiom cmp_lt_log_spec: forall x: UInt64.t, y: UInt64.t. [%#sord'0] UInt64.lt x y = (cmp_log x y = C_Less)
  
  function cmp_le_log (x: UInt64.t) (y: UInt64.t) : ()
  
  axiom cmp_le_log_spec: forall x: UInt64.t, y: UInt64.t. [%#sord] UInt64.le x y = (cmp_log x y <> C_Greater)
  
  let rec poke (start: UInt64.t) (length: UInt64.t) (addr: MutBorrow.t (Slice64.slice UInt8.t)) (value: UInt64.t)
    (return' (x: Int8.t)) = {[@expl:poke requires #0] [%#sbitwalker'2] Seq.length (view addr) < 10000000}
    {[@expl:poke requires #1] [%#sbitwalker'3] UInt64.le length (64: UInt64.t)}
    {[@expl:poke requires #2] [%#sbitwalker'4] UInt64.t'int start + UInt64.t'int length <= 8 * Seq.length (view addr)}
    any
    [ return''0 (result: Int8.t) -> {[%#sbitwalker'5] Seq.length (Slice64.view addr.final) = Seq.length (view addr)}
      (! return' {result}) ]
  
  function view'0 (self: Slice64.slice UInt8.t) : Seq.seq UInt8.t = [%#smodel'0] Slice64.view self
  
  let rec peek (start: UInt64.t) (length: UInt64.t) (addr: Slice64.slice UInt8.t) (return' (x: UInt64.t)) =
    {[@expl:peek requires #0] [%#sbitwalker'6] Seq.length (view'0 addr) < 10000000}
    {[@expl:peek requires #1] [%#sbitwalker'7] UInt64.le length (64: UInt64.t)}
    {[@expl:peek requires #2] [%#sbitwalker'8] UInt64.t'int start + UInt64.t'int length <= 8 * Seq.length (view'0 addr)}
    any [ return''0 (result: UInt64.t) -> (! return' {result}) ]
  
  predicate resolve [@inline:trivial] (self: MutBorrow.t (Slice64.slice UInt8.t)) =
    [%#sresolve] self.final = self.current
  
  meta "rewrite_def" predicate resolve
  
  predicate resolve'0 [@inline:trivial] (_0: MutBorrow.t (Slice64.slice UInt8.t)) = resolve _0
  
  meta "rewrite_def" predicate resolve'0
  
  meta "compute_max_steps" 1000000
  
  meta "select_lsinst" "all"
  
  let rec pokethenpeek [#"bitwalker.rs" 133 0 133 84] (start: UInt64.t) (length: UInt64.t)
    (addr: MutBorrow.t (Slice64.slice UInt8.t)) (value: UInt64.t) (return' (x: UInt64.t)) =
    {[@expl:pokethenpeek requires #0] [%#sbitwalker] Seq.length (view addr) < 10000000}
    {[@expl:pokethenpeek requires #1] [%#sbitwalker'0] UInt64.le length (64: UInt64.t)}
    {[@expl:pokethenpeek requires #2] [%#sbitwalker'1] UInt64.t'int start + UInt64.t'int length
    <= 8 * Seq.length (view addr)}
    (! bb0
    [ bb0 = s0
      [ s0 = MutBorrow.borrow_final <Slice64.slice UInt8.t> {addr'0.current} {MutBorrow.get_id addr'0}
          (fun (_ret: MutBorrow.t (Slice64.slice UInt8.t)) ->
            [ &_11 <- _ret ] [ &addr'0 <- { addr'0 with current = _ret.final } ] s1)
      | s1 = poke {start'0} {length'0} {_11} {value'0} (fun (_ret: Int8.t) -> [ &_res <- _ret ] s2)
      | s2 = bb1 ]
    | bb1 = s0
      [ s0 = peek {start'0} {length'0} {addr'0.current} (fun (_ret: UInt64.t) -> [ &peek_result <- _ret ] s1)
      | s1 = bb2 ]
    | bb2 = s0 [ s0 = -{resolve'0 addr'0}- s1 | s1 = [ &_0 <- peek_result ] s2 | s2 = return''0 {_0} ] ]
    [ & _0: UInt64.t = Any.any_l ()
    | & start'0: UInt64.t = start
    | & length'0: UInt64.t = length
    | & addr'0: MutBorrow.t (Slice64.slice UInt8.t) = addr
    | & value'0: UInt64.t = value
    | & _res: Int8.t = Any.any_l ()
    | & _11: MutBorrow.t (Slice64.slice UInt8.t) = Any.any_l ()
    | & peek_result: UInt64.t = Any.any_l () ]) [ return''0 (result: UInt64.t) -> (! return' {result}) ]
end<|MERGE_RESOLUTION|>--- conflicted
+++ resolved
@@ -3,7 +3,6 @@
   let%span sbitwalker'0 = "bitwalker.rs" 10 19 10 22
   let%span sbitwalker'1 = "bitwalker.rs" 11 18 11 19
   let%span sbitwalker'2 = "bitwalker.rs" 8 11 8 24
-<<<<<<< HEAD
   let%span sord = "../../../creusot-contracts/src/logic/ord.rs" 124 39 124 89
   let%span sord'0 = "../../../creusot-contracts/src/logic/ord.rs" 128 39 128 86
   let%span sord'1 = "../../../creusot-contracts/src/logic/ord.rs" 132 39 132 86
@@ -17,23 +16,7 @@
   let%span sord'9 = "../../../creusot-contracts/src/logic/ord.rs" 155 40 155 73
   let%span sord'10 = "../../../creusot-contracts/src/logic/ord.rs" 156 39 156 69
   let%span sord'11 = "../../../creusot-contracts/src/logic/ord.rs" 160 39 160 84
-  let%span sord'12 = "../../../creusot-contracts/src/logic/ord.rs" 211 16 217 17
-=======
-  let%span sord = "../../../creusot-contracts/src/logic/ord.rs" 129 39 129 89
-  let%span sord'0 = "../../../creusot-contracts/src/logic/ord.rs" 134 39 134 86
-  let%span sord'1 = "../../../creusot-contracts/src/logic/ord.rs" 139 39 139 86
-  let%span sord'2 = "../../../creusot-contracts/src/logic/ord.rs" 144 39 144 89
-  let%span sord'3 = "../../../creusot-contracts/src/logic/ord.rs" 149 39 149 70
-  let%span sord'4 = "../../../creusot-contracts/src/logic/ord.rs" 154 40 154 57
-  let%span sord'5 = "../../../creusot-contracts/src/logic/ord.rs" 155 40 155 57
-  let%span sord'6 = "../../../creusot-contracts/src/logic/ord.rs" 156 39 156 56
-  let%span sord'7 = "../../../creusot-contracts/src/logic/ord.rs" 161 40 161 70
-  let%span sord'8 = "../../../creusot-contracts/src/logic/ord.rs" 162 39 162 72
-  let%span sord'9 = "../../../creusot-contracts/src/logic/ord.rs" 167 40 167 73
-  let%span sord'10 = "../../../creusot-contracts/src/logic/ord.rs" 168 39 168 69
-  let%span sord'11 = "../../../creusot-contracts/src/logic/ord.rs" 173 39 173 84
-  let%span sord'12 = "../../../creusot-contracts/src/logic/ord.rs" 260 16 266 17
->>>>>>> 46c4bce5
+  let%span sord'12 = "../../../creusot-contracts/src/logic/ord.rs" 240 16 246 17
   
   use creusot.int.UInt64
   use creusot.int.UInt8
@@ -116,7 +99,6 @@
   let%span sbitwalker'5 = "bitwalker.rs" 19 20 19 25
   let%span sbitwalker'6 = "bitwalker.rs" 14 11 14 34
   let%span sbitwalker'7 = "bitwalker.rs" 8 11 8 24
-<<<<<<< HEAD
   let%span sord = "../../../creusot-contracts/src/logic/ord.rs" 124 39 124 89
   let%span sord'0 = "../../../creusot-contracts/src/logic/ord.rs" 128 39 128 86
   let%span sord'1 = "../../../creusot-contracts/src/logic/ord.rs" 132 39 132 86
@@ -130,33 +112,12 @@
   let%span sord'9 = "../../../creusot-contracts/src/logic/ord.rs" 155 40 155 73
   let%span sord'10 = "../../../creusot-contracts/src/logic/ord.rs" 156 39 156 69
   let%span sord'11 = "../../../creusot-contracts/src/logic/ord.rs" 160 39 160 84
-  let%span sord'12 = "../../../creusot-contracts/src/logic/ord.rs" 211 16 217 17
-  let%span sslice = "../../../creusot-contracts/src/std/slice.rs" 259 18 259 96
-  let%span sslice'0 = "../../../creusot-contracts/src/std/slice.rs" 260 8 260 57
-  let%span sslice'1 = "../../../creusot-contracts/src/std/slice.rs" 110 20 110 37
-  let%span sslice'2 = "../../../creusot-contracts/src/std/slice.rs" 115 20 115 37
+  let%span sord'12 = "../../../creusot-contracts/src/logic/ord.rs" 240 16 246 17
+  let%span sslice = "../../../creusot-contracts/src/std/slice.rs" 273 18 273 96
+  let%span sslice'0 = "../../../creusot-contracts/src/std/slice.rs" 274 8 274 57
+  let%span sslice'1 = "../../../creusot-contracts/src/std/slice.rs" 124 20 124 37
+  let%span sslice'2 = "../../../creusot-contracts/src/std/slice.rs" 129 20 129 37
   let%span smodel = "../../../creusot-contracts/src/model.rs" 43 8 43 22
-=======
-  let%span sord = "../../../creusot-contracts/src/logic/ord.rs" 129 39 129 89
-  let%span sord'0 = "../../../creusot-contracts/src/logic/ord.rs" 134 39 134 86
-  let%span sord'1 = "../../../creusot-contracts/src/logic/ord.rs" 139 39 139 86
-  let%span sord'2 = "../../../creusot-contracts/src/logic/ord.rs" 144 39 144 89
-  let%span sord'3 = "../../../creusot-contracts/src/logic/ord.rs" 149 39 149 70
-  let%span sord'4 = "../../../creusot-contracts/src/logic/ord.rs" 154 40 154 57
-  let%span sord'5 = "../../../creusot-contracts/src/logic/ord.rs" 155 40 155 57
-  let%span sord'6 = "../../../creusot-contracts/src/logic/ord.rs" 156 39 156 56
-  let%span sord'7 = "../../../creusot-contracts/src/logic/ord.rs" 161 40 161 70
-  let%span sord'8 = "../../../creusot-contracts/src/logic/ord.rs" 162 39 162 72
-  let%span sord'9 = "../../../creusot-contracts/src/logic/ord.rs" 167 40 167 73
-  let%span sord'10 = "../../../creusot-contracts/src/logic/ord.rs" 168 39 168 69
-  let%span sord'11 = "../../../creusot-contracts/src/logic/ord.rs" 173 39 173 84
-  let%span sord'12 = "../../../creusot-contracts/src/logic/ord.rs" 260 16 266 17
-  let%span sslice = "../../../creusot-contracts/src/std/slice.rs" 302 18 302 96
-  let%span sslice'0 = "../../../creusot-contracts/src/std/slice.rs" 303 8 303 57
-  let%span sslice'1 = "../../../creusot-contracts/src/std/slice.rs" 132 20 132 37
-  let%span sslice'2 = "../../../creusot-contracts/src/std/slice.rs" 139 20 139 37
-  let%span smodel = "../../../creusot-contracts/src/model.rs" 45 8 45 22
->>>>>>> 46c4bce5
   
   use creusot.int.UInt64
   use creusot.slice.Slice64
@@ -284,7 +245,6 @@
   let%span sbitwalker = "bitwalker.rs" 29 29 29 36
   let%span sbitwalker'0 = "bitwalker.rs" 29 20 29 24
   let%span sbitwalker'1 = "bitwalker.rs" 27 11 27 25
-<<<<<<< HEAD
   let%span sord = "../../../creusot-contracts/src/logic/ord.rs" 124 39 124 89
   let%span sord'0 = "../../../creusot-contracts/src/logic/ord.rs" 128 39 128 86
   let%span sord'1 = "../../../creusot-contracts/src/logic/ord.rs" 132 39 132 86
@@ -298,23 +258,7 @@
   let%span sord'9 = "../../../creusot-contracts/src/logic/ord.rs" 155 40 155 73
   let%span sord'10 = "../../../creusot-contracts/src/logic/ord.rs" 156 39 156 69
   let%span sord'11 = "../../../creusot-contracts/src/logic/ord.rs" 160 39 160 84
-  let%span sord'12 = "../../../creusot-contracts/src/logic/ord.rs" 211 16 217 17
-=======
-  let%span sord = "../../../creusot-contracts/src/logic/ord.rs" 129 39 129 89
-  let%span sord'0 = "../../../creusot-contracts/src/logic/ord.rs" 134 39 134 86
-  let%span sord'1 = "../../../creusot-contracts/src/logic/ord.rs" 139 39 139 86
-  let%span sord'2 = "../../../creusot-contracts/src/logic/ord.rs" 144 39 144 89
-  let%span sord'3 = "../../../creusot-contracts/src/logic/ord.rs" 149 39 149 70
-  let%span sord'4 = "../../../creusot-contracts/src/logic/ord.rs" 154 40 154 57
-  let%span sord'5 = "../../../creusot-contracts/src/logic/ord.rs" 155 40 155 57
-  let%span sord'6 = "../../../creusot-contracts/src/logic/ord.rs" 156 39 156 56
-  let%span sord'7 = "../../../creusot-contracts/src/logic/ord.rs" 161 40 161 70
-  let%span sord'8 = "../../../creusot-contracts/src/logic/ord.rs" 162 39 162 72
-  let%span sord'9 = "../../../creusot-contracts/src/logic/ord.rs" 167 40 167 73
-  let%span sord'10 = "../../../creusot-contracts/src/logic/ord.rs" 168 39 168 69
-  let%span sord'11 = "../../../creusot-contracts/src/logic/ord.rs" 173 39 173 84
-  let%span sord'12 = "../../../creusot-contracts/src/logic/ord.rs" 260 16 266 17
->>>>>>> 46c4bce5
+  let%span sord'12 = "../../../creusot-contracts/src/logic/ord.rs" 240 16 246 17
   
   use creusot.int.UInt64
   use creusot.prelude.Any
@@ -400,7 +344,6 @@
   let%span sbitwalker'6 = "bitwalker.rs" 43 11 43 46
   let%span sbitwalker'7 = "bitwalker.rs" 14 11 14 34
   let%span sbitwalker'8 = "bitwalker.rs" 27 11 27 25
-<<<<<<< HEAD
   let%span sord = "../../../creusot-contracts/src/logic/ord.rs" 124 39 124 89
   let%span sord'0 = "../../../creusot-contracts/src/logic/ord.rs" 128 39 128 86
   let%span sord'1 = "../../../creusot-contracts/src/logic/ord.rs" 132 39 132 86
@@ -414,27 +357,9 @@
   let%span sord'9 = "../../../creusot-contracts/src/logic/ord.rs" 155 40 155 73
   let%span sord'10 = "../../../creusot-contracts/src/logic/ord.rs" 156 39 156 69
   let%span sord'11 = "../../../creusot-contracts/src/logic/ord.rs" 160 39 160 84
-  let%span sord'12 = "../../../creusot-contracts/src/logic/ord.rs" 211 16 217 17
-  let%span sslice = "../../../creusot-contracts/src/std/slice.rs" 250 18 250 40
+  let%span sord'12 = "../../../creusot-contracts/src/logic/ord.rs" 240 16 246 17
+  let%span sslice = "../../../creusot-contracts/src/std/slice.rs" 264 18 264 40
   let%span smodel = "../../../creusot-contracts/src/model.rs" 43 8 43 22
-=======
-  let%span sord = "../../../creusot-contracts/src/logic/ord.rs" 129 39 129 89
-  let%span sord'0 = "../../../creusot-contracts/src/logic/ord.rs" 134 39 134 86
-  let%span sord'1 = "../../../creusot-contracts/src/logic/ord.rs" 139 39 139 86
-  let%span sord'2 = "../../../creusot-contracts/src/logic/ord.rs" 144 39 144 89
-  let%span sord'3 = "../../../creusot-contracts/src/logic/ord.rs" 149 39 149 70
-  let%span sord'4 = "../../../creusot-contracts/src/logic/ord.rs" 154 40 154 57
-  let%span sord'5 = "../../../creusot-contracts/src/logic/ord.rs" 155 40 155 57
-  let%span sord'6 = "../../../creusot-contracts/src/logic/ord.rs" 156 39 156 56
-  let%span sord'7 = "../../../creusot-contracts/src/logic/ord.rs" 161 40 161 70
-  let%span sord'8 = "../../../creusot-contracts/src/logic/ord.rs" 162 39 162 72
-  let%span sord'9 = "../../../creusot-contracts/src/logic/ord.rs" 167 40 167 73
-  let%span sord'10 = "../../../creusot-contracts/src/logic/ord.rs" 168 39 168 69
-  let%span sord'11 = "../../../creusot-contracts/src/logic/ord.rs" 173 39 173 84
-  let%span sord'12 = "../../../creusot-contracts/src/logic/ord.rs" 260 16 266 17
-  let%span sslice = "../../../creusot-contracts/src/std/slice.rs" 293 18 293 40
-  let%span smodel = "../../../creusot-contracts/src/model.rs" 45 8 45 22
->>>>>>> 46c4bce5
   
   use creusot.int.UInt64
   use creusot.slice.Slice64
@@ -564,7 +489,6 @@
   let%span sbitwalker'0 = "bitwalker.rs" 64 20 64 24
   let%span sbitwalker'1 = "bitwalker.rs" 65 22 65 23
   let%span sbitwalker'2 = "bitwalker.rs" 62 11 62 25
-<<<<<<< HEAD
   let%span sord = "../../../creusot-contracts/src/logic/ord.rs" 124 39 124 89
   let%span sord'0 = "../../../creusot-contracts/src/logic/ord.rs" 128 39 128 86
   let%span sord'1 = "../../../creusot-contracts/src/logic/ord.rs" 132 39 132 86
@@ -578,23 +502,7 @@
   let%span sord'9 = "../../../creusot-contracts/src/logic/ord.rs" 155 40 155 73
   let%span sord'10 = "../../../creusot-contracts/src/logic/ord.rs" 156 39 156 69
   let%span sord'11 = "../../../creusot-contracts/src/logic/ord.rs" 160 39 160 84
-  let%span sord'12 = "../../../creusot-contracts/src/logic/ord.rs" 211 16 217 17
-=======
-  let%span sord = "../../../creusot-contracts/src/logic/ord.rs" 129 39 129 89
-  let%span sord'0 = "../../../creusot-contracts/src/logic/ord.rs" 134 39 134 86
-  let%span sord'1 = "../../../creusot-contracts/src/logic/ord.rs" 139 39 139 86
-  let%span sord'2 = "../../../creusot-contracts/src/logic/ord.rs" 144 39 144 89
-  let%span sord'3 = "../../../creusot-contracts/src/logic/ord.rs" 149 39 149 70
-  let%span sord'4 = "../../../creusot-contracts/src/logic/ord.rs" 154 40 154 57
-  let%span sord'5 = "../../../creusot-contracts/src/logic/ord.rs" 155 40 155 57
-  let%span sord'6 = "../../../creusot-contracts/src/logic/ord.rs" 156 39 156 56
-  let%span sord'7 = "../../../creusot-contracts/src/logic/ord.rs" 161 40 161 70
-  let%span sord'8 = "../../../creusot-contracts/src/logic/ord.rs" 162 39 162 72
-  let%span sord'9 = "../../../creusot-contracts/src/logic/ord.rs" 167 40 167 73
-  let%span sord'10 = "../../../creusot-contracts/src/logic/ord.rs" 168 39 168 69
-  let%span sord'11 = "../../../creusot-contracts/src/logic/ord.rs" 173 39 173 84
-  let%span sord'12 = "../../../creusot-contracts/src/logic/ord.rs" 260 16 266 17
->>>>>>> 46c4bce5
+  let%span sord'12 = "../../../creusot-contracts/src/logic/ord.rs" 240 16 246 17
   
   use creusot.int.UInt64
   use creusot.prelude.Any
@@ -671,7 +579,6 @@
   let%span sbitwalker = "bitwalker.rs" 70 23 70 29
   let%span sbitwalker'0 = "bitwalker.rs" 70 15 70 18
   let%span sbitwalker'1 = "bitwalker.rs" 68 11 68 24
-<<<<<<< HEAD
   let%span sord = "../../../creusot-contracts/src/logic/ord.rs" 124 39 124 89
   let%span sord'0 = "../../../creusot-contracts/src/logic/ord.rs" 128 39 128 86
   let%span sord'1 = "../../../creusot-contracts/src/logic/ord.rs" 132 39 132 86
@@ -685,23 +592,7 @@
   let%span sord'9 = "../../../creusot-contracts/src/logic/ord.rs" 155 40 155 73
   let%span sord'10 = "../../../creusot-contracts/src/logic/ord.rs" 156 39 156 69
   let%span sord'11 = "../../../creusot-contracts/src/logic/ord.rs" 160 39 160 84
-  let%span sord'12 = "../../../creusot-contracts/src/logic/ord.rs" 211 16 217 17
-=======
-  let%span sord = "../../../creusot-contracts/src/logic/ord.rs" 129 39 129 89
-  let%span sord'0 = "../../../creusot-contracts/src/logic/ord.rs" 134 39 134 86
-  let%span sord'1 = "../../../creusot-contracts/src/logic/ord.rs" 139 39 139 86
-  let%span sord'2 = "../../../creusot-contracts/src/logic/ord.rs" 144 39 144 89
-  let%span sord'3 = "../../../creusot-contracts/src/logic/ord.rs" 149 39 149 70
-  let%span sord'4 = "../../../creusot-contracts/src/logic/ord.rs" 154 40 154 57
-  let%span sord'5 = "../../../creusot-contracts/src/logic/ord.rs" 155 40 155 57
-  let%span sord'6 = "../../../creusot-contracts/src/logic/ord.rs" 156 39 156 56
-  let%span sord'7 = "../../../creusot-contracts/src/logic/ord.rs" 161 40 161 70
-  let%span sord'8 = "../../../creusot-contracts/src/logic/ord.rs" 162 39 162 72
-  let%span sord'9 = "../../../creusot-contracts/src/logic/ord.rs" 167 40 167 73
-  let%span sord'10 = "../../../creusot-contracts/src/logic/ord.rs" 168 39 168 69
-  let%span sord'11 = "../../../creusot-contracts/src/logic/ord.rs" 173 39 173 84
-  let%span sord'12 = "../../../creusot-contracts/src/logic/ord.rs" 260 16 266 17
->>>>>>> 46c4bce5
+  let%span sord'12 = "../../../creusot-contracts/src/logic/ord.rs" 240 16 246 17
   
   use creusot.int.UInt64
   use creusot.int.UInt8
@@ -786,7 +677,6 @@
   let%span sbitwalker'5 = "bitwalker.rs" 78 11 78 34
   let%span sbitwalker'6 = "bitwalker.rs" 79 10 79 39
   let%span sbitwalker'7 = "bitwalker.rs" 68 11 68 24
-<<<<<<< HEAD
   let%span sord = "../../../creusot-contracts/src/logic/ord.rs" 124 39 124 89
   let%span sord'0 = "../../../creusot-contracts/src/logic/ord.rs" 128 39 128 86
   let%span sord'1 = "../../../creusot-contracts/src/logic/ord.rs" 132 39 132 86
@@ -800,27 +690,9 @@
   let%span sord'9 = "../../../creusot-contracts/src/logic/ord.rs" 155 40 155 73
   let%span sord'10 = "../../../creusot-contracts/src/logic/ord.rs" 156 39 156 69
   let%span sord'11 = "../../../creusot-contracts/src/logic/ord.rs" 160 39 160 84
-  let%span sord'12 = "../../../creusot-contracts/src/logic/ord.rs" 211 16 217 17
+  let%span sord'12 = "../../../creusot-contracts/src/logic/ord.rs" 240 16 246 17
   let%span smodel = "../../../creusot-contracts/src/model.rs" 59 8 59 22
   let%span sresolve = "../../../creusot-contracts/src/resolve.rs" 44 20 44 34
-=======
-  let%span sord = "../../../creusot-contracts/src/logic/ord.rs" 129 39 129 89
-  let%span sord'0 = "../../../creusot-contracts/src/logic/ord.rs" 134 39 134 86
-  let%span sord'1 = "../../../creusot-contracts/src/logic/ord.rs" 139 39 139 86
-  let%span sord'2 = "../../../creusot-contracts/src/logic/ord.rs" 144 39 144 89
-  let%span sord'3 = "../../../creusot-contracts/src/logic/ord.rs" 149 39 149 70
-  let%span sord'4 = "../../../creusot-contracts/src/logic/ord.rs" 154 40 154 57
-  let%span sord'5 = "../../../creusot-contracts/src/logic/ord.rs" 155 40 155 57
-  let%span sord'6 = "../../../creusot-contracts/src/logic/ord.rs" 156 39 156 56
-  let%span sord'7 = "../../../creusot-contracts/src/logic/ord.rs" 161 40 161 70
-  let%span sord'8 = "../../../creusot-contracts/src/logic/ord.rs" 162 39 162 72
-  let%span sord'9 = "../../../creusot-contracts/src/logic/ord.rs" 167 40 167 73
-  let%span sord'10 = "../../../creusot-contracts/src/logic/ord.rs" 168 39 168 69
-  let%span sord'11 = "../../../creusot-contracts/src/logic/ord.rs" 173 39 173 84
-  let%span sord'12 = "../../../creusot-contracts/src/logic/ord.rs" 260 16 266 17
-  let%span smodel = "../../../creusot-contracts/src/model.rs" 63 8 63 22
-  let%span sresolve = "../../../creusot-contracts/src/resolve.rs" 52 20 52 34
->>>>>>> 46c4bce5
   
   use creusot.int.UInt64
   use creusot.prelude.Opaque
@@ -978,7 +850,6 @@
   let%span sbitwalker'16 = "bitwalker.rs" 62 11 62 25
   let%span sbitwalker'17 = "bitwalker.rs" 78 11 78 34
   let%span sbitwalker'18 = "bitwalker.rs" 79 10 79 39
-<<<<<<< HEAD
   let%span sord = "../../../creusot-contracts/src/logic/ord.rs" 124 39 124 89
   let%span sord'0 = "../../../creusot-contracts/src/logic/ord.rs" 128 39 128 86
   let%span sord'1 = "../../../creusot-contracts/src/logic/ord.rs" 132 39 132 86
@@ -992,31 +863,11 @@
   let%span sord'9 = "../../../creusot-contracts/src/logic/ord.rs" 155 40 155 73
   let%span sord'10 = "../../../creusot-contracts/src/logic/ord.rs" 156 39 156 69
   let%span sord'11 = "../../../creusot-contracts/src/logic/ord.rs" 160 39 160 84
-  let%span sord'12 = "../../../creusot-contracts/src/logic/ord.rs" 211 16 217 17
-  let%span sslice = "../../../creusot-contracts/src/std/slice.rs" 250 18 250 40
+  let%span sord'12 = "../../../creusot-contracts/src/logic/ord.rs" 240 16 246 17
+  let%span sslice = "../../../creusot-contracts/src/std/slice.rs" 264 18 264 40
   let%span smodel = "../../../creusot-contracts/src/model.rs" 59 8 59 22
   let%span smodel'0 = "../../../creusot-contracts/src/model.rs" 43 8 43 22
   let%span sresolve = "../../../creusot-contracts/src/resolve.rs" 44 20 44 34
-=======
-  let%span sord = "../../../creusot-contracts/src/logic/ord.rs" 129 39 129 89
-  let%span sord'0 = "../../../creusot-contracts/src/logic/ord.rs" 134 39 134 86
-  let%span sord'1 = "../../../creusot-contracts/src/logic/ord.rs" 139 39 139 86
-  let%span sord'2 = "../../../creusot-contracts/src/logic/ord.rs" 144 39 144 89
-  let%span sord'3 = "../../../creusot-contracts/src/logic/ord.rs" 149 39 149 70
-  let%span sord'4 = "../../../creusot-contracts/src/logic/ord.rs" 154 40 154 57
-  let%span sord'5 = "../../../creusot-contracts/src/logic/ord.rs" 155 40 155 57
-  let%span sord'6 = "../../../creusot-contracts/src/logic/ord.rs" 156 39 156 56
-  let%span sord'7 = "../../../creusot-contracts/src/logic/ord.rs" 161 40 161 70
-  let%span sord'8 = "../../../creusot-contracts/src/logic/ord.rs" 162 39 162 72
-  let%span sord'9 = "../../../creusot-contracts/src/logic/ord.rs" 167 40 167 73
-  let%span sord'10 = "../../../creusot-contracts/src/logic/ord.rs" 168 39 168 69
-  let%span sord'11 = "../../../creusot-contracts/src/logic/ord.rs" 173 39 173 84
-  let%span sord'12 = "../../../creusot-contracts/src/logic/ord.rs" 260 16 266 17
-  let%span sslice = "../../../creusot-contracts/src/std/slice.rs" 293 18 293 40
-  let%span smodel = "../../../creusot-contracts/src/model.rs" 63 8 63 22
-  let%span smodel'0 = "../../../creusot-contracts/src/model.rs" 45 8 45 22
-  let%span sresolve = "../../../creusot-contracts/src/resolve.rs" 52 20 52 34
->>>>>>> 46c4bce5
   
   use creusot.slice.Slice64
   use creusot.int.UInt8
@@ -1199,7 +1050,6 @@
   let%span sbitwalker'6 = "bitwalker.rs" 87 11 87 28
   let%span sbitwalker'7 = "bitwalker.rs" 88 11 88 46
   let%span sbitwalker'8 = "bitwalker.rs" 89 10 89 39
-<<<<<<< HEAD
   let%span sord = "../../../creusot-contracts/src/logic/ord.rs" 124 39 124 89
   let%span sord'0 = "../../../creusot-contracts/src/logic/ord.rs" 128 39 128 86
   let%span sord'1 = "../../../creusot-contracts/src/logic/ord.rs" 132 39 132 86
@@ -1213,29 +1063,10 @@
   let%span sord'9 = "../../../creusot-contracts/src/logic/ord.rs" 155 40 155 73
   let%span sord'10 = "../../../creusot-contracts/src/logic/ord.rs" 156 39 156 69
   let%span sord'11 = "../../../creusot-contracts/src/logic/ord.rs" 160 39 160 84
-  let%span sord'12 = "../../../creusot-contracts/src/logic/ord.rs" 211 16 217 17
+  let%span sord'12 = "../../../creusot-contracts/src/logic/ord.rs" 240 16 246 17
   let%span smodel = "../../../creusot-contracts/src/model.rs" 59 8 59 22
   let%span smodel'0 = "../../../creusot-contracts/src/model.rs" 43 8 43 22
   let%span sresolve = "../../../creusot-contracts/src/resolve.rs" 44 20 44 34
-=======
-  let%span sord = "../../../creusot-contracts/src/logic/ord.rs" 129 39 129 89
-  let%span sord'0 = "../../../creusot-contracts/src/logic/ord.rs" 134 39 134 86
-  let%span sord'1 = "../../../creusot-contracts/src/logic/ord.rs" 139 39 139 86
-  let%span sord'2 = "../../../creusot-contracts/src/logic/ord.rs" 144 39 144 89
-  let%span sord'3 = "../../../creusot-contracts/src/logic/ord.rs" 149 39 149 70
-  let%span sord'4 = "../../../creusot-contracts/src/logic/ord.rs" 154 40 154 57
-  let%span sord'5 = "../../../creusot-contracts/src/logic/ord.rs" 155 40 155 57
-  let%span sord'6 = "../../../creusot-contracts/src/logic/ord.rs" 156 39 156 56
-  let%span sord'7 = "../../../creusot-contracts/src/logic/ord.rs" 161 40 161 70
-  let%span sord'8 = "../../../creusot-contracts/src/logic/ord.rs" 162 39 162 72
-  let%span sord'9 = "../../../creusot-contracts/src/logic/ord.rs" 167 40 167 73
-  let%span sord'10 = "../../../creusot-contracts/src/logic/ord.rs" 168 39 168 69
-  let%span sord'11 = "../../../creusot-contracts/src/logic/ord.rs" 173 39 173 84
-  let%span sord'12 = "../../../creusot-contracts/src/logic/ord.rs" 260 16 266 17
-  let%span smodel = "../../../creusot-contracts/src/model.rs" 63 8 63 22
-  let%span smodel'0 = "../../../creusot-contracts/src/model.rs" 45 8 45 22
-  let%span sresolve = "../../../creusot-contracts/src/resolve.rs" 52 20 52 34
->>>>>>> 46c4bce5
   
   use creusot.int.UInt64
   use creusot.slice.Slice64
@@ -1360,7 +1191,6 @@
   let%span sbitwalker'6 = "bitwalker.rs" 41 11 41 33
   let%span sbitwalker'7 = "bitwalker.rs" 42 11 42 28
   let%span sbitwalker'8 = "bitwalker.rs" 43 11 43 46
-<<<<<<< HEAD
   let%span sord = "../../../creusot-contracts/src/logic/ord.rs" 124 39 124 89
   let%span sord'0 = "../../../creusot-contracts/src/logic/ord.rs" 128 39 128 86
   let%span sord'1 = "../../../creusot-contracts/src/logic/ord.rs" 132 39 132 86
@@ -1374,29 +1204,10 @@
   let%span sord'9 = "../../../creusot-contracts/src/logic/ord.rs" 155 40 155 73
   let%span sord'10 = "../../../creusot-contracts/src/logic/ord.rs" 156 39 156 69
   let%span sord'11 = "../../../creusot-contracts/src/logic/ord.rs" 160 39 160 84
-  let%span sord'12 = "../../../creusot-contracts/src/logic/ord.rs" 211 16 217 17
+  let%span sord'12 = "../../../creusot-contracts/src/logic/ord.rs" 240 16 246 17
   let%span smodel = "../../../creusot-contracts/src/model.rs" 59 8 59 22
   let%span smodel'0 = "../../../creusot-contracts/src/model.rs" 43 8 43 22
   let%span sresolve = "../../../creusot-contracts/src/resolve.rs" 44 20 44 34
-=======
-  let%span sord = "../../../creusot-contracts/src/logic/ord.rs" 129 39 129 89
-  let%span sord'0 = "../../../creusot-contracts/src/logic/ord.rs" 134 39 134 86
-  let%span sord'1 = "../../../creusot-contracts/src/logic/ord.rs" 139 39 139 86
-  let%span sord'2 = "../../../creusot-contracts/src/logic/ord.rs" 144 39 144 89
-  let%span sord'3 = "../../../creusot-contracts/src/logic/ord.rs" 149 39 149 70
-  let%span sord'4 = "../../../creusot-contracts/src/logic/ord.rs" 154 40 154 57
-  let%span sord'5 = "../../../creusot-contracts/src/logic/ord.rs" 155 40 155 57
-  let%span sord'6 = "../../../creusot-contracts/src/logic/ord.rs" 156 39 156 56
-  let%span sord'7 = "../../../creusot-contracts/src/logic/ord.rs" 161 40 161 70
-  let%span sord'8 = "../../../creusot-contracts/src/logic/ord.rs" 162 39 162 72
-  let%span sord'9 = "../../../creusot-contracts/src/logic/ord.rs" 167 40 167 73
-  let%span sord'10 = "../../../creusot-contracts/src/logic/ord.rs" 168 39 168 69
-  let%span sord'11 = "../../../creusot-contracts/src/logic/ord.rs" 173 39 173 84
-  let%span sord'12 = "../../../creusot-contracts/src/logic/ord.rs" 260 16 266 17
-  let%span smodel = "../../../creusot-contracts/src/model.rs" 63 8 63 22
-  let%span smodel'0 = "../../../creusot-contracts/src/model.rs" 45 8 45 22
-  let%span sresolve = "../../../creusot-contracts/src/resolve.rs" 52 20 52 34
->>>>>>> 46c4bce5
   
   use creusot.prelude.MutBorrow
   use creusot.slice.Slice64
