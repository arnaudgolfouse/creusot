--- conflicted
+++ resolved
@@ -18,10 +18,9 @@
   let%span svec'2 = "../../../creusot-contracts/src/std/vec.rs" 203 26 203 42
   let%span svec'3 = "../../../creusot-contracts/src/std/vec.rs" 204 26 204 48
   let%span svec'4 = "../../../creusot-contracts/src/std/vec.rs" 22 14 22 41
-<<<<<<< HEAD
   let%span svec'5 = "../../../creusot-contracts/src/std/vec.rs" 93 20 93 41
-  let%span siter = "../../../creusot-contracts/src/std/iter.rs" 212 18 212 32
-  let%span siter'0 = "../../../creusot-contracts/src/std/iter.rs" 92 26 95 17
+  let%span siter = "../../../creusot-contracts/src/std/iter.rs" 215 18 215 32
+  let%span siter'0 = "../../../creusot-contracts/src/std/iter.rs" 93 26 96 17
   let%span sseq = "../../../creusot-contracts/src/logic/seq.rs" 294 4 294 18
   let%span sseq'0 = "../../../creusot-contracts/src/logic/seq.rs" 655 20 655 91
   let%span smodel = "../../../creusot-contracts/src/model.rs" 59 8 59 22
@@ -33,42 +32,16 @@
   let%span srange'2 = "../../../creusot-contracts/src/std/iter/range.rs" 37 4 37 34
   let%span srange'3 = "../../../creusot-contracts/src/std/iter/range.rs" 38 4 38 44
   let%span srange'4 = "../../../creusot-contracts/src/std/iter/range.rs" 15 8 17 9
-  let%span sslice = "../../../creusot-contracts/src/std/slice.rs" 253 8 253 9
-  let%span sslice'0 = "../../../creusot-contracts/src/std/slice.rs" 254 19 254 35
-  let%span sslice'1 = "../../../creusot-contracts/src/std/slice.rs" 255 19 255 35
-  let%span sslice'2 = "../../../creusot-contracts/src/std/slice.rs" 256 18 256 50
-  let%span sslice'3 = "../../../creusot-contracts/src/std/slice.rs" 20 20 20 30
+  let%span sslice = "../../../creusot-contracts/src/std/slice.rs" 267 8 267 9
+  let%span sslice'0 = "../../../creusot-contracts/src/std/slice.rs" 268 19 268 35
+  let%span sslice'1 = "../../../creusot-contracts/src/std/slice.rs" 269 19 269 35
+  let%span sslice'2 = "../../../creusot-contracts/src/std/slice.rs" 270 18 270 50
+  let%span sslice'3 = "../../../creusot-contracts/src/std/slice.rs" 21 20 21 30
   let%span snum = "../../../creusot-contracts/src/std/num.rs" 23 28 23 33
   let%span sresolve = "../../../creusot-contracts/src/resolve.rs" 44 20 44 34
-  let%span sinvariant = "../../../creusot-contracts/src/invariant.rs" 100 20 100 44
-  let%span sinvariant'0 = "../../../creusot-contracts/src/invariant.rs" 91 8 91 18
+  let%span sinvariant = "../../../creusot-contracts/src/invariant.rs" 99 20 99 44
+  let%span sinvariant'0 = "../../../creusot-contracts/src/invariant.rs" 90 8 90 18
   let%span sboxed = "../../../creusot-contracts/src/std/boxed.rs" 30 8 30 18
-=======
-  let%span svec'5 = "../../../creusot-contracts/src/std/vec.rs" 99 20 99 41
-  let%span siter = "../../../creusot-contracts/src/std/iter.rs" 215 18 215 32
-  let%span siter'0 = "../../../creusot-contracts/src/std/iter.rs" 93 26 96 17
-  let%span sseq = "../../../creusot-contracts/src/logic/seq.rs" 313 4 313 12
-  let%span sseq'0 = "../../../creusot-contracts/src/logic/seq.rs" 685 20 685 91
-  let%span smodel = "../../../creusot-contracts/src/model.rs" 63 8 63 22
-  let%span smodel'0 = "../../../creusot-contracts/src/model.rs" 45 8 45 22
-  let%span ssnapshot = "../../../creusot-contracts/src/snapshot.rs" 59 4 59 12
-  let%span srange = "../../../creusot-contracts/src/std/iter/range.rs" 25 12 29 70
-  let%span srange'0 = "../../../creusot-contracts/src/std/iter/range.rs" 34 4 34 49
-  let%span srange'1 = "../../../creusot-contracts/src/std/iter/range.rs" 38 4 38 34
-  let%span srange'2 = "../../../creusot-contracts/src/std/iter/range.rs" 39 4 39 34
-  let%span srange'3 = "../../../creusot-contracts/src/std/iter/range.rs" 40 4 40 44
-  let%span srange'4 = "../../../creusot-contracts/src/std/iter/range.rs" 16 8 18 9
-  let%span sslice = "../../../creusot-contracts/src/std/slice.rs" 296 8 296 9
-  let%span sslice'0 = "../../../creusot-contracts/src/std/slice.rs" 297 19 297 35
-  let%span sslice'1 = "../../../creusot-contracts/src/std/slice.rs" 298 19 298 35
-  let%span sslice'2 = "../../../creusot-contracts/src/std/slice.rs" 299 18 299 50
-  let%span sslice'3 = "../../../creusot-contracts/src/std/slice.rs" 22 20 22 30
-  let%span snum = "../../../creusot-contracts/src/std/num.rs" 25 28 25 33
-  let%span sresolve = "../../../creusot-contracts/src/resolve.rs" 52 20 52 34
-  let%span sinvariant = "../../../creusot-contracts/src/invariant.rs" 106 20 106 44
-  let%span sinvariant'0 = "../../../creusot-contracts/src/invariant.rs" 95 8 95 18
-  let%span sboxed = "../../../creusot-contracts/src/std/boxed.rs" 33 8 33 18
->>>>>>> 46c4bce5
   
   use creusot.prelude.Opaque
   use creusot.int.UInt64
