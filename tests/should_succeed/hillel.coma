--- conflicted
+++ resolved
@@ -25,8 +25,8 @@
   let%span svec'5 = "../../creusot-contracts/src/std/vec.rs" 22 14 22 41
   let%span svec'6 = "../../creusot-contracts/src/std/vec.rs" 93 20 93 41
   let%span sresolve = "../../creusot-contracts/src/resolve.rs" 44 20 44 34
-  let%span sinvariant = "../../creusot-contracts/src/invariant.rs" 100 20 100 44
-  let%span sinvariant'0 = "../../creusot-contracts/src/invariant.rs" 91 8 91 18
+  let%span sinvariant = "../../creusot-contracts/src/invariant.rs" 99 20 99 44
+  let%span sinvariant'0 = "../../creusot-contracts/src/invariant.rs" 90 8 90 18
   let%span sseq = "../../creusot-contracts/src/logic/seq.rs" 655 20 655 91
   let%span sboxed = "../../creusot-contracts/src/std/boxed.rs" 30 8 30 18
   
@@ -219,8 +219,8 @@
   let%span svec'8 = "../../creusot-contracts/src/std/vec.rs" 22 14 22 41
   let%span svec'9 = "../../creusot-contracts/src/std/vec.rs" 93 20 93 41
   let%span sresolve = "../../creusot-contracts/src/resolve.rs" 44 20 44 34
-  let%span sinvariant = "../../creusot-contracts/src/invariant.rs" 100 20 100 44
-  let%span sinvariant'0 = "../../creusot-contracts/src/invariant.rs" 91 8 91 18
+  let%span sinvariant = "../../creusot-contracts/src/invariant.rs" 99 20 99 44
+  let%span sinvariant'0 = "../../creusot-contracts/src/invariant.rs" 90 8 90 18
   let%span sseq = "../../creusot-contracts/src/logic/seq.rs" 655 20 655 91
   let%span sboxed = "../../creusot-contracts/src/std/boxed.rs" 30 8 30 18
   
@@ -457,53 +457,28 @@
   let%span svec'5 = "../../creusot-contracts/src/std/vec.rs" 34 14 34 47
   let%span svec'6 = "../../creusot-contracts/src/std/vec.rs" 35 14 36 51
   let%span svec'7 = "../../creusot-contracts/src/std/vec.rs" 22 14 22 41
-<<<<<<< HEAD
   let%span svec'8 = "../../creusot-contracts/src/std/vec.rs" 93 20 93 41
   let%span sresolve = "../../creusot-contracts/src/resolve.rs" 44 20 44 34
-  let%span sinvariant = "../../creusot-contracts/src/invariant.rs" 100 20 100 44
-  let%span sinvariant'0 = "../../creusot-contracts/src/invariant.rs" 91 8 91 18
+  let%span sinvariant = "../../creusot-contracts/src/invariant.rs" 99 20 99 44
+  let%span sinvariant'0 = "../../creusot-contracts/src/invariant.rs" 90 8 90 18
   let%span sseq = "../../creusot-contracts/src/logic/seq.rs" 655 20 655 91
   let%span sboxed = "../../creusot-contracts/src/std/boxed.rs" 30 8 30 18
-  let%span sslice = "../../creusot-contracts/src/std/slice.rs" 304 8 304 9
-  let%span sslice'0 = "../../creusot-contracts/src/std/slice.rs" 305 18 305 33
-  let%span sslice'1 = "../../creusot-contracts/src/std/slice.rs" 433 12 433 66
-  let%span sslice'2 = "../../creusot-contracts/src/std/slice.rs" 438 4 438 49
-  let%span sslice'3 = "../../creusot-contracts/src/std/slice.rs" 439 27 439 29
-  let%span sslice'4 = "../../creusot-contracts/src/std/slice.rs" 442 4 442 34
-  let%span sslice'5 = "../../creusot-contracts/src/std/slice.rs" 443 4 443 34
-  let%span sslice'6 = "../../creusot-contracts/src/std/slice.rs" 444 4 444 44
-  let%span sslice'7 = "../../creusot-contracts/src/std/slice.rs" 445 91 445 93
-  let%span sslice'8 = "../../creusot-contracts/src/std/slice.rs" 86 14 86 41
-  let%span sslice'9 = "../../creusot-contracts/src/std/slice.rs" 87 14 87 76
-  let%span sslice'10 = "../../creusot-contracts/src/std/slice.rs" 427 8 427 65
-  let%span sslice'11 = "../../creusot-contracts/src/std/slice.rs" 53 8 53 31
-  let%span sslice'12 = "../../creusot-contracts/src/std/slice.rs" 20 20 20 30
-  let%span siter = "../../creusot-contracts/src/std/iter.rs" 212 18 212 32
-  let%span siter'0 = "../../creusot-contracts/src/std/iter.rs" 92 26 95 17
-=======
-  let%span svec'8 = "../../creusot-contracts/src/std/vec.rs" 99 20 99 41
-  let%span sresolve = "../../creusot-contracts/src/resolve.rs" 52 20 52 34
-  let%span sinvariant = "../../creusot-contracts/src/invariant.rs" 106 20 106 44
-  let%span sinvariant'0 = "../../creusot-contracts/src/invariant.rs" 95 8 95 18
-  let%span sseq = "../../creusot-contracts/src/logic/seq.rs" 685 20 685 91
-  let%span sboxed = "../../creusot-contracts/src/std/boxed.rs" 33 8 33 18
-  let%span sslice = "../../creusot-contracts/src/std/slice.rs" 347 8 347 9
-  let%span sslice'0 = "../../creusot-contracts/src/std/slice.rs" 348 18 348 33
-  let%span sslice'1 = "../../creusot-contracts/src/std/slice.rs" 483 12 483 66
-  let%span sslice'2 = "../../creusot-contracts/src/std/slice.rs" 489 4 489 49
-  let%span sslice'3 = "../../creusot-contracts/src/std/slice.rs" 490 27 490 29
-  let%span sslice'4 = "../../creusot-contracts/src/std/slice.rs" 494 4 494 34
-  let%span sslice'5 = "../../creusot-contracts/src/std/slice.rs" 495 4 495 34
-  let%span sslice'6 = "../../creusot-contracts/src/std/slice.rs" 496 4 496 44
-  let%span sslice'7 = "../../creusot-contracts/src/std/slice.rs" 497 91 497 93
-  let%span sslice'8 = "../../creusot-contracts/src/std/slice.rs" 96 14 96 41
-  let%span sslice'9 = "../../creusot-contracts/src/std/slice.rs" 97 14 97 76
-  let%span sslice'10 = "../../creusot-contracts/src/std/slice.rs" 476 8 476 65
-  let%span sslice'11 = "../../creusot-contracts/src/std/slice.rs" 58 8 58 31
-  let%span sslice'12 = "../../creusot-contracts/src/std/slice.rs" 22 20 22 30
+  let%span sslice = "../../creusot-contracts/src/std/slice.rs" 318 8 318 9
+  let%span sslice'0 = "../../creusot-contracts/src/std/slice.rs" 319 18 319 33
+  let%span sslice'1 = "../../creusot-contracts/src/std/slice.rs" 451 12 451 66
+  let%span sslice'2 = "../../creusot-contracts/src/std/slice.rs" 456 4 456 49
+  let%span sslice'3 = "../../creusot-contracts/src/std/slice.rs" 457 27 457 29
+  let%span sslice'4 = "../../creusot-contracts/src/std/slice.rs" 460 4 460 34
+  let%span sslice'5 = "../../creusot-contracts/src/std/slice.rs" 461 4 461 34
+  let%span sslice'6 = "../../creusot-contracts/src/std/slice.rs" 462 4 462 44
+  let%span sslice'7 = "../../creusot-contracts/src/std/slice.rs" 463 91 463 93
+  let%span sslice'8 = "../../creusot-contracts/src/std/slice.rs" 90 14 90 41
+  let%span sslice'9 = "../../creusot-contracts/src/std/slice.rs" 91 14 91 76
+  let%span sslice'10 = "../../creusot-contracts/src/std/slice.rs" 445 8 445 65
+  let%span sslice'11 = "../../creusot-contracts/src/std/slice.rs" 54 8 54 31
+  let%span sslice'12 = "../../creusot-contracts/src/std/slice.rs" 21 20 21 30
   let%span siter = "../../creusot-contracts/src/std/iter.rs" 215 18 215 32
   let%span siter'0 = "../../creusot-contracts/src/std/iter.rs" 93 26 96 17
->>>>>>> 46c4bce5
   let%span scmp = "../../creusot-contracts/src/std/cmp.rs" 11 16 11 17
   let%span scmp'0 = "../../creusot-contracts/src/std/cmp.rs" 12 29 12 32
   let%span scmp'1 = "../../creusot-contracts/src/std/cmp.rs" 11 26 11 75
@@ -900,22 +875,21 @@
   let%span svec'0 = "../../creusot-contracts/src/std/vec.rs" 34 14 34 47
   let%span svec'1 = "../../creusot-contracts/src/std/vec.rs" 35 14 36 51
   let%span svec'2 = "../../creusot-contracts/src/std/vec.rs" 22 14 22 41
-<<<<<<< HEAD
   let%span svec'3 = "../../creusot-contracts/src/std/vec.rs" 48 8 48 31
   let%span svec'4 = "../../creusot-contracts/src/std/vec.rs" 93 20 93 41
   let%span sresolve = "../../creusot-contracts/src/resolve.rs" 44 20 44 34
-  let%span sinvariant = "../../creusot-contracts/src/invariant.rs" 100 20 100 44
-  let%span sinvariant'0 = "../../creusot-contracts/src/invariant.rs" 91 8 91 18
+  let%span sinvariant = "../../creusot-contracts/src/invariant.rs" 99 20 99 44
+  let%span sinvariant'0 = "../../creusot-contracts/src/invariant.rs" 90 8 90 18
   let%span sseq = "../../creusot-contracts/src/logic/seq.rs" 655 20 655 91
   let%span sboxed = "../../creusot-contracts/src/std/boxed.rs" 30 8 30 18
-  let%span sslice = "../../creusot-contracts/src/std/slice.rs" 249 8 249 9
-  let%span sslice'0 = "../../creusot-contracts/src/std/slice.rs" 250 18 250 40
-  let%span sslice'1 = "../../creusot-contracts/src/std/slice.rs" 41 14 41 44
-  let%span sslice'2 = "../../creusot-contracts/src/std/slice.rs" 42 14 42 91
-  let%span sslice'3 = "../../creusot-contracts/src/std/slice.rs" 53 8 53 31
-  let%span sslice'4 = "../../creusot-contracts/src/std/slice.rs" 20 20 20 30
-  let%span siter = "../../creusot-contracts/src/std/iter.rs" 212 18 212 32
-  let%span siter'0 = "../../creusot-contracts/src/std/iter.rs" 92 26 95 17
+  let%span sslice = "../../creusot-contracts/src/std/slice.rs" 263 8 263 9
+  let%span sslice'0 = "../../creusot-contracts/src/std/slice.rs" 264 18 264 40
+  let%span sslice'1 = "../../creusot-contracts/src/std/slice.rs" 42 14 42 44
+  let%span sslice'2 = "../../creusot-contracts/src/std/slice.rs" 43 14 43 91
+  let%span sslice'3 = "../../creusot-contracts/src/std/slice.rs" 54 8 54 31
+  let%span sslice'4 = "../../creusot-contracts/src/std/slice.rs" 21 20 21 30
+  let%span siter = "../../creusot-contracts/src/std/iter.rs" 215 18 215 32
+  let%span siter'0 = "../../creusot-contracts/src/std/iter.rs" 93 26 96 17
   let%span srange = "../../creusot-contracts/src/std/iter/range.rs" 23 12 27 70
   let%span srange'0 = "../../creusot-contracts/src/std/iter/range.rs" 32 4 32 49
   let%span srange'1 = "../../creusot-contracts/src/std/iter/range.rs" 36 4 36 34
@@ -923,30 +897,6 @@
   let%span srange'3 = "../../creusot-contracts/src/std/iter/range.rs" 38 4 38 44
   let%span srange'4 = "../../creusot-contracts/src/std/iter/range.rs" 15 8 17 9
   let%span snum = "../../creusot-contracts/src/std/num.rs" 23 28 23 33
-=======
-  let%span svec'3 = "../../creusot-contracts/src/std/vec.rs" 50 8 50 31
-  let%span svec'4 = "../../creusot-contracts/src/std/vec.rs" 99 20 99 41
-  let%span sresolve = "../../creusot-contracts/src/resolve.rs" 52 20 52 34
-  let%span sinvariant = "../../creusot-contracts/src/invariant.rs" 106 20 106 44
-  let%span sinvariant'0 = "../../creusot-contracts/src/invariant.rs" 95 8 95 18
-  let%span sseq = "../../creusot-contracts/src/logic/seq.rs" 685 20 685 91
-  let%span sboxed = "../../creusot-contracts/src/std/boxed.rs" 33 8 33 18
-  let%span sslice = "../../creusot-contracts/src/std/slice.rs" 292 8 292 9
-  let%span sslice'0 = "../../creusot-contracts/src/std/slice.rs" 293 18 293 40
-  let%span sslice'1 = "../../creusot-contracts/src/std/slice.rs" 44 14 44 44
-  let%span sslice'2 = "../../creusot-contracts/src/std/slice.rs" 45 14 45 91
-  let%span sslice'3 = "../../creusot-contracts/src/std/slice.rs" 58 8 58 31
-  let%span sslice'4 = "../../creusot-contracts/src/std/slice.rs" 22 20 22 30
-  let%span siter = "../../creusot-contracts/src/std/iter.rs" 215 18 215 32
-  let%span siter'0 = "../../creusot-contracts/src/std/iter.rs" 93 26 96 17
-  let%span srange = "../../creusot-contracts/src/std/iter/range.rs" 25 12 29 70
-  let%span srange'0 = "../../creusot-contracts/src/std/iter/range.rs" 34 4 34 49
-  let%span srange'1 = "../../creusot-contracts/src/std/iter/range.rs" 38 4 38 34
-  let%span srange'2 = "../../creusot-contracts/src/std/iter/range.rs" 39 4 39 34
-  let%span srange'3 = "../../creusot-contracts/src/std/iter/range.rs" 40 4 40 44
-  let%span srange'4 = "../../creusot-contracts/src/std/iter/range.rs" 16 8 18 9
-  let%span snum = "../../creusot-contracts/src/std/num.rs" 25 28 25 33
->>>>>>> 46c4bce5
   
   use creusot.prelude.Opaque
   use creusot.int.UInt64
@@ -1261,7 +1211,7 @@
   let%span shillel'0 = "hillel.rs" 119 11 119 53
   let%span shillel'1 = "hillel.rs" 120 10 120 21
   let%span shillel'2 = "hillel.rs" 122 4 126 5
-  let%span swell_founded = "../../creusot-contracts/src/logic/well_founded.rs" 45 8 45 33
+  let%span swell_founded = "../../creusot-contracts/src/logic/well_founded.rs" 43 8 43 33
   
   use creusot.int.UInt32
   use seq.Seq
@@ -1300,7 +1250,7 @@
   let%span shillel'4 = "hillel.rs" 119 11 119 53
   let%span shillel'5 = "hillel.rs" 120 10 120 21
   let%span shillel'6 = "hillel.rs" 122 4 126 5
-  let%span swell_founded = "../../creusot-contracts/src/logic/well_founded.rs" 45 8 45 33
+  let%span swell_founded = "../../creusot-contracts/src/logic/well_founded.rs" 43 8 43 33
   
   use creusot.int.UInt32
   use seq.Seq
@@ -1450,63 +1400,33 @@
   let%span shillel'33 = "hillel.rs" 131 11 131 63
   let%span shillel'34 = "hillel.rs" 132 10 132 85
   let%span shillel'35 = "hillel.rs" 134 4 136 5
-<<<<<<< HEAD
   let%span smodel = "../../creusot-contracts/src/model.rs" 43 8 43 22
   let%span smodel'0 = "../../creusot-contracts/src/model.rs" 59 8 59 22
   let%span sresolve = "../../creusot-contracts/src/resolve.rs" 44 20 44 34
-  let%span sslice = "../../creusot-contracts/src/std/slice.rs" 372 18 372 33
-  let%span sslice'0 = "../../creusot-contracts/src/std/slice.rs" 433 12 433 66
-  let%span sslice'1 = "../../creusot-contracts/src/std/slice.rs" 250 18 250 40
-  let%span sslice'2 = "../../creusot-contracts/src/std/slice.rs" 438 4 438 49
-  let%span sslice'3 = "../../creusot-contracts/src/std/slice.rs" 439 27 439 29
-  let%span sslice'4 = "../../creusot-contracts/src/std/slice.rs" 442 4 442 34
-  let%span sslice'5 = "../../creusot-contracts/src/std/slice.rs" 443 4 443 34
-  let%span sslice'6 = "../../creusot-contracts/src/std/slice.rs" 444 4 444 44
-  let%span sslice'7 = "../../creusot-contracts/src/std/slice.rs" 445 91 445 93
-  let%span sslice'8 = "../../creusot-contracts/src/std/slice.rs" 86 14 86 41
-  let%span sslice'9 = "../../creusot-contracts/src/std/slice.rs" 87 14 87 76
-  let%span sslice'10 = "../../creusot-contracts/src/std/slice.rs" 427 8 427 65
-  let%span sslice'11 = "../../creusot-contracts/src/std/slice.rs" 53 8 53 31
-  let%span siter = "../../creusot-contracts/src/std/iter.rs" 92 26 95 17
-  let%span siter'0 = "../../creusot-contracts/src/std/iter.rs" 212 18 212 32
+  let%span sslice = "../../creusot-contracts/src/std/slice.rs" 387 18 387 33
+  let%span sslice'0 = "../../creusot-contracts/src/std/slice.rs" 451 12 451 66
+  let%span sslice'1 = "../../creusot-contracts/src/std/slice.rs" 264 18 264 40
+  let%span sslice'2 = "../../creusot-contracts/src/std/slice.rs" 456 4 456 49
+  let%span sslice'3 = "../../creusot-contracts/src/std/slice.rs" 457 27 457 29
+  let%span sslice'4 = "../../creusot-contracts/src/std/slice.rs" 460 4 460 34
+  let%span sslice'5 = "../../creusot-contracts/src/std/slice.rs" 461 4 461 34
+  let%span sslice'6 = "../../creusot-contracts/src/std/slice.rs" 462 4 462 44
+  let%span sslice'7 = "../../creusot-contracts/src/std/slice.rs" 463 91 463 93
+  let%span sslice'8 = "../../creusot-contracts/src/std/slice.rs" 90 14 90 41
+  let%span sslice'9 = "../../creusot-contracts/src/std/slice.rs" 91 14 91 76
+  let%span sslice'10 = "../../creusot-contracts/src/std/slice.rs" 445 8 445 65
+  let%span sslice'11 = "../../creusot-contracts/src/std/slice.rs" 54 8 54 31
+  let%span siter = "../../creusot-contracts/src/std/iter.rs" 93 26 96 17
+  let%span siter'0 = "../../creusot-contracts/src/std/iter.rs" 215 18 215 32
   let%span srange = "../../creusot-contracts/src/std/iter/range.rs" 23 12 27 70
   let%span srange'0 = "../../creusot-contracts/src/std/iter/range.rs" 32 4 32 49
   let%span srange'1 = "../../creusot-contracts/src/std/iter/range.rs" 36 4 36 34
   let%span srange'2 = "../../creusot-contracts/src/std/iter/range.rs" 37 4 37 34
   let%span srange'3 = "../../creusot-contracts/src/std/iter/range.rs" 38 4 38 44
   let%span srange'4 = "../../creusot-contracts/src/std/iter/range.rs" 15 8 17 9
-  let%span snum = "../../creusot-contracts/src/std/num.rs" 273 26 273 59
+  let%span snum = "../../creusot-contracts/src/std/num.rs" 274 26 274 59
   let%span snum'0 = "../../creusot-contracts/src/std/num.rs" 23 28 23 33
   let%span sint = "../../creusot-contracts/src/logic/int.rs" 166 8 166 62
-=======
-  let%span smodel = "../../creusot-contracts/src/model.rs" 45 8 45 22
-  let%span smodel'0 = "../../creusot-contracts/src/model.rs" 63 8 63 22
-  let%span sresolve = "../../creusot-contracts/src/resolve.rs" 52 20 52 34
-  let%span sslice = "../../creusot-contracts/src/std/slice.rs" 416 18 416 33
-  let%span sslice'0 = "../../creusot-contracts/src/std/slice.rs" 483 12 483 66
-  let%span sslice'1 = "../../creusot-contracts/src/std/slice.rs" 293 18 293 40
-  let%span sslice'2 = "../../creusot-contracts/src/std/slice.rs" 489 4 489 49
-  let%span sslice'3 = "../../creusot-contracts/src/std/slice.rs" 490 27 490 29
-  let%span sslice'4 = "../../creusot-contracts/src/std/slice.rs" 494 4 494 34
-  let%span sslice'5 = "../../creusot-contracts/src/std/slice.rs" 495 4 495 34
-  let%span sslice'6 = "../../creusot-contracts/src/std/slice.rs" 496 4 496 44
-  let%span sslice'7 = "../../creusot-contracts/src/std/slice.rs" 497 91 497 93
-  let%span sslice'8 = "../../creusot-contracts/src/std/slice.rs" 96 14 96 41
-  let%span sslice'9 = "../../creusot-contracts/src/std/slice.rs" 97 14 97 76
-  let%span sslice'10 = "../../creusot-contracts/src/std/slice.rs" 476 8 476 65
-  let%span sslice'11 = "../../creusot-contracts/src/std/slice.rs" 58 8 58 31
-  let%span siter = "../../creusot-contracts/src/std/iter.rs" 93 26 96 17
-  let%span siter'0 = "../../creusot-contracts/src/std/iter.rs" 215 18 215 32
-  let%span srange = "../../creusot-contracts/src/std/iter/range.rs" 25 12 29 70
-  let%span srange'0 = "../../creusot-contracts/src/std/iter/range.rs" 34 4 34 49
-  let%span srange'1 = "../../creusot-contracts/src/std/iter/range.rs" 38 4 38 34
-  let%span srange'2 = "../../creusot-contracts/src/std/iter/range.rs" 39 4 39 34
-  let%span srange'3 = "../../creusot-contracts/src/std/iter/range.rs" 40 4 40 44
-  let%span srange'4 = "../../creusot-contracts/src/std/iter/range.rs" 16 8 18 9
-  let%span snum = "../../creusot-contracts/src/std/num.rs" 281 26 281 59
-  let%span snum'0 = "../../creusot-contracts/src/std/num.rs" 25 28 25 33
-  let%span sint = "../../creusot-contracts/src/logic/int.rs" 174 8 174 62
->>>>>>> 46c4bce5
   
   use creusot.int.UInt32
   use creusot.slice.Slice64
