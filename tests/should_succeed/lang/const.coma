module M_const__foo [#"const.rs" 10 0 10 27]
  let%span sconst = "const.rs" 11 4 11 7
  let%span sconst'0 = "const.rs" 9 10 9 27
  let%span sconst'1 = "const.rs" 6 0 6 16
  
  use creusot.int.UInt64
  use creusot.prelude.Any
  
  constant const_FOO: UInt64.t = [%#sconst'1] (42: UInt64.t)
  
  meta "compute_max_steps" 1000000
  
  meta "select_lsinst" "all"
  
  let rec foo [#"const.rs" 10 0 10 27] (return' (x: UInt64.t)) = (! bb0
    [ bb0 = s0 [ s0 = [ &_0 <- [%#sconst] const_FOO ] s1 | s1 = return''0 {_0} ] ] [ & _0: UInt64.t = Any.any_l () ])
    [ return''0 (result: UInt64.t) -> {[@expl:foo ensures] [%#sconst'0] result = (42: UInt64.t)} (! return' {result}) ]
end
module M_const__array [#"const.rs" 16 0 16 29]
  let%span sconst = "const.rs" 19 4 19 5
  let%span sconst'0 = "const.rs" 19 14 19 15
  let%span sconst'1 = "const.rs" 15 10 15 27
  let%span sconst'2 = "const.rs" 17 4 17 21
  let%span sconst'3 = "const.rs" 17 24 17 30
  let%span sconst'4 = "const.rs" 17 25 17 26
  let%span sconst'5 = "const.rs" 18 4 18 27
  let%span sconst'6 = "const.rs" 18 30 18 42
  let%span sconst'7 = "const.rs" 18 31 18 32
<<<<<<< HEAD
  let%span sslice = "../../../creusot-contracts/src/std/slice.rs" 250 18 250 40
  let%span smodel = "../../../creusot-contracts/src/model.rs" 43 8 43 22
  let%span sarray = "../../../creusot-contracts/src/std/array.rs" 10 20 10 51
=======
  let%span sslice = "../../../creusot-contracts/src/std/slice.rs" 293 18 293 40
  let%span smodel = "../../../creusot-contracts/src/model.rs" 45 8 45 22
  let%span sarray = "../../../creusot-contracts/src/std/array.rs" 11 20 11 51
>>>>>>> 46c4bce5
  
  use creusot.slice.Slice64
  use creusot.int.Int32
  use seq.Seq
  use creusot.int.UInt64
  use creusot.prelude.Any
  
  predicate inv (_0: Seq.seq Int32.t)
  
  axiom inv_axiom [@rewrite]: forall x: Seq.seq Int32.t [inv x]. inv x = true
  
  predicate invariant' (self: Slice64.array Int32.t) =
    [%#sarray] inv (Slice64.view self) /\ Seq.length (Slice64.view self) = UInt64.t'int (9: UInt64.t)
  
  predicate inv'0 (_0: Slice64.array Int32.t)
  
  axiom inv_axiom'0 [@rewrite]: forall x: Slice64.array Int32.t [inv'0 x]. inv'0 x = invariant' x
  
  constant const_X [#"const.rs" 17 4 17 21] : Slice64.array Int32.t
  
  axiom const_X_spec: [%#sconst'2] inv'0 const_X
  
  let rec set_X (ret) = bb0
    [ bb0 = s0
      [ s0 = Slice64.create <Int32.t> {[%#sconst'3] (9: UInt64.t)} {fun (_: int) -> [%#sconst'4] (1: Int32.t)}
          (fun (_res: Slice64.array Int32.t) -> [ &_0 <- _res ] s1)
      | s1 = const_ret {_0} ] ] [ & _0: Slice64.array Int32.t = Any.any_l () ]
    [ const_ret (_const: Slice64.array Int32.t) -> -{const_X = _const}- ret ]
  
  function view (self: Slice64.slice Int32.t) : Seq.seq Int32.t = [%#smodel] Slice64.view self
  
  let rec len (self_: Slice64.slice Int32.t) (return' (x: UInt64.t)) = any
    [ return''0 (result: UInt64.t) -> {[%#sslice] Seq.length (view self_) = UInt64.t'int result} (! return' {result}) ]
  
  predicate invariant''0 (self: Slice64.array Int32.t) =
    [%#sarray] inv (Slice64.view self) /\ Seq.length (Slice64.view self) = UInt64.t'int (43: UInt64.t)
  
  predicate inv'1 (_0: Slice64.array Int32.t)
  
  axiom inv_axiom'1 [@rewrite]: forall x: Slice64.array Int32.t [inv'1 x]. inv'1 x = invariant''0 x
  
  constant const_Y [#"const.rs" 18 4 18 27] : Slice64.array Int32.t
  
  axiom const_Y_spec: [%#sconst'5] inv'1 const_Y
  
  let rec set_Y (ret) = bb0
    [ bb0 = s0
      [ s0 = Slice64.create <Int32.t> {[%#sconst'6] (43: UInt64.t)} {fun (_: int) -> [%#sconst'7] (1: Int32.t)}
          (fun (_res: Slice64.array Int32.t) -> [ &_0 <- _res ] s1)
      | s1 = const_ret {_0} ] ] [ & _0: Slice64.array Int32.t = Any.any_l () ]
    [ const_ret (_const: Slice64.array Int32.t) -> -{const_Y = _const}- ret ]
  
  meta "compute_max_steps" 1000000
  
  meta "select_lsinst" "all"
  
  let rec array [#"const.rs" 16 0 16 29] (return' (x: UInt64.t)) = set_Y
      (set_X
        ((! bb0
        [ bb0 = s0
          [ s0 = bb0'0
            [ bb0'0 = s0'0 [ s0'0 = [ &_0'0 <- [%#sconst] const_X ] s1'0 | s1'0 = _const_ret {_0'0} ] ]
            [ & _0'0: Slice64.array Int32.t = Any.any_l () ]
            [ _const_ret (_const: Slice64.array Int32.t) -> [ &_11 <- _const ] s1 ]
          | s1 = len {_11} (fun (_ret: UInt64.t) -> [ &_2 <- _ret ] s2)
          | s2 = bb1 ]
        | bb1 = s0
          [ s0 = bb0'0
            [ bb0'0 = s0'0 [ s0'0 = [ &_0'0 <- [%#sconst'0] const_Y ] s1'0 | s1'0 = _const_ret {_0'0} ] ]
            [ & _0'0: Slice64.array Int32.t = Any.any_l () ]
            [ _const_ret (_const: Slice64.array Int32.t) -> [ &_10 <- _const ] s1 ]
          | s1 = len {_10} (fun (_ret: UInt64.t) -> [ &_6 <- _ret ] s2)
          | s2 = bb2 ]
        | bb2 = s0 [ s0 = UInt64.add {_2} {_6} (fun (_ret: UInt64.t) -> [ &_0 <- _ret ] s1) | s1 = return''0 {_0} ] ]
        [ & _0: UInt64.t = Any.any_l ()
        | & _2: UInt64.t = Any.any_l ()
        | & _6: UInt64.t = Any.any_l ()
        | & _10: Slice64.array Int32.t = Any.any_l ()
        | & _11: Slice64.array Int32.t = Any.any_l () ])
        [ return''0 (result: UInt64.t) -> {[@expl:array ensures] [%#sconst'1] result = (52: UInt64.t)}
          (! return' {result}) ]))
end
module M_const__array_param [#"const.rs" 24 0 24 51]
  let%span sconst = "const.rs" 25 30 25 36
  let%span sconst'0 = "const.rs" 25 31 25 32
  let%span sconst'1 = "const.rs" 23 10 23 21
<<<<<<< HEAD
  let%span sslice = "../../../creusot-contracts/src/std/slice.rs" 250 18 250 40
  let%span smodel = "../../../creusot-contracts/src/model.rs" 43 8 43 22
=======
  let%span sslice = "../../../creusot-contracts/src/std/slice.rs" 293 18 293 40
  let%span smodel = "../../../creusot-contracts/src/model.rs" 45 8 45 22
>>>>>>> 46c4bce5
  
  use creusot.int.UInt32
  use creusot.int.UInt64
  use creusot.slice.Slice64
  use creusot.prelude.Any
  use seq.Seq
  
  constant const_N [#"const.rs" 24 25 24 39] : UInt64.t
  
  function view (self: Slice64.slice UInt32.t) : Seq.seq UInt32.t = [%#smodel] Slice64.view self
  
  let rec len (self_: Slice64.slice UInt32.t) (return' (x: UInt64.t)) = any
    [ return''0 (result: UInt64.t) -> {[%#sslice] Seq.length (view self_) = UInt64.t'int result} (! return' {result}) ]
  
  meta "compute_max_steps" 1000000
  
  meta "select_lsinst" "all"
  
  let rec array_param [#"const.rs" 24 0 24 51] (return' (x: UInt64.t)) = (! bb0
    [ bb0 = s0
      [ s0 = bb0'0
        [ bb0'0 = s0'0
          [ s0'0 = Slice64.create <UInt32.t> {[%#sconst] const_N} {fun (_: int) -> [%#sconst'0] (1: UInt32.t)}
              (fun (_res: Slice64.array UInt32.t) -> [ &_0'0 <- _res ] s1'0)
          | s1'0 = _const_ret {_0'0} ] ] [ & _0'0: Slice64.array UInt32.t = Any.any_l () ]
        [ _const_ret (_const: Slice64.array UInt32.t) -> [ &x <- _const ] s1 ]
      | s1 = len {x} (fun (_ret: UInt64.t) -> [ &_0 <- _ret ] s2)
      | s2 = bb1 ]
    | bb1 = return''0 {_0} ] [ & _0: UInt64.t = Any.any_l () | & x: Slice64.array UInt32.t = Any.any_l () ])
    [ return''0 (result: UInt64.t) -> {[@expl:array_param ensures] [%#sconst'1] result = const_N} (! return' {result}) ]
end
module M_const__add_one [#"const.rs" 32 0 32 47]
  let%span sconst = "const.rs" 33 16 33 17
  let%span sconst'0 = "const.rs" 33 12 33 13
  let%span sconst'1 = "const.rs" 33 12 33 17
  let%span sconst'2 = "const.rs" 30 11 30 25
  let%span sconst'3 = "const.rs" 31 10 31 27
<<<<<<< HEAD
  let%span sord = "../../../creusot-contracts/src/logic/ord.rs" 124 39 124 89
  let%span sord'0 = "../../../creusot-contracts/src/logic/ord.rs" 128 39 128 86
  let%span sord'1 = "../../../creusot-contracts/src/logic/ord.rs" 132 39 132 86
  let%span sord'2 = "../../../creusot-contracts/src/logic/ord.rs" 136 39 136 89
  let%span sord'3 = "../../../creusot-contracts/src/logic/ord.rs" 140 39 140 70
  let%span sord'4 = "../../../creusot-contracts/src/logic/ord.rs" 144 40 144 57
  let%span sord'5 = "../../../creusot-contracts/src/logic/ord.rs" 145 40 145 57
  let%span sord'6 = "../../../creusot-contracts/src/logic/ord.rs" 146 39 146 56
  let%span sord'7 = "../../../creusot-contracts/src/logic/ord.rs" 150 40 150 70
  let%span sord'8 = "../../../creusot-contracts/src/logic/ord.rs" 151 39 151 72
  let%span sord'9 = "../../../creusot-contracts/src/logic/ord.rs" 155 40 155 73
  let%span sord'10 = "../../../creusot-contracts/src/logic/ord.rs" 156 39 156 69
  let%span sord'11 = "../../../creusot-contracts/src/logic/ord.rs" 160 39 160 84
  let%span sord'12 = "../../../creusot-contracts/src/logic/ord.rs" 211 16 217 17
=======
  let%span sord = "../../../creusot-contracts/src/logic/ord.rs" 129 39 129 89
  let%span sord'0 = "../../../creusot-contracts/src/logic/ord.rs" 134 39 134 86
  let%span sord'1 = "../../../creusot-contracts/src/logic/ord.rs" 139 39 139 86
  let%span sord'2 = "../../../creusot-contracts/src/logic/ord.rs" 144 39 144 89
  let%span sord'3 = "../../../creusot-contracts/src/logic/ord.rs" 149 39 149 70
  let%span sord'4 = "../../../creusot-contracts/src/logic/ord.rs" 154 40 154 57
  let%span sord'5 = "../../../creusot-contracts/src/logic/ord.rs" 155 40 155 57
  let%span sord'6 = "../../../creusot-contracts/src/logic/ord.rs" 156 39 156 56
  let%span sord'7 = "../../../creusot-contracts/src/logic/ord.rs" 161 40 161 70
  let%span sord'8 = "../../../creusot-contracts/src/logic/ord.rs" 162 39 162 72
  let%span sord'9 = "../../../creusot-contracts/src/logic/ord.rs" 167 40 167 73
  let%span sord'10 = "../../../creusot-contracts/src/logic/ord.rs" 168 39 168 69
  let%span sord'11 = "../../../creusot-contracts/src/logic/ord.rs" 173 39 173 84
  let%span sord'12 = "../../../creusot-contracts/src/logic/ord.rs" 260 16 266 17
>>>>>>> 46c4bce5
  
  use creusot.int.UInt64
  use creusot.prelude.Any
  use mach.int.Int
  
  constant const_N [#"const.rs" 32 21 32 35] : UInt64.t
  
  type tuple = { _p0: UInt64.t; _p1: bool }
  
  type t_Ordering = C_Less | C_Equal | C_Greater
  
  function cmp_log (self: UInt64.t) (o: UInt64.t) : t_Ordering = [%#sord'12] if UInt64.lt self o then
      C_Less
    else
      if self = o then C_Equal else C_Greater
  
  
  function eq_cmp (x: UInt64.t) (y: UInt64.t) : ()
  
  axiom eq_cmp_spec: forall x: UInt64.t, y: UInt64.t. [%#sord'11] (x = y) = (cmp_log x y = C_Equal)
  
  function antisym2 (x: UInt64.t) (y: UInt64.t) : ()
  
  axiom antisym2_spec: forall x: UInt64.t, y: UInt64.t. ([%#sord'9] cmp_log x y = C_Greater)
      -> ([%#sord'10] cmp_log y x = C_Less)
  
  function antisym1 (x: UInt64.t) (y: UInt64.t) : ()
  
  axiom antisym1_spec: forall x: UInt64.t, y: UInt64.t. ([%#sord'7] cmp_log x y = C_Less)
      -> ([%#sord'8] cmp_log y x = C_Greater)
  
  function trans (x: UInt64.t) (y: UInt64.t) (z: UInt64.t) (o: t_Ordering) : ()
  
  axiom trans_spec: forall x: UInt64.t, y: UInt64.t, z: UInt64.t, o: t_Ordering. ([%#sord'4] cmp_log x y = o)
      -> ([%#sord'5] cmp_log y z = o) -> ([%#sord'6] cmp_log x z = o)
  
  function refl (x: UInt64.t) : ()
  
  axiom refl_spec: forall x: UInt64.t. [%#sord'3] cmp_log x x = C_Equal
  
  function cmp_gt_log (x: UInt64.t) (y: UInt64.t) : ()
  
  axiom cmp_gt_log_spec: forall x: UInt64.t, y: UInt64.t. [%#sord'2] UInt64.gt x y = (cmp_log x y = C_Greater)
  
  function cmp_ge_log (x: UInt64.t) (y: UInt64.t) : ()
  
  axiom cmp_ge_log_spec: forall x: UInt64.t, y: UInt64.t. [%#sord'1] UInt64.ge x y = (cmp_log x y <> C_Less)
  
  function cmp_lt_log (x: UInt64.t) (y: UInt64.t) : ()
  
  axiom cmp_lt_log_spec: forall x: UInt64.t, y: UInt64.t. [%#sord'0] UInt64.lt x y = (cmp_log x y = C_Less)
  
  function cmp_le_log (x: UInt64.t) (y: UInt64.t) : ()
  
  axiom cmp_le_log_spec: forall x: UInt64.t, y: UInt64.t. [%#sord] UInt64.le x y = (cmp_log x y <> C_Greater)
  
  constant const_MAX: UInt64.t = (18446744073709551615: UInt64.t)
  
  meta "compute_max_steps" 1000000
  
  meta "select_lsinst" "all"
  
  let rec add_one [#"const.rs" 32 0 32 47] (return' (x: UInt64.t)) =
    {[@expl:add_one requires] [%#sconst'2] UInt64.lt const_N const_MAX}
    (! bb0
    [ bb0 = s0
      [ s0 = bb0'0
        [ bb0'0 = s0'0
          [ s0'0 =
            [ &_1 <- let (_fst, _snd) = UInt64.add_with_overflow ([%#sconst'0] const_N) ([%#sconst] (1: UInt64.t)) in { _p0 = _fst;
                                                                                                                        _p1 = _snd } ]
            s1'0
          | s1'0 = {[@expl:Add overflow] [%#sconst'1] not _1._p1} s2
          | s2 = bb1 ]
        | bb1 = s0'0 [ s0'0 = [ &_0'0 <- _1._p0 ] s1'0 | s1'0 = _const_ret {_0'0} ] ]
        [ & _0'0: UInt64.t = Any.any_l () | & _1: tuple = Any.any_l () ]
        [ _const_ret (_const: UInt64.t) -> [ &_0 <- _const ] s1 ]
      | s1 = return''0 {_0} ] ] [ & _0: UInt64.t = Any.any_l () ])
    [ return''0 (result: UInt64.t) -> {[@expl:add_one ensures] [%#sconst'3] UInt64.t'int result
      = UInt64.t'int const_N + 1}
      (! return' {result}) ]
end
module M_const__add_one_2 [#"const.rs" 44 0 44 49]
  let%span sconst = "const.rs" 42 11 42 25
  let%span sconst'0 = "const.rs" 43 10 43 41
  let%span sconst'1 = "const.rs" 30 11 30 25
  let%span sconst'2 = "const.rs" 31 10 31 27
  let%span sconst'3 = "const.rs" 38 16 38 22
<<<<<<< HEAD
  let%span sord = "../../../creusot-contracts/src/logic/ord.rs" 124 39 124 89
  let%span sord'0 = "../../../creusot-contracts/src/logic/ord.rs" 128 39 128 86
  let%span sord'1 = "../../../creusot-contracts/src/logic/ord.rs" 132 39 132 86
  let%span sord'2 = "../../../creusot-contracts/src/logic/ord.rs" 136 39 136 89
  let%span sord'3 = "../../../creusot-contracts/src/logic/ord.rs" 140 39 140 70
  let%span sord'4 = "../../../creusot-contracts/src/logic/ord.rs" 144 40 144 57
  let%span sord'5 = "../../../creusot-contracts/src/logic/ord.rs" 145 40 145 57
  let%span sord'6 = "../../../creusot-contracts/src/logic/ord.rs" 146 39 146 56
  let%span sord'7 = "../../../creusot-contracts/src/logic/ord.rs" 150 40 150 70
  let%span sord'8 = "../../../creusot-contracts/src/logic/ord.rs" 151 39 151 72
  let%span sord'9 = "../../../creusot-contracts/src/logic/ord.rs" 155 40 155 73
  let%span sord'10 = "../../../creusot-contracts/src/logic/ord.rs" 156 39 156 69
  let%span sord'11 = "../../../creusot-contracts/src/logic/ord.rs" 160 39 160 84
  let%span sord'12 = "../../../creusot-contracts/src/logic/ord.rs" 211 16 217 17
=======
  let%span sord = "../../../creusot-contracts/src/logic/ord.rs" 129 39 129 89
  let%span sord'0 = "../../../creusot-contracts/src/logic/ord.rs" 134 39 134 86
  let%span sord'1 = "../../../creusot-contracts/src/logic/ord.rs" 139 39 139 86
  let%span sord'2 = "../../../creusot-contracts/src/logic/ord.rs" 144 39 144 89
  let%span sord'3 = "../../../creusot-contracts/src/logic/ord.rs" 149 39 149 70
  let%span sord'4 = "../../../creusot-contracts/src/logic/ord.rs" 154 40 154 57
  let%span sord'5 = "../../../creusot-contracts/src/logic/ord.rs" 155 40 155 57
  let%span sord'6 = "../../../creusot-contracts/src/logic/ord.rs" 156 39 156 56
  let%span sord'7 = "../../../creusot-contracts/src/logic/ord.rs" 161 40 161 70
  let%span sord'8 = "../../../creusot-contracts/src/logic/ord.rs" 162 39 162 72
  let%span sord'9 = "../../../creusot-contracts/src/logic/ord.rs" 167 40 167 73
  let%span sord'10 = "../../../creusot-contracts/src/logic/ord.rs" 168 39 168 69
  let%span sord'11 = "../../../creusot-contracts/src/logic/ord.rs" 173 39 173 84
  let%span sord'12 = "../../../creusot-contracts/src/logic/ord.rs" 260 16 266 17
>>>>>>> 46c4bce5
  
  use creusot.int.UInt64
  use mach.int.Int
  use creusot.prelude.Any
  
  type t_Ordering = C_Less | C_Equal | C_Greater
  
  function cmp_log (self: UInt64.t) (o: UInt64.t) : t_Ordering = [%#sord'12] if UInt64.lt self o then
      C_Less
    else
      if self = o then C_Equal else C_Greater
  
  
  function eq_cmp (x: UInt64.t) (y: UInt64.t) : ()
  
  axiom eq_cmp_spec: forall x: UInt64.t, y: UInt64.t. [%#sord'11] (x = y) = (cmp_log x y = C_Equal)
  
  function antisym2 (x: UInt64.t) (y: UInt64.t) : ()
  
  axiom antisym2_spec: forall x: UInt64.t, y: UInt64.t. ([%#sord'9] cmp_log x y = C_Greater)
      -> ([%#sord'10] cmp_log y x = C_Less)
  
  function antisym1 (x: UInt64.t) (y: UInt64.t) : ()
  
  axiom antisym1_spec: forall x: UInt64.t, y: UInt64.t. ([%#sord'7] cmp_log x y = C_Less)
      -> ([%#sord'8] cmp_log y x = C_Greater)
  
  function trans (x: UInt64.t) (y: UInt64.t) (z: UInt64.t) (o: t_Ordering) : ()
  
  axiom trans_spec: forall x: UInt64.t, y: UInt64.t, z: UInt64.t, o: t_Ordering. ([%#sord'4] cmp_log x y = o)
      -> ([%#sord'5] cmp_log y z = o) -> ([%#sord'6] cmp_log x z = o)
  
  function refl (x: UInt64.t) : ()
  
  axiom refl_spec: forall x: UInt64.t. [%#sord'3] cmp_log x x = C_Equal
  
  function cmp_gt_log (x: UInt64.t) (y: UInt64.t) : ()
  
  axiom cmp_gt_log_spec: forall x: UInt64.t, y: UInt64.t. [%#sord'2] UInt64.gt x y = (cmp_log x y = C_Greater)
  
  function cmp_ge_log (x: UInt64.t) (y: UInt64.t) : ()
  
  axiom cmp_ge_log_spec: forall x: UInt64.t, y: UInt64.t. [%#sord'1] UInt64.ge x y = (cmp_log x y <> C_Less)
  
  function cmp_lt_log (x: UInt64.t) (y: UInt64.t) : ()
  
  axiom cmp_lt_log_spec: forall x: UInt64.t, y: UInt64.t. [%#sord'0] UInt64.lt x y = (cmp_log x y = C_Less)
  
  function cmp_le_log (x: UInt64.t) (y: UInt64.t) : ()
  
  axiom cmp_le_log_spec: forall x: UInt64.t, y: UInt64.t. [%#sord] UInt64.le x y = (cmp_log x y <> C_Greater)
  
  constant const_M [#"const.rs" 44 23 44 37] : UInt64.t
  
  constant const_MAX: UInt64.t = (18446744073709551615: UInt64.t)
  
  let rec add_one (return' (x: UInt64.t)) = {[@expl:add_one requires] [%#sconst'1] UInt64.lt const_M const_MAX}
    any
    [ return''0 (result: UInt64.t) -> {[%#sconst'2] UInt64.t'int result = UInt64.t'int const_M + 1}
      (! return' {result}) ]
  
  constant add_one_logic: int = [%#sconst'3] UInt64.t'int const_M + 1
  
  meta "compute_max_steps" 1000000
  
  meta "select_lsinst" "all"
  
  let rec add_one_2 [#"const.rs" 44 0 44 49] (return' (x: UInt64.t)) =
    {[@expl:add_one_2 requires] [%#sconst] UInt64.lt const_M const_MAX}
    (! bb0
    [ bb0 = s0 [ s0 = add_one (fun (_ret: UInt64.t) -> [ &_0 <- _ret ] s1) | s1 = bb1 ] | bb1 = return''0 {_0} ]
    [ & _0: UInt64.t = Any.any_l () ])
    [ return''0 (result: UInt64.t) -> {[@expl:add_one_2 ensures] [%#sconst'0] UInt64.t'int result = add_one_logic}
      (! return' {result}) ]
end
module M_const__nat [#"const.rs" 54 0 54 35]
  let%span sconst = "const.rs" 55 12 55 20
  let%span sconst'0 = "const.rs" 53 10 53 28
  
  use creusot.int.UInt64
  use creusot.prelude.Any
  
  constant const_VALUE [#"const.rs" 49 4 49 22] : UInt64.t
  
  meta "compute_max_steps" 1000000
  
  meta "select_lsinst" "all"
  
  let rec nat [#"const.rs" 54 0 54 35] (return' (x: UInt64.t)) = (! bb0
    [ bb0 = s0
      [ s0 = bb0'0
        [ bb0'0 = s0'0 [ s0'0 = [ &_0'0 <- [%#sconst] const_VALUE ] s1'0 | s1'0 = _const_ret {_0'0} ] ]
        [ & _0'0: UInt64.t = Any.any_l () ] [ _const_ret (_const: UInt64.t) -> [ &_0 <- _const ] s1 ]
      | s1 = return''0 {_0} ] ] [ & _0: UInt64.t = Any.any_l () ])
    [ return''0 (result: UInt64.t) -> {[@expl:nat ensures] [%#sconst'0] result = const_VALUE} (! return' {result}) ]
end
module M_const__Parent__child [#"const.rs" 61 4 61 39]
  let%span sconst = "const.rs" 62 12 62 13
  let%span sconst'0 = "const.rs" 62 8 62 9
  let%span sconst'1 = "const.rs" 60 15 60 37
  let%span sconst'2 = "const.rs" 1 0 61 4
  
  use creusot.int.UInt64
  use creusot.prelude.Any
  use mach.int.Int
  
  constant const_M [#"const.rs" 61 13 61 27] : UInt64.t
  
  constant const_N [#"const.rs" 59 17 59 31] : UInt64.t
  
  constant const_MAX: UInt64.t = (18446744073709551615: UInt64.t)
  
  predicate precondition (self: ()) (args: ())
  
  axiom precondition_fndef: [%#sconst'2] forall args: () [precondition () args]. (let () = args in UInt64.t'int const_N
          + UInt64.t'int const_M
        <= UInt64.t'int const_MAX) -> precondition () args
  
  predicate postcondition_once (self: ()) (args: ()) (result: UInt64.t)
  
  axiom postcondition_fndef:
    [%#sconst'2] forall args: (), res: UInt64.t [postcondition_once () args res]. postcondition_once () args res
      -> (let () = args in true)
  
  meta "compute_max_steps" 1000000
  
  meta "select_lsinst" "all"
  
  let rec child [#"const.rs" 61 4 61 39] (return' (x: UInt64.t)) =
    {[@expl:child requires] [%#sconst'1] UInt64.t'int const_N + UInt64.t'int const_M <= UInt64.t'int const_MAX}
    (! bb0
    [ bb0 = s0
      [ s0 = UInt64.add {[%#sconst'0] const_N} {[%#sconst] const_M} (fun (_ret: UInt64.t) -> [ &_0 <- _ret ] s1)
      | s1 = return''0 {_0} ] ] [ & _0: UInt64.t = Any.any_l () ])
    [ return''0 (result: UInt64.t) -> (! return' {result}) ]
end
module M_const__nat_i [#"const.rs" 75 0 75 59]
  let%span sconst = "const.rs" 74 10 74 21
  let%span sconst'0 = "const.rs" 53 10 53 28
  let%span sconst'1 = "const.rs" 70 25 70 26
  
  use creusot.int.UInt64
  use creusot.prelude.Any
  
  constant const_N [#"const.rs" 75 30 75 44] : UInt64.t
  
  constant const_VALUE: UInt64.t = [%#sconst'1] const_N
  
  let rec nat (return' (x: UInt64.t)) = any
    [ return''0 (result: UInt64.t) -> {[%#sconst'0] result = const_VALUE} (! return' {result}) ]
  
  meta "compute_max_steps" 1000000
  
  meta "select_lsinst" "all"
  
  let rec nat_i [#"const.rs" 75 0 75 59] (return' (x: UInt64.t)) = (! bb0
    [ bb0 = s0
      [ s0 = bb0'0
        [ bb0'0 = s0'0 [ s0'0 = nat (fun (_ret: UInt64.t) -> [ &_0'0 <- _ret ] s1'0) | s1'0 = bb1 ]
        | bb1 = _const_ret {_0'0} ] [ & _0'0: UInt64.t = Any.any_l () ]
        [ _const_ret (_const: UInt64.t) -> [ &_0 <- _const ] s1 ]
      | s1 = return''0 {_0} ] ] [ & _0: UInt64.t = Any.any_l () ])
    [ return''0 (result: UInt64.t) -> {[@expl:nat_i ensures] [%#sconst] result = const_N} (! return' {result}) ]
end
module M_const__nat_i2 [#"const.rs" 86 0 86 38]
  let%span sconst = "const.rs" 87 12 87 33
  let%span sconst'0 = "const.rs" 85 10 85 28
  let%span sconst'1 = "const.rs" 82 25 82 33
  
  use creusot.int.UInt64
  use creusot.prelude.Any
  
  constant const_VALUE [#"const.rs" 49 4 49 22] : UInt64.t
  
  constant const_VALUE'0: UInt64.t = [%#sconst'1] const_VALUE
  
  meta "compute_max_steps" 1000000
  
  meta "select_lsinst" "all"
  
  let rec nat_i2 [#"const.rs" 86 0 86 38] (return' (x: UInt64.t)) = (! bb0
    [ bb0 = s0
      [ s0 = bb0'0
        [ bb0'0 = s0'0 [ s0'0 = [ &_0'0 <- [%#sconst] const_VALUE'0 ] s1'0 | s1'0 = _const_ret {_0'0} ] ]
        [ & _0'0: UInt64.t = Any.any_l () ] [ _const_ret (_const: UInt64.t) -> [ &_0 <- _const ] s1 ]
      | s1 = return''0 {_0} ] ] [ & _0: UInt64.t = Any.any_l () ])
    [ return''0 (result: UInt64.t) -> {[@expl:nat_i2 ensures] [%#sconst'0] result = const_VALUE} (! return' {result}) ]
end
module M_const__tuple [#"const.rs" 94 0 94 36]
  let%span sconst = "const.rs" 95 4 95 7
  let%span sconst'0 = "const.rs" 92 11 92 27
  let%span sconst'1 = "const.rs" 93 10 93 24
  let%span sconst'2 = "const.rs" 90 0 90 23
  
  use creusot.int.UInt64
  use creusot.int.Int32
  use creusot.prelude.Any
  
  type tuple = { _p0: UInt64.t; _p1: Int32.t }
  
  constant const_TUP: tuple = [%#sconst'2] { _p0 = (42: UInt64.t); _p1 = (24: Int32.t) }
  
  meta "compute_max_steps" 1000000
  
  meta "select_lsinst" "all"
  
  let rec tuple [#"const.rs" 94 0 94 36] (return' (x: tuple)) = {[@expl:tuple requires] [%#sconst'0] const_TUP._p0
    = (42: UInt64.t)}
    (! bb0
    [ bb0 = s0 [ s0 = [ &_0 <- [%#sconst] const_TUP ] s1 | s1 = return''0 {_0} ] ] [ & _0: tuple = Any.any_l () ])
    [ return''0 (result: tuple) -> {[@expl:tuple ensures] [%#sconst'1] const_TUP._p1 = (24: Int32.t)}
      (! return' {result}) ]
end
module M_const__inline_tuple [#"const.rs" 98 0 98 27]
  let%span sconst = "const.rs" 100 18 100 29
  let%span sconst'0 = "const.rs" 99 4 99 28
  let%span sconst'1 = "const.rs" 90 0 90 23
  
  use creusot.int.UInt64
  use creusot.int.Int32
  use creusot.prelude.Any
  
  type tuple = { _p0: UInt64.t; _p1: Int32.t }
  
  constant const_ITUP: tuple = [%#sconst'0] { _p0 = (42: UInt64.t); _p1 = (24: Int32.t) }
  
  constant const_TUP: tuple = [%#sconst'1] { _p0 = (42: UInt64.t); _p1 = (24: Int32.t) }
  
  meta "compute_max_steps" 1000000
  
  meta "select_lsinst" "all"
  
  let rec inline_tuple [#"const.rs" 98 0 98 27] (return' (x: ())) = (! bb0
    [ bb0 = s0 [ s0 = {[@expl:assertion] [%#sconst] const_ITUP = const_TUP} s1 | s1 = return''0 {_0} ] ]
    [ & _0: () = Any.any_l () ]) [ return''0 (result: ()) -> (! return' {result}) ]
end
module M_const__nat_i3 [#"const.rs" 109 0 109 29]
  let%span sconst = "const.rs" 110 20 110 67
  let%span sconst'0 = "const.rs" 106 44 106 52
  let%span sconst'1 = "const.rs" 106 33 106 41
  let%span sconst'2 = "const.rs" 106 33 106 52
  
  use creusot.int.UInt64
  use creusot.prelude.Any
  use mach.int.Int
  
  constant const_VALUE [#"const.rs" 49 4 49 22] : UInt64.t
  
  type tuple = { _p0: UInt64.t; _p1: bool }
  
  constant const_VALUE'0 [#"const.rs" 106 4 106 22] : UInt64.t
  
  let rec set_VALUE (ret) = bb0
    [ bb0 = s0
      [ s0 = bb0'0
        [ bb0'0 = s0'0
          [ s0'0 =
            [ &_1 <- let (_fst, _snd) = UInt64.add_with_overflow ([%#sconst'1] const_VALUE) ([%#sconst'0] const_VALUE) in { _p0 = _fst;
                                                                                                                            _p1 = _snd } ]
            s1'0
          | s1'0 = {[@expl:Add overflow] [%#sconst'2] not _1._p1} s2
          | s2 = bb1 ]
        | bb1 = s0'0 [ s0'0 = [ &_0'0 <- _1._p0 ] s1'0 | s1'0 = _const_ret {_0'0} ] ]
        [ & _0'0: UInt64.t = Any.any_l () | & _1: tuple = Any.any_l () ]
        [ _const_ret (_const: UInt64.t) -> [ &_0 <- _const ] s1 ]
      | s1 = const_ret {_0} ] ] [ & _0: UInt64.t = Any.any_l () ]
    [ const_ret (_const: UInt64.t) -> -{const_VALUE'0 = _const}- ret ]
  
  meta "compute_max_steps" 1000000
  
  meta "select_lsinst" "all"
  
  let rec nat_i3 [#"const.rs" 109 0 109 29] (return' (x: ())) = set_VALUE
      ((! bb0
      [ bb0 = s0
        [ s0 = {[@expl:assertion] [%#sconst] UInt64.t'int const_VALUE'0
          = UInt64.t'int const_VALUE + UInt64.t'int const_VALUE}
          s1
        | s1 = return''0 {_0} ] ] [ & _0: () = Any.any_l () ]) [ return''0 (result: ()) -> (! return' {result}) ])
end
module M_const__nat_i3_logic [#"const.rs" 116 0 116 29]
  let%span sconst = "const.rs" 115 10 115 57
  let%span sconst'0 = "const.rs" 116 30 116 32
  let%span sconst'1 = "const.rs" 106 44 106 52
  let%span sconst'2 = "const.rs" 106 33 106 41
  let%span sconst'3 = "const.rs" 106 33 106 52
  
  use creusot.int.UInt64
  use creusot.prelude.Any
  use mach.int.Int
  
  constant const_VALUE [#"const.rs" 49 4 49 22] : UInt64.t
  
  type tuple = { _p0: UInt64.t; _p1: bool }
  
  constant const_VALUE'0 [#"const.rs" 106 4 106 22] : UInt64.t
  
  let rec set_VALUE (ret) = bb0
    [ bb0 = s0
      [ s0 = bb0'0
        [ bb0'0 = s0'0
          [ s0'0 =
            [ &_1 <- let (_fst, _snd) = UInt64.add_with_overflow ([%#sconst'2] const_VALUE) ([%#sconst'1] const_VALUE) in { _p0 = _fst;
                                                                                                                            _p1 = _snd } ]
            s1'0
          | s1'0 = {[@expl:Add overflow] [%#sconst'3] not _1._p1} s2
          | s2 = bb1 ]
        | bb1 = s0'0 [ s0'0 = [ &_0'0 <- _1._p0 ] s1'0 | s1'0 = _const_ret {_0'0} ] ]
        [ & _0'0: UInt64.t = Any.any_l () | & _1: tuple = Any.any_l () ]
        [ _const_ret (_const: UInt64.t) -> [ &_0 <- _const ] s1 ]
      | s1 = const_ret {_0} ] ] [ & _0: UInt64.t = Any.any_l () ]
    [ const_ret (_const: UInt64.t) -> -{const_VALUE'0 = _const}- ret ]
  
  meta "compute_max_steps" 1000000
  
  meta "select_lsinst" "all"
  
  function nat_i3_logic [#"const.rs" 116 0 116 29] : ()
  
  let rec vc_nat_i3_logic (ret) = set_VALUE
      ({[@expl:nat_i3_logic ensures] [%#sconst] UInt64.t'int const_VALUE'0
      = UInt64.t'int const_VALUE + UInt64.t'int const_VALUE}
      ret)
end
module M_const__qyi4420995221928654116__clone [#"const.rs" 118 9 118 14] (* <Peano as creusot_contracts::Clone> *)
  let%span sconst = "const.rs" 118 9 118 14
  let%span sclone = "../../../creusot-contracts/src/std/clone.rs" 43 18 43 33
  let%span sops = "../../../creusot-contracts/src/std/ops.rs" 159 14 159 114
  let%span sops'0 = "../../../creusot-contracts/src/std/ops.rs" 164 14 164 100
  let%span sops'1 = "../../../creusot-contracts/src/std/ops.rs" 169 14 169 61
  let%span sops'2 = "../../../creusot-contracts/src/std/ops.rs" 125 4 125 61
  let%span sops'3 = "../../../creusot-contracts/src/std/ops.rs" 126 4 126 40
  let%span sops'4 = "../../../creusot-contracts/src/std/ops.rs" 131 4 131 35
  let%span sops'5 = "../../../creusot-contracts/src/std/ops.rs" 136 4 136 33
  let%span sops'6 = "../../../creusot-contracts/src/std/ops.rs" 137 4 137 30
  let%span sops'7 = "../../../creusot-contracts/src/std/ops.rs" 138 4 138 32
  let%span sops'8 = "../../../creusot-contracts/src/std/ops.rs" 143 14 144 104
  
  use creusot.prelude.Any
  
  type t_Peano = C_Z | C_S t_Peano
  
  let rec v_S (input: t_Peano) (ret (field_0: t_Peano)) = any
    [ good (field_0: t_Peano) -> {C_S field_0 = input} (! ret {field_0})
    | bad -> {forall field_0: t_Peano [C_S field_0: t_Peano]. C_S field_0 <> input} (! {false} any) ]
  
  let rec clone' (self_: t_Peano) (return' (x: t_Peano)) = any
    [ return''0 (result: t_Peano) -> {[%#sclone] result = self_} (! return' {result}) ]
  
  type tuple = { _p0: t_Peano; _p1: t_Peano }
  
  predicate postcondition_once (self: ()) (args: t_Peano) (result: t_Peano) = let self_ = args in result = self_
  
  predicate resolve [@inline:trivial] (_0: ()) = true
  
  meta "rewrite_def" predicate resolve
  
  predicate postcondition_mut (self: ()) (args: t_Peano) (result_state: ()) (result: t_Peano) =
    let self_ = args in result = self_
  
  function fn_mut_once (self: ()) (args: t_Peano) (res: t_Peano) : ()
  
  axiom fn_mut_once_spec: forall self: (), args: t_Peano, res: t_Peano. [%#sops'8] postcondition_once self args res
      = (exists res_state: (). postcondition_mut self args res_state res /\ resolve res_state)
  
  predicate hist_inv (self: ()) (result_state: ()) = true
  
  function hist_inv_trans (self: ()) (b: ()) (c: ()) : ()
  
  axiom hist_inv_trans_spec: forall self: (), b: (), c: (). ([%#sops'5] hist_inv self b)
      -> ([%#sops'6] hist_inv b c) -> ([%#sops'7] hist_inv self c)
  
  function hist_inv_refl (self: ()) : ()
  
  axiom hist_inv_refl_spec: forall self: (). [%#sops'4] hist_inv self self
  
  function postcondition_mut_hist_inv (self: ()) (args: t_Peano) (res_state: ()) (res: t_Peano) : ()
  
  axiom postcondition_mut_hist_inv_spec:
    forall self: (), args: t_Peano, res_state: (), res: t_Peano. ([%#sops'2] postcondition_mut self args res_state res)
      -> ([%#sops'3] hist_inv self res_state)
  
  function fn_hist_inv (self: ()) (res_state: ()) : ()
  
  axiom fn_hist_inv_spec: forall self: (), res_state: (). [%#sops'1] hist_inv self res_state = (self = res_state)
  
  predicate postcondition (self: ()) (args: t_Peano) (result: t_Peano) = let self_ = args in result = self_
  
  function fn_once (self: ()) (args: t_Peano) (res: t_Peano) : ()
  
  axiom fn_once_spec: forall self: (), args: t_Peano, res: t_Peano. [%#sops'0] postcondition_once self args res
      = (postcondition self args res /\ resolve self)
  
  function fn_mut (self: ()) (args: t_Peano) (res_state: ()) (res: t_Peano) : ()
  
  axiom fn_mut_spec:
    forall self: (), args: t_Peano, res_state: (), res: t_Peano. [%#sops] postcondition_mut self args res_state res
      = (postcondition self args res /\ self = res_state)
  
  meta "compute_max_steps" 1000000
  
  meta "select_lsinst" "all"
  
  let rec clone''0 [#"const.rs" 118 9 118 14] (self: t_Peano) (return' (x: t_Peano)) = (! bb0
    [ bb0 = any [ br0 -> {self'0 = C_Z} (! bb4) | br1 (x0: t_Peano) -> {self'0 = C_S x0} (! bb3) ]
    | bb3 = s0
      [ s0 = v_S {self'0} (fun (r0: t_Peano) -> [ &v0_1 <- r0 ] s1)
      | s1 = [ &_8 <- v0_1 ] s2
      | s2 = clone' {_8} (fun (_ret: t_Peano) -> [ &_6 <- _ret ] s3)
      | s3 = bb5 ]
    | bb5 = s0 [ s0 = [ &_0 <- C_S _6 ] s1 | s1 = bb6 ]
    | bb4 = s0 [ s0 = [ &_0 <- C_Z ] s1 | s1 = bb6 ]
    | bb6 = return''0 {_0} ]
    [ & _0: t_Peano = Any.any_l ()
    | & self'0: t_Peano = self
    | & v0_1: t_Peano = Any.any_l ()
    | & _6: t_Peano = Any.any_l ()
    | & _8: t_Peano = Any.any_l () ])
    [ return''0 (result: t_Peano) -> {[@expl:clone ensures] [%#sconst] match { _p0 = self; _p1 = result } with
        | {_p0 = C_Z; _p1 = C_Z} -> true
        | {_p0 = C_S v0_1; _p1 = C_S v0_r} -> postcondition () v0_1 v0_r
        | _ -> false
        end}
      (! return' {result}) ]
end
module M_const__zero [#"const.rs" 127 0 127 22]
  let%span sconst = "const.rs" 128 4 128 10
  let%span sconst'0 = "const.rs" 128 11 128 12
  let%span sconst'1 = "const.rs" 128 4 128 13
  let%span sconst'2 = "const.rs" 126 10 126 28
  let%span sconst'3 = "const.rs" 124 0 124 24
  let%span sarray = "../../../creusot-contracts/src/std/array.rs" 10 20 10 51
  
  use creusot.slice.Slice64
  use seq.Seq
  use creusot.int.UInt64
  use creusot.prelude.Any
  
  type t_Peano = C_Z | C_S t_Peano
  
  predicate inv (_0: Seq.seq t_Peano)
  
  axiom inv_axiom [@rewrite]: forall x: Seq.seq t_Peano [inv x]. inv x = true
  
  predicate invariant' (self: Slice64.array t_Peano) =
    [%#sarray] inv (Slice64.view self) /\ Seq.length (Slice64.view self) = UInt64.t'int (2: UInt64.t)
  
  predicate inv'0 (_0: Slice64.array t_Peano)
  
  axiom inv_axiom'0 [@rewrite]: forall x: Slice64.array t_Peano [inv'0 x]. inv'0 x = invariant' x
  
  constant const_PEANOS [#"const.rs" 124 0 124 24] : Slice64.array t_Peano
  
  axiom const_PEANOS_spec: [%#sconst'3] inv'0 const_PEANOS
  
  let rec set_PEANOS (ret) = bb0
    [ bb0 = s0
      [ s0 = [ &_1 <- C_Z ] s1
      | s1 = bb0'0
        [ bb0'0 = s0'0 [ s0'0 = [ &_1'0 <- C_Z ] s1'0 | s1'0 = [ &_0'0 <- _1'0 ] s2'0 | s2'0 = _const_ret {_0'0} ] ]
        [ & _0'0: t_Peano = Any.any_l () | & _1'0: t_Peano = Any.any_l () ]
        [ _const_ret (_const: t_Peano) -> [ &_6 <- _const ] s2 ]
      | s2 = [ &_4 <- _6 ] s3
      | s3 = [ &_2 <- C_S _4 ] s4
      | s4 = any
        [ any_ (__arr_temp: Slice64.array t_Peano) -> (! -{Seq.get __arr_temp.Slice64.elts 0 = _1
          /\ Seq.get __arr_temp.Slice64.elts 1 = _2 /\ Seq.length __arr_temp.Slice64.elts = 2}-
          [ &_0 <- __arr_temp ] s5) ]
      | s5 = const_ret {_0} ] ]
    [ & _0: Slice64.array t_Peano = Any.any_l ()
    | & _1: t_Peano = Any.any_l ()
    | & _2: t_Peano = Any.any_l ()
    | & _4: t_Peano = Any.any_l ()
    | & _6: t_Peano = Any.any_l () ] [ const_ret (_const: Slice64.array t_Peano) -> -{const_PEANOS = _const}- ret ]
  
  meta "compute_max_steps" 1000000
  
  meta "select_lsinst" "all"
  
  let rec zero [#"const.rs" 127 0 127 22] (return' (x: t_Peano)) = set_PEANOS
      ((! bb0
      [ bb0 = s0
        [ s0 = [ &_2 <- [%#sconst] const_PEANOS ] s1
        | s1 = [ &_3 <- [%#sconst'0] (0: UInt64.t) ] s2
        | s2 = [ &_4 <- UInt64.lt _3 ([%#sconst'1] (2: UInt64.t)) ] s3
        | s3 = {[@expl:index in bounds] [%#sconst'1] _4} s4
        | s4 = bb1 ]
      | bb1 = s0 [ s0 = Slice64.get <t_Peano> {_2} {_3} (fun (r: t_Peano) -> [ &_0 <- r ] s1) | s1 = return''0 {_0} ] ]
      [ & _0: t_Peano = Any.any_l ()
      | & _2: Slice64.array t_Peano = Any.any_l ()
      | & _3: UInt64.t = Any.any_l ()
      | & _4: bool = Any.any_l () ])
      [ return''0 (result: t_Peano) -> {[@expl:zero ensures] [%#sconst'2] result = C_Z} (! return' {result}) ])
end
module M_const__str [#"const.rs" 134 0 134 28]
  let%span sconst = "const.rs" 135 4 135 7
  let%span sconst'0 = "const.rs" 133 10 133 23
  let%span sconst'1 = "const.rs" 131 30 131 37
  
  use creusot.prelude.Any
  
  constant const_STR [#"const.rs" 131 0 131 27] : string
  
  let rec set_STR (ret) = bb0
    [ bb0 = s0 [ s0 = [ &_0 <- [%#sconst'1] "Hello" ] s1 | s1 = const_ret {_0} ] ] [ & _0: string = Any.any_l () ]
    [ const_ret (_const: string) -> -{const_STR = _const}- ret ]
  
  meta "compute_max_steps" 1000000
  
  meta "select_lsinst" "all"
  
  let rec str [#"const.rs" 134 0 134 28] (return' (x: string)) = set_STR
      ((! bb0
      [ bb0 = s0 [ s0 = [ &_0 <- [%#sconst] const_STR ] s1 | s1 = return''0 {_0} ] ] [ & _0: string = Any.any_l () ])
      [ return''0 (result: string) -> {[@expl:str ensures] [%#sconst'0] result = const_STR} (! return' {result}) ])
end
module M_const__is_zst [#"const.rs" 140 0 140 32]
  let%span sconst = "const.rs" 141 12 141 58
  let%span sconst'0 = "const.rs" 139 10 139 66
  let%span smem = "../../../creusot-contracts/src/std/mem.rs" 36 22 36 53
  let%span smem'0 = "../../../creusot-contracts/src/std/mem.rs" 65 10 65 21
  
  use creusot.int.UInt64
  use mach.int.Int
  use creusot.prelude.Any
  
  constant size_of_T : int
  
  axiom size_of_T_spec: [%#smem'0] 0 <= size_of_T
  
  let rec size_of (return' (x: UInt64.t)) = any
    [ return''0 (result: UInt64.t) -> {[%#smem] UInt64.t'int result = size_of_T} (! return' {result}) ]
  
  constant const_IS_ZST : bool
  
  let rec set_IS_ZST (ret) = bb0
    [ bb0 = s0 [ s0 = size_of (fun (_ret: UInt64.t) -> [ &_1 <- _ret ] s1) | s1 = bb1 ]
    | bb1 = s0 [ s0 = [ &_0 <- _1 = (0: UInt64.t) ] s1 | s1 = const_ret {_0} ] ]
    [ & _0: bool = Any.any_l () | & _1: UInt64.t = Any.any_l () ]
    [ const_ret (_const: bool) -> -{const_IS_ZST = _const}- ret ]
  
  meta "compute_max_steps" 1000000
  
  meta "select_lsinst" "all"
  
  let rec is_zst [#"const.rs" 140 0 140 32] (return' (x: bool)) = set_IS_ZST
      ((! bb0
      [ bb0 = s0
        [ s0 = bb0'0
          [ bb0'0 = s0'0 [ s0'0 = [ &_0'0 <- [%#sconst] const_IS_ZST ] s1'0 | s1'0 = _const_ret {_0'0} ] ]
          [ & _0'0: bool = Any.any_l () ] [ _const_ret (_const: bool) -> [ &_0 <- _const ] s1 ]
        | s1 = return''0 {_0} ] ] [ & _0: bool = Any.any_l () ])
      [ return''0 (result: bool) -> {[@expl:is_zst ensures] [%#sconst'0] result = const_IS_ZST} (! return' {result}) ])
end
module M_const__is_zst_z [#"const.rs" 148 0 148 31]
  let%span sconst = "const.rs" 147 10 147 16
  let%span sconst'0 = "const.rs" 139 10 139 66
  
  use creusot.prelude.Any
  
  constant const_IS_ZST: bool = true
  
  let rec is_zst (return' (x: bool)) = any
    [ return''0 (result: bool) -> {[%#sconst'0] result = const_IS_ZST} (! return' {result}) ]
  
  meta "compute_max_steps" 1000000
  
  meta "select_lsinst" "all"
  
  let rec is_zst_z [#"const.rs" 148 0 148 31] (return' (x: bool)) = (! bb0
    [ bb0 = s0
      [ s0 = bb0'0
        [ bb0'0 = s0'0 [ s0'0 = is_zst (fun (_ret: bool) -> [ &_0'0 <- _ret ] s1'0) | s1'0 = bb1 ]
        | bb1 = _const_ret {_0'0} ] [ & _0'0: bool = Any.any_l () ]
        [ _const_ret (_const: bool) -> [ &_0 <- _const ] s1 ]
      | s1 = return''0 {_0} ] ] [ & _0: bool = Any.any_l () ])
    [ return''0 (result: bool) -> {[@expl:is_zst_z ensures] [%#sconst] result} (! return' {result}) ]
end
module M_const__max_entries_capacity [#"const.rs" 154 0 154 29]
  let%span sconst = "const.rs" 155 18 155 43
  let%span sconst'0 = "const.rs" 152 0 152 37
  
  use creusot.int.UInt64
  use mach.int.Int
  use creusot.prelude.Any
  
  constant const_MAX_ENTRIES_CAPACITY: UInt64.t = [%#sconst'0] (1152921504606846975: UInt64.t)
  
  meta "compute_max_steps" 1000000
  
  meta "select_lsinst" "all"
  
  let rec max_entries_capacity [#"const.rs" 154 0 154 29] (return' (x: ())) = (! bb0
    [ bb0 = s0
      [ s0 = {[@expl:assertion] [%#sconst] UInt64.t'int const_MAX_ENTRIES_CAPACITY > 0} s1 | s1 = return''0 {_0} ] ]
    [ & _0: () = Any.any_l () ]) [ return''0 (result: ()) -> (! return' {result}) ]
end
module M_const__some_fn_pointer [#"const.rs" 159 0 159 27]
  let%span sconst = "const.rs" 160 4 160 5
  let%span sconst'0 = "const.rs" 158 10 158 22
  
  use creusot.int.Int32
  use creusot.prelude.Any
  
  meta "compute_max_steps" 1000000
  
  meta "select_lsinst" "all"
  
  let rec some_fn_pointer [#"const.rs" 159 0 159 27] (return' (x: Int32.t)) = (! bb0
    [ bb0 = s0 [ s0 = [ &_0 <- [%#sconst] (2: Int32.t) ] s1 | s1 = return''0 {_0} ] ] [ & _0: Int32.t = Any.any_l () ])
    [ return''0 (result: Int32.t) -> {[@expl:some_fn_pointer ensures] [%#sconst'0] Int32.to_int result = 2}
      (! return' {result}) ]
end
module M_const__fn_pointer_test [#"const.rs" 163 0 163 24]
  let%span sconst = "const.rs" 164 13 164 28
  let%span sconst'0 = "const.rs" 166 18 166 25
  let%span sconst'1 = "const.rs" 158 10 158 22
  
  use creusot.prelude.Any
  use creusot.int.Int32
  
  let rec some_fn_pointer (return' (x: Int32.t)) = any
    [ return''0 (result: Int32.t) -> {[%#sconst'1] Int32.to_int result = 2} (! return' {result}) ]
  
  meta "compute_max_steps" 1000000
  
  meta "select_lsinst" "all"
  
  let rec fn_pointer_test [#"const.rs" 163 0 163 24] (return' (x: ())) = (! bb0
    [ bb0 = s0
      [ s0 = bb0'0
        [ bb0'0 = s0'0 [ s0'0 = [ &_0'0 <- [%#sconst] () ] s1'0 | s1'0 = _const_ret {_0'0} ] ]
        [ & _0'0: () = Any.any_l () ] [ _const_ret (_const: ()) -> [ &_7 <- _const ] s1 ]
      | s1 = [ &x <- _7 ] s2
      | s2 = some_fn_pointer (fun (_ret: Int32.t) -> [ &y <- _ret ] s3)
      | s3 = bb1 ]
    | bb1 = s0 [ s0 = {[@expl:assertion] [%#sconst'0] Int32.to_int y = 2} s1 | s1 = return''0 {_0} ] ]
    [ & _0: () = Any.any_l () | & x: () = Any.any_l () | & y: Int32.t = Any.any_l () | & _7: () = Any.any_l () ])
    [ return''0 (result: ()) -> (! return' {result}) ]
end<|MERGE_RESOLUTION|>--- conflicted
+++ resolved
@@ -26,15 +26,9 @@
   let%span sconst'5 = "const.rs" 18 4 18 27
   let%span sconst'6 = "const.rs" 18 30 18 42
   let%span sconst'7 = "const.rs" 18 31 18 32
-<<<<<<< HEAD
-  let%span sslice = "../../../creusot-contracts/src/std/slice.rs" 250 18 250 40
+  let%span sslice = "../../../creusot-contracts/src/std/slice.rs" 264 18 264 40
   let%span smodel = "../../../creusot-contracts/src/model.rs" 43 8 43 22
   let%span sarray = "../../../creusot-contracts/src/std/array.rs" 10 20 10 51
-=======
-  let%span sslice = "../../../creusot-contracts/src/std/slice.rs" 293 18 293 40
-  let%span smodel = "../../../creusot-contracts/src/model.rs" 45 8 45 22
-  let%span sarray = "../../../creusot-contracts/src/std/array.rs" 11 20 11 51
->>>>>>> 46c4bce5
   
   use creusot.slice.Slice64
   use creusot.int.Int32
@@ -121,13 +115,8 @@
   let%span sconst = "const.rs" 25 30 25 36
   let%span sconst'0 = "const.rs" 25 31 25 32
   let%span sconst'1 = "const.rs" 23 10 23 21
-<<<<<<< HEAD
-  let%span sslice = "../../../creusot-contracts/src/std/slice.rs" 250 18 250 40
+  let%span sslice = "../../../creusot-contracts/src/std/slice.rs" 264 18 264 40
   let%span smodel = "../../../creusot-contracts/src/model.rs" 43 8 43 22
-=======
-  let%span sslice = "../../../creusot-contracts/src/std/slice.rs" 293 18 293 40
-  let%span smodel = "../../../creusot-contracts/src/model.rs" 45 8 45 22
->>>>>>> 46c4bce5
   
   use creusot.int.UInt32
   use creusot.int.UInt64
@@ -165,7 +154,6 @@
   let%span sconst'1 = "const.rs" 33 12 33 17
   let%span sconst'2 = "const.rs" 30 11 30 25
   let%span sconst'3 = "const.rs" 31 10 31 27
-<<<<<<< HEAD
   let%span sord = "../../../creusot-contracts/src/logic/ord.rs" 124 39 124 89
   let%span sord'0 = "../../../creusot-contracts/src/logic/ord.rs" 128 39 128 86
   let%span sord'1 = "../../../creusot-contracts/src/logic/ord.rs" 132 39 132 86
@@ -179,23 +167,7 @@
   let%span sord'9 = "../../../creusot-contracts/src/logic/ord.rs" 155 40 155 73
   let%span sord'10 = "../../../creusot-contracts/src/logic/ord.rs" 156 39 156 69
   let%span sord'11 = "../../../creusot-contracts/src/logic/ord.rs" 160 39 160 84
-  let%span sord'12 = "../../../creusot-contracts/src/logic/ord.rs" 211 16 217 17
-=======
-  let%span sord = "../../../creusot-contracts/src/logic/ord.rs" 129 39 129 89
-  let%span sord'0 = "../../../creusot-contracts/src/logic/ord.rs" 134 39 134 86
-  let%span sord'1 = "../../../creusot-contracts/src/logic/ord.rs" 139 39 139 86
-  let%span sord'2 = "../../../creusot-contracts/src/logic/ord.rs" 144 39 144 89
-  let%span sord'3 = "../../../creusot-contracts/src/logic/ord.rs" 149 39 149 70
-  let%span sord'4 = "../../../creusot-contracts/src/logic/ord.rs" 154 40 154 57
-  let%span sord'5 = "../../../creusot-contracts/src/logic/ord.rs" 155 40 155 57
-  let%span sord'6 = "../../../creusot-contracts/src/logic/ord.rs" 156 39 156 56
-  let%span sord'7 = "../../../creusot-contracts/src/logic/ord.rs" 161 40 161 70
-  let%span sord'8 = "../../../creusot-contracts/src/logic/ord.rs" 162 39 162 72
-  let%span sord'9 = "../../../creusot-contracts/src/logic/ord.rs" 167 40 167 73
-  let%span sord'10 = "../../../creusot-contracts/src/logic/ord.rs" 168 39 168 69
-  let%span sord'11 = "../../../creusot-contracts/src/logic/ord.rs" 173 39 173 84
-  let%span sord'12 = "../../../creusot-contracts/src/logic/ord.rs" 260 16 266 17
->>>>>>> 46c4bce5
+  let%span sord'12 = "../../../creusot-contracts/src/logic/ord.rs" 240 16 246 17
   
   use creusot.int.UInt64
   use creusot.prelude.Any
@@ -284,7 +256,6 @@
   let%span sconst'1 = "const.rs" 30 11 30 25
   let%span sconst'2 = "const.rs" 31 10 31 27
   let%span sconst'3 = "const.rs" 38 16 38 22
-<<<<<<< HEAD
   let%span sord = "../../../creusot-contracts/src/logic/ord.rs" 124 39 124 89
   let%span sord'0 = "../../../creusot-contracts/src/logic/ord.rs" 128 39 128 86
   let%span sord'1 = "../../../creusot-contracts/src/logic/ord.rs" 132 39 132 86
@@ -298,23 +269,7 @@
   let%span sord'9 = "../../../creusot-contracts/src/logic/ord.rs" 155 40 155 73
   let%span sord'10 = "../../../creusot-contracts/src/logic/ord.rs" 156 39 156 69
   let%span sord'11 = "../../../creusot-contracts/src/logic/ord.rs" 160 39 160 84
-  let%span sord'12 = "../../../creusot-contracts/src/logic/ord.rs" 211 16 217 17
-=======
-  let%span sord = "../../../creusot-contracts/src/logic/ord.rs" 129 39 129 89
-  let%span sord'0 = "../../../creusot-contracts/src/logic/ord.rs" 134 39 134 86
-  let%span sord'1 = "../../../creusot-contracts/src/logic/ord.rs" 139 39 139 86
-  let%span sord'2 = "../../../creusot-contracts/src/logic/ord.rs" 144 39 144 89
-  let%span sord'3 = "../../../creusot-contracts/src/logic/ord.rs" 149 39 149 70
-  let%span sord'4 = "../../../creusot-contracts/src/logic/ord.rs" 154 40 154 57
-  let%span sord'5 = "../../../creusot-contracts/src/logic/ord.rs" 155 40 155 57
-  let%span sord'6 = "../../../creusot-contracts/src/logic/ord.rs" 156 39 156 56
-  let%span sord'7 = "../../../creusot-contracts/src/logic/ord.rs" 161 40 161 70
-  let%span sord'8 = "../../../creusot-contracts/src/logic/ord.rs" 162 39 162 72
-  let%span sord'9 = "../../../creusot-contracts/src/logic/ord.rs" 167 40 167 73
-  let%span sord'10 = "../../../creusot-contracts/src/logic/ord.rs" 168 39 168 69
-  let%span sord'11 = "../../../creusot-contracts/src/logic/ord.rs" 173 39 173 84
-  let%span sord'12 = "../../../creusot-contracts/src/logic/ord.rs" 260 16 266 17
->>>>>>> 46c4bce5
+  let%span sord'12 = "../../../creusot-contracts/src/logic/ord.rs" 240 16 246 17
   
   use creusot.int.UInt64
   use mach.int.Int
