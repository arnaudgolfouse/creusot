<<<<<<< HEAD
module M_fmap_view_view__qyi16167685763649721615__rel_mono [#"fmap_view_view.rs" 42 4 42 70] (* <MapRelation<K, V> as creusot_contracts::logic::ra::view::ViewRel> *)
  let%span sfmap_view_view = "fmap_view_view.rs" 39 15 39 31
  let%span sfmap_view_view'0 = "fmap_view_view.rs" 40 4 40 28
  let%span sfmap_view_view'1 = "fmap_view_view.rs" 41 14 41 30
  let%span sfmap_view_view'2 = "fmap_view_view.rs" 42 71 42 73
  let%span sfmap_view_view'3 = "fmap_view_view.rs" 28 12 34 13
  let%span sra = "../../../creusot-contracts/src/logic/ra.rs" 81 8 81 34
  let%span sra'0 = "../../../creusot-contracts/src/logic/ra.rs" 85 15 85 43
  let%span sra'1 = "../../../creusot-contracts/src/logic/ra.rs" 86 4 86 31
  let%span sra'2 = "../../../creusot-contracts/src/logic/ra.rs" 135 4 135 26
  let%span sra'3 = "../../../creusot-contracts/src/logic/ra.rs" 136 4 136 26
  let%span sra'4 = "../../../creusot-contracts/src/logic/ra.rs" 137 4 137 25
  let%span sfmap = "../../../creusot-contracts/src/logic/fmap.rs" 92 4 92 26
  let%span sfmap'0 = "../../../creusot-contracts/src/logic/ra/fmap.rs" 50 14 50 32
  let%span sfmap'1 = "../../../creusot-contracts/src/logic/ra/fmap.rs" 60 14 60 98
  let%span sfmap'2 = "../../../creusot-contracts/src/logic/ra/fmap.rs" 24 14 27 5
  let%span sfmap'3 = "../../../creusot-contracts/src/logic/ra/fmap.rs" 30 12 45 13
  let%span sfmap'4 = "../../../creusot-contracts/src/logic/ra/fmap.rs" 15 12 19 13
  let%span sfmap'5 = "../../../creusot-contracts/src/logic/fmap.rs" 234 14 237 5
  let%span sfmap'6 = "../../../creusot-contracts/src/logic/ra/fmap.rs" 117 15 117 64
  let%span sfmap'7 = "../../../creusot-contracts/src/logic/ra/fmap.rs" 118 14 118 78
  let%span soption = "../../../creusot-contracts/src/std/option.rs" 742 8 745 9
  let%span soption'0 = "../../../creusot-contracts/src/logic/ra/option.rs" 16 14 19 5
  let%span soption'1 = "../../../creusot-contracts/src/logic/ra/option.rs" 21 8 34 9
  let%span soption'2 = "../../../creusot-contracts/src/logic/ra/option.rs" 8 8 12 9
  let%span soption'3 = "../../../creusot-contracts/src/logic/ra/option.rs" 38 14 38 32
  let%span soption'4 = "../../../creusot-contracts/src/logic/ra/option.rs" 44 14 44 98
  let%span soption'5 = "../../../creusot-contracts/src/std/option.rs" 750 8 753 9
  let%span smapping = "../../../creusot-contracts/src/logic/mapping.rs" 62 4 62 26
  let%span sagree = "../../../creusot-contracts/src/logic/ra/agree.rs" 16 14 19 5
  let%span sagree'0 = "../../../creusot-contracts/src/logic/ra/agree.rs" 15 4 15 18
  let%span sagree'1 = "../../../creusot-contracts/src/logic/ra/agree.rs" 12 8 12 57
  let%span sagree'2 = "../../../creusot-contracts/src/logic/ra/agree.rs" 25 14 25 32
  let%span sagree'3 = "../../../creusot-contracts/src/logic/ra/agree.rs" 29 14 29 99
=======
module M_fmap_view_view__qyi16167685763649721615__rel_mono [#"fmap_view_view.rs" 43 4 43 70] (* <MapRelation<K, V> as creusot_contracts::logic::ra::view::ViewRel> *)
  let%span sfmap_view_view = "fmap_view_view.rs" 40 15 40 31
  let%span sfmap_view_view'0 = "fmap_view_view.rs" 41 4 41 28
  let%span sfmap_view_view'1 = "fmap_view_view.rs" 42 14 42 30
  let%span sfmap_view_view'2 = "fmap_view_view.rs" 43 71 43 73
  let%span sfmap_view_view'3 = "fmap_view_view.rs" 29 12 35 13
  let%span sra = "../../../creusot-contracts/src/logic/ra.rs" 82 8 82 34
  let%span sra'0 = "../../../creusot-contracts/src/logic/ra.rs" 86 15 86 43
  let%span sra'1 = "../../../creusot-contracts/src/logic/ra.rs" 87 4 87 31
  let%span sra'2 = "../../../creusot-contracts/src/logic/ra.rs" 141 4 141 26
  let%span sra'3 = "../../../creusot-contracts/src/logic/ra.rs" 142 4 142 26
  let%span sra'4 = "../../../creusot-contracts/src/logic/ra.rs" 143 4 143 25
  let%span sfmap = "../../../creusot-contracts/src/logic/fmap.rs" 94 4 94 12
  let%span sfmap'0 = "../../../creusot-contracts/src/logic/ra/fmap.rs" 52 14 52 32
  let%span sfmap'1 = "../../../creusot-contracts/src/logic/ra/fmap.rs" 62 14 62 98
  let%span sfmap'2 = "../../../creusot-contracts/src/logic/ra/fmap.rs" 26 14 29 5
  let%span sfmap'3 = "../../../creusot-contracts/src/logic/ra/fmap.rs" 32 12 47 13
  let%span sfmap'4 = "../../../creusot-contracts/src/logic/ra/fmap.rs" 16 12 20 13
  let%span sfmap'5 = "../../../creusot-contracts/src/logic/fmap.rs" 247 14 250 5
  let%span sfmap'6 = "../../../creusot-contracts/src/logic/ra/fmap.rs" 122 15 122 64
  let%span sfmap'7 = "../../../creusot-contracts/src/logic/ra/fmap.rs" 123 14 123 78
  let%span soption = "../../../creusot-contracts/src/std/option.rs" 767 8 770 9
  let%span soption'0 = "../../../creusot-contracts/src/logic/ra/option.rs" 18 14 21 5
  let%span soption'1 = "../../../creusot-contracts/src/logic/ra/option.rs" 23 8 36 9
  let%span soption'2 = "../../../creusot-contracts/src/logic/ra/option.rs" 9 8 13 9
  let%span soption'3 = "../../../creusot-contracts/src/logic/ra/option.rs" 41 14 41 32
  let%span soption'4 = "../../../creusot-contracts/src/logic/ra/option.rs" 48 14 48 98
  let%span soption'5 = "../../../creusot-contracts/src/std/option.rs" 776 8 779 9
  let%span smapping = "../../../creusot-contracts/src/logic/mapping.rs" 67 4 67 12
  let%span sagree = "../../../creusot-contracts/src/logic/ra/agree.rs" 18 14 21 5
  let%span sagree'0 = "../../../creusot-contracts/src/logic/ra/agree.rs" 16 4 16 12
  let%span sagree'1 = "../../../creusot-contracts/src/logic/ra/agree.rs" 13 8 13 57
  let%span sagree'2 = "../../../creusot-contracts/src/logic/ra/agree.rs" 28 14 28 32
  let%span sagree'3 = "../../../creusot-contracts/src/logic/ra/agree.rs" 33 14 33 99
>>>>>>> 46c4bce5
  
  use map.Map
  
  type t_FMap
  
  type t_Option = C_None | C_Some t_FMap
  
  type t_FMap'0
  
  type t_V
  
  type t_Ag = { t_Ag__0: t_V }
  
  type t_Option'0 = C_None'0 | C_Some'0 t_Ag
  
  type t_K
  
  function view (self: t_FMap'0) : Map.map t_K t_Option'0
  
  function get [@inline:trivial] (self: t_FMap'0) (k: t_K) : t_Option'0 = [%#sfmap] Map.get (view self) k
  
  meta "rewrite_def" function get
  
  type t_Option'1 = C_None'1 | C_Some'1 t_V
  
  function view'0 (self: t_FMap) : Map.map t_K t_Option'1
  
  function get'0 [@inline:trivial] (self: t_FMap) (k: t_K) : t_Option'1 = [%#sfmap] Map.get (view'0 self) k
  
  meta "rewrite_def" function get'0
  
  predicate rel [#"fmap_view_view.rs" 26 4 26 56] (a: t_Option) (f: t_FMap'0) =
    [%#sfmap_view_view'3] match a with
      | C_Some a'0 -> forall k: t_K. match get f k with
          | C_Some'0 {t_Ag__0 = v} -> get'0 a'0 k = C_Some'1 v
          | _ -> true
          end
      | C_None -> true
      end
  
  type t_Option'2 = C_None'2 | C_Some'2 t_FMap'0
  
  function and_then_logic (self: t_Option'2) (f: Map.map t_FMap'0 t_Option'2) : t_Option'2 = [%#soption] match self with
      | C_None'2 -> C_None'2
      | C_Some'2 x -> Map.get f x
      end
  
  type t_Option'3 = C_None'3 | C_Some'3 t_Option'0
  
  function and_then_logic'0 (self: t_Option'3) (f: Map.map t_Option'0 t_Option'3) : t_Option'3 =
    [%#soption] match self with
      | C_None'3 -> C_None'3
      | C_Some'3 x -> Map.get f x
      end
  
  type tuple = { _p0: t_Option'0; _p1: t_Option'0 }
  
  function map_logic (self: t_Option'0) (f: Map.map t_Ag t_Option'0) : t_Option'3 = [%#soption'5] match self with
      | C_None'0 -> C_None'3
      | C_Some'0 x -> C_Some'3 (Map.get f x)
      end
  
  function and_then_logic'1 (self: t_Option'0) (f: Map.map t_Ag t_Option'0) : t_Option'0 = [%#soption] match self with
      | C_None'0 -> C_None'0
      | C_Some'0 x -> Map.get f x
      end
  
  function op (self: t_Ag) (other: t_Ag) : t_Option'0 = [%#sagree'1] if self.t_Ag__0 = other.t_Ag__0 then
      C_Some'0 self
    else
      C_None'0
  
  
  function associative (a: t_Ag) (b: t_Ag) (c: t_Ag) : ()
  
  axiom associative_spec:
    forall a: t_Ag, b: t_Ag, c: t_Ag. [%#sagree'3] and_then_logic'1 (op a b) (fun (ab: t_Ag) -> op ab c)
      = and_then_logic'1 (op b c) (fun (bc: t_Ag) -> op a bc)
  
  function commutative (a: t_Ag) (b: t_Ag) : ()
  
  axiom commutative_spec: forall a: t_Ag, b: t_Ag. [%#sagree'2] op a b = op b a
  
  function op'0 (self: t_Option'0) (other: t_Option'0) : t_Option'3 = [%#soption'2] match { _p0 = self;
                                                                                            _p1 = other } with
      | {_p0 = C_None'0} -> C_Some'3 other
      | {_p1 = C_None'0} -> C_Some'3 self
      | {_p0 = C_Some'0 x; _p1 = C_Some'0 y} -> map_logic (op x y) (fun (z: t_Ag) -> C_Some'0 z)
      end
  
  function associative'0 (a: t_Option'0) (b: t_Option'0) (c: t_Option'0) : ()
  
  axiom associative_spec'0:
    forall a: t_Option'0, b: t_Option'0, c: t_Option'0. [%#soption'4] and_then_logic'0 (op'0 a b) (fun (ab: t_Option'0) -> op'0 ab c)
      = and_then_logic'0 (op'0 b c) (fun (bc: t_Option'0) -> op'0 a bc)
  
  function commutative'0 (a: t_Option'0) (b: t_Option'0) : ()
  
  axiom commutative_spec'0: forall a: t_Option'0, b: t_Option'0. [%#soption'3] op'0 a b = op'0 b a
  
  function total_op (self: t_FMap'0) (other: t_FMap'0) : t_FMap'0
  
  axiom total_op_spec:
    forall self: t_FMap'0, other: t_FMap'0. ([%#sfmap'6] forall k: t_K. op'0 (get self k) (get other k) <> C_None'3)
      -> ([%#sfmap'7] forall k: t_K. C_Some'3 (get (total_op self other) k) = op'0 (get self k) (get other k))
  
  function op'1 (self: t_FMap'0) (other: t_FMap'0) : t_Option'2 =
    [%#sfmap'4] if forall k: t_K. op'0 (get self k) (get other k) <> C_None'3 then
      C_Some'2 (total_op self other)
    else
      C_None'2
  
  
  function associative'1 (a: t_FMap'0) (b: t_FMap'0) (c: t_FMap'0) : ()
  
  axiom associative_spec'1:
    forall a: t_FMap'0, b: t_FMap'0, c: t_FMap'0. [%#sfmap'1] and_then_logic (op'1 a b) (fun (ab: t_FMap'0) -> op'1 ab c)
      = and_then_logic (op'1 b c) (fun (bc: t_FMap'0) -> op'1 a bc)
  
  function commutative'1 (a: t_FMap'0) (b: t_FMap'0) : ()
  
  axiom commutative_spec'1: forall a: t_FMap'0, b: t_FMap'0. [%#sfmap'0] op'1 a b = op'1 b a
  
  function factor (self: t_Ag) (factor'0: t_Ag) : t_Option'0 = [%#sagree'0] op self factor'0
  
  axiom factor_spec: forall self: t_Ag, factor'0: t_Ag. [%#sagree] match factor self factor'0 with
        | C_Some'0 c -> op factor'0 c = C_Some'0 self
        | C_None'0 -> forall c: t_Ag. op factor'0 c <> C_Some'0 self
        end
  
  function factor'0 (self: t_Option'0) (factor'1: t_Option'0) : t_Option'3 = [%#soption'1] match { _p0 = self;
                                                                                                   _p1 = factor'1 } with
      | {_p0 = x; _p1 = C_None'0} -> C_Some'3 x
      | {_p0 = C_None'0} -> C_None'3
      | {_p0 = C_Some'0 x; _p1 = C_Some'0 y} -> match factor x y with
        | C_Some'0 z -> C_Some'3 (C_Some'0 z)
        | C_None'0 -> if x = y then C_Some'3 (C_None'0) else C_None'3
        end
      end
  
  axiom factor_spec'0: forall self: t_Option'0, factor'1: t_Option'0. [%#soption'0] match factor'0 self factor'1 with
        | C_Some'3 c -> op'0 factor'1 c = C_Some'3 self
        | C_None'3 -> forall c: t_Option'0. op'0 factor'1 c <> C_Some'3 self
        end
  
  predicate incl (self: t_Option'0) (other: t_Option'0) = [%#sra] factor'0 other self <> C_None'3
  
  function incl_transitive (a: t_Option'0) (b: t_Option'0) (c: t_Option'0) : ()
  
  axiom incl_transitive_spec: forall a: t_Option'0, b: t_Option'0, c: t_Option'0. ([%#sra'2] incl a b)
      -> ([%#sra'3] incl b c) -> ([%#sra'4] incl a c)
  
  function incl_op (self: t_Option'0) (other: t_Option'0) (comb: t_Option'0) : ()
  
  axiom incl_op_spec: forall self: t_Option'0, other: t_Option'0, comb: t_Option'0. ([%#sra'0] op'0 self other
        = C_Some'3 comb) -> ([%#sra'1] incl self comb)
  
  type tuple'0 = { _p0'0: t_K; _p1'0: t_Ag }
  
  function index_logic [@inline:trivial] (self: Map.map tuple'0 t_Option'0) (a: tuple'0) : t_Option'0 =
    [%#smapping] Map.get self a
  
  meta "rewrite_def" function index_logic
  
  function filter_map (self: t_FMap'0) (f: Map.map tuple'0 t_Option'0) : t_FMap'0
  
  axiom filter_map_spec:
    forall self: t_FMap'0, f: Map.map tuple'0 t_Option'0. [%#sfmap'5] forall k: t_K [get (filter_map self f) k]. get (filter_map self f) k
        = match get self k with
          | C_None'0 -> C_None'0
          | C_Some'0 v -> index_logic f { _p0'0 = k; _p1'0 = v }
          end
  
  function factor'1 (self: t_FMap'0) (factor'2: t_FMap'0) : t_Option'2 =
    [%#sfmap'3] if forall k: t_K. incl (get factor'2 k) (get self k) then
      let res = filter_map self (fun (__0: tuple'0) -> let {_p0'0 = k; _p1'0 = vo} = __0 in match factor'0 (C_Some'0 vo) (get factor'2 k) with
        | C_Some'3 r -> r
        | C_None'3 -> C_None'0
        end) in C_Some'2 res
    else
      C_None'2
  
  
  axiom factor_spec'1: forall self: t_FMap'0, factor'2: t_FMap'0. [%#sfmap'2] match factor'1 self factor'2 with
        | C_Some'2 c -> op'1 factor'2 c = C_Some'2 self
        | C_None'2 -> forall c: t_FMap'0. op'1 factor'2 c <> C_Some'2 self
        end
  
  predicate incl'0 (self: t_FMap'0) (other: t_FMap'0) = [%#sra] factor'1 other self <> C_None'2
  
  function incl_transitive'0 (a: t_FMap'0) (b: t_FMap'0) (c: t_FMap'0) : ()
  
  axiom incl_transitive_spec'0: forall a: t_FMap'0, b: t_FMap'0, c: t_FMap'0. ([%#sra'2] incl'0 a b)
      -> ([%#sra'3] incl'0 b c) -> ([%#sra'4] incl'0 a c)
  
  function incl_op'0 (self: t_FMap'0) (other: t_FMap'0) (comb: t_FMap'0) : ()
  
  axiom incl_op_spec'0: forall self: t_FMap'0, other: t_FMap'0, comb: t_FMap'0. ([%#sra'0] op'1 self other
        = C_Some'2 comb) -> ([%#sra'1] incl'0 self comb)
  
  meta "compute_max_steps" 1000000
  
  meta "select_lsinst" "all"
  
  constant a : t_Option
  
  constant f1 : t_FMap'0
  
  constant f2 : t_FMap'0
  
  function rel_mono [#"fmap_view_view.rs" 42 4 42 70] (a'0: t_Option) (f1'0: t_FMap'0) (f2'0: t_FMap'0) : ()
  
  goal vc_rel_mono: ([%#sfmap_view_view] rel a f1)
    -> ([%#sfmap_view_view'0] incl'0 f2 f1) -> ([@expl:rel_mono ensures] [%#sfmap_view_view'1] rel a f2)
end
module M_fmap_view_view__qyi16167685763649721615__rel_none [#"fmap_view_view.rs" 47 4 47 53] (* <MapRelation<K, V> as creusot_contracts::logic::ra::view::ViewRel> *)
  let%span sfmap_view_view = "fmap_view_view.rs" 45 15 45 30
  let%span sfmap_view_view'0 = "fmap_view_view.rs" 46 14 46 32
  let%span sfmap_view_view'1 = "fmap_view_view.rs" 47 54 47 56
  let%span sfmap_view_view'2 = "fmap_view_view.rs" 28 12 34 13
  let%span sfmap = "../../../creusot-contracts/src/logic/fmap.rs" 92 4 92 26
  
  use map.Map
  
  type t_FMap
  
  type t_Option = C_None | C_Some t_FMap
  
  type t_FMap'0
  
  type t_V
  
  type t_Ag = { t_Ag__0: t_V }
  
  type t_Option'0 = C_None'0 | C_Some'0 t_Ag
  
  type t_K
  
  function view (self: t_FMap'0) : Map.map t_K t_Option'0
  
  function get [@inline:trivial] (self: t_FMap'0) (k: t_K) : t_Option'0 = [%#sfmap] Map.get (view self) k
  
  meta "rewrite_def" function get
  
  type t_Option'1 = C_None'1 | C_Some'1 t_V
  
  function view'0 (self: t_FMap) : Map.map t_K t_Option'1
  
  function get'0 [@inline:trivial] (self: t_FMap) (k: t_K) : t_Option'1 = [%#sfmap] Map.get (view'0 self) k
  
  meta "rewrite_def" function get'0
  
  predicate rel [#"fmap_view_view.rs" 26 4 26 56] (a: t_Option) (f: t_FMap'0) =
    [%#sfmap_view_view'2] match a with
      | C_Some a'0 -> forall k: t_K. match get f k with
          | C_Some'0 {t_Ag__0 = v} -> get'0 a'0 k = C_Some'1 v
          | _ -> true
          end
      | C_None -> true
      end
  
  meta "compute_max_steps" 1000000
  
  meta "select_lsinst" "all"
  
  constant a : t_Option
  
  constant f : t_FMap'0
  
  function rel_none [#"fmap_view_view.rs" 47 4 47 53] (a'0: t_Option) (f'0: t_FMap'0) : ()
  
  goal vc_rel_none: ([%#sfmap_view_view] rel a f) -> ([@expl:rel_none ensures] [%#sfmap_view_view'0] rel (C_None) f)
end
<<<<<<< HEAD
module M_fmap_view_view__qyi16167685763649721615__rel_unit [#"fmap_view_view.rs" 51 4 51 38] (* <MapRelation<K, V> as creusot_contracts::logic::ra::view::ViewRel> *)
  let%span sfmap_view_view = "fmap_view_view.rs" 50 14 50 46
  let%span sfmap_view_view'0 = "fmap_view_view.rs" 51 39 51 41
  let%span sfmap_view_view'1 = "fmap_view_view.rs" 28 12 34 13
  let%span sfmap = "../../../creusot-contracts/src/logic/ra/fmap.rs" 94 14 94 78
  let%span sfmap'0 = "../../../creusot-contracts/src/logic/ra/fmap.rs" 96 8 96 83
  let%span sfmap'1 = "../../../creusot-contracts/src/logic/fmap.rs" 92 4 92 26
  let%span sfmap'2 = "../../../creusot-contracts/src/logic/ra/fmap.rs" 15 12 19 13
  let%span sfmap'3 = "../../../creusot-contracts/src/logic/fmap.rs" 51 14 51 31
  let%span sfmap'4 = "../../../creusot-contracts/src/logic/fmap.rs" 52 14 52 43
  let%span sfmap'5 = "../../../creusot-contracts/src/logic/ra/fmap.rs" 50 14 50 32
  let%span sfmap'6 = "../../../creusot-contracts/src/logic/ra/fmap.rs" 60 14 60 98
  let%span sfmap'7 = "../../../creusot-contracts/src/logic/ra/fmap.rs" 117 15 117 64
  let%span sfmap'8 = "../../../creusot-contracts/src/logic/ra/fmap.rs" 118 14 118 78
  let%span sfmap'9 = "../../../creusot-contracts/src/logic/fmap.rs" 60 14 60 25
  let%span soption = "../../../creusot-contracts/src/logic/ra/option.rs" 8 8 12 9
  let%span soption'0 = "../../../creusot-contracts/src/std/option.rs" 742 8 745 9
  let%span soption'1 = "../../../creusot-contracts/src/logic/ra/option.rs" 38 14 38 32
  let%span soption'2 = "../../../creusot-contracts/src/logic/ra/option.rs" 44 14 44 98
  let%span soption'3 = "../../../creusot-contracts/src/std/option.rs" 750 8 753 9
  let%span sagree = "../../../creusot-contracts/src/logic/ra/agree.rs" 12 8 12 57
  let%span sagree'0 = "../../../creusot-contracts/src/logic/ra/agree.rs" 25 14 25 32
  let%span sagree'1 = "../../../creusot-contracts/src/logic/ra/agree.rs" 29 14 29 99
=======
module M_fmap_view_view__qyi16167685763649721615__rel_unit [#"fmap_view_view.rs" 52 4 52 38] (* <MapRelation<K, V> as creusot_contracts::logic::ra::view::ViewRel> *)
  let%span sfmap_view_view = "fmap_view_view.rs" 51 14 51 46
  let%span sfmap_view_view'0 = "fmap_view_view.rs" 52 39 52 41
  let%span sfmap_view_view'1 = "fmap_view_view.rs" 29 12 35 13
  let%span sfmap = "../../../creusot-contracts/src/logic/ra/fmap.rs" 98 14 98 78
  let%span sfmap'0 = "../../../creusot-contracts/src/logic/ra/fmap.rs" 100 8 100 83
  let%span sfmap'1 = "../../../creusot-contracts/src/logic/fmap.rs" 94 4 94 12
  let%span sfmap'2 = "../../../creusot-contracts/src/logic/ra/fmap.rs" 16 12 20 13
  let%span sfmap'3 = "../../../creusot-contracts/src/logic/fmap.rs" 52 14 52 31
  let%span sfmap'4 = "../../../creusot-contracts/src/logic/fmap.rs" 53 14 53 43
  let%span sfmap'5 = "../../../creusot-contracts/src/logic/ra/fmap.rs" 52 14 52 32
  let%span sfmap'6 = "../../../creusot-contracts/src/logic/ra/fmap.rs" 62 14 62 98
  let%span sfmap'7 = "../../../creusot-contracts/src/logic/ra/fmap.rs" 122 15 122 64
  let%span sfmap'8 = "../../../creusot-contracts/src/logic/ra/fmap.rs" 123 14 123 78
  let%span sfmap'9 = "../../../creusot-contracts/src/logic/fmap.rs" 61 14 61 25
  let%span soption = "../../../creusot-contracts/src/logic/ra/option.rs" 9 8 13 9
  let%span soption'0 = "../../../creusot-contracts/src/std/option.rs" 767 8 770 9
  let%span soption'1 = "../../../creusot-contracts/src/logic/ra/option.rs" 41 14 41 32
  let%span soption'2 = "../../../creusot-contracts/src/logic/ra/option.rs" 48 14 48 98
  let%span soption'3 = "../../../creusot-contracts/src/std/option.rs" 776 8 779 9
  let%span sagree = "../../../creusot-contracts/src/logic/ra/agree.rs" 13 8 13 57
  let%span sagree'0 = "../../../creusot-contracts/src/logic/ra/agree.rs" 28 14 28 32
  let%span sagree'1 = "../../../creusot-contracts/src/logic/ra/agree.rs" 33 14 33 99
>>>>>>> 46c4bce5
  
  use map.Map
  use mach.int.Int
  use map.Const
  
  type t_FMap
  
  type t_Option = C_None | C_Some t_FMap
  
  type t_FMap'0
  
  type t_V
  
  type t_Ag = { t_Ag__0: t_V }
  
  type t_Option'0 = C_None'0 | C_Some'0 t_Ag
  
  type t_K
  
  function view (self: t_FMap'0) : Map.map t_K t_Option'0
  
  function get [@inline:trivial] (self: t_FMap'0) (k: t_K) : t_Option'0 = [%#sfmap'1] Map.get (view self) k
  
  meta "rewrite_def" function get
  
  type t_Option'1 = C_None'1 | C_Some'1 t_V
  
  function view'0 (self: t_FMap) : Map.map t_K t_Option'1
  
  function get'0 [@inline:trivial] (self: t_FMap) (k: t_K) : t_Option'1 = [%#sfmap'1] Map.get (view'0 self) k
  
  meta "rewrite_def" function get'0
  
  predicate rel [#"fmap_view_view.rs" 26 4 26 56] (a: t_Option) (f: t_FMap'0) =
    [%#sfmap_view_view'1] match a with
      | C_Some a'0 -> forall k: t_K. match get f k with
          | C_Some'0 {t_Ag__0 = v} -> get'0 a'0 k = C_Some'1 v
          | _ -> true
          end
      | C_None -> true
      end
  
  type t_Option'2 = C_None'2 | C_Some'2 t_FMap'0
  
  function and_then_logic (self: t_Option'2) (f: Map.map t_FMap'0 t_Option'2) : t_Option'2 =
    [%#soption'0] match self with
      | C_None'2 -> C_None'2
      | C_Some'2 x -> Map.get f x
      end
  
  type t_Option'3 = C_None'3 | C_Some'3 t_Option'0
  
  function and_then_logic'0 (self: t_Option'3) (f: Map.map t_Option'0 t_Option'3) : t_Option'3 =
    [%#soption'0] match self with
      | C_None'3 -> C_None'3
      | C_Some'3 x -> Map.get f x
      end
  
  type tuple = { _p0: t_Option'0; _p1: t_Option'0 }
  
  function map_logic (self: t_Option'0) (f: Map.map t_Ag t_Option'0) : t_Option'3 = [%#soption'3] match self with
      | C_None'0 -> C_None'3
      | C_Some'0 x -> C_Some'3 (Map.get f x)
      end
  
  function and_then_logic'1 (self: t_Option'0) (f: Map.map t_Ag t_Option'0) : t_Option'0 = [%#soption'0] match self with
      | C_None'0 -> C_None'0
      | C_Some'0 x -> Map.get f x
      end
  
  function op (self: t_Ag) (other: t_Ag) : t_Option'0 = [%#sagree] if self.t_Ag__0 = other.t_Ag__0 then
      C_Some'0 self
    else
      C_None'0
  
  
  function associative (a: t_Ag) (b: t_Ag) (c: t_Ag) : ()
  
  axiom associative_spec:
    forall a: t_Ag, b: t_Ag, c: t_Ag. [%#sagree'1] and_then_logic'1 (op a b) (fun (ab: t_Ag) -> op ab c)
      = and_then_logic'1 (op b c) (fun (bc: t_Ag) -> op a bc)
  
  function commutative (a: t_Ag) (b: t_Ag) : ()
  
  axiom commutative_spec: forall a: t_Ag, b: t_Ag. [%#sagree'0] op a b = op b a
  
  function op'0 (self: t_Option'0) (other: t_Option'0) : t_Option'3 = [%#soption] match { _p0 = self; _p1 = other } with
      | {_p0 = C_None'0} -> C_Some'3 other
      | {_p1 = C_None'0} -> C_Some'3 self
      | {_p0 = C_Some'0 x; _p1 = C_Some'0 y} -> map_logic (op x y) (fun (z: t_Ag) -> C_Some'0 z)
      end
  
  function associative'0 (a: t_Option'0) (b: t_Option'0) (c: t_Option'0) : ()
  
  axiom associative_spec'0:
    forall a: t_Option'0, b: t_Option'0, c: t_Option'0. [%#soption'2] and_then_logic'0 (op'0 a b) (fun (ab: t_Option'0) -> op'0 ab c)
      = and_then_logic'0 (op'0 b c) (fun (bc: t_Option'0) -> op'0 a bc)
  
  function commutative'0 (a: t_Option'0) (b: t_Option'0) : ()
  
  axiom commutative_spec'0: forall a: t_Option'0, b: t_Option'0. [%#soption'1] op'0 a b = op'0 b a
  
  function total_op (self: t_FMap'0) (other: t_FMap'0) : t_FMap'0
  
  axiom total_op_spec:
    forall self: t_FMap'0, other: t_FMap'0. ([%#sfmap'7] forall k: t_K. op'0 (get self k) (get other k) <> C_None'3)
      -> ([%#sfmap'8] forall k: t_K. C_Some'3 (get (total_op self other) k) = op'0 (get self k) (get other k))
  
  function op'1 (self: t_FMap'0) (other: t_FMap'0) : t_Option'2 =
    [%#sfmap'2] if forall k: t_K. op'0 (get self k) (get other k) <> C_None'3 then
      C_Some'2 (total_op self other)
    else
      C_None'2
  
  
  function associative'1 (a: t_FMap'0) (b: t_FMap'0) (c: t_FMap'0) : ()
  
  axiom associative_spec'1:
    forall a: t_FMap'0, b: t_FMap'0, c: t_FMap'0. [%#sfmap'6] and_then_logic (op'1 a b) (fun (ab: t_FMap'0) -> op'1 ab c)
      = and_then_logic (op'1 b c) (fun (bc: t_FMap'0) -> op'1 a bc)
  
  function commutative'1 (a: t_FMap'0) (b: t_FMap'0) : ()
  
  axiom commutative_spec'1: forall a: t_FMap'0, b: t_FMap'0. [%#sfmap'5] op'1 a b = op'1 b a
  
  function len (self: t_FMap'0) : int
  
  axiom len_spec: forall self: t_FMap'0. [%#sfmap'9] len self >= 0
  
  constant empty : t_FMap'0
  
  axiom empty_spec: [%#sfmap'3] len empty = 0
  
  axiom empty_spec'0: [%#sfmap'4] view empty = Const.const (C_None'0)
  
  constant unit': t_FMap'0 = [%#sfmap'0] empty
  
  axiom unit_spec: [%#sfmap] forall x: t_FMap'0 [op'1 x unit']. op'1 x unit' = C_Some'2 x
  
  meta "compute_max_steps" 1000000
  
  meta "select_lsinst" "all"
  
  constant a : t_Option
  
  function rel_unit [#"fmap_view_view.rs" 51 4 51 38] (a'0: t_Option) : ()
  
  goal vc_rel_unit: [@expl:rel_unit ensures] [%#sfmap_view_view] rel a unit'
end
<<<<<<< HEAD
module M_fmap_view_view__qyi16747555808275470465__new [#"fmap_view_view.rs" 111 4 111 31] (* Authority<K, V> *)
  let%span sfmap_view_view = "fmap_view_view.rs" 112 39 112 81
  let%span sfmap_view_view'0 = "fmap_view_view.rs" 111 20 111 31
  let%span sfmap_view_view'1 = "fmap_view_view.rs" 110 14 110 38
  let%span sfmap_view_view'2 = "fmap_view_view.rs" 88 20 88 49
  let%span sfmap_view_view'3 = "fmap_view_view.rs" 28 12 34 13
  let%span sfmap_view_view'4 = "fmap_view_view.rs" 39 15 39 31
  let%span sfmap_view_view'5 = "fmap_view_view.rs" 40 4 40 28
  let%span sfmap_view_view'6 = "fmap_view_view.rs" 41 14 41 30
  let%span sfmap_view_view'7 = "fmap_view_view.rs" 42 71 42 73
  let%span sfmap_view_view'8 = "fmap_view_view.rs" 45 15 45 30
  let%span sfmap_view_view'9 = "fmap_view_view.rs" 46 14 46 32
  let%span sfmap_view_view'10 = "fmap_view_view.rs" 47 54 47 56
  let%span sfmap_view_view'11 = "fmap_view_view.rs" 50 14 50 46
  let%span sfmap_view_view'12 = "fmap_view_view.rs" 51 39 51 41
  let%span sfmap_view_view'13 = "fmap_view_view.rs" 70 20 70 42
  let%span sra = "../../../creusot-contracts/src/logic/ra.rs" 81 8 81 34
  let%span sra'0 = "../../../creusot-contracts/src/logic/ra.rs" 85 15 85 43
  let%span sra'1 = "../../../creusot-contracts/src/logic/ra.rs" 86 4 86 31
  let%span sra'2 = "../../../creusot-contracts/src/logic/ra.rs" 135 4 135 26
  let%span sra'3 = "../../../creusot-contracts/src/logic/ra.rs" 136 4 136 26
  let%span sra'4 = "../../../creusot-contracts/src/logic/ra.rs" 137 4 137 25
  let%span sfmap = "../../../creusot-contracts/src/logic/fmap.rs" 51 14 51 31
  let%span sfmap'0 = "../../../creusot-contracts/src/logic/fmap.rs" 52 14 52 43
  let%span sfmap'1 = "../../../creusot-contracts/src/logic/ra/fmap.rs" 94 14 94 78
  let%span sfmap'2 = "../../../creusot-contracts/src/logic/ra/fmap.rs" 96 8 96 83
  let%span sfmap'3 = "../../../creusot-contracts/src/logic/fmap.rs" 60 14 60 25
  let%span sfmap'4 = "../../../creusot-contracts/src/logic/ra/fmap.rs" 15 12 19 13
  let%span sfmap'5 = "../../../creusot-contracts/src/logic/fmap.rs" 92 4 92 26
  let%span sfmap'6 = "../../../creusot-contracts/src/logic/ra/fmap.rs" 50 14 50 32
  let%span sfmap'7 = "../../../creusot-contracts/src/logic/ra/fmap.rs" 60 14 60 98
  let%span sfmap'8 = "../../../creusot-contracts/src/logic/ra/fmap.rs" 117 15 117 64
  let%span sfmap'9 = "../../../creusot-contracts/src/logic/ra/fmap.rs" 118 14 118 78
  let%span sfmap'10 = "../../../creusot-contracts/src/logic/ra/fmap.rs" 24 14 27 5
  let%span sfmap'11 = "../../../creusot-contracts/src/logic/ra/fmap.rs" 30 12 45 13
  let%span sfmap'12 = "../../../creusot-contracts/src/logic/fmap.rs" 234 14 237 5
  let%span soption = "../../../creusot-contracts/src/std/option.rs" 732 15 732 27
  let%span soption'0 = "../../../creusot-contracts/src/std/option.rs" 734 8 737 9
  let%span soption'1 = "../../../creusot-contracts/src/logic/ra/option.rs" 8 8 12 9
  let%span soption'2 = "../../../creusot-contracts/src/std/option.rs" 742 8 745 9
  let%span soption'3 = "../../../creusot-contracts/src/logic/ra/option.rs" 38 14 38 32
  let%span soption'4 = "../../../creusot-contracts/src/logic/ra/option.rs" 44 14 44 98
  let%span soption'5 = "../../../creusot-contracts/src/std/option.rs" 750 8 753 9
  let%span soption'6 = "../../../creusot-contracts/src/logic/ra/option.rs" 16 14 19 5
  let%span soption'7 = "../../../creusot-contracts/src/logic/ra/option.rs" 21 8 34 9
  let%span smapping = "../../../creusot-contracts/src/logic/mapping.rs" 62 4 62 26
  let%span sagree = "../../../creusot-contracts/src/logic/ra/agree.rs" 12 8 12 57
  let%span sagree'0 = "../../../creusot-contracts/src/logic/ra/agree.rs" 25 14 25 32
  let%span sagree'1 = "../../../creusot-contracts/src/logic/ra/agree.rs" 29 14 29 99
  let%span sagree'2 = "../../../creusot-contracts/src/logic/ra/agree.rs" 16 14 19 5
  let%span sagree'3 = "../../../creusot-contracts/src/logic/ra/agree.rs" 15 4 15 18
  let%span sview = "../../../creusot-contracts/src/logic/ra/view.rs" 105 8 105 46
  let%span sview'0 = "../../../creusot-contracts/src/logic/ra/view.rs" 95 15 95 33
  let%span sview'1 = "../../../creusot-contracts/src/logic/ra/view.rs" 96 14 96 35
  let%span sview'2 = "../../../creusot-contracts/src/logic/ra/view.rs" 97 14 97 35
=======
module M_fmap_view_view__qyi16747555808275470465__new [#"fmap_view_view.rs" 112 4 112 31] (* Authority<K, V> *)
  let%span sfmap_view_view = "fmap_view_view.rs" 113 39 113 81
  let%span sfmap_view_view'0 = "fmap_view_view.rs" 112 20 112 31
  let%span sfmap_view_view'1 = "fmap_view_view.rs" 111 14 111 38
  let%span sfmap_view_view'2 = "fmap_view_view.rs" 89 20 89 49
  let%span sfmap_view_view'3 = "fmap_view_view.rs" 29 12 35 13
  let%span sfmap_view_view'4 = "fmap_view_view.rs" 40 15 40 31
  let%span sfmap_view_view'5 = "fmap_view_view.rs" 41 4 41 28
  let%span sfmap_view_view'6 = "fmap_view_view.rs" 42 14 42 30
  let%span sfmap_view_view'7 = "fmap_view_view.rs" 43 71 43 73
  let%span sfmap_view_view'8 = "fmap_view_view.rs" 46 15 46 30
  let%span sfmap_view_view'9 = "fmap_view_view.rs" 47 14 47 32
  let%span sfmap_view_view'10 = "fmap_view_view.rs" 48 54 48 56
  let%span sfmap_view_view'11 = "fmap_view_view.rs" 51 14 51 46
  let%span sfmap_view_view'12 = "fmap_view_view.rs" 52 39 52 41
  let%span sfmap_view_view'13 = "fmap_view_view.rs" 71 20 71 42
  let%span sra = "../../../creusot-contracts/src/logic/ra.rs" 82 8 82 34
  let%span sra'0 = "../../../creusot-contracts/src/logic/ra.rs" 86 15 86 43
  let%span sra'1 = "../../../creusot-contracts/src/logic/ra.rs" 87 4 87 31
  let%span sra'2 = "../../../creusot-contracts/src/logic/ra.rs" 141 4 141 26
  let%span sra'3 = "../../../creusot-contracts/src/logic/ra.rs" 142 4 142 26
  let%span sra'4 = "../../../creusot-contracts/src/logic/ra.rs" 143 4 143 25
  let%span sfmap = "../../../creusot-contracts/src/logic/fmap.rs" 52 14 52 31
  let%span sfmap'0 = "../../../creusot-contracts/src/logic/fmap.rs" 53 14 53 43
  let%span sfmap'1 = "../../../creusot-contracts/src/logic/ra/fmap.rs" 98 14 98 78
  let%span sfmap'2 = "../../../creusot-contracts/src/logic/ra/fmap.rs" 100 8 100 83
  let%span sfmap'3 = "../../../creusot-contracts/src/logic/fmap.rs" 61 14 61 25
  let%span sfmap'4 = "../../../creusot-contracts/src/logic/ra/fmap.rs" 16 12 20 13
  let%span sfmap'5 = "../../../creusot-contracts/src/logic/fmap.rs" 94 4 94 12
  let%span sfmap'6 = "../../../creusot-contracts/src/logic/ra/fmap.rs" 52 14 52 32
  let%span sfmap'7 = "../../../creusot-contracts/src/logic/ra/fmap.rs" 62 14 62 98
  let%span sfmap'8 = "../../../creusot-contracts/src/logic/ra/fmap.rs" 122 15 122 64
  let%span sfmap'9 = "../../../creusot-contracts/src/logic/ra/fmap.rs" 123 14 123 78
  let%span sfmap'10 = "../../../creusot-contracts/src/logic/ra/fmap.rs" 26 14 29 5
  let%span sfmap'11 = "../../../creusot-contracts/src/logic/ra/fmap.rs" 32 12 47 13
  let%span sfmap'12 = "../../../creusot-contracts/src/logic/fmap.rs" 247 14 250 5
  let%span soption = "../../../creusot-contracts/src/std/option.rs" 756 15 756 27
  let%span soption'0 = "../../../creusot-contracts/src/std/option.rs" 758 8 761 9
  let%span soption'1 = "../../../creusot-contracts/src/logic/ra/option.rs" 9 8 13 9
  let%span soption'2 = "../../../creusot-contracts/src/std/option.rs" 767 8 770 9
  let%span soption'3 = "../../../creusot-contracts/src/logic/ra/option.rs" 41 14 41 32
  let%span soption'4 = "../../../creusot-contracts/src/logic/ra/option.rs" 48 14 48 98
  let%span soption'5 = "../../../creusot-contracts/src/std/option.rs" 776 8 779 9
  let%span soption'6 = "../../../creusot-contracts/src/logic/ra/option.rs" 18 14 21 5
  let%span soption'7 = "../../../creusot-contracts/src/logic/ra/option.rs" 23 8 36 9
  let%span smapping = "../../../creusot-contracts/src/logic/mapping.rs" 67 4 67 12
  let%span sagree = "../../../creusot-contracts/src/logic/ra/agree.rs" 13 8 13 57
  let%span sagree'0 = "../../../creusot-contracts/src/logic/ra/agree.rs" 28 14 28 32
  let%span sagree'1 = "../../../creusot-contracts/src/logic/ra/agree.rs" 33 14 33 99
  let%span sagree'2 = "../../../creusot-contracts/src/logic/ra/agree.rs" 18 14 21 5
  let%span sagree'3 = "../../../creusot-contracts/src/logic/ra/agree.rs" 16 4 16 12
  let%span sview = "../../../creusot-contracts/src/logic/ra/view.rs" 107 8 107 46
  let%span sview'0 = "../../../creusot-contracts/src/logic/ra/view.rs" 96 15 96 33
  let%span sview'1 = "../../../creusot-contracts/src/logic/ra/view.rs" 97 14 97 35
  let%span sview'2 = "../../../creusot-contracts/src/logic/ra/view.rs" 98 14 98 35
>>>>>>> 46c4bce5
  let%span sview'3 = "../../../creusot-contracts/src/logic/ra/view.rs" 81 14 81 41
  let%span sresource = "../../../creusot-contracts/src/ghost/resource.rs" 92 18 92 31
  let%span sresource'0 = "../../../creusot-contracts/src/ghost/resource.rs" 53 8 53 22
  let%span sghost = "../../../creusot-contracts/src/ghost.rs" 201 14 201 29
  let%span sghost'0 = "../../../creusot-contracts/src/ghost.rs" 181 15 181 16
  let%span sghost'1 = "../../../creusot-contracts/src/ghost.rs" 181 4 183 17
  let%span sghost'2 = "../../../creusot-contracts/src/ghost.rs" 179 14 179 26
  let%span sghost'3 = "../../../creusot-contracts/src/ghost.rs" 100 8 100 22
  let%span sghost'4 = "../../../creusot-contracts/src/ghost.rs" 118 8 118 18
  let%span slogic = "../../../creusot-contracts/src/logic.rs" 32 11 32 28
  let%span slogic'0 = "../../../creusot-contracts/src/logic.rs" 33 0 33 21
  
  use map.Map
  use mach.int.Int
  use map.Const
  use creusot.prelude.Any
  
  type t_FMap
  
  type t_Subset
  
  type t_View = { t_View__0: t_Subset }
  
  type t_Option = C_None | C_Some t_FMap
  
  type t_FMap'0
  
  type t_Option'0 = C_None'0 | C_Some'0 t_FMap'0
  
  function and_then_logic (self: t_Option'0) (f: Map.map t_FMap'0 t_Option'0) : t_Option'0 =
    [%#soption'2] match self with
      | C_None'0 -> C_None'0
      | C_Some'0 x -> Map.get f x
      end
  
  type t_V
  
  type t_Ag = { t_Ag__0: t_V }
  
  type t_Option'1 = C_None'1 | C_Some'1 t_Ag
  
  type t_Option'2 = C_None'2 | C_Some'2 t_Option'1
  
  function and_then_logic'0 (self: t_Option'2) (f: Map.map t_Option'1 t_Option'2) : t_Option'2 =
    [%#soption'2] match self with
      | C_None'2 -> C_None'2
      | C_Some'2 x -> Map.get f x
      end
  
  type tuple = { _p0: t_Option'1; _p1: t_Option'1 }
  
  function map_logic (self: t_Option'1) (f: Map.map t_Ag t_Option'1) : t_Option'2 = [%#soption'5] match self with
      | C_None'1 -> C_None'2
      | C_Some'1 x -> C_Some'2 (Map.get f x)
      end
  
  function and_then_logic'1 (self: t_Option'1) (f: Map.map t_Ag t_Option'1) : t_Option'1 = [%#soption'2] match self with
      | C_None'1 -> C_None'1
      | C_Some'1 x -> Map.get f x
      end
  
  function op (self: t_Ag) (other: t_Ag) : t_Option'1 = [%#sagree] if self.t_Ag__0 = other.t_Ag__0 then
      C_Some'1 self
    else
      C_None'1
  
  
  function associative (a: t_Ag) (b: t_Ag) (c: t_Ag) : ()
  
  axiom associative_spec:
    forall a: t_Ag, b: t_Ag, c: t_Ag. [%#sagree'1] and_then_logic'1 (op a b) (fun (ab: t_Ag) -> op ab c)
      = and_then_logic'1 (op b c) (fun (bc: t_Ag) -> op a bc)
  
  function commutative (a: t_Ag) (b: t_Ag) : ()
  
  axiom commutative_spec: forall a: t_Ag, b: t_Ag. [%#sagree'0] op a b = op b a
  
  function op'0 (self: t_Option'1) (other: t_Option'1) : t_Option'2 = [%#soption'1] match { _p0 = self;
                                                                                            _p1 = other } with
      | {_p0 = C_None'1} -> C_Some'2 other
      | {_p1 = C_None'1} -> C_Some'2 self
      | {_p0 = C_Some'1 x; _p1 = C_Some'1 y} -> map_logic (op x y) (fun (z: t_Ag) -> C_Some'1 z)
      end
  
  function associative'0 (a: t_Option'1) (b: t_Option'1) (c: t_Option'1) : ()
  
  axiom associative_spec'0:
    forall a: t_Option'1, b: t_Option'1, c: t_Option'1. [%#soption'4] and_then_logic'0 (op'0 a b) (fun (ab: t_Option'1) -> op'0 ab c)
      = and_then_logic'0 (op'0 b c) (fun (bc: t_Option'1) -> op'0 a bc)
  
  function commutative'0 (a: t_Option'1) (b: t_Option'1) : ()
  
  axiom commutative_spec'0: forall a: t_Option'1, b: t_Option'1. [%#soption'3] op'0 a b = op'0 b a
  
  type t_K
  
  function view (self: t_FMap'0) : Map.map t_K t_Option'1
  
  function get [@inline:trivial] (self: t_FMap'0) (k: t_K) : t_Option'1 = [%#sfmap'5] Map.get (view self) k
  
  meta "rewrite_def" function get
  
  function total_op (self: t_FMap'0) (other: t_FMap'0) : t_FMap'0
  
  axiom total_op_spec:
    forall self: t_FMap'0, other: t_FMap'0. ([%#sfmap'8] forall k: t_K. op'0 (get self k) (get other k) <> C_None'2)
      -> ([%#sfmap'9] forall k: t_K. C_Some'2 (get (total_op self other) k) = op'0 (get self k) (get other k))
  
  function op'1 (self: t_FMap'0) (other: t_FMap'0) : t_Option'0 =
    [%#sfmap'4] if forall k: t_K. op'0 (get self k) (get other k) <> C_None'2 then
      C_Some'0 (total_op self other)
    else
      C_None'0
  
  
  function associative'1 (a: t_FMap'0) (b: t_FMap'0) (c: t_FMap'0) : ()
  
  axiom associative_spec'1:
    forall a: t_FMap'0, b: t_FMap'0, c: t_FMap'0. [%#sfmap'7] and_then_logic (op'1 a b) (fun (ab: t_FMap'0) -> op'1 ab c)
      = and_then_logic (op'1 b c) (fun (bc: t_FMap'0) -> op'1 a bc)
  
  function commutative'1 (a: t_FMap'0) (b: t_FMap'0) : ()
  
  axiom commutative_spec'1: forall a: t_FMap'0, b: t_FMap'0. [%#sfmap'6] op'1 a b = op'1 b a
  
  function len (self: t_FMap'0) : int
  
  axiom len_spec: forall self: t_FMap'0. [%#sfmap'3] len self >= 0
  
  constant empty : t_FMap'0
  
  axiom empty_spec: [%#sfmap] len empty = 0
  
  axiom empty_spec'0: [%#sfmap'0] view empty = Const.const (C_None'1)
  
  constant unit': t_FMap'0 = [%#sfmap'2] empty
  
  axiom unit_spec: [%#sfmap'1] forall x: t_FMap'0 [op'1 x unit']. op'1 x unit' = C_Some'0 x
  
  function factor (self: t_Ag) (factor'0: t_Ag) : t_Option'1 = [%#sagree'3] op self factor'0
  
  axiom factor_spec: forall self: t_Ag, factor'0: t_Ag. [%#sagree'2] match factor self factor'0 with
        | C_Some'1 c -> op factor'0 c = C_Some'1 self
        | C_None'1 -> forall c: t_Ag. op factor'0 c <> C_Some'1 self
        end
  
  function factor'0 (self: t_Option'1) (factor'1: t_Option'1) : t_Option'2 = [%#soption'7] match { _p0 = self;
                                                                                                   _p1 = factor'1 } with
      | {_p0 = x; _p1 = C_None'1} -> C_Some'2 x
      | {_p0 = C_None'1} -> C_None'2
      | {_p0 = C_Some'1 x; _p1 = C_Some'1 y} -> match factor x y with
        | C_Some'1 z -> C_Some'2 (C_Some'1 z)
        | C_None'1 -> if x = y then C_Some'2 (C_None'1) else C_None'2
        end
      end
  
  axiom factor_spec'0: forall self: t_Option'1, factor'1: t_Option'1. [%#soption'6] match factor'0 self factor'1 with
        | C_Some'2 c -> op'0 factor'1 c = C_Some'2 self
        | C_None'2 -> forall c: t_Option'1. op'0 factor'1 c <> C_Some'2 self
        end
  
  predicate incl (self: t_Option'1) (other: t_Option'1) = [%#sra] factor'0 other self <> C_None'2
  
  function incl_transitive (a: t_Option'1) (b: t_Option'1) (c: t_Option'1) : ()
  
  axiom incl_transitive_spec: forall a: t_Option'1, b: t_Option'1, c: t_Option'1. ([%#sra'2] incl a b)
      -> ([%#sra'3] incl b c) -> ([%#sra'4] incl a c)
  
  function incl_op (self: t_Option'1) (other: t_Option'1) (comb: t_Option'1) : ()
  
  axiom incl_op_spec: forall self: t_Option'1, other: t_Option'1, comb: t_Option'1. ([%#sra'0] op'0 self other
        = C_Some'2 comb) -> ([%#sra'1] incl self comb)
  
  type tuple'0 = { _p0'0: t_K; _p1'0: t_Ag }
  
  function index_logic [@inline:trivial] (self: Map.map tuple'0 t_Option'1) (a: tuple'0) : t_Option'1 =
    [%#smapping] Map.get self a
  
  meta "rewrite_def" function index_logic
  
  function filter_map (self: t_FMap'0) (f: Map.map tuple'0 t_Option'1) : t_FMap'0
  
  axiom filter_map_spec:
    forall self: t_FMap'0, f: Map.map tuple'0 t_Option'1. [%#sfmap'12] forall k: t_K [get (filter_map self f) k]. get (filter_map self f) k
        = match get self k with
          | C_None'1 -> C_None'1
          | C_Some'1 v -> index_logic f { _p0'0 = k; _p1'0 = v }
          end
  
  function factor'1 (self: t_FMap'0) (factor'2: t_FMap'0) : t_Option'0 =
    [%#sfmap'11] if forall k: t_K. incl (get factor'2 k) (get self k) then
      let res = filter_map self (fun (__0: tuple'0) -> let {_p0'0 = k; _p1'0 = vo} = __0 in match factor'0 (C_Some'1 vo) (get factor'2 k) with
        | C_Some'2 r -> r
        | C_None'2 -> C_None'1
        end) in C_Some'0 res
    else
      C_None'0
  
  
  axiom factor_spec'1: forall self: t_FMap'0, factor'2: t_FMap'0. [%#sfmap'10] match factor'1 self factor'2 with
        | C_Some'0 c -> op'1 factor'2 c = C_Some'0 self
        | C_None'0 -> forall c: t_FMap'0. op'1 factor'2 c <> C_Some'0 self
        end
  
  predicate incl'0 (self: t_FMap'0) (other: t_FMap'0) = [%#sra] factor'1 other self <> C_None'0
  
  function incl_transitive'0 (a: t_FMap'0) (b: t_FMap'0) (c: t_FMap'0) : ()
  
  axiom incl_transitive_spec'0: forall a: t_FMap'0, b: t_FMap'0, c: t_FMap'0. ([%#sra'2] incl'0 a b)
      -> ([%#sra'3] incl'0 b c) -> ([%#sra'4] incl'0 a c)
  
  function incl_op'0 (self: t_FMap'0) (other: t_FMap'0) (comb: t_FMap'0) : ()
  
  axiom incl_op_spec'0: forall self: t_FMap'0, other: t_FMap'0, comb: t_FMap'0. ([%#sra'0] op'1 self other
        = C_Some'0 comb) -> ([%#sra'1] incl'0 self comb)
  
  type t_Option'3 = C_None'3 | C_Some'3 t_V
  
  function view'0 (self: t_FMap) : Map.map t_K t_Option'3
  
  function get'0 [@inline:trivial] (self: t_FMap) (k: t_K) : t_Option'3 = [%#sfmap'5] Map.get (view'0 self) k
  
  meta "rewrite_def" function get'0
  
  predicate rel [#"fmap_view_view.rs" 26 4 26 56] (a: t_Option) (f: t_FMap'0) =
    [%#sfmap_view_view'3] match a with
      | C_Some a'0 -> forall k: t_K. match get f k with
          | C_Some'1 {t_Ag__0 = v} -> get'0 a'0 k = C_Some'3 v
          | _ -> true
          end
      | C_None -> true
      end
  
  function rel_unit [#"fmap_view_view.rs" 51 4 51 38] (a: t_Option) : () = [%#sfmap_view_view'12] ()
  
  axiom rel_unit_spec: forall a: t_Option. [%#sfmap_view_view'11] rel a unit'
  
  function rel_none [#"fmap_view_view.rs" 47 4 47 53] (a: t_Option) (f: t_FMap'0) : () = [%#sfmap_view_view'10] ()
  
  axiom rel_none_spec: forall a: t_Option, f: t_FMap'0. ([%#sfmap_view_view'8] rel a f)
      -> ([%#sfmap_view_view'9] rel (C_None) f)
  
  function rel_mono [#"fmap_view_view.rs" 42 4 42 70] (a: t_Option) (f1: t_FMap'0) (f2: t_FMap'0) : () =
    [%#sfmap_view_view'7] ()
  
  axiom rel_mono_spec: forall a: t_Option, f1: t_FMap'0, f2: t_FMap'0. ([%#sfmap_view_view'4] rel a f1)
      -> ([%#sfmap_view_view'5] incl'0 f2 f1) -> ([%#sfmap_view_view'6] rel a f2)
  
  function auth (self: t_View) : t_Option
  
  function frag (self: t_View) : t_FMap'0
  
  axiom frag_spec: forall self: t_View. [%#sview'3] rel (auth self) (frag self)
  
  function new (auth'0: t_Option) (frag'0: t_FMap'0) : t_View
  
  axiom new_spec: forall auth'0: t_Option, frag'0: t_FMap'0. ([%#sview'0] rel auth'0 frag'0)
      -> ([%#sview'1] auth (new auth'0 frag'0) = auth'0)
  
  axiom new_spec'0: forall auth'0: t_Option, frag'0: t_FMap'0. ([%#sview'0] rel auth'0 frag'0)
      -> ([%#sview'2] frag (new auth'0 frag'0) = frag'0)
  
  function new_auth (auth'0: t_FMap) : t_View = [%#sview] new (C_Some auth'0) unit'
  
  function len'0 (self: t_FMap) : int
  
  axiom len_spec'0: forall self: t_FMap. [%#sfmap'3] len'0 self >= 0
  
  constant empty'0 : t_FMap
  
  axiom empty_spec'1: [%#sfmap] len'0 empty'0 = 0
  
  axiom empty_spec'2: [%#sfmap'0] view'0 empty'0 = Const.const (C_None'3)
  
  type t_Resource
  
  function val' (self: t_Resource) : t_View
  
  function view'1 (self: t_Resource) : t_View = [%#sresource'0] val' self
  
  function view'2 [@inline:trivial] (self: t_Resource) : t_View = [%#sghost'3] view'1 self
  
  meta "rewrite_def" function view'2
  
  let rec alloc (r: t_View) (return' (x: t_Resource)) = any
    [ return''0 (result: t_Resource) -> {[%#sresource] view'2 result = r} (! return' {result}) ]
  
  let rec into_inner (self: t_Resource) (return' (x: t_Resource)) = any
    [ return''0 (result: t_Resource) -> {[%#sghost] result = self} (! return' {result}) ]
  
  type t_Authority = { t_Authority__0: t_Resource }
  
  predicate invariant' [#"fmap_view_view.rs" 69 4 69 30] (self: t_Authority) =
    [%#sfmap_view_view'13] auth (view'1 self.t_Authority__0) <> C_None
  
  predicate inv (_0: t_Authority)
  
  axiom inv_axiom [@rewrite]: forall x: t_Authority [inv x]. inv x
      = (invariant' x
      /\ match x with
        | {t_Authority__0 = a_0} -> true
        end)
  
  predicate invariant''0 [@inline:trivial] (self: t_Authority) = [%#sghost'4] inv self
  
  meta "rewrite_def" predicate invariant''0
  
  predicate inv'0 (_0: t_Authority)
  
  axiom inv_axiom'0 [@rewrite]: forall x: t_Authority [inv'0 x]. inv'0 x = invariant''0 x
  
  let rec new'0 (x: t_Authority) (return' (x'0: t_Authority)) = {[@expl:new 'x' type invariant] [%#sghost'0] inv x}
    any
    [ return''0 (result: t_Authority) -> {[%#sghost'1] inv'0 result} {[%#sghost'2] result = x} (! return' {result}) ]
  
  predicate index_logic'0 [@inline:trivial] (self: Map.map t_FMap bool) (a: t_FMap) = [%#smapping] Map.get self a
  
  meta "rewrite_def" predicate index_logic'0
  
  function such_that (p: Map.map t_FMap bool) : t_FMap
  
  axiom such_that_spec: forall p: Map.map t_FMap bool. ([%#slogic] exists x: t_FMap. index_logic'0 p x)
      -> ([%#slogic'0] index_logic'0 p (such_that p))
  
  function unwrap_logic (self: t_Option) : t_FMap = [%#soption'0] match self with
      | C_Some x -> x
      | C_None -> such_that (fun (__0: t_FMap) -> true)
      end
  
  function view'3 [#"fmap_view_view.rs" 87 4 87 31] (self: t_Authority) : t_FMap =
    [%#sfmap_view_view'2] unwrap_logic (auth (view'1 self.t_Authority__0))
  
  function view'4 [@inline:trivial] (self: t_Authority) : t_FMap = [%#sghost'3] view'3 self
  
  meta "rewrite_def" function view'4
  
  meta "compute_max_steps" 1000000
  
  meta "select_lsinst" "all"
  
  let rec new'1 [#"fmap_view_view.rs" 111 4 111 31] (return' (x: t_Authority)) = (! bb0
    [ bb0 = s0 [ s0 = [ &_3 <- [%#sfmap_view_view] new_auth empty'0 ] s1 | s1 = bb1 ]
    | bb1 = s0 [ s0 = alloc {_3} (fun (_ret: t_Resource) -> [ &resource <- _ret ] s1) | s1 = bb2 ]
    | bb2 = s0 [ s0 = into_inner {resource} (fun (_ret: t_Resource) -> [ &_6 <- _ret ] s1) | s1 = bb3 ]
    | bb3 = s0
      [ s0 = [ &_5 <- { t_Authority__0 = _6 } ] s1
      | s1 = new'0 {_5} (fun (_ret: t_Authority) -> [ &_0 <- _ret ] s2)
      | s2 = bb4 ]
    | bb4 = return''0 {_0} ]
    [ & _0: t_Authority = Any.any_l ()
    | & resource: t_Resource = Any.any_l ()
    | & _3: t_View = Any.any_l ()
    | & _5: t_Authority = Any.any_l ()
    | & _6: t_Resource = Any.any_l () ])
    [ return''0 (result: t_Authority) -> {[@expl:new result type invariant] [%#sfmap_view_view'0] inv'0 result}
      {[@expl:new ensures] [%#sfmap_view_view'1] view'4 result = empty'0}
      (! return' {result}) ]
end
<<<<<<< HEAD
module M_fmap_view_view__qyi16747555808275470465__insert [#"fmap_view_view.rs" 125 4 125 78] (* Authority<K, V> *)
  let%span sfmap_view_view = "fmap_view_view.rs" 126 19 126 50
  let%span sfmap_view_view'0 = "fmap_view_view.rs" 127 19 127 57
  let%span sfmap_view_view'1 = "fmap_view_view.rs" 131 27 131 61
  let%span sfmap_view_view'2 = "fmap_view_view.rs" 131 63 131 97
  let%span sfmap_view_view'3 = "fmap_view_view.rs" 132 12 132 25
  let%span sfmap_view_view'4 = "fmap_view_view.rs" 133 12 133 25
  let%span sfmap_view_view'5 = "fmap_view_view.rs" 125 23 125 27
  let%span sfmap_view_view'6 = "fmap_view_view.rs" 118 15 118 34
  let%span sfmap_view_view'7 = "fmap_view_view.rs" 125 64 125 78
  let%span sfmap_view_view'8 = "fmap_view_view.rs" 119 14 119 46
  let%span sfmap_view_view'9 = "fmap_view_view.rs" 120 14 120 39
  let%span sfmap_view_view'10 = "fmap_view_view.rs" 121 14 121 33
  let%span sfmap_view_view'11 = "fmap_view_view.rs" 122 14 122 38
  let%span sfmap_view_view'12 = "fmap_view_view.rs" 88 20 88 49
  let%span sfmap_view_view'13 = "fmap_view_view.rs" 103 4 103 12
  let%span sfmap_view_view'14 = "fmap_view_view.rs" 97 8 97 26
  let%span sfmap_view_view'15 = "fmap_view_view.rs" 149 4 149 12
  let%span sfmap_view_view'16 = "fmap_view_view.rs" 28 12 34 13
  let%span sfmap_view_view'17 = "fmap_view_view.rs" 39 15 39 31
  let%span sfmap_view_view'18 = "fmap_view_view.rs" 40 4 40 28
  let%span sfmap_view_view'19 = "fmap_view_view.rs" 41 14 41 30
  let%span sfmap_view_view'20 = "fmap_view_view.rs" 42 71 42 73
  let%span sfmap_view_view'21 = "fmap_view_view.rs" 45 15 45 30
  let%span sfmap_view_view'22 = "fmap_view_view.rs" 46 14 46 32
  let%span sfmap_view_view'23 = "fmap_view_view.rs" 47 54 47 56
  let%span sfmap_view_view'24 = "fmap_view_view.rs" 50 14 50 46
  let%span sfmap_view_view'25 = "fmap_view_view.rs" 51 39 51 41
  let%span sfmap_view_view'26 = "fmap_view_view.rs" 77 12 77 81
  let%span sfmap_view_view'27 = "fmap_view_view.rs" 70 20 70 42
  let%span sra = "../../../creusot-contracts/src/logic/ra.rs" 96 8 99 9
  let%span sra'0 = "../../../creusot-contracts/src/logic/ra.rs" 85 15 85 43
  let%span sra'1 = "../../../creusot-contracts/src/logic/ra.rs" 86 4 86 31
  let%span sra'2 = "../../../creusot-contracts/src/logic/ra.rs" 135 4 135 26
  let%span sra'3 = "../../../creusot-contracts/src/logic/ra.rs" 136 4 136 26
  let%span sra'4 = "../../../creusot-contracts/src/logic/ra.rs" 137 4 137 25
  let%span sra'5 = "../../../creusot-contracts/src/logic/ra.rs" 89 4 89 26
  let%span sra'6 = "../../../creusot-contracts/src/logic/ra.rs" 81 8 81 34
  let%span sfmap = "../../../creusot-contracts/src/logic/fmap.rs" 68 14 68 46
  let%span sfmap'0 = "../../../creusot-contracts/src/logic/fmap.rs" 69 14 69 88
  let%span sfmap'1 = "../../../creusot-contracts/src/logic/fmap.rs" 77 8 77 34
  let%span sfmap'2 = "../../../creusot-contracts/src/logic/fmap.rs" 108 8 108 27
  let%span sfmap'3 = "../../../creusot-contracts/src/logic/fmap.rs" 60 14 60 25
  let%span sfmap'4 = "../../../creusot-contracts/src/logic/fmap.rs" 51 14 51 31
  let%span sfmap'5 = "../../../creusot-contracts/src/logic/fmap.rs" 52 14 52 43
  let%span sfmap'6 = "../../../creusot-contracts/src/logic/ra/fmap.rs" 94 14 94 78
  let%span sfmap'7 = "../../../creusot-contracts/src/logic/ra/fmap.rs" 96 8 96 83
  let%span sfmap'8 = "../../../creusot-contracts/src/logic/fmap.rs" 92 4 92 26
  let%span sfmap'9 = "../../../creusot-contracts/src/logic/ra/fmap.rs" 15 12 19 13
  let%span sfmap'10 = "../../../creusot-contracts/src/logic/ra/fmap.rs" 50 14 50 32
  let%span sfmap'11 = "../../../creusot-contracts/src/logic/ra/fmap.rs" 60 14 60 98
  let%span sfmap'12 = "../../../creusot-contracts/src/logic/ra/fmap.rs" 117 15 117 64
  let%span sfmap'13 = "../../../creusot-contracts/src/logic/ra/fmap.rs" 118 14 118 78
  let%span sfmap'14 = "../../../creusot-contracts/src/logic/ra/fmap.rs" 24 14 27 5
  let%span sfmap'15 = "../../../creusot-contracts/src/logic/ra/fmap.rs" 30 12 45 13
  let%span sfmap'16 = "../../../creusot-contracts/src/logic/fmap.rs" 234 14 237 5
  let%span soption = "../../../creusot-contracts/src/std/option.rs" 732 15 732 27
  let%span soption'0 = "../../../creusot-contracts/src/std/option.rs" 734 8 737 9
  let%span soption'1 = "../../../creusot-contracts/src/logic/ra/option.rs" 8 8 12 9
  let%span soption'2 = "../../../creusot-contracts/src/std/option.rs" 742 8 745 9
  let%span soption'3 = "../../../creusot-contracts/src/logic/ra/option.rs" 38 14 38 32
  let%span soption'4 = "../../../creusot-contracts/src/logic/ra/option.rs" 44 14 44 98
  let%span soption'5 = "../../../creusot-contracts/src/std/option.rs" 750 8 753 9
  let%span soption'6 = "../../../creusot-contracts/src/logic/ra/option.rs" 16 14 19 5
  let%span soption'7 = "../../../creusot-contracts/src/logic/ra/option.rs" 21 8 34 9
  let%span smapping = "../../../creusot-contracts/src/logic/mapping.rs" 62 4 62 26
  let%span sagree = "../../../creusot-contracts/src/logic/ra/agree.rs" 12 8 12 57
  let%span sagree'0 = "../../../creusot-contracts/src/logic/ra/agree.rs" 25 14 25 32
  let%span sagree'1 = "../../../creusot-contracts/src/logic/ra/agree.rs" 29 14 29 99
  let%span sagree'2 = "../../../creusot-contracts/src/logic/ra/agree.rs" 16 14 19 5
  let%span sagree'3 = "../../../creusot-contracts/src/logic/ra/agree.rs" 15 4 15 18
  let%span sview = "../../../creusot-contracts/src/logic/ra/view.rs" 110 15 110 33
  let%span sview'0 = "../../../creusot-contracts/src/logic/ra/view.rs" 112 8 112 29
  let%span sview'1 = "../../../creusot-contracts/src/logic/ra/view.rs" 105 8 105 46
  let%span sview'2 = "../../../creusot-contracts/src/logic/ra/view.rs" 266 12 271 17
  let%span sview'3 = "../../../creusot-contracts/src/logic/ra/view.rs" 276 4 276 35
  let%span sview'4 = "../../../creusot-contracts/src/logic/ra/view.rs" 277 14 277 44
  let%span sview'5 = "../../../creusot-contracts/src/logic/ra/view.rs" 279 8 279 41
  let%span sview'6 = "../../../creusot-contracts/src/logic/ra/view.rs" 95 15 95 33
  let%span sview'7 = "../../../creusot-contracts/src/logic/ra/view.rs" 96 14 96 35
  let%span sview'8 = "../../../creusot-contracts/src/logic/ra/view.rs" 97 14 97 35
=======
module M_fmap_view_view__qyi16747555808275470465__insert [#"fmap_view_view.rs" 126 4 126 78] (* Authority<K, V> *)
  let%span sfmap_view_view = "fmap_view_view.rs" 127 19 127 50
  let%span sfmap_view_view'0 = "fmap_view_view.rs" 128 19 128 57
  let%span sfmap_view_view'1 = "fmap_view_view.rs" 132 27 132 61
  let%span sfmap_view_view'2 = "fmap_view_view.rs" 132 63 132 97
  let%span sfmap_view_view'3 = "fmap_view_view.rs" 133 12 133 25
  let%span sfmap_view_view'4 = "fmap_view_view.rs" 134 12 134 25
  let%span sfmap_view_view'5 = "fmap_view_view.rs" 126 23 126 27
  let%span sfmap_view_view'6 = "fmap_view_view.rs" 119 15 119 34
  let%span sfmap_view_view'7 = "fmap_view_view.rs" 126 64 126 78
  let%span sfmap_view_view'8 = "fmap_view_view.rs" 120 14 120 46
  let%span sfmap_view_view'9 = "fmap_view_view.rs" 121 14 121 39
  let%span sfmap_view_view'10 = "fmap_view_view.rs" 122 14 122 33
  let%span sfmap_view_view'11 = "fmap_view_view.rs" 123 14 123 38
  let%span sfmap_view_view'12 = "fmap_view_view.rs" 89 20 89 49
  let%span sfmap_view_view'13 = "fmap_view_view.rs" 104 4 104 12
  let%span sfmap_view_view'14 = "fmap_view_view.rs" 98 8 98 26
  let%span sfmap_view_view'15 = "fmap_view_view.rs" 150 4 150 12
  let%span sfmap_view_view'16 = "fmap_view_view.rs" 29 12 35 13
  let%span sfmap_view_view'17 = "fmap_view_view.rs" 40 15 40 31
  let%span sfmap_view_view'18 = "fmap_view_view.rs" 41 4 41 28
  let%span sfmap_view_view'19 = "fmap_view_view.rs" 42 14 42 30
  let%span sfmap_view_view'20 = "fmap_view_view.rs" 43 71 43 73
  let%span sfmap_view_view'21 = "fmap_view_view.rs" 46 15 46 30
  let%span sfmap_view_view'22 = "fmap_view_view.rs" 47 14 47 32
  let%span sfmap_view_view'23 = "fmap_view_view.rs" 48 54 48 56
  let%span sfmap_view_view'24 = "fmap_view_view.rs" 51 14 51 46
  let%span sfmap_view_view'25 = "fmap_view_view.rs" 52 39 52 41
  let%span sfmap_view_view'26 = "fmap_view_view.rs" 78 12 78 81
  let%span sfmap_view_view'27 = "fmap_view_view.rs" 71 20 71 42
  let%span sra = "../../../creusot-contracts/src/logic/ra.rs" 99 8 102 9
  let%span sra'0 = "../../../creusot-contracts/src/logic/ra.rs" 86 15 86 43
  let%span sra'1 = "../../../creusot-contracts/src/logic/ra.rs" 87 4 87 31
  let%span sra'2 = "../../../creusot-contracts/src/logic/ra.rs" 141 4 141 26
  let%span sra'3 = "../../../creusot-contracts/src/logic/ra.rs" 142 4 142 26
  let%span sra'4 = "../../../creusot-contracts/src/logic/ra.rs" 143 4 143 25
  let%span sra'5 = "../../../creusot-contracts/src/logic/ra.rs" 90 4 90 20
  let%span sra'6 = "../../../creusot-contracts/src/logic/ra.rs" 82 8 82 34
  let%span sfmap = "../../../creusot-contracts/src/logic/fmap.rs" 69 14 69 46
  let%span sfmap'0 = "../../../creusot-contracts/src/logic/fmap.rs" 70 14 70 88
  let%span sfmap'1 = "../../../creusot-contracts/src/logic/fmap.rs" 79 8 79 34
  let%span sfmap'2 = "../../../creusot-contracts/src/logic/fmap.rs" 116 8 116 27
  let%span sfmap'3 = "../../../creusot-contracts/src/logic/fmap.rs" 61 14 61 25
  let%span sfmap'4 = "../../../creusot-contracts/src/logic/fmap.rs" 52 14 52 31
  let%span sfmap'5 = "../../../creusot-contracts/src/logic/fmap.rs" 53 14 53 43
  let%span sfmap'6 = "../../../creusot-contracts/src/logic/ra/fmap.rs" 98 14 98 78
  let%span sfmap'7 = "../../../creusot-contracts/src/logic/ra/fmap.rs" 100 8 100 83
  let%span sfmap'8 = "../../../creusot-contracts/src/logic/fmap.rs" 94 4 94 12
  let%span sfmap'9 = "../../../creusot-contracts/src/logic/ra/fmap.rs" 16 12 20 13
  let%span sfmap'10 = "../../../creusot-contracts/src/logic/ra/fmap.rs" 52 14 52 32
  let%span sfmap'11 = "../../../creusot-contracts/src/logic/ra/fmap.rs" 62 14 62 98
  let%span sfmap'12 = "../../../creusot-contracts/src/logic/ra/fmap.rs" 122 15 122 64
  let%span sfmap'13 = "../../../creusot-contracts/src/logic/ra/fmap.rs" 123 14 123 78
  let%span sfmap'14 = "../../../creusot-contracts/src/logic/ra/fmap.rs" 26 14 29 5
  let%span sfmap'15 = "../../../creusot-contracts/src/logic/ra/fmap.rs" 32 12 47 13
  let%span sfmap'16 = "../../../creusot-contracts/src/logic/fmap.rs" 247 14 250 5
  let%span soption = "../../../creusot-contracts/src/std/option.rs" 756 15 756 27
  let%span soption'0 = "../../../creusot-contracts/src/std/option.rs" 758 8 761 9
  let%span soption'1 = "../../../creusot-contracts/src/logic/ra/option.rs" 9 8 13 9
  let%span soption'2 = "../../../creusot-contracts/src/std/option.rs" 767 8 770 9
  let%span soption'3 = "../../../creusot-contracts/src/logic/ra/option.rs" 41 14 41 32
  let%span soption'4 = "../../../creusot-contracts/src/logic/ra/option.rs" 48 14 48 98
  let%span soption'5 = "../../../creusot-contracts/src/std/option.rs" 776 8 779 9
  let%span soption'6 = "../../../creusot-contracts/src/logic/ra/option.rs" 18 14 21 5
  let%span soption'7 = "../../../creusot-contracts/src/logic/ra/option.rs" 23 8 36 9
  let%span smapping = "../../../creusot-contracts/src/logic/mapping.rs" 67 4 67 12
  let%span sagree = "../../../creusot-contracts/src/logic/ra/agree.rs" 13 8 13 57
  let%span sagree'0 = "../../../creusot-contracts/src/logic/ra/agree.rs" 28 14 28 32
  let%span sagree'1 = "../../../creusot-contracts/src/logic/ra/agree.rs" 33 14 33 99
  let%span sagree'2 = "../../../creusot-contracts/src/logic/ra/agree.rs" 18 14 21 5
  let%span sagree'3 = "../../../creusot-contracts/src/logic/ra/agree.rs" 16 4 16 12
  let%span sview = "../../../creusot-contracts/src/logic/ra/view.rs" 113 15 113 33
  let%span sview'0 = "../../../creusot-contracts/src/logic/ra/view.rs" 115 8 115 29
  let%span sview'1 = "../../../creusot-contracts/src/logic/ra/view.rs" 107 8 107 46
  let%span sview'2 = "../../../creusot-contracts/src/logic/ra/view.rs" 278 12 283 17
  let%span sview'3 = "../../../creusot-contracts/src/logic/ra/view.rs" 289 4 289 35
  let%span sview'4 = "../../../creusot-contracts/src/logic/ra/view.rs" 290 14 290 44
  let%span sview'5 = "../../../creusot-contracts/src/logic/ra/view.rs" 292 8 292 41
  let%span sview'6 = "../../../creusot-contracts/src/logic/ra/view.rs" 96 15 96 33
  let%span sview'7 = "../../../creusot-contracts/src/logic/ra/view.rs" 97 14 97 35
  let%span sview'8 = "../../../creusot-contracts/src/logic/ra/view.rs" 98 14 98 35
>>>>>>> 46c4bce5
  let%span sview'9 = "../../../creusot-contracts/src/logic/ra/view.rs" 81 14 81 41
  let%span sview'10 = "../../../creusot-contracts/src/logic/ra/view.rs" 154 14 154 32
  let%span sview'11 = "../../../creusot-contracts/src/logic/ra/view.rs" 158 14 158 98
  let%span sview'12 = "../../../creusot-contracts/src/logic/ra/view.rs" 120 12 127 13
  let%span sview'13 = "../../../creusot-contracts/src/logic/ra/view.rs" 132 14 135 5
  let%span sview'14 = "../../../creusot-contracts/src/logic/ra/view.rs" 137 8 137 49
  let%span sresource = "../../../creusot-contracts/src/ghost/resource.rs" 240 8 240 39
  let%span sresource'0 = "../../../creusot-contracts/src/ghost/resource.rs" 241 18 241 43
  let%span sresource'1 = "../../../creusot-contracts/src/ghost/resource.rs" 242 18 242 56
  let%span sresource'2 = "../../../creusot-contracts/src/ghost/resource.rs" 152 19 152 47
  let%span sresource'3 = "../../../creusot-contracts/src/ghost/resource.rs" 153 18 153 71
  let%span sresource'4 = "../../../creusot-contracts/src/ghost/resource.rs" 154 18 154 32
  let%span sresource'5 = "../../../creusot-contracts/src/ghost/resource.rs" 155 18 155 31
  let%span sresource'6 = "../../../creusot-contracts/src/ghost/resource.rs" 53 8 53 22
  let%span slogic = "../../../creusot-contracts/src/logic.rs" 32 11 32 28
  let%span slogic'0 = "../../../creusot-contracts/src/logic.rs" 33 0 33 21
  let%span smodel = "../../../creusot-contracts/src/model.rs" 59 8 59 22
  let%span sresolve = "../../../creusot-contracts/src/resolve.rs" 44 20 44 34
  let%span sinvariant = "../../../creusot-contracts/src/invariant.rs" 100 20 100 44
  
  use map.Map
  use mach.int.Int
  use creusot.prelude.MutBorrow
  use map.Const
  use creusot.prelude.Any
  
  type t_FMap
  
  type t_K
  
  type t_V
  
  type t_Option = C_None | C_Some t_V
  
  function view (self: t_FMap) : Map.map t_K t_Option
  
  function len (self: t_FMap) : int
  
  axiom len_spec: forall self: t_FMap. [%#sfmap'3] len self >= 0
  
  function get [@inline:trivial] (self: t_FMap) (k: t_K) : t_Option = [%#sfmap'8] Map.get (view self) k
  
  meta "rewrite_def" function get
  
  predicate contains [@inline:trivial] (self: t_FMap) (k: t_K) = [%#sfmap'2] get self k <> C_None
  
  meta "rewrite_def" predicate contains
  
  function insert (self: t_FMap) (k: t_K) (v: t_V) : t_FMap
  
  axiom insert_spec: forall self: t_FMap, k: t_K, v: t_V. [%#sfmap] view (insert self k v)
      = Map.set (view self) k (C_Some v)
  
  axiom insert_spec'0: forall self: t_FMap, k: t_K, v: t_V. [%#sfmap'0] len (insert self k v)
      = (if contains self k then len self else len self + 1)
  
  type t_Resource
  
  type t_Authority = { t_Authority__0: t_Resource }
  
  type t_Option'0 = C_None'0 | C_Some'0 t_FMap
  
  predicate index_logic [@inline:trivial] (self: Map.map t_FMap bool) (a: t_FMap) = [%#smapping] Map.get self a
  
  meta "rewrite_def" predicate index_logic
  
  function such_that (p: Map.map t_FMap bool) : t_FMap
  
  axiom such_that_spec: forall p: Map.map t_FMap bool. ([%#slogic] exists x: t_FMap. index_logic p x)
      -> ([%#slogic'0] index_logic p (such_that p))
  
  function unwrap_logic (self: t_Option'0) : t_FMap = [%#soption'0] match self with
      | C_Some'0 x -> x
      | C_None'0 -> such_that (fun (__0: t_FMap) -> true)
      end
  
  type t_Subset
  
  type t_View = { t_View__0: t_Subset }
  
  function auth (self: t_View) : t_Option'0
  
  function val' (self: t_Resource) : t_View
  
  function view'0 (self: t_Resource) : t_View = [%#sresource'6] val' self
  
  function view'1 [#"fmap_view_view.rs" 87 4 87 31] (self: t_Authority) : t_FMap =
    [%#sfmap_view_view'12] unwrap_logic (auth (view'0 self.t_Authority__0))
  
  function view'2 (self: MutBorrow.t t_Authority) : t_FMap = [%#smodel] view'1 self.current
  
  type t_Ag = { t_Ag__0: t_V }
  
  type t_FMap'0
  
  type t_Option'1 = C_None'1 | C_Some'1 t_Ag
  
  function view'3 (self: t_FMap'0) : Map.map t_K t_Option'1
  
  function len'0 (self: t_FMap'0) : int
  
  axiom len_spec'0: forall self: t_FMap'0. [%#sfmap'3] len'0 self >= 0
  
  function get'0 [@inline:trivial] (self: t_FMap'0) (k: t_K) : t_Option'1 = [%#sfmap'8] Map.get (view'3 self) k
  
  meta "rewrite_def" function get'0
  
  predicate contains'0 [@inline:trivial] (self: t_FMap'0) (k: t_K) = [%#sfmap'2] get'0 self k <> C_None'1
  
  meta "rewrite_def" predicate contains'0
  
  function insert'0 (self: t_FMap'0) (k: t_K) (v: t_Ag) : t_FMap'0
  
  axiom insert_spec'1: forall self: t_FMap'0, k: t_K, v: t_Ag. [%#sfmap] view'3 (insert'0 self k v)
      = Map.set (view'3 self) k (C_Some'1 v)
  
  axiom insert_spec'2: forall self: t_FMap'0, k: t_K, v: t_Ag. [%#sfmap'0] len'0 (insert'0 self k v)
      = (if contains'0 self k then len'0 self else len'0 self + 1)
  
  constant empty : t_FMap'0
  
  axiom empty_spec: [%#sfmap'4] len'0 empty = 0
  
  axiom empty_spec'0: [%#sfmap'5] view'3 empty = Const.const (C_None'1)
  
  function singleton (k: t_K) (v: t_Ag) : t_FMap'0 = [%#sfmap'1] insert'0 empty k v
  
  type t_ViewUpdateInsert = { t_ViewUpdateInsert__0: t_FMap; t_ViewUpdateInsert__1: t_FMap'0 }
  
  type t_Option'2 = C_None'2 | C_Some'2 t_FMap'0
  
  function and_then_logic (self: t_Option'2) (f: Map.map t_FMap'0 t_Option'2) : t_Option'2 =
    [%#soption'2] match self with
      | C_None'2 -> C_None'2
      | C_Some'2 x -> Map.get f x
      end
  
  type t_Option'3 = C_None'3 | C_Some'3 t_Option'1
  
  function and_then_logic'0 (self: t_Option'3) (f: Map.map t_Option'1 t_Option'3) : t_Option'3 =
    [%#soption'2] match self with
      | C_None'3 -> C_None'3
      | C_Some'3 x -> Map.get f x
      end
  
  type tuple = { _p0: t_Option'1; _p1: t_Option'1 }
  
  function map_logic (self: t_Option'1) (f: Map.map t_Ag t_Option'1) : t_Option'3 = [%#soption'5] match self with
      | C_None'1 -> C_None'3
      | C_Some'1 x -> C_Some'3 (Map.get f x)
      end
  
  function and_then_logic'1 (self: t_Option'1) (f: Map.map t_Ag t_Option'1) : t_Option'1 = [%#soption'2] match self with
      | C_None'1 -> C_None'1
      | C_Some'1 x -> Map.get f x
      end
  
  function op (self: t_Ag) (other: t_Ag) : t_Option'1 = [%#sagree] if self.t_Ag__0 = other.t_Ag__0 then
      C_Some'1 self
    else
      C_None'1
  
  
  function associative (a: t_Ag) (b: t_Ag) (c: t_Ag) : ()
  
  axiom associative_spec:
    forall a: t_Ag, b: t_Ag, c: t_Ag. [%#sagree'1] and_then_logic'1 (op a b) (fun (ab: t_Ag) -> op ab c)
      = and_then_logic'1 (op b c) (fun (bc: t_Ag) -> op a bc)
  
  function commutative (a: t_Ag) (b: t_Ag) : ()
  
  axiom commutative_spec: forall a: t_Ag, b: t_Ag. [%#sagree'0] op a b = op b a
  
  function op'0 (self: t_Option'1) (other: t_Option'1) : t_Option'3 = [%#soption'1] match { _p0 = self;
                                                                                            _p1 = other } with
      | {_p0 = C_None'1} -> C_Some'3 other
      | {_p1 = C_None'1} -> C_Some'3 self
      | {_p0 = C_Some'1 x; _p1 = C_Some'1 y} -> map_logic (op x y) (fun (z: t_Ag) -> C_Some'1 z)
      end
  
  function associative'0 (a: t_Option'1) (b: t_Option'1) (c: t_Option'1) : ()
  
  axiom associative_spec'0:
    forall a: t_Option'1, b: t_Option'1, c: t_Option'1. [%#soption'4] and_then_logic'0 (op'0 a b) (fun (ab: t_Option'1) -> op'0 ab c)
      = and_then_logic'0 (op'0 b c) (fun (bc: t_Option'1) -> op'0 a bc)
  
  function commutative'0 (a: t_Option'1) (b: t_Option'1) : ()
  
  axiom commutative_spec'0: forall a: t_Option'1, b: t_Option'1. [%#soption'3] op'0 a b = op'0 b a
  
  function total_op (self: t_FMap'0) (other: t_FMap'0) : t_FMap'0
  
  axiom total_op_spec:
    forall self: t_FMap'0, other: t_FMap'0. ([%#sfmap'12] forall k: t_K. op'0 (get'0 self k) (get'0 other k)
          <> C_None'3)
      -> ([%#sfmap'13] forall k: t_K. C_Some'3 (get'0 (total_op self other) k) = op'0 (get'0 self k) (get'0 other k))
  
  function op'1 (self: t_FMap'0) (other: t_FMap'0) : t_Option'2 =
    [%#sfmap'9] if forall k: t_K. op'0 (get'0 self k) (get'0 other k) <> C_None'3 then
      C_Some'2 (total_op self other)
    else
      C_None'2
  
  
  function associative'1 (a: t_FMap'0) (b: t_FMap'0) (c: t_FMap'0) : ()
  
  axiom associative_spec'1:
    forall a: t_FMap'0, b: t_FMap'0, c: t_FMap'0. [%#sfmap'11] and_then_logic (op'1 a b) (fun (ab: t_FMap'0) -> op'1 ab c)
      = and_then_logic (op'1 b c) (fun (bc: t_FMap'0) -> op'1 a bc)
  
  function commutative'1 (a: t_FMap'0) (b: t_FMap'0) : ()
  
  axiom commutative_spec'1: forall a: t_FMap'0, b: t_FMap'0. [%#sfmap'10] op'1 a b = op'1 b a
  
  constant unit': t_FMap'0 = [%#sfmap'7] empty
  
  axiom unit_spec: [%#sfmap'6] forall x: t_FMap'0 [op'1 x unit']. op'1 x unit' = C_Some'2 x
  
  function factor (self: t_Ag) (factor'0: t_Ag) : t_Option'1 = [%#sagree'3] op self factor'0
  
  axiom factor_spec: forall self: t_Ag, factor'0: t_Ag. [%#sagree'2] match factor self factor'0 with
        | C_Some'1 c -> op factor'0 c = C_Some'1 self
        | C_None'1 -> forall c: t_Ag. op factor'0 c <> C_Some'1 self
        end
  
  function factor'0 (self: t_Option'1) (factor'1: t_Option'1) : t_Option'3 = [%#soption'7] match { _p0 = self;
                                                                                                   _p1 = factor'1 } with
      | {_p0 = x; _p1 = C_None'1} -> C_Some'3 x
      | {_p0 = C_None'1} -> C_None'3
      | {_p0 = C_Some'1 x; _p1 = C_Some'1 y} -> match factor x y with
        | C_Some'1 z -> C_Some'3 (C_Some'1 z)
        | C_None'1 -> if x = y then C_Some'3 (C_None'1) else C_None'3
        end
      end
  
  axiom factor_spec'0: forall self: t_Option'1, factor'1: t_Option'1. [%#soption'6] match factor'0 self factor'1 with
        | C_Some'3 c -> op'0 factor'1 c = C_Some'3 self
        | C_None'3 -> forall c: t_Option'1. op'0 factor'1 c <> C_Some'3 self
        end
  
  predicate incl (self: t_Option'1) (other: t_Option'1) = [%#sra'6] factor'0 other self <> C_None'3
  
  function incl_transitive (a: t_Option'1) (b: t_Option'1) (c: t_Option'1) : ()
  
  axiom incl_transitive_spec: forall a: t_Option'1, b: t_Option'1, c: t_Option'1. ([%#sra'2] incl a b)
      -> ([%#sra'3] incl b c) -> ([%#sra'4] incl a c)
  
  function incl_op (self: t_Option'1) (other: t_Option'1) (comb: t_Option'1) : ()
  
  axiom incl_op_spec: forall self: t_Option'1, other: t_Option'1, comb: t_Option'1. ([%#sra'0] op'0 self other
        = C_Some'3 comb) -> ([%#sra'1] incl self comb)
  
  type tuple'0 = { _p0'0: t_K; _p1'0: t_Ag }
  
  function index_logic'0 [@inline:trivial] (self: Map.map tuple'0 t_Option'1) (a: tuple'0) : t_Option'1 =
    [%#smapping] Map.get self a
  
  meta "rewrite_def" function index_logic'0
  
  function filter_map (self: t_FMap'0) (f: Map.map tuple'0 t_Option'1) : t_FMap'0
  
  axiom filter_map_spec:
    forall self: t_FMap'0, f: Map.map tuple'0 t_Option'1. [%#sfmap'16] forall k: t_K [get'0 (filter_map self f) k]. get'0 (filter_map self f) k
        = match get'0 self k with
          | C_None'1 -> C_None'1
          | C_Some'1 v -> index_logic'0 f { _p0'0 = k; _p1'0 = v }
          end
  
  function factor'1 (self: t_FMap'0) (factor'2: t_FMap'0) : t_Option'2 =
    [%#sfmap'15] if forall k: t_K. incl (get'0 factor'2 k) (get'0 self k) then
      let res = filter_map self (fun (__0: tuple'0) -> let {_p0'0 = k; _p1'0 = vo} = __0 in match factor'0 (C_Some'1 vo) (get'0 factor'2 k) with
        | C_Some'3 r -> r
        | C_None'3 -> C_None'1
        end) in C_Some'2 res
    else
      C_None'2
  
  
  axiom factor_spec'1: forall self: t_FMap'0, factor'2: t_FMap'0. [%#sfmap'14] match factor'1 self factor'2 with
        | C_Some'2 c -> op'1 factor'2 c = C_Some'2 self
        | C_None'2 -> forall c: t_FMap'0. op'1 factor'2 c <> C_Some'2 self
        end
  
  predicate incl'0 (self: t_FMap'0) (other: t_FMap'0) = [%#sra'6] factor'1 other self <> C_None'2
  
  function incl_transitive'0 (a: t_FMap'0) (b: t_FMap'0) (c: t_FMap'0) : ()
  
  axiom incl_transitive_spec'0: forall a: t_FMap'0, b: t_FMap'0, c: t_FMap'0. ([%#sra'2] incl'0 a b)
      -> ([%#sra'3] incl'0 b c) -> ([%#sra'4] incl'0 a c)
  
  function incl_op'0 (self: t_FMap'0) (other: t_FMap'0) (comb: t_FMap'0) : ()
  
  axiom incl_op_spec'0: forall self: t_FMap'0, other: t_FMap'0, comb: t_FMap'0. ([%#sra'0] op'1 self other
        = C_Some'2 comb) -> ([%#sra'1] incl'0 self comb)
  
  predicate rel [#"fmap_view_view.rs" 26 4 26 56] (a: t_Option'0) (f: t_FMap'0) =
    [%#sfmap_view_view'16] match a with
      | C_Some'0 a'0 -> forall k: t_K. match get'0 f k with
          | C_Some'1 {t_Ag__0 = v} -> get a'0 k = C_Some v
          | _ -> true
          end
      | C_None'0 -> true
      end
  
  function rel_unit [#"fmap_view_view.rs" 51 4 51 38] (a: t_Option'0) : () = [%#sfmap_view_view'25] ()
  
  axiom rel_unit_spec: forall a: t_Option'0. [%#sfmap_view_view'24] rel a unit'
  
  function rel_none [#"fmap_view_view.rs" 47 4 47 53] (a: t_Option'0) (f: t_FMap'0) : () = [%#sfmap_view_view'23] ()
  
  axiom rel_none_spec: forall a: t_Option'0, f: t_FMap'0. ([%#sfmap_view_view'21] rel a f)
      -> ([%#sfmap_view_view'22] rel (C_None'0) f)
  
  function rel_mono [#"fmap_view_view.rs" 42 4 42 70] (a: t_Option'0) (f1: t_FMap'0) (f2: t_FMap'0) : () =
    [%#sfmap_view_view'20] ()
  
  axiom rel_mono_spec: forall a: t_Option'0, f1: t_FMap'0, f2: t_FMap'0. ([%#sfmap_view_view'17] rel a f1)
      -> ([%#sfmap_view_view'18] incl'0 f2 f1) -> ([%#sfmap_view_view'19] rel a f2)
  
  predicate premise (self: t_ViewUpdateInsert) (from: t_View) =
    [%#sview'2] auth from <> C_None'0
    /\ (forall f: t_FMap'0. rel (auth from) f
      -> match op'1 self.t_ViewUpdateInsert__1 f with
        | C_Some'2 ff -> rel (C_Some'0 (self.t_ViewUpdateInsert__0)) ff
        | C_None'2 -> false
        end)
  
  function view'4 (self: MutBorrow.t t_Resource) : t_View = [%#smodel] view'0 self.current
  
  type t_Id
  
  function id (self: t_Resource) : t_Id
  
  function frag (self: t_View) : t_FMap'0
  
  axiom frag_spec: forall self: t_View. [%#sview'9] rel (auth self) (frag self)
  
  function new (auth'0: t_Option'0) (frag'0: t_FMap'0) : t_View
  
  axiom new_spec: forall auth'0: t_Option'0, frag'0: t_FMap'0. ([%#sview'6] rel auth'0 frag'0)
      -> ([%#sview'7] auth (new auth'0 frag'0) = auth'0)
  
  axiom new_spec'0: forall auth'0: t_Option'0, frag'0: t_FMap'0. ([%#sview'6] rel auth'0 frag'0)
      -> ([%#sview'8] frag (new auth'0 frag'0) = frag'0)
  
  function update (self: t_ViewUpdateInsert) (from: t_View) (_2: ()) : t_View =
    [%#sview'5] new (C_Some'0 (self.t_ViewUpdateInsert__0)) self.t_ViewUpdateInsert__1
  
  axiom update_spec: forall self: t_ViewUpdateInsert, from: t_View, _2: (). ([%#sview'3] premise self from)
      -> ([%#sview'4] rel (C_Some'0 (self.t_ViewUpdateInsert__0)) self.t_ViewUpdateInsert__1)
  
  let rec update'0 (self: MutBorrow.t t_Resource) (upd: t_ViewUpdateInsert) (return' (x: ())) =
    {[@expl:update requires] [%#sresource] premise upd (view'4 self)}
    any
    [ return''0 (result: ()) -> {[%#sresource'0] id self.final = id self.current}
      {[%#sresource'1] view'0 self.final = update upd (view'4 self) result}
      (! return' {result}) ]
  
  function new_frag (frag'0: t_FMap'0) : t_View = [%#sview'0] new (C_None'0) frag'0
  
  function new_auth (auth'0: t_FMap) : t_View = [%#sview'1] new (C_Some'0 auth'0) unit'
  
  type t_Option'4 = C_None'4 | C_Some'4 t_View
  
  function and_then_logic'2 (self: t_Option'4) (f: Map.map t_View t_Option'4) : t_Option'4 =
    [%#soption'2] match self with
      | C_None'4 -> C_None'4
      | C_Some'4 x -> Map.get f x
      end
  
  type tuple'1 = { _p0'1: t_Option'0; _p1'1: t_Option'0 }
  
  function op'2 (self: t_View) (other: t_View) : t_Option'4 = [%#sview'12] match op'1 (frag self) (frag other) with
      | C_Some'2 f -> match { _p0'1 = auth self; _p1'1 = auth other } with
        | {_p0'1 = C_None'0; _p1'1 = a} -> if rel a f then C_Some'4 (new a f) else C_None'4
        | {_p0'1 = a; _p1'1 = C_None'0} -> if rel a f then C_Some'4 (new a f) else C_None'4
        | _ -> C_None'4
        end
      | C_None'2 -> C_None'4
      end
  
  function associative'2 (a: t_View) (b: t_View) (c: t_View) : ()
  
  axiom associative_spec'2:
    forall a: t_View, b: t_View, c: t_View. [%#sview'11] and_then_logic'2 (op'2 a b) (fun (ab: t_View) -> op'2 ab c)
      = and_then_logic'2 (op'2 b c) (fun (bc: t_View) -> op'2 a bc)
  
  function commutative'2 (a: t_View) (b: t_View) : ()
  
  axiom commutative_spec'2: forall a: t_View, b: t_View. [%#sview'10] op'2 a b = op'2 b a
  
  function factor'2 (self: t_View) (factor'3: t_View) : t_Option'4 =
    [%#sview'14] match factor'1 (frag self) (frag factor'3) with
      | C_Some'2 f -> match { _p0'1 = auth self; _p1'1 = auth factor'3 } with
        | {_p0'1 = C_Some'0 a; _p1'1 = C_None'0} -> C_Some'4 (new (C_Some'0 a) f)
        | {_p0'1 = a1; _p1'1 = a2} -> if a1 = a2 then C_Some'4 (new_frag f) else C_None'4
        end
      | C_None'2 -> C_None'4
      end
  
  axiom factor_spec'2: forall self: t_View, factor'3: t_View. [%#sview'13] match factor'2 self factor'3 with
        | C_Some'4 c -> op'2 factor'3 c = C_Some'4 self
        | C_None'4 -> forall c: t_View. op'2 factor'3 c <> C_Some'4 self
        end
  
  predicate incl'1 (self: t_View) (other: t_View) = [%#sra'6] factor'2 other self <> C_None'4
  
  function incl_transitive'1 (a: t_View) (b: t_View) (c: t_View) : ()
  
  axiom incl_transitive_spec'1: forall a: t_View, b: t_View, c: t_View. ([%#sra'2] incl'1 a b)
      -> ([%#sra'3] incl'1 b c) -> ([%#sra'4] incl'1 a c)
  
  function incl_op'1 (self: t_View) (other: t_View) (comb: t_View) : ()
  
  axiom incl_op_spec'1: forall self: t_View, other: t_View, comb: t_View. ([%#sra'0] op'2 self other = C_Some'4 comb)
      -> ([%#sra'1] incl'1 self comb)
  
  predicate incl_eq (self: t_View) (other: t_View) = [%#sra'5] self = other \/ incl'1 self other
  
  predicate incl_eq_op (a: t_View) (b: t_View) (x: t_View) =
    [%#sra] match op'2 a b with
      | C_None'4 -> false
      | C_Some'4 ab -> incl_eq ab x
      end
  
  let rec split_off (self: MutBorrow.t t_Resource) (r: t_View) (s: t_View) (return' (x: t_Resource)) =
    {[@expl:split_off requires] [%#sresource'2] incl_eq_op r s (view'4 self)}
    any
    [ return''0 (result: t_Resource) -> {[%#sresource'3] id self.final = id self.current /\ id result = id self.current}
      {[%#sresource'4] view'0 self.final = s}
      {[%#sresource'5] view'0 result = r}
      (! return' {result}) ]
  
  predicate invariant' [#"fmap_view_view.rs" 69 4 69 30] (self: t_Authority) =
    [%#sfmap_view_view'27] auth (view'0 self.t_Authority__0) <> C_None'0
  
  predicate inv (_0: t_Authority)
  
  axiom inv_axiom [@rewrite]: forall x: t_Authority [inv x]. inv x
      = (invariant' x
      /\ match x with
        | {t_Authority__0 = a_0} -> true
        end)
  
  predicate invariant''0 [@inline:trivial] (self: MutBorrow.t t_Authority) =
    [%#sinvariant] inv self.current /\ inv self.final
  
  meta "rewrite_def" predicate invariant''0
  
  predicate inv'0 (_0: MutBorrow.t t_Authority)
  
  axiom inv_axiom'0 [@rewrite]: forall x: MutBorrow.t t_Authority [inv'0 x]. inv'0 x = invariant''0 x
  
  predicate resolve [@inline:trivial] (self: MutBorrow.t t_Authority) = [%#sresolve] self.final = self.current
  
  meta "rewrite_def" predicate resolve
  
  predicate resolve'0 [@inline:trivial] (_0: MutBorrow.t t_Authority) = resolve _0
  
  meta "rewrite_def" predicate resolve'0
  
  type t_Fragment = { t_Fragment__0: t_Resource; t_Fragment__1: t_K; t_Fragment__2: t_V }
  
  predicate invariant''1 [#"fmap_view_view.rs" 75 4 75 30] (self: t_Fragment) =
    [%#sfmap_view_view'26] incl'1 (new_frag (singleton self.t_Fragment__1 { t_Ag__0 = self.t_Fragment__2 })) (view'0 self.t_Fragment__0)
  
  predicate inv'1 (_0: t_Fragment)
  
  axiom inv_axiom'1 [@rewrite]: forall x: t_Fragment [inv'1 x]. inv'1 x
      = (invariant''1 x
      /\ match x with
        | {t_Fragment__0 = a_0; t_Fragment__1 = a_1; t_Fragment__2 = a_2} -> true
        end)
  
  function id'0 [#"fmap_view_view.rs" 104 4 104 25] (self: t_Authority) : t_Id =
    [%#sfmap_view_view'13] id self.t_Authority__0
  
  type tuple'2 = { _p0'2: t_K; _p1'2: t_V }
  
  function view'5 [#"fmap_view_view.rs" 96 4 96 27] (self: t_Fragment) : tuple'2 =
    [%#sfmap_view_view'14] { _p0'2 = self.t_Fragment__1; _p1'2 = self.t_Fragment__2 }
  
  function id'1 [#"fmap_view_view.rs" 150 4 150 25] (self: t_Fragment) : t_Id =
    [%#sfmap_view_view'15] id self.t_Fragment__0
  
  meta "compute_max_steps" 1000000
  
  meta "select_lsinst" "all"
  
  let rec insert'1 [#"fmap_view_view.rs" 125 4 125 78] (self: MutBorrow.t t_Authority) (k: t_K) (v: t_V)
    (return' (x: t_Fragment)) = {[@expl:insert 'self' type invariant] [%#sfmap_view_view'5] inv'0 self}
    {[@expl:insert requires] [%#sfmap_view_view'6] not contains (view'2 self) k}
    (! bb0
    [ bb0 = s0 [ s0 = [ &auth'0 <- [%#sfmap_view_view] insert (view'2 self'0) k'0 v'0 ] s1 | s1 = bb1 ]
    | bb1 = s0 [ s0 = [ &frag'0 <- [%#sfmap_view_view'0] singleton k'0 { t_Ag__0 = v'0 } ] s1 | s1 = bb2 ]
    | bb2 = s0
      [ s0 = [ &_15 <- { t_ViewUpdateInsert__0 = auth'0; t_ViewUpdateInsert__1 = frag'0 } ] s1
      | s1 = MutBorrow.borrow_mut <t_Resource> {(self'0.current).t_Authority__0}
          (fun (_ret: MutBorrow.t t_Resource) ->
            [ &_14 <- _ret ] [ &self'0 <- { self'0 with current = { t_Authority__0 = _ret.final } } ] s2)
      | s2 = update'0 {_14} {_15} (fun (_ret: ()) -> [ &_13 <- _ret ] s3)
      | s3 = bb3 ]
    | bb3 = s0 [ s0 = [ &_20 <- [%#sfmap_view_view'1] new_frag frag'0 ] s1 | s1 = bb4 ]
    | bb4 = s0 [ s0 = [ &_22 <- [%#sfmap_view_view'2] new_auth auth'0 ] s1 | s1 = bb5 ]
    | bb5 = s0
      [ s0 = MutBorrow.borrow_final <t_Resource> {(self'0.current).t_Authority__0}
          {MutBorrow.inherit_id (MutBorrow.get_id self'0) 1}
          (fun (_ret: MutBorrow.t t_Resource) ->
            [ &_19 <- _ret ] [ &self'0 <- { self'0 with current = { t_Authority__0 = _ret.final } } ] s1)
      | s1 = split_off {_19} {_20} {_22} (fun (_ret: t_Resource) -> [ &_18 <- _ret ] s2)
      | s2 = bb6 ]
    | bb6 = s0
      [ s0 = {[@expl:type invariant] inv'0 self'0} s1
      | s1 = -{resolve'0 self'0}- s2
      | s2 = [ &_24 <- [%#sfmap_view_view'3] k'0 ] s3
      | s3 = bb7 ]
    | bb7 = s0 [ s0 = [ &_26 <- [%#sfmap_view_view'4] v'0 ] s1 | s1 = bb8 ]
    | bb8 = s0
      [ s0 = [ &_0 <- { t_Fragment__0 = _18; t_Fragment__1 = _24; t_Fragment__2 = _26 } ] s1 | s1 = return''0 {_0} ] ]
    [ & _0: t_Fragment = Any.any_l ()
    | & self'0: MutBorrow.t t_Authority = self
    | & k'0: t_K = k
    | & v'0: t_V = v
    | & auth'0: t_FMap = Any.any_l ()
    | & frag'0: t_FMap'0 = Any.any_l ()
    | & _13: () = Any.any_l ()
    | & _14: MutBorrow.t t_Resource = Any.any_l ()
    | & _15: t_ViewUpdateInsert = Any.any_l ()
    | & _18: t_Resource = Any.any_l ()
    | & _19: MutBorrow.t t_Resource = Any.any_l ()
    | & _20: t_View = Any.any_l ()
    | & _22: t_View = Any.any_l ()
    | & _24: t_K = Any.any_l ()
    | & _26: t_V = Any.any_l () ])
    [ return''0 (result: t_Fragment) -> {[@expl:insert result type invariant] [%#sfmap_view_view'7] inv'1 result}
      {[@expl:insert ensures #0] [%#sfmap_view_view'8] view'1 self.final = insert (view'2 self) k v}
      {[@expl:insert ensures #1] [%#sfmap_view_view'9] id'0 self.final = id'0 self.current}
      {[@expl:insert ensures #2] [%#sfmap_view_view'10] view'5 result = { _p0'2 = k; _p1'2 = v }}
      {[@expl:insert ensures #3] [%#sfmap_view_view'11] id'1 result = id'0 self.current}
      (! return' {result}) ]
end
<<<<<<< HEAD
module M_fmap_view_view__qyi16747555808275470465__contains [#"fmap_view_view.rs" 142 4 142 49] (* Authority<K, V> *)
  let%span sfmap_view_view = "fmap_view_view.rs" 144 22 144 76
  let%span sfmap_view_view'0 = "fmap_view_view.rs" 142 21 142 25
  let%span sfmap_view_view'1 = "fmap_view_view.rs" 142 27 142 31
  let%span sfmap_view_view'2 = "fmap_view_view.rs" 138 15 138 37
  let%span sfmap_view_view'3 = "fmap_view_view.rs" 139 14 139 49
  let%span sfmap_view_view'4 = "fmap_view_view.rs" 103 4 103 12
  let%span sfmap_view_view'5 = "fmap_view_view.rs" 149 4 149 12
  let%span sfmap_view_view'6 = "fmap_view_view.rs" 28 12 34 13
  let%span sfmap_view_view'7 = "fmap_view_view.rs" 97 8 97 26
  let%span sfmap_view_view'8 = "fmap_view_view.rs" 88 20 88 49
  let%span sfmap_view_view'9 = "fmap_view_view.rs" 39 15 39 31
  let%span sfmap_view_view'10 = "fmap_view_view.rs" 40 4 40 28
  let%span sfmap_view_view'11 = "fmap_view_view.rs" 41 14 41 30
  let%span sfmap_view_view'12 = "fmap_view_view.rs" 42 71 42 73
  let%span sfmap_view_view'13 = "fmap_view_view.rs" 45 15 45 30
  let%span sfmap_view_view'14 = "fmap_view_view.rs" 46 14 46 32
  let%span sfmap_view_view'15 = "fmap_view_view.rs" 47 54 47 56
  let%span sfmap_view_view'16 = "fmap_view_view.rs" 50 14 50 46
  let%span sfmap_view_view'17 = "fmap_view_view.rs" 51 39 51 41
  let%span sfmap_view_view'18 = "fmap_view_view.rs" 70 20 70 42
  let%span sfmap_view_view'19 = "fmap_view_view.rs" 77 12 77 81
  let%span sra = "../../../creusot-contracts/src/logic/ra.rs" 89 4 89 26
  let%span sra'0 = "../../../creusot-contracts/src/logic/ra.rs" 85 15 85 43
  let%span sra'1 = "../../../creusot-contracts/src/logic/ra.rs" 86 4 86 31
  let%span sra'2 = "../../../creusot-contracts/src/logic/ra.rs" 135 4 135 26
  let%span sra'3 = "../../../creusot-contracts/src/logic/ra.rs" 136 4 136 26
  let%span sra'4 = "../../../creusot-contracts/src/logic/ra.rs" 137 4 137 25
  let%span sra'5 = "../../../creusot-contracts/src/logic/ra.rs" 81 8 81 34
  let%span sfmap = "../../../creusot-contracts/src/logic/fmap.rs" 92 4 92 26
  let%span sfmap'0 = "../../../creusot-contracts/src/logic/ra/fmap.rs" 94 14 94 78
  let%span sfmap'1 = "../../../creusot-contracts/src/logic/ra/fmap.rs" 96 8 96 83
  let%span sfmap'2 = "../../../creusot-contracts/src/logic/ra/fmap.rs" 15 12 19 13
  let%span sfmap'3 = "../../../creusot-contracts/src/logic/ra/fmap.rs" 24 14 27 5
  let%span sfmap'4 = "../../../creusot-contracts/src/logic/ra/fmap.rs" 30 12 45 13
  let%span sfmap'5 = "../../../creusot-contracts/src/logic/ra/fmap.rs" 50 14 50 32
  let%span sfmap'6 = "../../../creusot-contracts/src/logic/ra/fmap.rs" 60 14 60 98
  let%span sfmap'7 = "../../../creusot-contracts/src/logic/fmap.rs" 51 14 51 31
  let%span sfmap'8 = "../../../creusot-contracts/src/logic/fmap.rs" 52 14 52 43
  let%span sfmap'9 = "../../../creusot-contracts/src/logic/ra/fmap.rs" 117 15 117 64
  let%span sfmap'10 = "../../../creusot-contracts/src/logic/ra/fmap.rs" 118 14 118 78
  let%span sfmap'11 = "../../../creusot-contracts/src/logic/fmap.rs" 234 14 237 5
  let%span sfmap'12 = "../../../creusot-contracts/src/logic/fmap.rs" 60 14 60 25
  let%span sfmap'13 = "../../../creusot-contracts/src/logic/fmap.rs" 77 8 77 34
  let%span sfmap'14 = "../../../creusot-contracts/src/logic/fmap.rs" 68 14 68 46
  let%span sfmap'15 = "../../../creusot-contracts/src/logic/fmap.rs" 69 14 69 88
  let%span sfmap'16 = "../../../creusot-contracts/src/logic/fmap.rs" 108 8 108 27
  let%span soption = "../../../creusot-contracts/src/std/option.rs" 732 15 732 27
  let%span soption'0 = "../../../creusot-contracts/src/std/option.rs" 734 8 737 9
  let%span soption'1 = "../../../creusot-contracts/src/std/option.rs" 742 8 745 9
  let%span soption'2 = "../../../creusot-contracts/src/logic/ra/option.rs" 8 8 12 9
  let%span soption'3 = "../../../creusot-contracts/src/logic/ra/option.rs" 16 14 19 5
  let%span soption'4 = "../../../creusot-contracts/src/logic/ra/option.rs" 21 8 34 9
  let%span soption'5 = "../../../creusot-contracts/src/logic/ra/option.rs" 38 14 38 32
  let%span soption'6 = "../../../creusot-contracts/src/logic/ra/option.rs" 44 14 44 98
  let%span soption'7 = "../../../creusot-contracts/src/std/option.rs" 750 8 753 9
  let%span smapping = "../../../creusot-contracts/src/logic/mapping.rs" 62 4 62 26
  let%span sagree = "../../../creusot-contracts/src/logic/ra/agree.rs" 12 8 12 57
  let%span sagree'0 = "../../../creusot-contracts/src/logic/ra/agree.rs" 16 14 19 5
  let%span sagree'1 = "../../../creusot-contracts/src/logic/ra/agree.rs" 15 4 15 18
  let%span sagree'2 = "../../../creusot-contracts/src/logic/ra/agree.rs" 25 14 25 32
  let%span sagree'3 = "../../../creusot-contracts/src/logic/ra/agree.rs" 29 14 29 99
=======
module M_fmap_view_view__qyi16747555808275470465__contains [#"fmap_view_view.rs" 143 4 143 49] (* Authority<K, V> *)
  let%span sfmap_view_view = "fmap_view_view.rs" 145 22 145 76
  let%span sfmap_view_view'0 = "fmap_view_view.rs" 143 21 143 25
  let%span sfmap_view_view'1 = "fmap_view_view.rs" 143 27 143 31
  let%span sfmap_view_view'2 = "fmap_view_view.rs" 139 15 139 37
  let%span sfmap_view_view'3 = "fmap_view_view.rs" 140 14 140 49
  let%span sfmap_view_view'4 = "fmap_view_view.rs" 104 4 104 12
  let%span sfmap_view_view'5 = "fmap_view_view.rs" 150 4 150 12
  let%span sfmap_view_view'6 = "fmap_view_view.rs" 29 12 35 13
  let%span sfmap_view_view'7 = "fmap_view_view.rs" 98 8 98 26
  let%span sfmap_view_view'8 = "fmap_view_view.rs" 89 20 89 49
  let%span sfmap_view_view'9 = "fmap_view_view.rs" 40 15 40 31
  let%span sfmap_view_view'10 = "fmap_view_view.rs" 41 4 41 28
  let%span sfmap_view_view'11 = "fmap_view_view.rs" 42 14 42 30
  let%span sfmap_view_view'12 = "fmap_view_view.rs" 43 71 43 73
  let%span sfmap_view_view'13 = "fmap_view_view.rs" 46 15 46 30
  let%span sfmap_view_view'14 = "fmap_view_view.rs" 47 14 47 32
  let%span sfmap_view_view'15 = "fmap_view_view.rs" 48 54 48 56
  let%span sfmap_view_view'16 = "fmap_view_view.rs" 51 14 51 46
  let%span sfmap_view_view'17 = "fmap_view_view.rs" 52 39 52 41
  let%span sfmap_view_view'18 = "fmap_view_view.rs" 71 20 71 42
  let%span sfmap_view_view'19 = "fmap_view_view.rs" 78 12 78 81
  let%span sra = "../../../creusot-contracts/src/logic/ra.rs" 90 4 90 20
  let%span sra'0 = "../../../creusot-contracts/src/logic/ra.rs" 86 15 86 43
  let%span sra'1 = "../../../creusot-contracts/src/logic/ra.rs" 87 4 87 31
  let%span sra'2 = "../../../creusot-contracts/src/logic/ra.rs" 141 4 141 26
  let%span sra'3 = "../../../creusot-contracts/src/logic/ra.rs" 142 4 142 26
  let%span sra'4 = "../../../creusot-contracts/src/logic/ra.rs" 143 4 143 25
  let%span sra'5 = "../../../creusot-contracts/src/logic/ra.rs" 82 8 82 34
  let%span sfmap = "../../../creusot-contracts/src/logic/fmap.rs" 94 4 94 12
  let%span sfmap'0 = "../../../creusot-contracts/src/logic/ra/fmap.rs" 98 14 98 78
  let%span sfmap'1 = "../../../creusot-contracts/src/logic/ra/fmap.rs" 100 8 100 83
  let%span sfmap'2 = "../../../creusot-contracts/src/logic/ra/fmap.rs" 16 12 20 13
  let%span sfmap'3 = "../../../creusot-contracts/src/logic/ra/fmap.rs" 26 14 29 5
  let%span sfmap'4 = "../../../creusot-contracts/src/logic/ra/fmap.rs" 32 12 47 13
  let%span sfmap'5 = "../../../creusot-contracts/src/logic/ra/fmap.rs" 52 14 52 32
  let%span sfmap'6 = "../../../creusot-contracts/src/logic/ra/fmap.rs" 62 14 62 98
  let%span sfmap'7 = "../../../creusot-contracts/src/logic/fmap.rs" 52 14 52 31
  let%span sfmap'8 = "../../../creusot-contracts/src/logic/fmap.rs" 53 14 53 43
  let%span sfmap'9 = "../../../creusot-contracts/src/logic/ra/fmap.rs" 122 15 122 64
  let%span sfmap'10 = "../../../creusot-contracts/src/logic/ra/fmap.rs" 123 14 123 78
  let%span sfmap'11 = "../../../creusot-contracts/src/logic/fmap.rs" 247 14 250 5
  let%span sfmap'12 = "../../../creusot-contracts/src/logic/fmap.rs" 61 14 61 25
  let%span sfmap'13 = "../../../creusot-contracts/src/logic/fmap.rs" 79 8 79 34
  let%span sfmap'14 = "../../../creusot-contracts/src/logic/fmap.rs" 69 14 69 46
  let%span sfmap'15 = "../../../creusot-contracts/src/logic/fmap.rs" 70 14 70 88
  let%span sfmap'16 = "../../../creusot-contracts/src/logic/fmap.rs" 116 8 116 27
  let%span soption = "../../../creusot-contracts/src/std/option.rs" 756 15 756 27
  let%span soption'0 = "../../../creusot-contracts/src/std/option.rs" 758 8 761 9
  let%span soption'1 = "../../../creusot-contracts/src/std/option.rs" 767 8 770 9
  let%span soption'2 = "../../../creusot-contracts/src/logic/ra/option.rs" 9 8 13 9
  let%span soption'3 = "../../../creusot-contracts/src/logic/ra/option.rs" 18 14 21 5
  let%span soption'4 = "../../../creusot-contracts/src/logic/ra/option.rs" 23 8 36 9
  let%span soption'5 = "../../../creusot-contracts/src/logic/ra/option.rs" 41 14 41 32
  let%span soption'6 = "../../../creusot-contracts/src/logic/ra/option.rs" 48 14 48 98
  let%span soption'7 = "../../../creusot-contracts/src/std/option.rs" 776 8 779 9
  let%span smapping = "../../../creusot-contracts/src/logic/mapping.rs" 67 4 67 12
  let%span sagree = "../../../creusot-contracts/src/logic/ra/agree.rs" 13 8 13 57
  let%span sagree'0 = "../../../creusot-contracts/src/logic/ra/agree.rs" 18 14 21 5
  let%span sagree'1 = "../../../creusot-contracts/src/logic/ra/agree.rs" 16 4 16 12
  let%span sagree'2 = "../../../creusot-contracts/src/logic/ra/agree.rs" 28 14 28 32
  let%span sagree'3 = "../../../creusot-contracts/src/logic/ra/agree.rs" 33 14 33 99
>>>>>>> 46c4bce5
  let%span sview = "../../../creusot-contracts/src/logic/ra/view.rs" 81 14 81 41
  let%span sview'0 = "../../../creusot-contracts/src/logic/ra/view.rs" 154 14 154 32
  let%span sview'1 = "../../../creusot-contracts/src/logic/ra/view.rs" 158 14 158 98
  let%span sview'2 = "../../../creusot-contracts/src/logic/ra/view.rs" 120 12 127 13
  let%span sview'3 = "../../../creusot-contracts/src/logic/ra/view.rs" 132 14 135 5
  let%span sview'4 = "../../../creusot-contracts/src/logic/ra/view.rs" 137 8 137 49
  let%span sview'5 = "../../../creusot-contracts/src/logic/ra/view.rs" 95 15 95 33
  let%span sview'6 = "../../../creusot-contracts/src/logic/ra/view.rs" 96 14 96 35
  let%span sview'7 = "../../../creusot-contracts/src/logic/ra/view.rs" 97 14 97 35
  let%span sview'8 = "../../../creusot-contracts/src/logic/ra/view.rs" 110 15 110 33
  let%span sview'9 = "../../../creusot-contracts/src/logic/ra/view.rs" 112 8 112 29
  let%span sresource = "../../../creusot-contracts/src/ghost/resource.rs" 197 19 197 42
  let%span sresource'0 = "../../../creusot-contracts/src/ghost/resource.rs" 198 18 198 42
  let%span sresource'1 = "../../../creusot-contracts/src/ghost/resource.rs" 199 18 199 67
  let%span sresource'2 = "../../../creusot-contracts/src/ghost/resource.rs" 53 8 53 22
  let%span slogic = "../../../creusot-contracts/src/logic.rs" 32 11 32 28
  let%span slogic'0 = "../../../creusot-contracts/src/logic.rs" 33 0 33 21
  let%span smodel = "../../../creusot-contracts/src/model.rs" 43 8 43 22
  let%span sinvariant = "../../../creusot-contracts/src/invariant.rs" 91 8 91 18
  
  use map.Map
  use mach.int.Int
  use map.Const
  use creusot.prelude.Any
  
  type t_Resource
  
  type t_K
  
  type t_V
  
  type t_Fragment = { t_Fragment__0: t_Resource; t_Fragment__1: t_K; t_Fragment__2: t_V }
  
  type t_Authority = { t_Authority__0: t_Resource }
  
  type t_Id
  
  function id (self: t_Resource) : t_Id
  
  type t_Subset
  
  type t_View = { t_View__0: t_Subset }
  
  type t_Option = C_None | C_Some t_View
  
  function and_then_logic (self: t_Option) (f: Map.map t_View t_Option) : t_Option = [%#soption'1] match self with
      | C_None -> C_None
      | C_Some x -> Map.get f x
      end
  
  type t_FMap
  
  type t_Option'0 = C_None'0 | C_Some'0 t_FMap
  
  function and_then_logic'0 (self: t_Option'0) (f: Map.map t_FMap t_Option'0) : t_Option'0 =
    [%#soption'1] match self with
      | C_None'0 -> C_None'0
      | C_Some'0 x -> Map.get f x
      end
  
  type t_Ag = { t_Ag__0: t_V }
  
  type t_Option'1 = C_None'1 | C_Some'1 t_Ag
  
  type t_Option'2 = C_None'2 | C_Some'2 t_Option'1
  
  function and_then_logic'1 (self: t_Option'2) (f: Map.map t_Option'1 t_Option'2) : t_Option'2 =
    [%#soption'1] match self with
      | C_None'2 -> C_None'2
      | C_Some'2 x -> Map.get f x
      end
  
  type tuple = { _p0: t_Option'1; _p1: t_Option'1 }
  
  function map_logic (self: t_Option'1) (f: Map.map t_Ag t_Option'1) : t_Option'2 = [%#soption'7] match self with
      | C_None'1 -> C_None'2
      | C_Some'1 x -> C_Some'2 (Map.get f x)
      end
  
  function and_then_logic'2 (self: t_Option'1) (f: Map.map t_Ag t_Option'1) : t_Option'1 = [%#soption'1] match self with
      | C_None'1 -> C_None'1
      | C_Some'1 x -> Map.get f x
      end
  
  function op (self: t_Ag) (other: t_Ag) : t_Option'1 = [%#sagree] if self.t_Ag__0 = other.t_Ag__0 then
      C_Some'1 self
    else
      C_None'1
  
  
  function associative (a: t_Ag) (b: t_Ag) (c: t_Ag) : ()
  
  axiom associative_spec:
    forall a: t_Ag, b: t_Ag, c: t_Ag. [%#sagree'3] and_then_logic'2 (op a b) (fun (ab: t_Ag) -> op ab c)
      = and_then_logic'2 (op b c) (fun (bc: t_Ag) -> op a bc)
  
  function commutative (a: t_Ag) (b: t_Ag) : ()
  
  axiom commutative_spec: forall a: t_Ag, b: t_Ag. [%#sagree'2] op a b = op b a
  
  function op'0 (self: t_Option'1) (other: t_Option'1) : t_Option'2 = [%#soption'2] match { _p0 = self;
                                                                                            _p1 = other } with
      | {_p0 = C_None'1} -> C_Some'2 other
      | {_p1 = C_None'1} -> C_Some'2 self
      | {_p0 = C_Some'1 x; _p1 = C_Some'1 y} -> map_logic (op x y) (fun (z: t_Ag) -> C_Some'1 z)
      end
  
  function associative'0 (a: t_Option'1) (b: t_Option'1) (c: t_Option'1) : ()
  
  axiom associative_spec'0:
    forall a: t_Option'1, b: t_Option'1, c: t_Option'1. [%#soption'6] and_then_logic'1 (op'0 a b) (fun (ab: t_Option'1) -> op'0 ab c)
      = and_then_logic'1 (op'0 b c) (fun (bc: t_Option'1) -> op'0 a bc)
  
  function commutative'0 (a: t_Option'1) (b: t_Option'1) : ()
  
  axiom commutative_spec'0: forall a: t_Option'1, b: t_Option'1. [%#soption'5] op'0 a b = op'0 b a
  
  function view (self: t_FMap) : Map.map t_K t_Option'1
  
  function get [@inline:trivial] (self: t_FMap) (k: t_K) : t_Option'1 = [%#sfmap] Map.get (view self) k
  
  meta "rewrite_def" function get
  
  function total_op (self: t_FMap) (other: t_FMap) : t_FMap
  
  axiom total_op_spec: forall self: t_FMap, other: t_FMap. ([%#sfmap'9] forall k: t_K. op'0 (get self k) (get other k)
          <> C_None'2)
      -> ([%#sfmap'10] forall k: t_K. C_Some'2 (get (total_op self other) k) = op'0 (get self k) (get other k))
  
  function op'1 (self: t_FMap) (other: t_FMap) : t_Option'0 =
    [%#sfmap'2] if forall k: t_K. op'0 (get self k) (get other k) <> C_None'2 then
      C_Some'0 (total_op self other)
    else
      C_None'0
  
  
  function associative'1 (a: t_FMap) (b: t_FMap) (c: t_FMap) : ()
  
  axiom associative_spec'1:
    forall a: t_FMap, b: t_FMap, c: t_FMap. [%#sfmap'6] and_then_logic'0 (op'1 a b) (fun (ab: t_FMap) -> op'1 ab c)
      = and_then_logic'0 (op'1 b c) (fun (bc: t_FMap) -> op'1 a bc)
  
  function commutative'1 (a: t_FMap) (b: t_FMap) : ()
  
  axiom commutative_spec'1: forall a: t_FMap, b: t_FMap. [%#sfmap'5] op'1 a b = op'1 b a
  
  type t_FMap'0
  
  type t_Option'3 = C_None'3 | C_Some'3 t_FMap'0
  
  function len (self: t_FMap) : int
  
  axiom len_spec: forall self: t_FMap. [%#sfmap'12] len self >= 0
  
  constant empty : t_FMap
  
  axiom empty_spec: [%#sfmap'7] len empty = 0
  
  axiom empty_spec'0: [%#sfmap'8] view empty = Const.const (C_None'1)
  
  constant unit': t_FMap = [%#sfmap'1] empty
  
  axiom unit_spec: [%#sfmap'0] forall x: t_FMap [op'1 x unit']. op'1 x unit' = C_Some'0 x
  
  function factor (self: t_Ag) (factor'0: t_Ag) : t_Option'1 = [%#sagree'1] op self factor'0
  
  axiom factor_spec: forall self: t_Ag, factor'0: t_Ag. [%#sagree'0] match factor self factor'0 with
        | C_Some'1 c -> op factor'0 c = C_Some'1 self
        | C_None'1 -> forall c: t_Ag. op factor'0 c <> C_Some'1 self
        end
  
  function factor'0 (self: t_Option'1) (factor'1: t_Option'1) : t_Option'2 = [%#soption'4] match { _p0 = self;
                                                                                                   _p1 = factor'1 } with
      | {_p0 = x; _p1 = C_None'1} -> C_Some'2 x
      | {_p0 = C_None'1} -> C_None'2
      | {_p0 = C_Some'1 x; _p1 = C_Some'1 y} -> match factor x y with
        | C_Some'1 z -> C_Some'2 (C_Some'1 z)
        | C_None'1 -> if x = y then C_Some'2 (C_None'1) else C_None'2
        end
      end
  
  axiom factor_spec'0: forall self: t_Option'1, factor'1: t_Option'1. [%#soption'3] match factor'0 self factor'1 with
        | C_Some'2 c -> op'0 factor'1 c = C_Some'2 self
        | C_None'2 -> forall c: t_Option'1. op'0 factor'1 c <> C_Some'2 self
        end
  
  predicate incl (self: t_Option'1) (other: t_Option'1) = [%#sra'5] factor'0 other self <> C_None'2
  
  function incl_transitive (a: t_Option'1) (b: t_Option'1) (c: t_Option'1) : ()
  
  axiom incl_transitive_spec: forall a: t_Option'1, b: t_Option'1, c: t_Option'1. ([%#sra'2] incl a b)
      -> ([%#sra'3] incl b c) -> ([%#sra'4] incl a c)
  
  function incl_op (self: t_Option'1) (other: t_Option'1) (comb: t_Option'1) : ()
  
  axiom incl_op_spec: forall self: t_Option'1, other: t_Option'1, comb: t_Option'1. ([%#sra'0] op'0 self other
        = C_Some'2 comb) -> ([%#sra'1] incl self comb)
  
  type tuple'0 = { _p0'0: t_K; _p1'0: t_Ag }
  
  function index_logic [@inline:trivial] (self: Map.map tuple'0 t_Option'1) (a: tuple'0) : t_Option'1 =
    [%#smapping] Map.get self a
  
  meta "rewrite_def" function index_logic
  
  function filter_map (self: t_FMap) (f: Map.map tuple'0 t_Option'1) : t_FMap
  
  axiom filter_map_spec:
    forall self: t_FMap, f: Map.map tuple'0 t_Option'1. [%#sfmap'11] forall k: t_K [get (filter_map self f) k]. get (filter_map self f) k
        = match get self k with
          | C_None'1 -> C_None'1
          | C_Some'1 v -> index_logic f { _p0'0 = k; _p1'0 = v }
          end
  
  function factor'1 (self: t_FMap) (factor'2: t_FMap) : t_Option'0 =
    [%#sfmap'4] if forall k: t_K. incl (get factor'2 k) (get self k) then
      let res = filter_map self (fun (__0: tuple'0) -> let {_p0'0 = k; _p1'0 = vo} = __0 in match factor'0 (C_Some'1 vo) (get factor'2 k) with
        | C_Some'2 r -> r
        | C_None'2 -> C_None'1
        end) in C_Some'0 res
    else
      C_None'0
  
  
  axiom factor_spec'1: forall self: t_FMap, factor'2: t_FMap. [%#sfmap'3] match factor'1 self factor'2 with
        | C_Some'0 c -> op'1 factor'2 c = C_Some'0 self
        | C_None'0 -> forall c: t_FMap. op'1 factor'2 c <> C_Some'0 self
        end
  
  predicate incl'0 (self: t_FMap) (other: t_FMap) = [%#sra'5] factor'1 other self <> C_None'0
  
  function incl_transitive'0 (a: t_FMap) (b: t_FMap) (c: t_FMap) : ()
  
  axiom incl_transitive_spec'0: forall a: t_FMap, b: t_FMap, c: t_FMap. ([%#sra'2] incl'0 a b)
      -> ([%#sra'3] incl'0 b c) -> ([%#sra'4] incl'0 a c)
  
  function incl_op'0 (self: t_FMap) (other: t_FMap) (comb: t_FMap) : ()
  
  axiom incl_op_spec'0: forall self: t_FMap, other: t_FMap, comb: t_FMap. ([%#sra'0] op'1 self other = C_Some'0 comb)
      -> ([%#sra'1] incl'0 self comb)
  
  type t_Option'4 = C_None'4 | C_Some'4 t_V
  
  function view'0 (self: t_FMap'0) : Map.map t_K t_Option'4
  
  function get'0 [@inline:trivial] (self: t_FMap'0) (k: t_K) : t_Option'4 = [%#sfmap] Map.get (view'0 self) k
  
  meta "rewrite_def" function get'0
  
  predicate rel [#"fmap_view_view.rs" 26 4 26 56] (a: t_Option'3) (f: t_FMap) =
    [%#sfmap_view_view'6] match a with
      | C_Some'3 a'0 -> forall k: t_K. match get f k with
          | C_Some'1 {t_Ag__0 = v} -> get'0 a'0 k = C_Some'4 v
          | _ -> true
          end
      | C_None'3 -> true
      end
  
  function rel_unit [#"fmap_view_view.rs" 51 4 51 38] (a: t_Option'3) : () = [%#sfmap_view_view'17] ()
  
  axiom rel_unit_spec: forall a: t_Option'3. [%#sfmap_view_view'16] rel a unit'
  
  function rel_none [#"fmap_view_view.rs" 47 4 47 53] (a: t_Option'3) (f: t_FMap) : () = [%#sfmap_view_view'15] ()
  
  axiom rel_none_spec: forall a: t_Option'3, f: t_FMap. ([%#sfmap_view_view'13] rel a f)
      -> ([%#sfmap_view_view'14] rel (C_None'3) f)
  
  function rel_mono [#"fmap_view_view.rs" 42 4 42 70] (a: t_Option'3) (f1: t_FMap) (f2: t_FMap) : () =
    [%#sfmap_view_view'12] ()
  
  axiom rel_mono_spec: forall a: t_Option'3, f1: t_FMap, f2: t_FMap. ([%#sfmap_view_view'9] rel a f1)
      -> ([%#sfmap_view_view'10] incl'0 f2 f1) -> ([%#sfmap_view_view'11] rel a f2)
  
  function auth (self: t_View) : t_Option'3
  
  function frag (self: t_View) : t_FMap
  
  axiom frag_spec: forall self: t_View. [%#sview] rel (auth self) (frag self)
  
  type tuple'1 = { _p0'1: t_Option'3; _p1'1: t_Option'3 }
  
  function new (auth'0: t_Option'3) (frag'0: t_FMap) : t_View
  
  axiom new_spec: forall auth'0: t_Option'3, frag'0: t_FMap. ([%#sview'5] rel auth'0 frag'0)
      -> ([%#sview'6] auth (new auth'0 frag'0) = auth'0)
  
  axiom new_spec'0: forall auth'0: t_Option'3, frag'0: t_FMap. ([%#sview'5] rel auth'0 frag'0)
      -> ([%#sview'7] frag (new auth'0 frag'0) = frag'0)
  
  function op'2 (self: t_View) (other: t_View) : t_Option = [%#sview'2] match op'1 (frag self) (frag other) with
      | C_Some'0 f -> match { _p0'1 = auth self; _p1'1 = auth other } with
        | {_p0'1 = C_None'3; _p1'1 = a} -> if rel a f then C_Some (new a f) else C_None
        | {_p0'1 = a; _p1'1 = C_None'3} -> if rel a f then C_Some (new a f) else C_None
        | _ -> C_None
        end
      | C_None'0 -> C_None
      end
  
  function associative'2 (a: t_View) (b: t_View) (c: t_View) : ()
  
  axiom associative_spec'2:
    forall a: t_View, b: t_View, c: t_View. [%#sview'1] and_then_logic (op'2 a b) (fun (ab: t_View) -> op'2 ab c)
      = and_then_logic (op'2 b c) (fun (bc: t_View) -> op'2 a bc)
  
  function commutative'2 (a: t_View) (b: t_View) : ()
  
  axiom commutative_spec'2: forall a: t_View, b: t_View. [%#sview'0] op'2 a b = op'2 b a
  
  function new_frag (frag'0: t_FMap) : t_View = [%#sview'9] new (C_None'3) frag'0
  
  function factor'2 (self: t_View) (factor'3: t_View) : t_Option =
    [%#sview'4] match factor'1 (frag self) (frag factor'3) with
      | C_Some'0 f -> match { _p0'1 = auth self; _p1'1 = auth factor'3 } with
        | {_p0'1 = C_Some'3 a; _p1'1 = C_None'3} -> C_Some (new (C_Some'3 a) f)
        | {_p0'1 = a1; _p1'1 = a2} -> if a1 = a2 then C_Some (new_frag f) else C_None
        end
      | C_None'0 -> C_None
      end
  
  axiom factor_spec'2: forall self: t_View, factor'3: t_View. [%#sview'3] match factor'2 self factor'3 with
        | C_Some c -> op'2 factor'3 c = C_Some self
        | C_None -> forall c: t_View. op'2 factor'3 c <> C_Some self
        end
  
  predicate incl'1 (self: t_View) (other: t_View) = [%#sra'5] factor'2 other self <> C_None
  
  function incl_transitive'1 (a: t_View) (b: t_View) (c: t_View) : ()
  
  axiom incl_transitive_spec'1: forall a: t_View, b: t_View, c: t_View. ([%#sra'2] incl'1 a b)
      -> ([%#sra'3] incl'1 b c) -> ([%#sra'4] incl'1 a c)
  
  function incl_op'1 (self: t_View) (other: t_View) (comb: t_View) : ()
  
  axiom incl_op_spec'1: forall self: t_View, other: t_View, comb: t_View. ([%#sra'0] op'2 self other = C_Some comb)
      -> ([%#sra'1] incl'1 self comb)
  
  predicate incl_eq (self: t_View) (other: t_View) = [%#sra] self = other \/ incl'1 self other
  
  function val' (self: t_Resource) : t_View
  
  function view'1 (self: t_Resource) : t_View = [%#sresource'2] val' self
  
  function view'2 (self: t_Resource) : t_View = [%#smodel] view'1 self
  
  let rec join_shared (self: t_Resource) (other: t_Resource) (return' (x: t_Resource)) =
    {[@expl:join_shared requires] [%#sresource] id self = id other}
    any
    [ return''0 (result: t_Resource) -> {[%#sresource'0] id result = id self}
      {[%#sresource'1] incl_eq (view'2 self) (view'2 result) /\ incl_eq (view'2 other) (view'2 result)}
      (! return' {result}) ]
  
  type tuple'2 = { _p0'2: t_K; _p1'2: t_V }
  
  function view'3 [#"fmap_view_view.rs" 96 4 96 27] (self: t_Fragment) : tuple'2 =
    [%#sfmap_view_view'7] { _p0'2 = self.t_Fragment__1; _p1'2 = self.t_Fragment__2 }
  
  function view'4 (self: t_Fragment) : tuple'2 = [%#smodel] view'3 self
  
  predicate invariant' [#"fmap_view_view.rs" 69 4 69 30] (self: t_Authority) =
    [%#sfmap_view_view'18] auth (view'1 self.t_Authority__0) <> C_None'3
  
  predicate inv (_0: t_Authority)
  
  axiom inv_axiom [@rewrite]: forall x: t_Authority [inv x]. inv x
      = (invariant' x
      /\ match x with
        | {t_Authority__0 = a_0} -> true
        end)
  
  predicate invariant''0 [@inline:trivial] (self: t_Authority) = [%#sinvariant] inv self
  
  meta "rewrite_def" predicate invariant''0
  
  predicate inv'0 (_0: t_Authority)
  
  axiom inv_axiom'0 [@rewrite]: forall x: t_Authority [inv'0 x]. inv'0 x = invariant''0 x
  
  predicate contains [@inline:trivial] (self: t_FMap) (k: t_K) = [%#sfmap'16] get self k <> C_None'1
  
  meta "rewrite_def" predicate contains
  
  function insert (self: t_FMap) (k: t_K) (v: t_Ag) : t_FMap
  
  axiom insert_spec: forall self: t_FMap, k: t_K, v: t_Ag. [%#sfmap'14] view (insert self k v)
      = Map.set (view self) k (C_Some'1 v)
  
  axiom insert_spec'0: forall self: t_FMap, k: t_K, v: t_Ag. [%#sfmap'15] len (insert self k v)
      = (if contains self k then len self else len self + 1)
  
  function singleton (k: t_K) (v: t_Ag) : t_FMap = [%#sfmap'13] insert empty k v
  
  predicate invariant''1 [#"fmap_view_view.rs" 75 4 75 30] (self: t_Fragment) =
    [%#sfmap_view_view'19] incl'1 (new_frag (singleton self.t_Fragment__1 { t_Ag__0 = self.t_Fragment__2 })) (view'1 self.t_Fragment__0)
  
  predicate inv'1 (_0: t_Fragment)
  
  axiom inv_axiom'1 [@rewrite]: forall x: t_Fragment [inv'1 x]. inv'1 x
      = (invariant''1 x
      /\ match x with
        | {t_Fragment__0 = a_0; t_Fragment__1 = a_1; t_Fragment__2 = a_2} -> true
        end)
  
  predicate invariant''2 [@inline:trivial] (self: t_Fragment) = [%#sinvariant] inv'1 self
  
  meta "rewrite_def" predicate invariant''2
  
  predicate inv'2 (_0: t_Fragment)
  
  axiom inv_axiom'2 [@rewrite]: forall x: t_Fragment [inv'2 x]. inv'2 x = invariant''2 x
  
  function id'0 [#"fmap_view_view.rs" 104 4 104 25] (self: t_Authority) : t_Id =
    [%#sfmap_view_view'4] id self.t_Authority__0
  
  function id'1 [#"fmap_view_view.rs" 150 4 150 25] (self: t_Fragment) : t_Id =
    [%#sfmap_view_view'5] id self.t_Fragment__0
  
  predicate index_logic'0 [@inline:trivial] (self: Map.map t_FMap'0 bool) (a: t_FMap'0) = [%#smapping] Map.get self a
  
  meta "rewrite_def" predicate index_logic'0
  
  function such_that (p: Map.map t_FMap'0 bool) : t_FMap'0
  
  axiom such_that_spec: forall p: Map.map t_FMap'0 bool. ([%#slogic] exists x: t_FMap'0. index_logic'0 p x)
      -> ([%#slogic'0] index_logic'0 p (such_that p))
  
  function unwrap_logic (self: t_Option'3) : t_FMap'0 = [%#soption'0] match self with
      | C_Some'3 x -> x
      | C_None'3 -> such_that (fun (__0: t_FMap'0) -> true)
      end
  
  function view'5 [#"fmap_view_view.rs" 87 4 87 31] (self: t_Authority) : t_FMap'0 =
    [%#sfmap_view_view'8] unwrap_logic (auth (view'1 self.t_Authority__0))
  
  function view'6 (self: t_Authority) : t_FMap'0 = [%#smodel] view'5 self
  
  meta "compute_max_steps" 1000000
  
  meta "select_lsinst" "all"
  
  let rec contains'0 [#"fmap_view_view.rs" 142 4 142 49] (self: t_Authority) (frag'0: t_Fragment) (return' (x: ())) =
    {[@expl:contains 'self' type invariant] [%#sfmap_view_view'0] inv'0 self}
    {[@expl:contains 'frag' type invariant] [%#sfmap_view_view'1] inv'2 frag'0}
    {[@expl:contains requires] [%#sfmap_view_view'2] id'0 self = id'1 frag'0}
    (! bb0
    [ bb0 = s0
      [ s0 = [ &_8 <- frag'1.t_Fragment__0 ] s1
      | s1 = join_shared {self'0.t_Authority__0} {_8} (fun (_ret: t_Resource) -> [ &new_resource <- _ret ] s2)
      | s2 = bb1 ]
    | bb1 = s0
      [ s0 = {[@expl:assertion] [%#sfmap_view_view] get (frag (view'2 new_resource)) (view'4 frag'1)._p0'2
        = C_Some'1 { t_Ag__0 = (view'4 frag'1)._p1'2 }}
        s1
      | s1 = return''0 {_0} ] ]
    [ & _0: () = Any.any_l ()
    | & self'0: t_Authority = self
    | & frag'1: t_Fragment = frag'0
    | & new_resource: t_Resource = Any.any_l ()
    | & _8: t_Resource = Any.any_l () ])
    [ return''0 (result: ()) ->
    {[@expl:contains ensures] [%#sfmap_view_view'3] get'0 (view'6 self) (view'4 frag'0)._p0'2
      = C_Some'4 ((view'4 frag'0)._p1'2)}
      (! return' {result}) ]
end
<<<<<<< HEAD
module M_fmap_view_view__qyi9127813262067876198__clone [#"fmap_view_view.rs" 158 4 158 27] (* <Fragment<K, V> as creusot_contracts::Clone> *)
  let%span sfmap_view_view = "fmap_view_view.rs" 158 14 158 18
  let%span sfmap_view_view'0 = "fmap_view_view.rs" 158 23 158 27
  let%span sfmap_view_view'1 = "fmap_view_view.rs" 157 14 157 30
  let%span sfmap_view_view'2 = "fmap_view_view.rs" 97 8 97 26
  let%span sfmap_view_view'3 = "fmap_view_view.rs" 77 12 77 81
  let%span sfmap_view_view'4 = "fmap_view_view.rs" 28 12 34 13
  let%span sfmap_view_view'5 = "fmap_view_view.rs" 39 15 39 31
  let%span sfmap_view_view'6 = "fmap_view_view.rs" 40 4 40 28
  let%span sfmap_view_view'7 = "fmap_view_view.rs" 41 14 41 30
  let%span sfmap_view_view'8 = "fmap_view_view.rs" 42 71 42 73
  let%span sfmap_view_view'9 = "fmap_view_view.rs" 45 15 45 30
  let%span sfmap_view_view'10 = "fmap_view_view.rs" 46 14 46 32
  let%span sfmap_view_view'11 = "fmap_view_view.rs" 47 54 47 56
  let%span sfmap_view_view'12 = "fmap_view_view.rs" 50 14 50 46
  let%span sfmap_view_view'13 = "fmap_view_view.rs" 51 39 51 41
  let%span sra = "../../../creusot-contracts/src/logic/ra.rs" 81 8 81 34
  let%span sra'0 = "../../../creusot-contracts/src/logic/ra.rs" 85 15 85 43
  let%span sra'1 = "../../../creusot-contracts/src/logic/ra.rs" 86 4 86 31
  let%span sra'2 = "../../../creusot-contracts/src/logic/ra.rs" 135 4 135 26
  let%span sra'3 = "../../../creusot-contracts/src/logic/ra.rs" 136 4 136 26
  let%span sra'4 = "../../../creusot-contracts/src/logic/ra.rs" 137 4 137 25
  let%span sfmap = "../../../creusot-contracts/src/logic/ra/fmap.rs" 15 12 19 13
  let%span sfmap'0 = "../../../creusot-contracts/src/logic/ra/fmap.rs" 101 14 101 47
  let%span sfmap'1 = "../../../creusot-contracts/src/logic/ra/fmap.rs" 102 14 102 43
  let%span sfmap'2 = "../../../creusot-contracts/src/logic/ra/fmap.rs" 104 8 104 59
  let%span sfmap'3 = "../../../creusot-contracts/src/logic/fmap.rs" 77 8 77 34
  let%span sfmap'4 = "../../../creusot-contracts/src/logic/ra/fmap.rs" 50 14 50 32
  let%span sfmap'5 = "../../../creusot-contracts/src/logic/ra/fmap.rs" 60 14 60 98
  let%span sfmap'6 = "../../../creusot-contracts/src/logic/fmap.rs" 92 4 92 26
  let%span sfmap'7 = "../../../creusot-contracts/src/logic/ra/fmap.rs" 117 15 117 64
  let%span sfmap'8 = "../../../creusot-contracts/src/logic/ra/fmap.rs" 118 14 118 78
  let%span sfmap'9 = "../../../creusot-contracts/src/logic/fmap.rs" 234 14 237 5
  let%span sfmap'10 = "../../../creusot-contracts/src/logic/fmap.rs" 68 14 68 46
  let%span sfmap'11 = "../../../creusot-contracts/src/logic/fmap.rs" 69 14 69 88
  let%span sfmap'12 = "../../../creusot-contracts/src/logic/fmap.rs" 51 14 51 31
  let%span sfmap'13 = "../../../creusot-contracts/src/logic/fmap.rs" 52 14 52 43
  let%span sfmap'14 = "../../../creusot-contracts/src/logic/ra/fmap.rs" 94 14 94 78
  let%span sfmap'15 = "../../../creusot-contracts/src/logic/ra/fmap.rs" 96 8 96 83
  let%span sfmap'16 = "../../../creusot-contracts/src/logic/ra/fmap.rs" 24 14 27 5
  let%span sfmap'17 = "../../../creusot-contracts/src/logic/ra/fmap.rs" 30 12 45 13
  let%span sfmap'18 = "../../../creusot-contracts/src/logic/fmap.rs" 60 14 60 25
  let%span sfmap'19 = "../../../creusot-contracts/src/logic/fmap.rs" 108 8 108 27
  let%span soption = "../../../creusot-contracts/src/std/option.rs" 742 8 745 9
  let%span soption'0 = "../../../creusot-contracts/src/logic/ra/option.rs" 8 8 12 9
  let%span soption'1 = "../../../creusot-contracts/src/logic/ra/option.rs" 38 14 38 32
  let%span soption'2 = "../../../creusot-contracts/src/logic/ra/option.rs" 44 14 44 98
  let%span soption'3 = "../../../creusot-contracts/src/std/option.rs" 750 8 753 9
  let%span soption'4 = "../../../creusot-contracts/src/logic/ra/option.rs" 16 14 19 5
  let%span soption'5 = "../../../creusot-contracts/src/logic/ra/option.rs" 21 8 34 9
  let%span smapping = "../../../creusot-contracts/src/logic/mapping.rs" 62 4 62 26
  let%span sagree = "../../../creusot-contracts/src/logic/ra/agree.rs" 33 14 36 5
  let%span sagree'0 = "../../../creusot-contracts/src/logic/ra/agree.rs" 38 8 38 18
  let%span sagree'1 = "../../../creusot-contracts/src/logic/ra/agree.rs" 12 8 12 57
  let%span sagree'2 = "../../../creusot-contracts/src/logic/ra/agree.rs" 25 14 25 32
  let%span sagree'3 = "../../../creusot-contracts/src/logic/ra/agree.rs" 29 14 29 99
  let%span sagree'4 = "../../../creusot-contracts/src/logic/ra/agree.rs" 16 14 19 5
  let%span sagree'5 = "../../../creusot-contracts/src/logic/ra/agree.rs" 15 4 15 18
  let%span sview = "../../../creusot-contracts/src/logic/ra/view.rs" 177 14 180 5
  let%span sview'0 = "../../../creusot-contracts/src/logic/ra/view.rs" 182 8 182 31
  let%span sview'1 = "../../../creusot-contracts/src/logic/ra/view.rs" 154 14 154 32
  let%span sview'2 = "../../../creusot-contracts/src/logic/ra/view.rs" 158 14 158 98
  let%span sview'3 = "../../../creusot-contracts/src/logic/ra/view.rs" 120 12 127 13
  let%span sview'4 = "../../../creusot-contracts/src/logic/ra/view.rs" 207 14 207 47
  let%span sview'5 = "../../../creusot-contracts/src/logic/ra/view.rs" 208 14 208 43
  let%span sview'6 = "../../../creusot-contracts/src/logic/ra/view.rs" 210 8 210 39
=======
module M_fmap_view_view__qyi9127813262067876198__clone [#"fmap_view_view.rs" 159 4 159 27] (* <Fragment<K, V> as creusot_contracts::Clone> *)
  let%span sfmap_view_view = "fmap_view_view.rs" 159 14 159 18
  let%span sfmap_view_view'0 = "fmap_view_view.rs" 159 23 159 27
  let%span sfmap_view_view'1 = "fmap_view_view.rs" 158 14 158 30
  let%span sfmap_view_view'2 = "fmap_view_view.rs" 98 8 98 26
  let%span sfmap_view_view'3 = "fmap_view_view.rs" 78 12 78 81
  let%span sfmap_view_view'4 = "fmap_view_view.rs" 29 12 35 13
  let%span sfmap_view_view'5 = "fmap_view_view.rs" 40 15 40 31
  let%span sfmap_view_view'6 = "fmap_view_view.rs" 41 4 41 28
  let%span sfmap_view_view'7 = "fmap_view_view.rs" 42 14 42 30
  let%span sfmap_view_view'8 = "fmap_view_view.rs" 43 71 43 73
  let%span sfmap_view_view'9 = "fmap_view_view.rs" 46 15 46 30
  let%span sfmap_view_view'10 = "fmap_view_view.rs" 47 14 47 32
  let%span sfmap_view_view'11 = "fmap_view_view.rs" 48 54 48 56
  let%span sfmap_view_view'12 = "fmap_view_view.rs" 51 14 51 46
  let%span sfmap_view_view'13 = "fmap_view_view.rs" 52 39 52 41
  let%span sra = "../../../creusot-contracts/src/logic/ra.rs" 82 8 82 34
  let%span sra'0 = "../../../creusot-contracts/src/logic/ra.rs" 86 15 86 43
  let%span sra'1 = "../../../creusot-contracts/src/logic/ra.rs" 87 4 87 31
  let%span sra'2 = "../../../creusot-contracts/src/logic/ra.rs" 141 4 141 26
  let%span sra'3 = "../../../creusot-contracts/src/logic/ra.rs" 142 4 142 26
  let%span sra'4 = "../../../creusot-contracts/src/logic/ra.rs" 143 4 143 25
  let%span sfmap = "../../../creusot-contracts/src/logic/ra/fmap.rs" 16 12 20 13
  let%span sfmap'0 = "../../../creusot-contracts/src/logic/ra/fmap.rs" 106 14 106 47
  let%span sfmap'1 = "../../../creusot-contracts/src/logic/ra/fmap.rs" 107 14 107 43
  let%span sfmap'2 = "../../../creusot-contracts/src/logic/ra/fmap.rs" 109 8 109 59
  let%span sfmap'3 = "../../../creusot-contracts/src/logic/fmap.rs" 79 8 79 34
  let%span sfmap'4 = "../../../creusot-contracts/src/logic/ra/fmap.rs" 52 14 52 32
  let%span sfmap'5 = "../../../creusot-contracts/src/logic/ra/fmap.rs" 62 14 62 98
  let%span sfmap'6 = "../../../creusot-contracts/src/logic/fmap.rs" 94 4 94 12
  let%span sfmap'7 = "../../../creusot-contracts/src/logic/ra/fmap.rs" 122 15 122 64
  let%span sfmap'8 = "../../../creusot-contracts/src/logic/ra/fmap.rs" 123 14 123 78
  let%span sfmap'9 = "../../../creusot-contracts/src/logic/fmap.rs" 247 14 250 5
  let%span sfmap'10 = "../../../creusot-contracts/src/logic/fmap.rs" 69 14 69 46
  let%span sfmap'11 = "../../../creusot-contracts/src/logic/fmap.rs" 70 14 70 88
  let%span sfmap'12 = "../../../creusot-contracts/src/logic/fmap.rs" 52 14 52 31
  let%span sfmap'13 = "../../../creusot-contracts/src/logic/fmap.rs" 53 14 53 43
  let%span sfmap'14 = "../../../creusot-contracts/src/logic/ra/fmap.rs" 98 14 98 78
  let%span sfmap'15 = "../../../creusot-contracts/src/logic/ra/fmap.rs" 100 8 100 83
  let%span sfmap'16 = "../../../creusot-contracts/src/logic/ra/fmap.rs" 26 14 29 5
  let%span sfmap'17 = "../../../creusot-contracts/src/logic/ra/fmap.rs" 32 12 47 13
  let%span sfmap'18 = "../../../creusot-contracts/src/logic/fmap.rs" 61 14 61 25
  let%span sfmap'19 = "../../../creusot-contracts/src/logic/fmap.rs" 116 8 116 27
  let%span soption = "../../../creusot-contracts/src/std/option.rs" 767 8 770 9
  let%span soption'0 = "../../../creusot-contracts/src/logic/ra/option.rs" 9 8 13 9
  let%span soption'1 = "../../../creusot-contracts/src/logic/ra/option.rs" 41 14 41 32
  let%span soption'2 = "../../../creusot-contracts/src/logic/ra/option.rs" 48 14 48 98
  let%span soption'3 = "../../../creusot-contracts/src/std/option.rs" 776 8 779 9
  let%span soption'4 = "../../../creusot-contracts/src/logic/ra/option.rs" 18 14 21 5
  let%span soption'5 = "../../../creusot-contracts/src/logic/ra/option.rs" 23 8 36 9
  let%span smapping = "../../../creusot-contracts/src/logic/mapping.rs" 67 4 67 12
  let%span sagree = "../../../creusot-contracts/src/logic/ra/agree.rs" 38 14 41 5
  let%span sagree'0 = "../../../creusot-contracts/src/logic/ra/agree.rs" 43 8 43 18
  let%span sagree'1 = "../../../creusot-contracts/src/logic/ra/agree.rs" 13 8 13 57
  let%span sagree'2 = "../../../creusot-contracts/src/logic/ra/agree.rs" 28 14 28 32
  let%span sagree'3 = "../../../creusot-contracts/src/logic/ra/agree.rs" 33 14 33 99
  let%span sagree'4 = "../../../creusot-contracts/src/logic/ra/agree.rs" 18 14 21 5
  let%span sagree'5 = "../../../creusot-contracts/src/logic/ra/agree.rs" 16 4 16 12
  let%span sview = "../../../creusot-contracts/src/logic/ra/view.rs" 185 14 188 5
  let%span sview'0 = "../../../creusot-contracts/src/logic/ra/view.rs" 190 8 190 31
  let%span sview'1 = "../../../creusot-contracts/src/logic/ra/view.rs" 160 14 160 32
  let%span sview'2 = "../../../creusot-contracts/src/logic/ra/view.rs" 165 14 165 98
  let%span sview'3 = "../../../creusot-contracts/src/logic/ra/view.rs" 124 12 131 13
  let%span sview'4 = "../../../creusot-contracts/src/logic/ra/view.rs" 216 14 216 47
  let%span sview'5 = "../../../creusot-contracts/src/logic/ra/view.rs" 217 14 217 43
  let%span sview'6 = "../../../creusot-contracts/src/logic/ra/view.rs" 219 8 219 39
>>>>>>> 46c4bce5
  let%span sview'7 = "../../../creusot-contracts/src/logic/ra/view.rs" 81 14 81 41
  let%span sview'8 = "../../../creusot-contracts/src/logic/ra/view.rs" 95 15 95 33
  let%span sview'9 = "../../../creusot-contracts/src/logic/ra/view.rs" 96 14 96 35
  let%span sview'10 = "../../../creusot-contracts/src/logic/ra/view.rs" 97 14 97 35
  let%span sview'11 = "../../../creusot-contracts/src/logic/ra/view.rs" 110 15 110 33
  let%span sview'12 = "../../../creusot-contracts/src/logic/ra/view.rs" 112 8 112 29
  let%span sview'13 = "../../../creusot-contracts/src/logic/ra/view.rs" 132 14 135 5
  let%span sview'14 = "../../../creusot-contracts/src/logic/ra/view.rs" 137 8 137 49
  let%span sresource = "../../../creusot-contracts/src/ghost/resource.rs" 112 19 112 39
  let%span sresource'0 = "../../../creusot-contracts/src/ghost/resource.rs" 113 18 113 42
  let%span sresource'1 = "../../../creusot-contracts/src/ghost/resource.rs" 114 18 114 47
  let%span sresource'2 = "../../../creusot-contracts/src/ghost/resource.rs" 53 8 53 22
  let%span smodel = "../../../creusot-contracts/src/model.rs" 43 8 43 22
  let%span sinvariant = "../../../creusot-contracts/src/invariant.rs" 91 8 91 18
  
  use map.Map
  use mach.int.Int
  use map.Const
  use creusot.prelude.Any
  
  type t_Resource
  
  type t_K
  
  type t_V
  
  type t_Fragment = { t_Fragment__0: t_Resource; t_Fragment__1: t_K; t_Fragment__2: t_V }
  
  type t_Subset
  
  type t_View = { t_View__0: t_Subset }
  
  type t_Option = C_None | C_Some t_View
  
  function and_then_logic (self: t_Option) (f: Map.map t_View t_Option) : t_Option = [%#soption] match self with
      | C_None -> C_None
      | C_Some x -> Map.get f x
      end
  
  type t_FMap
  
  type t_Option'0 = C_None'0 | C_Some'0 t_FMap
  
  function and_then_logic'0 (self: t_Option'0) (f: Map.map t_FMap t_Option'0) : t_Option'0 = [%#soption] match self with
      | C_None'0 -> C_None'0
      | C_Some'0 x -> Map.get f x
      end
  
  type t_Ag = { t_Ag__0: t_V }
  
  type t_Option'1 = C_None'1 | C_Some'1 t_Ag
  
  type t_Option'2 = C_None'2 | C_Some'2 t_Option'1
  
  function and_then_logic'1 (self: t_Option'2) (f: Map.map t_Option'1 t_Option'2) : t_Option'2 =
    [%#soption] match self with
      | C_None'2 -> C_None'2
      | C_Some'2 x -> Map.get f x
      end
  
  type tuple = { _p0: t_Option'1; _p1: t_Option'1 }
  
  function map_logic (self: t_Option'1) (f: Map.map t_Ag t_Option'1) : t_Option'2 = [%#soption'3] match self with
      | C_None'1 -> C_None'2
      | C_Some'1 x -> C_Some'2 (Map.get f x)
      end
  
  function and_then_logic'2 (self: t_Option'1) (f: Map.map t_Ag t_Option'1) : t_Option'1 = [%#soption] match self with
      | C_None'1 -> C_None'1
      | C_Some'1 x -> Map.get f x
      end
  
  function op (self: t_Ag) (other: t_Ag) : t_Option'1 = [%#sagree'1] if self.t_Ag__0 = other.t_Ag__0 then
      C_Some'1 self
    else
      C_None'1
  
  
  function associative (a: t_Ag) (b: t_Ag) (c: t_Ag) : ()
  
  axiom associative_spec:
    forall a: t_Ag, b: t_Ag, c: t_Ag. [%#sagree'3] and_then_logic'2 (op a b) (fun (ab: t_Ag) -> op ab c)
      = and_then_logic'2 (op b c) (fun (bc: t_Ag) -> op a bc)
  
  function commutative (a: t_Ag) (b: t_Ag) : ()
  
  axiom commutative_spec: forall a: t_Ag, b: t_Ag. [%#sagree'2] op a b = op b a
  
  function op'0 (self: t_Option'1) (other: t_Option'1) : t_Option'2 = [%#soption'0] match { _p0 = self;
                                                                                            _p1 = other } with
      | {_p0 = C_None'1} -> C_Some'2 other
      | {_p1 = C_None'1} -> C_Some'2 self
      | {_p0 = C_Some'1 x; _p1 = C_Some'1 y} -> map_logic (op x y) (fun (z: t_Ag) -> C_Some'1 z)
      end
  
  function associative'0 (a: t_Option'1) (b: t_Option'1) (c: t_Option'1) : ()
  
  axiom associative_spec'0:
    forall a: t_Option'1, b: t_Option'1, c: t_Option'1. [%#soption'2] and_then_logic'1 (op'0 a b) (fun (ab: t_Option'1) -> op'0 ab c)
      = and_then_logic'1 (op'0 b c) (fun (bc: t_Option'1) -> op'0 a bc)
  
  function commutative'0 (a: t_Option'1) (b: t_Option'1) : ()
  
  axiom commutative_spec'0: forall a: t_Option'1, b: t_Option'1. [%#soption'1] op'0 a b = op'0 b a
  
  function view (self: t_FMap) : Map.map t_K t_Option'1
  
  function get [@inline:trivial] (self: t_FMap) (k: t_K) : t_Option'1 = [%#sfmap'6] Map.get (view self) k
  
  meta "rewrite_def" function get
  
  function total_op (self: t_FMap) (other: t_FMap) : t_FMap
  
  axiom total_op_spec: forall self: t_FMap, other: t_FMap. ([%#sfmap'7] forall k: t_K. op'0 (get self k) (get other k)
          <> C_None'2)
      -> ([%#sfmap'8] forall k: t_K. C_Some'2 (get (total_op self other) k) = op'0 (get self k) (get other k))
  
  function op'1 (self: t_FMap) (other: t_FMap) : t_Option'0 =
    [%#sfmap] if forall k: t_K. op'0 (get self k) (get other k) <> C_None'2 then
      C_Some'0 (total_op self other)
    else
      C_None'0
  
  
  function associative'1 (a: t_FMap) (b: t_FMap) (c: t_FMap) : ()
  
  axiom associative_spec'1:
    forall a: t_FMap, b: t_FMap, c: t_FMap. [%#sfmap'5] and_then_logic'0 (op'1 a b) (fun (ab: t_FMap) -> op'1 ab c)
      = and_then_logic'0 (op'1 b c) (fun (bc: t_FMap) -> op'1 a bc)
  
  function commutative'1 (a: t_FMap) (b: t_FMap) : ()
  
  axiom commutative_spec'1: forall a: t_FMap, b: t_FMap. [%#sfmap'4] op'1 a b = op'1 b a
  
  type t_FMap'0
  
  type t_Option'3 = C_None'3 | C_Some'3 t_FMap'0
  
  function len (self: t_FMap) : int
  
  axiom len_spec: forall self: t_FMap. [%#sfmap'18] len self >= 0
  
  constant empty : t_FMap
  
  axiom empty_spec: [%#sfmap'12] len empty = 0
  
  axiom empty_spec'0: [%#sfmap'13] view empty = Const.const (C_None'1)
  
  constant unit': t_FMap = [%#sfmap'15] empty
  
  axiom unit_spec: [%#sfmap'14] forall x: t_FMap [op'1 x unit']. op'1 x unit' = C_Some'0 x
  
  function factor (self: t_Ag) (factor'0: t_Ag) : t_Option'1 = [%#sagree'5] op self factor'0
  
  axiom factor_spec: forall self: t_Ag, factor'0: t_Ag. [%#sagree'4] match factor self factor'0 with
        | C_Some'1 c -> op factor'0 c = C_Some'1 self
        | C_None'1 -> forall c: t_Ag. op factor'0 c <> C_Some'1 self
        end
  
  function factor'0 (self: t_Option'1) (factor'1: t_Option'1) : t_Option'2 = [%#soption'5] match { _p0 = self;
                                                                                                   _p1 = factor'1 } with
      | {_p0 = x; _p1 = C_None'1} -> C_Some'2 x
      | {_p0 = C_None'1} -> C_None'2
      | {_p0 = C_Some'1 x; _p1 = C_Some'1 y} -> match factor x y with
        | C_Some'1 z -> C_Some'2 (C_Some'1 z)
        | C_None'1 -> if x = y then C_Some'2 (C_None'1) else C_None'2
        end
      end
  
  axiom factor_spec'0: forall self: t_Option'1, factor'1: t_Option'1. [%#soption'4] match factor'0 self factor'1 with
        | C_Some'2 c -> op'0 factor'1 c = C_Some'2 self
        | C_None'2 -> forall c: t_Option'1. op'0 factor'1 c <> C_Some'2 self
        end
  
  predicate incl (self: t_Option'1) (other: t_Option'1) = [%#sra] factor'0 other self <> C_None'2
  
  function incl_transitive (a: t_Option'1) (b: t_Option'1) (c: t_Option'1) : ()
  
  axiom incl_transitive_spec: forall a: t_Option'1, b: t_Option'1, c: t_Option'1. ([%#sra'2] incl a b)
      -> ([%#sra'3] incl b c) -> ([%#sra'4] incl a c)
  
  function incl_op (self: t_Option'1) (other: t_Option'1) (comb: t_Option'1) : ()
  
  axiom incl_op_spec: forall self: t_Option'1, other: t_Option'1, comb: t_Option'1. ([%#sra'0] op'0 self other
        = C_Some'2 comb) -> ([%#sra'1] incl self comb)
  
  type tuple'0 = { _p0'0: t_K; _p1'0: t_Ag }
  
  function index_logic [@inline:trivial] (self: Map.map tuple'0 t_Option'1) (a: tuple'0) : t_Option'1 =
    [%#smapping] Map.get self a
  
  meta "rewrite_def" function index_logic
  
  function filter_map (self: t_FMap) (f: Map.map tuple'0 t_Option'1) : t_FMap
  
  axiom filter_map_spec:
    forall self: t_FMap, f: Map.map tuple'0 t_Option'1. [%#sfmap'9] forall k: t_K [get (filter_map self f) k]. get (filter_map self f) k
        = match get self k with
          | C_None'1 -> C_None'1
          | C_Some'1 v -> index_logic f { _p0'0 = k; _p1'0 = v }
          end
  
  function factor'1 (self: t_FMap) (factor'2: t_FMap) : t_Option'0 =
    [%#sfmap'17] if forall k: t_K. incl (get factor'2 k) (get self k) then
      let res = filter_map self (fun (__0: tuple'0) -> let {_p0'0 = k; _p1'0 = vo} = __0 in match factor'0 (C_Some'1 vo) (get factor'2 k) with
        | C_Some'2 r -> r
        | C_None'2 -> C_None'1
        end) in C_Some'0 res
    else
      C_None'0
  
  
  axiom factor_spec'1: forall self: t_FMap, factor'2: t_FMap. [%#sfmap'16] match factor'1 self factor'2 with
        | C_Some'0 c -> op'1 factor'2 c = C_Some'0 self
        | C_None'0 -> forall c: t_FMap. op'1 factor'2 c <> C_Some'0 self
        end
  
  predicate incl'0 (self: t_FMap) (other: t_FMap) = [%#sra] factor'1 other self <> C_None'0
  
  function incl_transitive'0 (a: t_FMap) (b: t_FMap) (c: t_FMap) : ()
  
  axiom incl_transitive_spec'0: forall a: t_FMap, b: t_FMap, c: t_FMap. ([%#sra'2] incl'0 a b)
      -> ([%#sra'3] incl'0 b c) -> ([%#sra'4] incl'0 a c)
  
  function incl_op'0 (self: t_FMap) (other: t_FMap) (comb: t_FMap) : ()
  
  axiom incl_op_spec'0: forall self: t_FMap, other: t_FMap, comb: t_FMap. ([%#sra'0] op'1 self other = C_Some'0 comb)
      -> ([%#sra'1] incl'0 self comb)
  
  type t_Option'4 = C_None'4 | C_Some'4 t_V
  
  function view'0 (self: t_FMap'0) : Map.map t_K t_Option'4
  
  function get'0 [@inline:trivial] (self: t_FMap'0) (k: t_K) : t_Option'4 = [%#sfmap'6] Map.get (view'0 self) k
  
  meta "rewrite_def" function get'0
  
  predicate rel [#"fmap_view_view.rs" 26 4 26 56] (a: t_Option'3) (f: t_FMap) =
    [%#sfmap_view_view'4] match a with
      | C_Some'3 a'0 -> forall k: t_K. match get f k with
          | C_Some'1 {t_Ag__0 = v} -> get'0 a'0 k = C_Some'4 v
          | _ -> true
          end
      | C_None'3 -> true
      end
  
  function rel_unit [#"fmap_view_view.rs" 51 4 51 38] (a: t_Option'3) : () = [%#sfmap_view_view'13] ()
  
  axiom rel_unit_spec: forall a: t_Option'3. [%#sfmap_view_view'12] rel a unit'
  
  function rel_none [#"fmap_view_view.rs" 47 4 47 53] (a: t_Option'3) (f: t_FMap) : () = [%#sfmap_view_view'11] ()
  
  axiom rel_none_spec: forall a: t_Option'3, f: t_FMap. ([%#sfmap_view_view'9] rel a f)
      -> ([%#sfmap_view_view'10] rel (C_None'3) f)
  
  function rel_mono [#"fmap_view_view.rs" 42 4 42 70] (a: t_Option'3) (f1: t_FMap) (f2: t_FMap) : () =
    [%#sfmap_view_view'8] ()
  
  axiom rel_mono_spec: forall a: t_Option'3, f1: t_FMap, f2: t_FMap. ([%#sfmap_view_view'5] rel a f1)
      -> ([%#sfmap_view_view'6] incl'0 f2 f1) -> ([%#sfmap_view_view'7] rel a f2)
  
  function auth (self: t_View) : t_Option'3
  
  function frag (self: t_View) : t_FMap
  
  axiom frag_spec: forall self: t_View. [%#sview'7] rel (auth self) (frag self)
  
  type tuple'1 = { _p0'1: t_Option'3; _p1'1: t_Option'3 }
  
  function new (auth'0: t_Option'3) (frag'0: t_FMap) : t_View
  
  axiom new_spec: forall auth'0: t_Option'3, frag'0: t_FMap. ([%#sview'8] rel auth'0 frag'0)
      -> ([%#sview'9] auth (new auth'0 frag'0) = auth'0)
  
  axiom new_spec'0: forall auth'0: t_Option'3, frag'0: t_FMap. ([%#sview'8] rel auth'0 frag'0)
      -> ([%#sview'10] frag (new auth'0 frag'0) = frag'0)
  
  function op'2 (self: t_View) (other: t_View) : t_Option = [%#sview'3] match op'1 (frag self) (frag other) with
      | C_Some'0 f -> match { _p0'1 = auth self; _p1'1 = auth other } with
        | {_p0'1 = C_None'3; _p1'1 = a} -> if rel a f then C_Some (new a f) else C_None
        | {_p0'1 = a; _p1'1 = C_None'3} -> if rel a f then C_Some (new a f) else C_None
        | _ -> C_None
        end
      | C_None'0 -> C_None
      end
  
  function associative'2 (a: t_View) (b: t_View) (c: t_View) : ()
  
  axiom associative_spec'2:
    forall a: t_View, b: t_View, c: t_View. [%#sview'2] and_then_logic (op'2 a b) (fun (ab: t_View) -> op'2 ab c)
      = and_then_logic (op'2 b c) (fun (bc: t_View) -> op'2 a bc)
  
  function commutative'2 (a: t_View) (b: t_View) : ()
  
  axiom commutative_spec'2: forall a: t_View, b: t_View. [%#sview'1] op'2 a b = op'2 b a
  
  function new_frag (frag'0: t_FMap) : t_View = [%#sview'12] new (C_None'3) frag'0
  
  function core (self: t_Ag) : t_Option'1 = [%#sagree'0] C_Some'1 self
  
  axiom core_spec: forall self: t_Ag. [%#sagree] match core self with
        | C_Some'1 c -> op c c = C_Some'1 c /\ op c self = C_Some'1 self
        | C_None'1 -> true
        end
  
  function core_total (self: t_FMap) : t_FMap =
    [%#sfmap'2] let r = filter_map self (fun (__0: tuple'0) -> let {_p1'0 = v} = __0 in core v) in r
  
  axiom core_total_spec: forall self: t_FMap. [%#sfmap'0] op'1 (core_total self) (core_total self)
      = C_Some'0 (core_total self)
  
  axiom core_total_spec'0: forall self: t_FMap. [%#sfmap'1] op'1 (core_total self) self = C_Some'0 self
  
  function core_total'0 (self: t_View) : t_View = [%#sview'6] new_frag (core_total (frag self))
  
  axiom core_total_spec'1: forall self: t_View. [%#sview'4] op'2 (core_total'0 self) (core_total'0 self)
      = C_Some (core_total'0 self)
  
  axiom core_total_spec'2: forall self: t_View. [%#sview'5] op'2 (core_total'0 self) self = C_Some self
  
  function core'0 (self: t_View) : t_Option = [%#sview'0] C_Some (core_total'0 self)
  
  axiom core_spec'0: forall self: t_View. [%#sview] match core'0 self with
        | C_Some c -> op'2 c c = C_Some c /\ op'2 c self = C_Some self
        | C_None -> true
        end
  
  function val' (self: t_Resource) : t_View
  
  function view'1 (self: t_Resource) : t_View = [%#sresource'2] val' self
  
  function view'2 (self: t_Resource) : t_View = [%#smodel] view'1 self
  
  type t_Id
  
  function id (self: t_Resource) : t_Id
  
  let rec core'1 (self: t_Resource) (return' (x: t_Resource)) =
    {[@expl:core requires] [%#sresource] core'0 (view'2 self) <> C_None}
    any
    [ return''0 (result: t_Resource) -> {[%#sresource'0] id result = id self}
      {[%#sresource'1] C_Some (view'1 result) = core'0 (view'2 self)}
      (! return' {result}) ]
  
  function factor'2 (self: t_View) (factor'3: t_View) : t_Option =
    [%#sview'14] match factor'1 (frag self) (frag factor'3) with
      | C_Some'0 f -> match { _p0'1 = auth self; _p1'1 = auth factor'3 } with
        | {_p0'1 = C_Some'3 a; _p1'1 = C_None'3} -> C_Some (new (C_Some'3 a) f)
        | {_p0'1 = a1; _p1'1 = a2} -> if a1 = a2 then C_Some (new_frag f) else C_None
        end
      | C_None'0 -> C_None
      end
  
  axiom factor_spec'2: forall self: t_View, factor'3: t_View. [%#sview'13] match factor'2 self factor'3 with
        | C_Some c -> op'2 factor'3 c = C_Some self
        | C_None -> forall c: t_View. op'2 factor'3 c <> C_Some self
        end
  
  predicate incl'1 (self: t_View) (other: t_View) = [%#sra] factor'2 other self <> C_None
  
  function incl_transitive'1 (a: t_View) (b: t_View) (c: t_View) : ()
  
  axiom incl_transitive_spec'1: forall a: t_View, b: t_View, c: t_View. ([%#sra'2] incl'1 a b)
      -> ([%#sra'3] incl'1 b c) -> ([%#sra'4] incl'1 a c)
  
  function incl_op'1 (self: t_View) (other: t_View) (comb: t_View) : ()
  
  axiom incl_op_spec'1: forall self: t_View, other: t_View, comb: t_View. ([%#sra'0] op'2 self other = C_Some comb)
      -> ([%#sra'1] incl'1 self comb)
  
  predicate contains [@inline:trivial] (self: t_FMap) (k: t_K) = [%#sfmap'19] get self k <> C_None'1
  
  meta "rewrite_def" predicate contains
  
  function insert (self: t_FMap) (k: t_K) (v: t_Ag) : t_FMap
  
  axiom insert_spec: forall self: t_FMap, k: t_K, v: t_Ag. [%#sfmap'10] view (insert self k v)
      = Map.set (view self) k (C_Some'1 v)
  
  axiom insert_spec'0: forall self: t_FMap, k: t_K, v: t_Ag. [%#sfmap'11] len (insert self k v)
      = (if contains self k then len self else len self + 1)
  
  function singleton (k: t_K) (v: t_Ag) : t_FMap = [%#sfmap'3] insert empty k v
  
  predicate invariant' [#"fmap_view_view.rs" 75 4 75 30] (self: t_Fragment) =
    [%#sfmap_view_view'3] incl'1 (new_frag (singleton self.t_Fragment__1 { t_Ag__0 = self.t_Fragment__2 })) (view'1 self.t_Fragment__0)
  
  predicate inv (_0: t_Fragment)
  
  axiom inv_axiom [@rewrite]: forall x: t_Fragment [inv x]. inv x
      = (invariant' x
      /\ match x with
        | {t_Fragment__0 = a_0; t_Fragment__1 = a_1; t_Fragment__2 = a_2} -> true
        end)
  
  predicate invariant''0 [@inline:trivial] (self: t_Fragment) = [%#sinvariant] inv self
  
  meta "rewrite_def" predicate invariant''0
  
  predicate inv'0 (_0: t_Fragment)
  
  axiom inv_axiom'0 [@rewrite]: forall x: t_Fragment [inv'0 x]. inv'0 x = invariant''0 x
  
  type tuple'2 = { _p0'2: t_K; _p1'2: t_V }
  
  function view'3 [#"fmap_view_view.rs" 96 4 96 27] (self: t_Fragment) : tuple'2 =
    [%#sfmap_view_view'2] { _p0'2 = self.t_Fragment__1; _p1'2 = self.t_Fragment__2 }
  
  function view'4 (self: t_Fragment) : tuple'2 = [%#smodel] view'3 self
  
  meta "compute_max_steps" 1000000
  
  meta "select_lsinst" "all"
  
  let rec clone' [#"fmap_view_view.rs" 158 4 158 27] (self: t_Fragment) (return' (x: t_Fragment)) =
    {[@expl:clone 'self' type invariant] [%#sfmap_view_view] inv'0 self}
    (! bb0
    [ bb0 = s0 [ s0 = core'1 {self'0.t_Fragment__0} (fun (_ret: t_Resource) -> [ &_3 <- _ret ] s1) | s1 = bb1 ]
    | bb1 = s0
      [ s0 = [ &_0 <- { t_Fragment__0 = _3;
                        t_Fragment__1 = self'0.t_Fragment__1;
                        t_Fragment__2 = self'0.t_Fragment__2 } ] s1
      | s1 = return''0 {_0} ] ]
    [ & _0: t_Fragment = Any.any_l () | & self'0: t_Fragment = self | & _3: t_Resource = Any.any_l () ])
    [ return''0 (result: t_Fragment) -> {[@expl:clone result type invariant] [%#sfmap_view_view'0] inv result}
      {[@expl:clone ensures] [%#sfmap_view_view'1] view'3 result = view'4 self}
      (! return' {result}) ]
end
<<<<<<< HEAD
module M_fmap_view_view__qyi16167685763649721615__rel_mono__refines [#"fmap_view_view.rs" 42 4 42 70] (* <MapRelation<K, V> as creusot_contracts::logic::ra::view::ViewRel> *)
  let%span sfmap_view_view = "fmap_view_view.rs" 42 4 42 70
  let%span sfmap_view_view'0 = "fmap_view_view.rs" 28 12 34 13
  let%span sra = "../../../creusot-contracts/src/logic/ra.rs" 81 8 81 34
  let%span sra'0 = "../../../creusot-contracts/src/logic/ra.rs" 85 15 85 43
  let%span sra'1 = "../../../creusot-contracts/src/logic/ra.rs" 86 4 86 31
  let%span sra'2 = "../../../creusot-contracts/src/logic/ra.rs" 135 4 135 26
  let%span sra'3 = "../../../creusot-contracts/src/logic/ra.rs" 136 4 136 26
  let%span sra'4 = "../../../creusot-contracts/src/logic/ra.rs" 137 4 137 25
  let%span sfmap = "../../../creusot-contracts/src/logic/ra/fmap.rs" 50 14 50 32
  let%span sfmap'0 = "../../../creusot-contracts/src/logic/ra/fmap.rs" 60 14 60 98
  let%span sfmap'1 = "../../../creusot-contracts/src/logic/ra/fmap.rs" 24 14 27 5
  let%span sfmap'2 = "../../../creusot-contracts/src/logic/ra/fmap.rs" 30 12 45 13
  let%span sfmap'3 = "../../../creusot-contracts/src/logic/fmap.rs" 92 4 92 26
  let%span sfmap'4 = "../../../creusot-contracts/src/logic/ra/fmap.rs" 15 12 19 13
  let%span sfmap'5 = "../../../creusot-contracts/src/logic/fmap.rs" 234 14 237 5
  let%span sfmap'6 = "../../../creusot-contracts/src/logic/ra/fmap.rs" 117 15 117 64
  let%span sfmap'7 = "../../../creusot-contracts/src/logic/ra/fmap.rs" 118 14 118 78
  let%span soption = "../../../creusot-contracts/src/std/option.rs" 742 8 745 9
  let%span soption'0 = "../../../creusot-contracts/src/logic/ra/option.rs" 16 14 19 5
  let%span soption'1 = "../../../creusot-contracts/src/logic/ra/option.rs" 21 8 34 9
  let%span soption'2 = "../../../creusot-contracts/src/logic/ra/option.rs" 8 8 12 9
  let%span soption'3 = "../../../creusot-contracts/src/logic/ra/option.rs" 38 14 38 32
  let%span soption'4 = "../../../creusot-contracts/src/logic/ra/option.rs" 44 14 44 98
  let%span soption'5 = "../../../creusot-contracts/src/std/option.rs" 750 8 753 9
  let%span smapping = "../../../creusot-contracts/src/logic/mapping.rs" 62 4 62 26
  let%span sagree = "../../../creusot-contracts/src/logic/ra/agree.rs" 16 14 19 5
  let%span sagree'0 = "../../../creusot-contracts/src/logic/ra/agree.rs" 15 4 15 18
  let%span sagree'1 = "../../../creusot-contracts/src/logic/ra/agree.rs" 12 8 12 57
  let%span sagree'2 = "../../../creusot-contracts/src/logic/ra/agree.rs" 25 14 25 32
  let%span sagree'3 = "../../../creusot-contracts/src/logic/ra/agree.rs" 29 14 29 99
=======
module M_fmap_view_view__qyi16167685763649721615__rel_mono__refines [#"fmap_view_view.rs" 43 4 43 70] (* <MapRelation<K, V> as creusot_contracts::logic::ra::view::ViewRel> *)
  let%span sfmap_view_view = "fmap_view_view.rs" 43 4 43 70
  let%span sfmap_view_view'0 = "fmap_view_view.rs" 29 12 35 13
  let%span sra = "../../../creusot-contracts/src/logic/ra.rs" 82 8 82 34
  let%span sra'0 = "../../../creusot-contracts/src/logic/ra.rs" 86 15 86 43
  let%span sra'1 = "../../../creusot-contracts/src/logic/ra.rs" 87 4 87 31
  let%span sra'2 = "../../../creusot-contracts/src/logic/ra.rs" 141 4 141 26
  let%span sra'3 = "../../../creusot-contracts/src/logic/ra.rs" 142 4 142 26
  let%span sra'4 = "../../../creusot-contracts/src/logic/ra.rs" 143 4 143 25
  let%span sfmap = "../../../creusot-contracts/src/logic/ra/fmap.rs" 52 14 52 32
  let%span sfmap'0 = "../../../creusot-contracts/src/logic/ra/fmap.rs" 62 14 62 98
  let%span sfmap'1 = "../../../creusot-contracts/src/logic/ra/fmap.rs" 26 14 29 5
  let%span sfmap'2 = "../../../creusot-contracts/src/logic/ra/fmap.rs" 32 12 47 13
  let%span sfmap'3 = "../../../creusot-contracts/src/logic/fmap.rs" 94 4 94 12
  let%span sfmap'4 = "../../../creusot-contracts/src/logic/ra/fmap.rs" 16 12 20 13
  let%span sfmap'5 = "../../../creusot-contracts/src/logic/fmap.rs" 247 14 250 5
  let%span sfmap'6 = "../../../creusot-contracts/src/logic/ra/fmap.rs" 122 15 122 64
  let%span sfmap'7 = "../../../creusot-contracts/src/logic/ra/fmap.rs" 123 14 123 78
  let%span soption = "../../../creusot-contracts/src/std/option.rs" 767 8 770 9
  let%span soption'0 = "../../../creusot-contracts/src/logic/ra/option.rs" 18 14 21 5
  let%span soption'1 = "../../../creusot-contracts/src/logic/ra/option.rs" 23 8 36 9
  let%span soption'2 = "../../../creusot-contracts/src/logic/ra/option.rs" 9 8 13 9
  let%span soption'3 = "../../../creusot-contracts/src/logic/ra/option.rs" 41 14 41 32
  let%span soption'4 = "../../../creusot-contracts/src/logic/ra/option.rs" 48 14 48 98
  let%span soption'5 = "../../../creusot-contracts/src/std/option.rs" 776 8 779 9
  let%span smapping = "../../../creusot-contracts/src/logic/mapping.rs" 67 4 67 12
  let%span sagree = "../../../creusot-contracts/src/logic/ra/agree.rs" 18 14 21 5
  let%span sagree'0 = "../../../creusot-contracts/src/logic/ra/agree.rs" 16 4 16 12
  let%span sagree'1 = "../../../creusot-contracts/src/logic/ra/agree.rs" 13 8 13 57
  let%span sagree'2 = "../../../creusot-contracts/src/logic/ra/agree.rs" 28 14 28 32
  let%span sagree'3 = "../../../creusot-contracts/src/logic/ra/agree.rs" 33 14 33 99
>>>>>>> 46c4bce5
  
  use map.Map
  
  type t_FMap
  
  type t_Option = C_None | C_Some t_FMap
  
  function and_then_logic (self: t_Option) (f: Map.map t_FMap t_Option) : t_Option = [%#soption] match self with
      | C_None -> C_None
      | C_Some x -> Map.get f x
      end
  
  type t_V
  
  type t_Ag = { t_Ag__0: t_V }
  
  type t_Option'0 = C_None'0 | C_Some'0 t_Ag
  
  type t_Option'1 = C_None'1 | C_Some'1 t_Option'0
  
  function and_then_logic'0 (self: t_Option'1) (f: Map.map t_Option'0 t_Option'1) : t_Option'1 =
    [%#soption] match self with
      | C_None'1 -> C_None'1
      | C_Some'1 x -> Map.get f x
      end
  
  type tuple = { _p0: t_Option'0; _p1: t_Option'0 }
  
  function map_logic (self: t_Option'0) (f: Map.map t_Ag t_Option'0) : t_Option'1 = [%#soption'5] match self with
      | C_None'0 -> C_None'1
      | C_Some'0 x -> C_Some'1 (Map.get f x)
      end
  
  function and_then_logic'1 (self: t_Option'0) (f: Map.map t_Ag t_Option'0) : t_Option'0 = [%#soption] match self with
      | C_None'0 -> C_None'0
      | C_Some'0 x -> Map.get f x
      end
  
  function op (self: t_Ag) (other: t_Ag) : t_Option'0 = [%#sagree'1] if self.t_Ag__0 = other.t_Ag__0 then
      C_Some'0 self
    else
      C_None'0
  
  
  function associative (a: t_Ag) (b: t_Ag) (c: t_Ag) : ()
  
  axiom associative_spec:
    forall a: t_Ag, b: t_Ag, c: t_Ag. [%#sagree'3] and_then_logic'1 (op a b) (fun (ab: t_Ag) -> op ab c)
      = and_then_logic'1 (op b c) (fun (bc: t_Ag) -> op a bc)
  
  function commutative (a: t_Ag) (b: t_Ag) : ()
  
  axiom commutative_spec: forall a: t_Ag, b: t_Ag. [%#sagree'2] op a b = op b a
  
  function op'0 (self: t_Option'0) (other: t_Option'0) : t_Option'1 = [%#soption'2] match { _p0 = self;
                                                                                            _p1 = other } with
      | {_p0 = C_None'0} -> C_Some'1 other
      | {_p1 = C_None'0} -> C_Some'1 self
      | {_p0 = C_Some'0 x; _p1 = C_Some'0 y} -> map_logic (op x y) (fun (z: t_Ag) -> C_Some'0 z)
      end
  
  function associative'0 (a: t_Option'0) (b: t_Option'0) (c: t_Option'0) : ()
  
  axiom associative_spec'0:
    forall a: t_Option'0, b: t_Option'0, c: t_Option'0. [%#soption'4] and_then_logic'0 (op'0 a b) (fun (ab: t_Option'0) -> op'0 ab c)
      = and_then_logic'0 (op'0 b c) (fun (bc: t_Option'0) -> op'0 a bc)
  
  function commutative'0 (a: t_Option'0) (b: t_Option'0) : ()
  
  axiom commutative_spec'0: forall a: t_Option'0, b: t_Option'0. [%#soption'3] op'0 a b = op'0 b a
  
  type t_K
  
  function view (self: t_FMap) : Map.map t_K t_Option'0
  
  function get [@inline:trivial] (self: t_FMap) (k: t_K) : t_Option'0 = [%#sfmap'3] Map.get (view self) k
  
  meta "rewrite_def" function get
  
  function total_op (self: t_FMap) (other: t_FMap) : t_FMap
  
  axiom total_op_spec: forall self: t_FMap, other: t_FMap. ([%#sfmap'6] forall k: t_K. op'0 (get self k) (get other k)
          <> C_None'1)
      -> ([%#sfmap'7] forall k: t_K. C_Some'1 (get (total_op self other) k) = op'0 (get self k) (get other k))
  
  function op'1 (self: t_FMap) (other: t_FMap) : t_Option =
    [%#sfmap'4] if forall k: t_K. op'0 (get self k) (get other k) <> C_None'1 then
      C_Some (total_op self other)
    else
      C_None
  
  
  function associative'1 (a: t_FMap) (b: t_FMap) (c: t_FMap) : ()
  
  axiom associative_spec'1:
    forall a: t_FMap, b: t_FMap, c: t_FMap. [%#sfmap'0] and_then_logic (op'1 a b) (fun (ab: t_FMap) -> op'1 ab c)
      = and_then_logic (op'1 b c) (fun (bc: t_FMap) -> op'1 a bc)
  
  function commutative'1 (a: t_FMap) (b: t_FMap) : ()
  
  axiom commutative_spec'1: forall a: t_FMap, b: t_FMap. [%#sfmap] op'1 a b = op'1 b a
  
  function factor (self: t_Ag) (factor'0: t_Ag) : t_Option'0 = [%#sagree'0] op self factor'0
  
  axiom factor_spec: forall self: t_Ag, factor'0: t_Ag. [%#sagree] match factor self factor'0 with
        | C_Some'0 c -> op factor'0 c = C_Some'0 self
        | C_None'0 -> forall c: t_Ag. op factor'0 c <> C_Some'0 self
        end
  
  function factor'0 (self: t_Option'0) (factor'1: t_Option'0) : t_Option'1 = [%#soption'1] match { _p0 = self;
                                                                                                   _p1 = factor'1 } with
      | {_p0 = x; _p1 = C_None'0} -> C_Some'1 x
      | {_p0 = C_None'0} -> C_None'1
      | {_p0 = C_Some'0 x; _p1 = C_Some'0 y} -> match factor x y with
        | C_Some'0 z -> C_Some'1 (C_Some'0 z)
        | C_None'0 -> if x = y then C_Some'1 (C_None'0) else C_None'1
        end
      end
  
  axiom factor_spec'0: forall self: t_Option'0, factor'1: t_Option'0. [%#soption'0] match factor'0 self factor'1 with
        | C_Some'1 c -> op'0 factor'1 c = C_Some'1 self
        | C_None'1 -> forall c: t_Option'0. op'0 factor'1 c <> C_Some'1 self
        end
  
  predicate incl (self: t_Option'0) (other: t_Option'0) = [%#sra] factor'0 other self <> C_None'1
  
  function incl_transitive (a: t_Option'0) (b: t_Option'0) (c: t_Option'0) : ()
  
  axiom incl_transitive_spec: forall a: t_Option'0, b: t_Option'0, c: t_Option'0. ([%#sra'2] incl a b)
      -> ([%#sra'3] incl b c) -> ([%#sra'4] incl a c)
  
  function incl_op (self: t_Option'0) (other: t_Option'0) (comb: t_Option'0) : ()
  
  axiom incl_op_spec: forall self: t_Option'0, other: t_Option'0, comb: t_Option'0. ([%#sra'0] op'0 self other
        = C_Some'1 comb) -> ([%#sra'1] incl self comb)
  
  type tuple'0 = { _p0'0: t_K; _p1'0: t_Ag }
  
  function index_logic [@inline:trivial] (self: Map.map tuple'0 t_Option'0) (a: tuple'0) : t_Option'0 =
    [%#smapping] Map.get self a
  
  meta "rewrite_def" function index_logic
  
  function filter_map (self: t_FMap) (f: Map.map tuple'0 t_Option'0) : t_FMap
  
  axiom filter_map_spec:
    forall self: t_FMap, f: Map.map tuple'0 t_Option'0. [%#sfmap'5] forall k: t_K [get (filter_map self f) k]. get (filter_map self f) k
        = match get self k with
          | C_None'0 -> C_None'0
          | C_Some'0 v -> index_logic f { _p0'0 = k; _p1'0 = v }
          end
  
  function factor'1 (self: t_FMap) (factor'2: t_FMap) : t_Option =
    [%#sfmap'2] if forall k: t_K. incl (get factor'2 k) (get self k) then
      let res = filter_map self (fun (__0: tuple'0) -> let {_p0'0 = k; _p1'0 = vo} = __0 in match factor'0 (C_Some'0 vo) (get factor'2 k) with
        | C_Some'1 r -> r
        | C_None'1 -> C_None'0
        end) in C_Some res
    else
      C_None
  
  
  axiom factor_spec'1: forall self: t_FMap, factor'2: t_FMap. [%#sfmap'1] match factor'1 self factor'2 with
        | C_Some c -> op'1 factor'2 c = C_Some self
        | C_None -> forall c: t_FMap. op'1 factor'2 c <> C_Some self
        end
  
  predicate incl'0 (self: t_FMap) (other: t_FMap) = [%#sra] factor'1 other self <> C_None
  
  function incl_transitive'0 (a: t_FMap) (b: t_FMap) (c: t_FMap) : ()
  
  axiom incl_transitive_spec'0: forall a: t_FMap, b: t_FMap, c: t_FMap. ([%#sra'2] incl'0 a b)
      -> ([%#sra'3] incl'0 b c) -> ([%#sra'4] incl'0 a c)
  
  function incl_op'0 (self: t_FMap) (other: t_FMap) (comb: t_FMap) : ()
  
  axiom incl_op_spec'0: forall self: t_FMap, other: t_FMap, comb: t_FMap. ([%#sra'0] op'1 self other = C_Some comb)
      -> ([%#sra'1] incl'0 self comb)
  
  type t_FMap'0
  
  type t_Option'2 = C_None'2 | C_Some'2 t_FMap'0
  
  type t_Option'3 = C_None'3 | C_Some'3 t_V
  
  function view'0 (self: t_FMap'0) : Map.map t_K t_Option'3
  
  function get'0 [@inline:trivial] (self: t_FMap'0) (k: t_K) : t_Option'3 = [%#sfmap'3] Map.get (view'0 self) k
  
  meta "rewrite_def" function get'0
  
  predicate rel [#"fmap_view_view.rs" 26 4 26 56] (a: t_Option'2) (f: t_FMap) =
    [%#sfmap_view_view'0] match a with
      | C_Some'2 a'0 -> forall k: t_K. match get f k with
          | C_Some'0 {t_Ag__0 = v} -> get'0 a'0 k = C_Some'3 v
          | _ -> true
          end
      | C_None'2 -> true
      end
  
  meta "compute_max_steps" 1000000
  
  meta "select_lsinst" "all"
  
  goal refines: [%#sfmap_view_view] forall a: t_Option'2. forall f1: t_FMap. forall f2: t_FMap. incl'0 f2 f1 /\ rel a f1
          -> incl'0 f2 f1 /\ rel a f1 /\ (forall result: (). rel a f2 -> rel a f2)
end
<<<<<<< HEAD
module M_fmap_view_view__qyi16167685763649721615__rel_unit__refines [#"fmap_view_view.rs" 51 4 51 38] (* <MapRelation<K, V> as creusot_contracts::logic::ra::view::ViewRel> *)
  let%span sfmap_view_view = "fmap_view_view.rs" 51 4 51 38
  let%span sfmap_view_view'0 = "fmap_view_view.rs" 28 12 34 13
  let%span sfmap = "../../../creusot-contracts/src/logic/ra/fmap.rs" 94 14 94 78
  let%span sfmap'0 = "../../../creusot-contracts/src/logic/ra/fmap.rs" 96 8 96 83
  let%span sfmap'1 = "../../../creusot-contracts/src/logic/fmap.rs" 92 4 92 26
  let%span sfmap'2 = "../../../creusot-contracts/src/logic/ra/fmap.rs" 15 12 19 13
  let%span sfmap'3 = "../../../creusot-contracts/src/logic/fmap.rs" 51 14 51 31
  let%span sfmap'4 = "../../../creusot-contracts/src/logic/fmap.rs" 52 14 52 43
  let%span sfmap'5 = "../../../creusot-contracts/src/logic/ra/fmap.rs" 50 14 50 32
  let%span sfmap'6 = "../../../creusot-contracts/src/logic/ra/fmap.rs" 60 14 60 98
  let%span sfmap'7 = "../../../creusot-contracts/src/logic/ra/fmap.rs" 117 15 117 64
  let%span sfmap'8 = "../../../creusot-contracts/src/logic/ra/fmap.rs" 118 14 118 78
  let%span sfmap'9 = "../../../creusot-contracts/src/logic/fmap.rs" 60 14 60 25
  let%span soption = "../../../creusot-contracts/src/logic/ra/option.rs" 8 8 12 9
  let%span soption'0 = "../../../creusot-contracts/src/std/option.rs" 742 8 745 9
  let%span soption'1 = "../../../creusot-contracts/src/logic/ra/option.rs" 38 14 38 32
  let%span soption'2 = "../../../creusot-contracts/src/logic/ra/option.rs" 44 14 44 98
  let%span soption'3 = "../../../creusot-contracts/src/std/option.rs" 750 8 753 9
  let%span sagree = "../../../creusot-contracts/src/logic/ra/agree.rs" 12 8 12 57
  let%span sagree'0 = "../../../creusot-contracts/src/logic/ra/agree.rs" 25 14 25 32
  let%span sagree'1 = "../../../creusot-contracts/src/logic/ra/agree.rs" 29 14 29 99
=======
module M_fmap_view_view__qyi16167685763649721615__rel_unit__refines [#"fmap_view_view.rs" 52 4 52 38] (* <MapRelation<K, V> as creusot_contracts::logic::ra::view::ViewRel> *)
  let%span sfmap_view_view = "fmap_view_view.rs" 52 4 52 38
  let%span sfmap_view_view'0 = "fmap_view_view.rs" 29 12 35 13
  let%span sfmap = "../../../creusot-contracts/src/logic/ra/fmap.rs" 98 14 98 78
  let%span sfmap'0 = "../../../creusot-contracts/src/logic/ra/fmap.rs" 100 8 100 83
  let%span sfmap'1 = "../../../creusot-contracts/src/logic/fmap.rs" 94 4 94 12
  let%span sfmap'2 = "../../../creusot-contracts/src/logic/ra/fmap.rs" 16 12 20 13
  let%span sfmap'3 = "../../../creusot-contracts/src/logic/fmap.rs" 52 14 52 31
  let%span sfmap'4 = "../../../creusot-contracts/src/logic/fmap.rs" 53 14 53 43
  let%span sfmap'5 = "../../../creusot-contracts/src/logic/ra/fmap.rs" 52 14 52 32
  let%span sfmap'6 = "../../../creusot-contracts/src/logic/ra/fmap.rs" 62 14 62 98
  let%span sfmap'7 = "../../../creusot-contracts/src/logic/ra/fmap.rs" 122 15 122 64
  let%span sfmap'8 = "../../../creusot-contracts/src/logic/ra/fmap.rs" 123 14 123 78
  let%span sfmap'9 = "../../../creusot-contracts/src/logic/fmap.rs" 61 14 61 25
  let%span soption = "../../../creusot-contracts/src/logic/ra/option.rs" 9 8 13 9
  let%span soption'0 = "../../../creusot-contracts/src/std/option.rs" 767 8 770 9
  let%span soption'1 = "../../../creusot-contracts/src/logic/ra/option.rs" 41 14 41 32
  let%span soption'2 = "../../../creusot-contracts/src/logic/ra/option.rs" 48 14 48 98
  let%span soption'3 = "../../../creusot-contracts/src/std/option.rs" 776 8 779 9
  let%span sagree = "../../../creusot-contracts/src/logic/ra/agree.rs" 13 8 13 57
  let%span sagree'0 = "../../../creusot-contracts/src/logic/ra/agree.rs" 28 14 28 32
  let%span sagree'1 = "../../../creusot-contracts/src/logic/ra/agree.rs" 33 14 33 99
>>>>>>> 46c4bce5
  
  use map.Map
  use mach.int.Int
  use map.Const
  
  type t_FMap
  
  type t_Option = C_None | C_Some t_FMap
  
  type t_FMap'0
  
  type t_V
  
  type t_Ag = { t_Ag__0: t_V }
  
  type t_Option'0 = C_None'0 | C_Some'0 t_Ag
  
  type t_K
  
  function view (self: t_FMap'0) : Map.map t_K t_Option'0
  
  function get [@inline:trivial] (self: t_FMap'0) (k: t_K) : t_Option'0 = [%#sfmap'1] Map.get (view self) k
  
  meta "rewrite_def" function get
  
  type t_Option'1 = C_None'1 | C_Some'1 t_V
  
  function view'0 (self: t_FMap) : Map.map t_K t_Option'1
  
  function get'0 [@inline:trivial] (self: t_FMap) (k: t_K) : t_Option'1 = [%#sfmap'1] Map.get (view'0 self) k
  
  meta "rewrite_def" function get'0
  
  predicate rel [#"fmap_view_view.rs" 26 4 26 56] (a: t_Option) (f: t_FMap'0) =
    [%#sfmap_view_view'0] match a with
      | C_Some a'0 -> forall k: t_K. match get f k with
          | C_Some'0 {t_Ag__0 = v} -> get'0 a'0 k = C_Some'1 v
          | _ -> true
          end
      | C_None -> true
      end
  
  type t_Option'2 = C_None'2 | C_Some'2 t_FMap'0
  
  function and_then_logic (self: t_Option'2) (f: Map.map t_FMap'0 t_Option'2) : t_Option'2 =
    [%#soption'0] match self with
      | C_None'2 -> C_None'2
      | C_Some'2 x -> Map.get f x
      end
  
  type t_Option'3 = C_None'3 | C_Some'3 t_Option'0
  
  function and_then_logic'0 (self: t_Option'3) (f: Map.map t_Option'0 t_Option'3) : t_Option'3 =
    [%#soption'0] match self with
      | C_None'3 -> C_None'3
      | C_Some'3 x -> Map.get f x
      end
  
  type tuple = { _p0: t_Option'0; _p1: t_Option'0 }
  
  function map_logic (self: t_Option'0) (f: Map.map t_Ag t_Option'0) : t_Option'3 = [%#soption'3] match self with
      | C_None'0 -> C_None'3
      | C_Some'0 x -> C_Some'3 (Map.get f x)
      end
  
  function and_then_logic'1 (self: t_Option'0) (f: Map.map t_Ag t_Option'0) : t_Option'0 = [%#soption'0] match self with
      | C_None'0 -> C_None'0
      | C_Some'0 x -> Map.get f x
      end
  
  function op (self: t_Ag) (other: t_Ag) : t_Option'0 = [%#sagree] if self.t_Ag__0 = other.t_Ag__0 then
      C_Some'0 self
    else
      C_None'0
  
  
  function associative (a: t_Ag) (b: t_Ag) (c: t_Ag) : ()
  
  axiom associative_spec:
    forall a: t_Ag, b: t_Ag, c: t_Ag. [%#sagree'1] and_then_logic'1 (op a b) (fun (ab: t_Ag) -> op ab c)
      = and_then_logic'1 (op b c) (fun (bc: t_Ag) -> op a bc)
  
  function commutative (a: t_Ag) (b: t_Ag) : ()
  
  axiom commutative_spec: forall a: t_Ag, b: t_Ag. [%#sagree'0] op a b = op b a
  
  function op'0 (self: t_Option'0) (other: t_Option'0) : t_Option'3 = [%#soption] match { _p0 = self; _p1 = other } with
      | {_p0 = C_None'0} -> C_Some'3 other
      | {_p1 = C_None'0} -> C_Some'3 self
      | {_p0 = C_Some'0 x; _p1 = C_Some'0 y} -> map_logic (op x y) (fun (z: t_Ag) -> C_Some'0 z)
      end
  
  function associative'0 (a: t_Option'0) (b: t_Option'0) (c: t_Option'0) : ()
  
  axiom associative_spec'0:
    forall a: t_Option'0, b: t_Option'0, c: t_Option'0. [%#soption'2] and_then_logic'0 (op'0 a b) (fun (ab: t_Option'0) -> op'0 ab c)
      = and_then_logic'0 (op'0 b c) (fun (bc: t_Option'0) -> op'0 a bc)
  
  function commutative'0 (a: t_Option'0) (b: t_Option'0) : ()
  
  axiom commutative_spec'0: forall a: t_Option'0, b: t_Option'0. [%#soption'1] op'0 a b = op'0 b a
  
  function total_op (self: t_FMap'0) (other: t_FMap'0) : t_FMap'0
  
  axiom total_op_spec:
    forall self: t_FMap'0, other: t_FMap'0. ([%#sfmap'7] forall k: t_K. op'0 (get self k) (get other k) <> C_None'3)
      -> ([%#sfmap'8] forall k: t_K. C_Some'3 (get (total_op self other) k) = op'0 (get self k) (get other k))
  
  function op'1 (self: t_FMap'0) (other: t_FMap'0) : t_Option'2 =
    [%#sfmap'2] if forall k: t_K. op'0 (get self k) (get other k) <> C_None'3 then
      C_Some'2 (total_op self other)
    else
      C_None'2
  
  
  function associative'1 (a: t_FMap'0) (b: t_FMap'0) (c: t_FMap'0) : ()
  
  axiom associative_spec'1:
    forall a: t_FMap'0, b: t_FMap'0, c: t_FMap'0. [%#sfmap'6] and_then_logic (op'1 a b) (fun (ab: t_FMap'0) -> op'1 ab c)
      = and_then_logic (op'1 b c) (fun (bc: t_FMap'0) -> op'1 a bc)
  
  function commutative'1 (a: t_FMap'0) (b: t_FMap'0) : ()
  
  axiom commutative_spec'1: forall a: t_FMap'0, b: t_FMap'0. [%#sfmap'5] op'1 a b = op'1 b a
  
  function len (self: t_FMap'0) : int
  
  axiom len_spec: forall self: t_FMap'0. [%#sfmap'9] len self >= 0
  
  constant empty : t_FMap'0
  
  axiom empty_spec: [%#sfmap'3] len empty = 0
  
  axiom empty_spec'0: [%#sfmap'4] view empty = Const.const (C_None'0)
  
  constant unit': t_FMap'0 = [%#sfmap'0] empty
  
  axiom unit_spec: [%#sfmap] forall x: t_FMap'0 [op'1 x unit']. op'1 x unit' = C_Some'2 x
  
  meta "compute_max_steps" 1000000
  
  meta "select_lsinst" "all"
  
  goal refines: [%#sfmap_view_view] forall a: t_Option. forall result: (). rel a unit' -> rel a unit'
end
module M_fmap_view_view__qyi16167685763649721615__rel_none__refines [#"fmap_view_view.rs" 47 4 47 53] (* <MapRelation<K, V> as creusot_contracts::logic::ra::view::ViewRel> *)
  let%span sfmap_view_view = "fmap_view_view.rs" 47 4 47 53
  let%span sfmap_view_view'0 = "fmap_view_view.rs" 28 12 34 13
  let%span sfmap = "../../../creusot-contracts/src/logic/fmap.rs" 92 4 92 26
  
  use map.Map
  
  type t_FMap
  
  type t_Option = C_None | C_Some t_FMap
  
  type t_FMap'0
  
  type t_V
  
  type t_Ag = { t_Ag__0: t_V }
  
  type t_Option'0 = C_None'0 | C_Some'0 t_Ag
  
  type t_K
  
  function view (self: t_FMap'0) : Map.map t_K t_Option'0
  
  function get [@inline:trivial] (self: t_FMap'0) (k: t_K) : t_Option'0 = [%#sfmap] Map.get (view self) k
  
  meta "rewrite_def" function get
  
  type t_Option'1 = C_None'1 | C_Some'1 t_V
  
  function view'0 (self: t_FMap) : Map.map t_K t_Option'1
  
  function get'0 [@inline:trivial] (self: t_FMap) (k: t_K) : t_Option'1 = [%#sfmap] Map.get (view'0 self) k
  
  meta "rewrite_def" function get'0
  
  predicate rel [#"fmap_view_view.rs" 26 4 26 56] (a: t_Option) (f: t_FMap'0) =
    [%#sfmap_view_view'0] match a with
      | C_Some a'0 -> forall k: t_K. match get f k with
          | C_Some'0 {t_Ag__0 = v} -> get'0 a'0 k = C_Some'1 v
          | _ -> true
          end
      | C_None -> true
      end
  
  meta "compute_max_steps" 1000000
  
  meta "select_lsinst" "all"
  
  goal refines: [%#sfmap_view_view] forall a: t_Option. forall f: t_FMap'0. rel a f
        -> rel a f /\ (forall result: (). rel (C_None) f -> rel (C_None) f)
end
<<<<<<< HEAD
module M_fmap_view_view__qyi9127813262067876198__clone__refines [#"fmap_view_view.rs" 158 4 158 27] (* <Fragment<K, V> as creusot_contracts::Clone> *)
  let%span sfmap_view_view = "fmap_view_view.rs" 158 4 158 27
  let%span sfmap_view_view'0 = "fmap_view_view.rs" 97 8 97 26
  let%span sfmap_view_view'1 = "fmap_view_view.rs" 77 12 77 81
  let%span sfmap_view_view'2 = "fmap_view_view.rs" 28 12 34 13
  let%span sfmap_view_view'3 = "fmap_view_view.rs" 39 15 39 31
  let%span sfmap_view_view'4 = "fmap_view_view.rs" 40 4 40 28
  let%span sfmap_view_view'5 = "fmap_view_view.rs" 41 14 41 30
  let%span sfmap_view_view'6 = "fmap_view_view.rs" 42 71 42 73
  let%span sfmap_view_view'7 = "fmap_view_view.rs" 45 15 45 30
  let%span sfmap_view_view'8 = "fmap_view_view.rs" 46 14 46 32
  let%span sfmap_view_view'9 = "fmap_view_view.rs" 47 54 47 56
  let%span sfmap_view_view'10 = "fmap_view_view.rs" 50 14 50 46
  let%span sfmap_view_view'11 = "fmap_view_view.rs" 51 39 51 41
  let%span sra = "../../../creusot-contracts/src/logic/ra.rs" 81 8 81 34
  let%span sra'0 = "../../../creusot-contracts/src/logic/ra.rs" 85 15 85 43
  let%span sra'1 = "../../../creusot-contracts/src/logic/ra.rs" 86 4 86 31
  let%span sra'2 = "../../../creusot-contracts/src/logic/ra.rs" 135 4 135 26
  let%span sra'3 = "../../../creusot-contracts/src/logic/ra.rs" 136 4 136 26
  let%span sra'4 = "../../../creusot-contracts/src/logic/ra.rs" 137 4 137 25
  let%span sfmap = "../../../creusot-contracts/src/logic/fmap.rs" 77 8 77 34
  let%span sfmap'0 = "../../../creusot-contracts/src/logic/fmap.rs" 68 14 68 46
  let%span sfmap'1 = "../../../creusot-contracts/src/logic/fmap.rs" 69 14 69 88
  let%span sfmap'2 = "../../../creusot-contracts/src/logic/fmap.rs" 51 14 51 31
  let%span sfmap'3 = "../../../creusot-contracts/src/logic/fmap.rs" 52 14 52 43
  let%span sfmap'4 = "../../../creusot-contracts/src/logic/ra/fmap.rs" 24 14 27 5
  let%span sfmap'5 = "../../../creusot-contracts/src/logic/ra/fmap.rs" 30 12 45 13
  let%span sfmap'6 = "../../../creusot-contracts/src/logic/fmap.rs" 92 4 92 26
  let%span sfmap'7 = "../../../creusot-contracts/src/logic/fmap.rs" 60 14 60 25
  let%span sfmap'8 = "../../../creusot-contracts/src/logic/fmap.rs" 108 8 108 27
  let%span sfmap'9 = "../../../creusot-contracts/src/logic/ra/fmap.rs" 15 12 19 13
  let%span sfmap'10 = "../../../creusot-contracts/src/logic/ra/fmap.rs" 50 14 50 32
  let%span sfmap'11 = "../../../creusot-contracts/src/logic/ra/fmap.rs" 60 14 60 98
  let%span sfmap'12 = "../../../creusot-contracts/src/logic/fmap.rs" 234 14 237 5
  let%span sfmap'13 = "../../../creusot-contracts/src/logic/ra/fmap.rs" 94 14 94 78
  let%span sfmap'14 = "../../../creusot-contracts/src/logic/ra/fmap.rs" 96 8 96 83
  let%span sfmap'15 = "../../../creusot-contracts/src/logic/ra/fmap.rs" 117 15 117 64
  let%span sfmap'16 = "../../../creusot-contracts/src/logic/ra/fmap.rs" 118 14 118 78
  let%span soption = "../../../creusot-contracts/src/std/option.rs" 742 8 745 9
  let%span soption'0 = "../../../creusot-contracts/src/logic/ra/option.rs" 16 14 19 5
  let%span soption'1 = "../../../creusot-contracts/src/logic/ra/option.rs" 21 8 34 9
  let%span soption'2 = "../../../creusot-contracts/src/logic/ra/option.rs" 8 8 12 9
  let%span soption'3 = "../../../creusot-contracts/src/logic/ra/option.rs" 38 14 38 32
  let%span soption'4 = "../../../creusot-contracts/src/logic/ra/option.rs" 44 14 44 98
  let%span soption'5 = "../../../creusot-contracts/src/std/option.rs" 750 8 753 9
  let%span smapping = "../../../creusot-contracts/src/logic/mapping.rs" 62 4 62 26
  let%span sagree = "../../../creusot-contracts/src/logic/ra/agree.rs" 16 14 19 5
  let%span sagree'0 = "../../../creusot-contracts/src/logic/ra/agree.rs" 15 4 15 18
  let%span sagree'1 = "../../../creusot-contracts/src/logic/ra/agree.rs" 12 8 12 57
  let%span sagree'2 = "../../../creusot-contracts/src/logic/ra/agree.rs" 25 14 25 32
  let%span sagree'3 = "../../../creusot-contracts/src/logic/ra/agree.rs" 29 14 29 99
  let%span sview = "../../../creusot-contracts/src/logic/ra/view.rs" 110 15 110 33
  let%span sview'0 = "../../../creusot-contracts/src/logic/ra/view.rs" 112 8 112 29
  let%span sview'1 = "../../../creusot-contracts/src/logic/ra/view.rs" 154 14 154 32
  let%span sview'2 = "../../../creusot-contracts/src/logic/ra/view.rs" 158 14 158 98
  let%span sview'3 = "../../../creusot-contracts/src/logic/ra/view.rs" 132 14 135 5
  let%span sview'4 = "../../../creusot-contracts/src/logic/ra/view.rs" 137 8 137 49
  let%span sview'5 = "../../../creusot-contracts/src/logic/ra/view.rs" 95 15 95 33
  let%span sview'6 = "../../../creusot-contracts/src/logic/ra/view.rs" 96 14 96 35
  let%span sview'7 = "../../../creusot-contracts/src/logic/ra/view.rs" 97 14 97 35
  let%span sview'8 = "../../../creusot-contracts/src/logic/ra/view.rs" 120 12 127 13
=======
module M_fmap_view_view__qyi9127813262067876198__clone__refines [#"fmap_view_view.rs" 159 4 159 27] (* <Fragment<K, V> as creusot_contracts::Clone> *)
  let%span sfmap_view_view = "fmap_view_view.rs" 159 4 159 27
  let%span sfmap_view_view'0 = "fmap_view_view.rs" 98 8 98 26
  let%span sfmap_view_view'1 = "fmap_view_view.rs" 78 12 78 81
  let%span sfmap_view_view'2 = "fmap_view_view.rs" 29 12 35 13
  let%span sfmap_view_view'3 = "fmap_view_view.rs" 40 15 40 31
  let%span sfmap_view_view'4 = "fmap_view_view.rs" 41 4 41 28
  let%span sfmap_view_view'5 = "fmap_view_view.rs" 42 14 42 30
  let%span sfmap_view_view'6 = "fmap_view_view.rs" 43 71 43 73
  let%span sfmap_view_view'7 = "fmap_view_view.rs" 46 15 46 30
  let%span sfmap_view_view'8 = "fmap_view_view.rs" 47 14 47 32
  let%span sfmap_view_view'9 = "fmap_view_view.rs" 48 54 48 56
  let%span sfmap_view_view'10 = "fmap_view_view.rs" 51 14 51 46
  let%span sfmap_view_view'11 = "fmap_view_view.rs" 52 39 52 41
  let%span sra = "../../../creusot-contracts/src/logic/ra.rs" 82 8 82 34
  let%span sra'0 = "../../../creusot-contracts/src/logic/ra.rs" 86 15 86 43
  let%span sra'1 = "../../../creusot-contracts/src/logic/ra.rs" 87 4 87 31
  let%span sra'2 = "../../../creusot-contracts/src/logic/ra.rs" 141 4 141 26
  let%span sra'3 = "../../../creusot-contracts/src/logic/ra.rs" 142 4 142 26
  let%span sra'4 = "../../../creusot-contracts/src/logic/ra.rs" 143 4 143 25
  let%span sfmap = "../../../creusot-contracts/src/logic/fmap.rs" 79 8 79 34
  let%span sfmap'0 = "../../../creusot-contracts/src/logic/fmap.rs" 69 14 69 46
  let%span sfmap'1 = "../../../creusot-contracts/src/logic/fmap.rs" 70 14 70 88
  let%span sfmap'2 = "../../../creusot-contracts/src/logic/fmap.rs" 52 14 52 31
  let%span sfmap'3 = "../../../creusot-contracts/src/logic/fmap.rs" 53 14 53 43
  let%span sfmap'4 = "../../../creusot-contracts/src/logic/ra/fmap.rs" 26 14 29 5
  let%span sfmap'5 = "../../../creusot-contracts/src/logic/ra/fmap.rs" 32 12 47 13
  let%span sfmap'6 = "../../../creusot-contracts/src/logic/fmap.rs" 94 4 94 12
  let%span sfmap'7 = "../../../creusot-contracts/src/logic/fmap.rs" 61 14 61 25
  let%span sfmap'8 = "../../../creusot-contracts/src/logic/fmap.rs" 116 8 116 27
  let%span sfmap'9 = "../../../creusot-contracts/src/logic/ra/fmap.rs" 16 12 20 13
  let%span sfmap'10 = "../../../creusot-contracts/src/logic/ra/fmap.rs" 52 14 52 32
  let%span sfmap'11 = "../../../creusot-contracts/src/logic/ra/fmap.rs" 62 14 62 98
  let%span sfmap'12 = "../../../creusot-contracts/src/logic/fmap.rs" 247 14 250 5
  let%span sfmap'13 = "../../../creusot-contracts/src/logic/ra/fmap.rs" 98 14 98 78
  let%span sfmap'14 = "../../../creusot-contracts/src/logic/ra/fmap.rs" 100 8 100 83
  let%span sfmap'15 = "../../../creusot-contracts/src/logic/ra/fmap.rs" 122 15 122 64
  let%span sfmap'16 = "../../../creusot-contracts/src/logic/ra/fmap.rs" 123 14 123 78
  let%span soption = "../../../creusot-contracts/src/std/option.rs" 767 8 770 9
  let%span soption'0 = "../../../creusot-contracts/src/logic/ra/option.rs" 18 14 21 5
  let%span soption'1 = "../../../creusot-contracts/src/logic/ra/option.rs" 23 8 36 9
  let%span soption'2 = "../../../creusot-contracts/src/logic/ra/option.rs" 9 8 13 9
  let%span soption'3 = "../../../creusot-contracts/src/logic/ra/option.rs" 41 14 41 32
  let%span soption'4 = "../../../creusot-contracts/src/logic/ra/option.rs" 48 14 48 98
  let%span soption'5 = "../../../creusot-contracts/src/std/option.rs" 776 8 779 9
  let%span smapping = "../../../creusot-contracts/src/logic/mapping.rs" 67 4 67 12
  let%span sagree = "../../../creusot-contracts/src/logic/ra/agree.rs" 18 14 21 5
  let%span sagree'0 = "../../../creusot-contracts/src/logic/ra/agree.rs" 16 4 16 12
  let%span sagree'1 = "../../../creusot-contracts/src/logic/ra/agree.rs" 13 8 13 57
  let%span sagree'2 = "../../../creusot-contracts/src/logic/ra/agree.rs" 28 14 28 32
  let%span sagree'3 = "../../../creusot-contracts/src/logic/ra/agree.rs" 33 14 33 99
  let%span sview = "../../../creusot-contracts/src/logic/ra/view.rs" 113 15 113 33
  let%span sview'0 = "../../../creusot-contracts/src/logic/ra/view.rs" 115 8 115 29
  let%span sview'1 = "../../../creusot-contracts/src/logic/ra/view.rs" 160 14 160 32
  let%span sview'2 = "../../../creusot-contracts/src/logic/ra/view.rs" 165 14 165 98
  let%span sview'3 = "../../../creusot-contracts/src/logic/ra/view.rs" 137 14 140 5
  let%span sview'4 = "../../../creusot-contracts/src/logic/ra/view.rs" 142 8 142 49
  let%span sview'5 = "../../../creusot-contracts/src/logic/ra/view.rs" 96 15 96 33
  let%span sview'6 = "../../../creusot-contracts/src/logic/ra/view.rs" 97 14 97 35
  let%span sview'7 = "../../../creusot-contracts/src/logic/ra/view.rs" 98 14 98 35
  let%span sview'8 = "../../../creusot-contracts/src/logic/ra/view.rs" 124 12 131 13
>>>>>>> 46c4bce5
  let%span sview'9 = "../../../creusot-contracts/src/logic/ra/view.rs" 81 14 81 41
  let%span sresource = "../../../creusot-contracts/src/ghost/resource.rs" 53 8 53 22
  let%span smodel = "../../../creusot-contracts/src/model.rs" 43 8 43 22
  let%span sinvariant = "../../../creusot-contracts/src/invariant.rs" 91 8 91 18
  
  use map.Map
  use mach.int.Int
  use map.Const
  
  type t_Resource
  
  type t_K
  
  type t_V
  
  type t_Fragment = { t_Fragment__0: t_Resource; t_Fragment__1: t_K; t_Fragment__2: t_V }
  
  type t_Subset
  
  type t_View = { t_View__0: t_Subset }
  
  type t_Option = C_None | C_Some t_View
  
  function and_then_logic (self: t_Option) (f: Map.map t_View t_Option) : t_Option = [%#soption] match self with
      | C_None -> C_None
      | C_Some x -> Map.get f x
      end
  
  type t_FMap
  
  type t_Option'0 = C_None'0 | C_Some'0 t_FMap
  
  function and_then_logic'0 (self: t_Option'0) (f: Map.map t_FMap t_Option'0) : t_Option'0 = [%#soption] match self with
      | C_None'0 -> C_None'0
      | C_Some'0 x -> Map.get f x
      end
  
  type t_Ag = { t_Ag__0: t_V }
  
  type t_Option'1 = C_None'1 | C_Some'1 t_Ag
  
  type t_Option'2 = C_None'2 | C_Some'2 t_Option'1
  
  function and_then_logic'1 (self: t_Option'2) (f: Map.map t_Option'1 t_Option'2) : t_Option'2 =
    [%#soption] match self with
      | C_None'2 -> C_None'2
      | C_Some'2 x -> Map.get f x
      end
  
  type tuple = { _p0: t_Option'1; _p1: t_Option'1 }
  
  function map_logic (self: t_Option'1) (f: Map.map t_Ag t_Option'1) : t_Option'2 = [%#soption'5] match self with
      | C_None'1 -> C_None'2
      | C_Some'1 x -> C_Some'2 (Map.get f x)
      end
  
  function and_then_logic'2 (self: t_Option'1) (f: Map.map t_Ag t_Option'1) : t_Option'1 = [%#soption] match self with
      | C_None'1 -> C_None'1
      | C_Some'1 x -> Map.get f x
      end
  
  function op (self: t_Ag) (other: t_Ag) : t_Option'1 = [%#sagree'1] if self.t_Ag__0 = other.t_Ag__0 then
      C_Some'1 self
    else
      C_None'1
  
  
  function associative (a: t_Ag) (b: t_Ag) (c: t_Ag) : ()
  
  axiom associative_spec:
    forall a: t_Ag, b: t_Ag, c: t_Ag. [%#sagree'3] and_then_logic'2 (op a b) (fun (ab: t_Ag) -> op ab c)
      = and_then_logic'2 (op b c) (fun (bc: t_Ag) -> op a bc)
  
  function commutative (a: t_Ag) (b: t_Ag) : ()
  
  axiom commutative_spec: forall a: t_Ag, b: t_Ag. [%#sagree'2] op a b = op b a
  
  function op'0 (self: t_Option'1) (other: t_Option'1) : t_Option'2 = [%#soption'2] match { _p0 = self;
                                                                                            _p1 = other } with
      | {_p0 = C_None'1} -> C_Some'2 other
      | {_p1 = C_None'1} -> C_Some'2 self
      | {_p0 = C_Some'1 x; _p1 = C_Some'1 y} -> map_logic (op x y) (fun (z: t_Ag) -> C_Some'1 z)
      end
  
  function associative'0 (a: t_Option'1) (b: t_Option'1) (c: t_Option'1) : ()
  
  axiom associative_spec'0:
    forall a: t_Option'1, b: t_Option'1, c: t_Option'1. [%#soption'4] and_then_logic'1 (op'0 a b) (fun (ab: t_Option'1) -> op'0 ab c)
      = and_then_logic'1 (op'0 b c) (fun (bc: t_Option'1) -> op'0 a bc)
  
  function commutative'0 (a: t_Option'1) (b: t_Option'1) : ()
  
  axiom commutative_spec'0: forall a: t_Option'1, b: t_Option'1. [%#soption'3] op'0 a b = op'0 b a
  
  function view (self: t_FMap) : Map.map t_K t_Option'1
  
  function get [@inline:trivial] (self: t_FMap) (k: t_K) : t_Option'1 = [%#sfmap'6] Map.get (view self) k
  
  meta "rewrite_def" function get
  
  function total_op (self: t_FMap) (other: t_FMap) : t_FMap
  
  axiom total_op_spec: forall self: t_FMap, other: t_FMap. ([%#sfmap'15] forall k: t_K. op'0 (get self k) (get other k)
          <> C_None'2)
      -> ([%#sfmap'16] forall k: t_K. C_Some'2 (get (total_op self other) k) = op'0 (get self k) (get other k))
  
  function op'1 (self: t_FMap) (other: t_FMap) : t_Option'0 =
    [%#sfmap'9] if forall k: t_K. op'0 (get self k) (get other k) <> C_None'2 then
      C_Some'0 (total_op self other)
    else
      C_None'0
  
  
  function associative'1 (a: t_FMap) (b: t_FMap) (c: t_FMap) : ()
  
  axiom associative_spec'1:
    forall a: t_FMap, b: t_FMap, c: t_FMap. [%#sfmap'11] and_then_logic'0 (op'1 a b) (fun (ab: t_FMap) -> op'1 ab c)
      = and_then_logic'0 (op'1 b c) (fun (bc: t_FMap) -> op'1 a bc)
  
  function commutative'1 (a: t_FMap) (b: t_FMap) : ()
  
  axiom commutative_spec'1: forall a: t_FMap, b: t_FMap. [%#sfmap'10] op'1 a b = op'1 b a
  
  type t_FMap'0
  
  type t_Option'3 = C_None'3 | C_Some'3 t_FMap'0
  
  function len (self: t_FMap) : int
  
  axiom len_spec: forall self: t_FMap. [%#sfmap'7] len self >= 0
  
  constant empty : t_FMap
  
  axiom empty_spec: [%#sfmap'2] len empty = 0
  
  axiom empty_spec'0: [%#sfmap'3] view empty = Const.const (C_None'1)
  
  constant unit': t_FMap = [%#sfmap'14] empty
  
  axiom unit_spec: [%#sfmap'13] forall x: t_FMap [op'1 x unit']. op'1 x unit' = C_Some'0 x
  
  function factor (self: t_Ag) (factor'0: t_Ag) : t_Option'1 = [%#sagree'0] op self factor'0
  
  axiom factor_spec: forall self: t_Ag, factor'0: t_Ag. [%#sagree] match factor self factor'0 with
        | C_Some'1 c -> op factor'0 c = C_Some'1 self
        | C_None'1 -> forall c: t_Ag. op factor'0 c <> C_Some'1 self
        end
  
  function factor'0 (self: t_Option'1) (factor'1: t_Option'1) : t_Option'2 = [%#soption'1] match { _p0 = self;
                                                                                                   _p1 = factor'1 } with
      | {_p0 = x; _p1 = C_None'1} -> C_Some'2 x
      | {_p0 = C_None'1} -> C_None'2
      | {_p0 = C_Some'1 x; _p1 = C_Some'1 y} -> match factor x y with
        | C_Some'1 z -> C_Some'2 (C_Some'1 z)
        | C_None'1 -> if x = y then C_Some'2 (C_None'1) else C_None'2
        end
      end
  
  axiom factor_spec'0: forall self: t_Option'1, factor'1: t_Option'1. [%#soption'0] match factor'0 self factor'1 with
        | C_Some'2 c -> op'0 factor'1 c = C_Some'2 self
        | C_None'2 -> forall c: t_Option'1. op'0 factor'1 c <> C_Some'2 self
        end
  
  predicate incl (self: t_Option'1) (other: t_Option'1) = [%#sra] factor'0 other self <> C_None'2
  
  function incl_transitive (a: t_Option'1) (b: t_Option'1) (c: t_Option'1) : ()
  
  axiom incl_transitive_spec: forall a: t_Option'1, b: t_Option'1, c: t_Option'1. ([%#sra'2] incl a b)
      -> ([%#sra'3] incl b c) -> ([%#sra'4] incl a c)
  
  function incl_op (self: t_Option'1) (other: t_Option'1) (comb: t_Option'1) : ()
  
  axiom incl_op_spec: forall self: t_Option'1, other: t_Option'1, comb: t_Option'1. ([%#sra'0] op'0 self other
        = C_Some'2 comb) -> ([%#sra'1] incl self comb)
  
  type tuple'0 = { _p0'0: t_K; _p1'0: t_Ag }
  
  function index_logic [@inline:trivial] (self: Map.map tuple'0 t_Option'1) (a: tuple'0) : t_Option'1 =
    [%#smapping] Map.get self a
  
  meta "rewrite_def" function index_logic
  
  function filter_map (self: t_FMap) (f: Map.map tuple'0 t_Option'1) : t_FMap
  
  axiom filter_map_spec:
    forall self: t_FMap, f: Map.map tuple'0 t_Option'1. [%#sfmap'12] forall k: t_K [get (filter_map self f) k]. get (filter_map self f) k
        = match get self k with
          | C_None'1 -> C_None'1
          | C_Some'1 v -> index_logic f { _p0'0 = k; _p1'0 = v }
          end
  
  function factor'1 (self: t_FMap) (factor'2: t_FMap) : t_Option'0 =
    [%#sfmap'5] if forall k: t_K. incl (get factor'2 k) (get self k) then
      let res = filter_map self (fun (__0: tuple'0) -> let {_p0'0 = k; _p1'0 = vo} = __0 in match factor'0 (C_Some'1 vo) (get factor'2 k) with
        | C_Some'2 r -> r
        | C_None'2 -> C_None'1
        end) in C_Some'0 res
    else
      C_None'0
  
  
  axiom factor_spec'1: forall self: t_FMap, factor'2: t_FMap. [%#sfmap'4] match factor'1 self factor'2 with
        | C_Some'0 c -> op'1 factor'2 c = C_Some'0 self
        | C_None'0 -> forall c: t_FMap. op'1 factor'2 c <> C_Some'0 self
        end
  
  predicate incl'0 (self: t_FMap) (other: t_FMap) = [%#sra] factor'1 other self <> C_None'0
  
  function incl_transitive'0 (a: t_FMap) (b: t_FMap) (c: t_FMap) : ()
  
  axiom incl_transitive_spec'0: forall a: t_FMap, b: t_FMap, c: t_FMap. ([%#sra'2] incl'0 a b)
      -> ([%#sra'3] incl'0 b c) -> ([%#sra'4] incl'0 a c)
  
  function incl_op'0 (self: t_FMap) (other: t_FMap) (comb: t_FMap) : ()
  
  axiom incl_op_spec'0: forall self: t_FMap, other: t_FMap, comb: t_FMap. ([%#sra'0] op'1 self other = C_Some'0 comb)
      -> ([%#sra'1] incl'0 self comb)
  
  type t_Option'4 = C_None'4 | C_Some'4 t_V
  
  function view'0 (self: t_FMap'0) : Map.map t_K t_Option'4
  
  function get'0 [@inline:trivial] (self: t_FMap'0) (k: t_K) : t_Option'4 = [%#sfmap'6] Map.get (view'0 self) k
  
  meta "rewrite_def" function get'0
  
  predicate rel [#"fmap_view_view.rs" 26 4 26 56] (a: t_Option'3) (f: t_FMap) =
    [%#sfmap_view_view'2] match a with
      | C_Some'3 a'0 -> forall k: t_K. match get f k with
          | C_Some'1 {t_Ag__0 = v} -> get'0 a'0 k = C_Some'4 v
          | _ -> true
          end
      | C_None'3 -> true
      end
  
  function rel_unit [#"fmap_view_view.rs" 51 4 51 38] (a: t_Option'3) : () = [%#sfmap_view_view'11] ()
  
  axiom rel_unit_spec: forall a: t_Option'3. [%#sfmap_view_view'10] rel a unit'
  
  function rel_none [#"fmap_view_view.rs" 47 4 47 53] (a: t_Option'3) (f: t_FMap) : () = [%#sfmap_view_view'9] ()
  
  axiom rel_none_spec: forall a: t_Option'3, f: t_FMap. ([%#sfmap_view_view'7] rel a f)
      -> ([%#sfmap_view_view'8] rel (C_None'3) f)
  
  function rel_mono [#"fmap_view_view.rs" 42 4 42 70] (a: t_Option'3) (f1: t_FMap) (f2: t_FMap) : () =
    [%#sfmap_view_view'6] ()
  
  axiom rel_mono_spec: forall a: t_Option'3, f1: t_FMap, f2: t_FMap. ([%#sfmap_view_view'3] rel a f1)
      -> ([%#sfmap_view_view'4] incl'0 f2 f1) -> ([%#sfmap_view_view'5] rel a f2)
  
  function auth (self: t_View) : t_Option'3
  
  function frag (self: t_View) : t_FMap
  
  axiom frag_spec: forall self: t_View. [%#sview'9] rel (auth self) (frag self)
  
  type tuple'1 = { _p0'1: t_Option'3; _p1'1: t_Option'3 }
  
  function new (auth'0: t_Option'3) (frag'0: t_FMap) : t_View
  
  axiom new_spec: forall auth'0: t_Option'3, frag'0: t_FMap. ([%#sview'5] rel auth'0 frag'0)
      -> ([%#sview'6] auth (new auth'0 frag'0) = auth'0)
  
  axiom new_spec'0: forall auth'0: t_Option'3, frag'0: t_FMap. ([%#sview'5] rel auth'0 frag'0)
      -> ([%#sview'7] frag (new auth'0 frag'0) = frag'0)
  
  function op'2 (self: t_View) (other: t_View) : t_Option = [%#sview'8] match op'1 (frag self) (frag other) with
      | C_Some'0 f -> match { _p0'1 = auth self; _p1'1 = auth other } with
        | {_p0'1 = C_None'3; _p1'1 = a} -> if rel a f then C_Some (new a f) else C_None
        | {_p0'1 = a; _p1'1 = C_None'3} -> if rel a f then C_Some (new a f) else C_None
        | _ -> C_None
        end
      | C_None'0 -> C_None
      end
  
  function associative'2 (a: t_View) (b: t_View) (c: t_View) : ()
  
  axiom associative_spec'2:
    forall a: t_View, b: t_View, c: t_View. [%#sview'2] and_then_logic (op'2 a b) (fun (ab: t_View) -> op'2 ab c)
      = and_then_logic (op'2 b c) (fun (bc: t_View) -> op'2 a bc)
  
  function commutative'2 (a: t_View) (b: t_View) : ()
  
  axiom commutative_spec'2: forall a: t_View, b: t_View. [%#sview'1] op'2 a b = op'2 b a
  
  function new_frag (frag'0: t_FMap) : t_View = [%#sview'0] new (C_None'3) frag'0
  
  function factor'2 (self: t_View) (factor'3: t_View) : t_Option =
    [%#sview'4] match factor'1 (frag self) (frag factor'3) with
      | C_Some'0 f -> match { _p0'1 = auth self; _p1'1 = auth factor'3 } with
        | {_p0'1 = C_Some'3 a; _p1'1 = C_None'3} -> C_Some (new (C_Some'3 a) f)
        | {_p0'1 = a1; _p1'1 = a2} -> if a1 = a2 then C_Some (new_frag f) else C_None
        end
      | C_None'0 -> C_None
      end
  
  axiom factor_spec'2: forall self: t_View, factor'3: t_View. [%#sview'3] match factor'2 self factor'3 with
        | C_Some c -> op'2 factor'3 c = C_Some self
        | C_None -> forall c: t_View. op'2 factor'3 c <> C_Some self
        end
  
  predicate incl'1 (self: t_View) (other: t_View) = [%#sra] factor'2 other self <> C_None
  
  function incl_transitive'1 (a: t_View) (b: t_View) (c: t_View) : ()
  
  axiom incl_transitive_spec'1: forall a: t_View, b: t_View, c: t_View. ([%#sra'2] incl'1 a b)
      -> ([%#sra'3] incl'1 b c) -> ([%#sra'4] incl'1 a c)
  
  function incl_op'1 (self: t_View) (other: t_View) (comb: t_View) : ()
  
  axiom incl_op_spec'1: forall self: t_View, other: t_View, comb: t_View. ([%#sra'0] op'2 self other = C_Some comb)
      -> ([%#sra'1] incl'1 self comb)
  
  predicate contains [@inline:trivial] (self: t_FMap) (k: t_K) = [%#sfmap'8] get self k <> C_None'1
  
  meta "rewrite_def" predicate contains
  
  function insert (self: t_FMap) (k: t_K) (v: t_Ag) : t_FMap
  
  axiom insert_spec: forall self: t_FMap, k: t_K, v: t_Ag. [%#sfmap'0] view (insert self k v)
      = Map.set (view self) k (C_Some'1 v)
  
  axiom insert_spec'0: forall self: t_FMap, k: t_K, v: t_Ag. [%#sfmap'1] len (insert self k v)
      = (if contains self k then len self else len self + 1)
  
  function singleton (k: t_K) (v: t_Ag) : t_FMap = [%#sfmap] insert empty k v
  
  function val' (self: t_Resource) : t_View
  
  function view'1 (self: t_Resource) : t_View = [%#sresource] val' self
  
  predicate invariant' [#"fmap_view_view.rs" 75 4 75 30] (self: t_Fragment) =
    [%#sfmap_view_view'1] incl'1 (new_frag (singleton self.t_Fragment__1 { t_Ag__0 = self.t_Fragment__2 })) (view'1 self.t_Fragment__0)
  
  predicate inv (_0: t_Fragment)
  
  axiom inv_axiom [@rewrite]: forall x: t_Fragment [inv x]. inv x
      = (invariant' x
      /\ match x with
        | {t_Fragment__0 = a_0; t_Fragment__1 = a_1; t_Fragment__2 = a_2} -> true
        end)
  
  predicate invariant''0 [@inline:trivial] (self: t_Fragment) = [%#sinvariant] inv self
  
  meta "rewrite_def" predicate invariant''0
  
  predicate inv'0 (_0: t_Fragment)
  
  axiom inv_axiom'0 [@rewrite]: forall x: t_Fragment [inv'0 x]. inv'0 x = invariant''0 x
  
  type tuple'2 = { _p0'2: t_K; _p1'2: t_V }
  
  function view'2 [#"fmap_view_view.rs" 96 4 96 27] (self: t_Fragment) : tuple'2 =
    [%#sfmap_view_view'0] { _p0'2 = self.t_Fragment__1; _p1'2 = self.t_Fragment__2 }
  
  function view'3 (self: t_Fragment) : tuple'2 = [%#smodel] view'2 self
  
  meta "compute_max_steps" 1000000
  
  meta "select_lsinst" "all"
  
  goal refines: [%#sfmap_view_view] forall self_: t_Fragment. inv'0 self_
      -> inv'0 self_ /\ (forall result: t_Fragment. view'2 result = view'3 self_ /\ inv result -> inv result)
end<|MERGE_RESOLUTION|>--- conflicted
+++ resolved
@@ -1,4 +1,3 @@
-<<<<<<< HEAD
 module M_fmap_view_view__qyi16167685763649721615__rel_mono [#"fmap_view_view.rs" 42 4 42 70] (* <MapRelation<K, V> as creusot_contracts::logic::ra::view::ViewRel> *)
   let%span sfmap_view_view = "fmap_view_view.rs" 39 15 39 31
   let%span sfmap_view_view'0 = "fmap_view_view.rs" 40 4 40 28
@@ -20,55 +19,19 @@
   let%span sfmap'5 = "../../../creusot-contracts/src/logic/fmap.rs" 234 14 237 5
   let%span sfmap'6 = "../../../creusot-contracts/src/logic/ra/fmap.rs" 117 15 117 64
   let%span sfmap'7 = "../../../creusot-contracts/src/logic/ra/fmap.rs" 118 14 118 78
-  let%span soption = "../../../creusot-contracts/src/std/option.rs" 742 8 745 9
+  let%span soption = "../../../creusot-contracts/src/std/option.rs" 754 8 757 9
   let%span soption'0 = "../../../creusot-contracts/src/logic/ra/option.rs" 16 14 19 5
   let%span soption'1 = "../../../creusot-contracts/src/logic/ra/option.rs" 21 8 34 9
   let%span soption'2 = "../../../creusot-contracts/src/logic/ra/option.rs" 8 8 12 9
   let%span soption'3 = "../../../creusot-contracts/src/logic/ra/option.rs" 38 14 38 32
   let%span soption'4 = "../../../creusot-contracts/src/logic/ra/option.rs" 44 14 44 98
-  let%span soption'5 = "../../../creusot-contracts/src/std/option.rs" 750 8 753 9
+  let%span soption'5 = "../../../creusot-contracts/src/std/option.rs" 762 8 765 9
   let%span smapping = "../../../creusot-contracts/src/logic/mapping.rs" 62 4 62 26
   let%span sagree = "../../../creusot-contracts/src/logic/ra/agree.rs" 16 14 19 5
   let%span sagree'0 = "../../../creusot-contracts/src/logic/ra/agree.rs" 15 4 15 18
   let%span sagree'1 = "../../../creusot-contracts/src/logic/ra/agree.rs" 12 8 12 57
   let%span sagree'2 = "../../../creusot-contracts/src/logic/ra/agree.rs" 25 14 25 32
   let%span sagree'3 = "../../../creusot-contracts/src/logic/ra/agree.rs" 29 14 29 99
-=======
-module M_fmap_view_view__qyi16167685763649721615__rel_mono [#"fmap_view_view.rs" 43 4 43 70] (* <MapRelation<K, V> as creusot_contracts::logic::ra::view::ViewRel> *)
-  let%span sfmap_view_view = "fmap_view_view.rs" 40 15 40 31
-  let%span sfmap_view_view'0 = "fmap_view_view.rs" 41 4 41 28
-  let%span sfmap_view_view'1 = "fmap_view_view.rs" 42 14 42 30
-  let%span sfmap_view_view'2 = "fmap_view_view.rs" 43 71 43 73
-  let%span sfmap_view_view'3 = "fmap_view_view.rs" 29 12 35 13
-  let%span sra = "../../../creusot-contracts/src/logic/ra.rs" 82 8 82 34
-  let%span sra'0 = "../../../creusot-contracts/src/logic/ra.rs" 86 15 86 43
-  let%span sra'1 = "../../../creusot-contracts/src/logic/ra.rs" 87 4 87 31
-  let%span sra'2 = "../../../creusot-contracts/src/logic/ra.rs" 141 4 141 26
-  let%span sra'3 = "../../../creusot-contracts/src/logic/ra.rs" 142 4 142 26
-  let%span sra'4 = "../../../creusot-contracts/src/logic/ra.rs" 143 4 143 25
-  let%span sfmap = "../../../creusot-contracts/src/logic/fmap.rs" 94 4 94 12
-  let%span sfmap'0 = "../../../creusot-contracts/src/logic/ra/fmap.rs" 52 14 52 32
-  let%span sfmap'1 = "../../../creusot-contracts/src/logic/ra/fmap.rs" 62 14 62 98
-  let%span sfmap'2 = "../../../creusot-contracts/src/logic/ra/fmap.rs" 26 14 29 5
-  let%span sfmap'3 = "../../../creusot-contracts/src/logic/ra/fmap.rs" 32 12 47 13
-  let%span sfmap'4 = "../../../creusot-contracts/src/logic/ra/fmap.rs" 16 12 20 13
-  let%span sfmap'5 = "../../../creusot-contracts/src/logic/fmap.rs" 247 14 250 5
-  let%span sfmap'6 = "../../../creusot-contracts/src/logic/ra/fmap.rs" 122 15 122 64
-  let%span sfmap'7 = "../../../creusot-contracts/src/logic/ra/fmap.rs" 123 14 123 78
-  let%span soption = "../../../creusot-contracts/src/std/option.rs" 767 8 770 9
-  let%span soption'0 = "../../../creusot-contracts/src/logic/ra/option.rs" 18 14 21 5
-  let%span soption'1 = "../../../creusot-contracts/src/logic/ra/option.rs" 23 8 36 9
-  let%span soption'2 = "../../../creusot-contracts/src/logic/ra/option.rs" 9 8 13 9
-  let%span soption'3 = "../../../creusot-contracts/src/logic/ra/option.rs" 41 14 41 32
-  let%span soption'4 = "../../../creusot-contracts/src/logic/ra/option.rs" 48 14 48 98
-  let%span soption'5 = "../../../creusot-contracts/src/std/option.rs" 776 8 779 9
-  let%span smapping = "../../../creusot-contracts/src/logic/mapping.rs" 67 4 67 12
-  let%span sagree = "../../../creusot-contracts/src/logic/ra/agree.rs" 18 14 21 5
-  let%span sagree'0 = "../../../creusot-contracts/src/logic/ra/agree.rs" 16 4 16 12
-  let%span sagree'1 = "../../../creusot-contracts/src/logic/ra/agree.rs" 13 8 13 57
-  let%span sagree'2 = "../../../creusot-contracts/src/logic/ra/agree.rs" 28 14 28 32
-  let%span sagree'3 = "../../../creusot-contracts/src/logic/ra/agree.rs" 33 14 33 99
->>>>>>> 46c4bce5
   
   use map.Map
   
@@ -342,7 +305,6 @@
   
   goal vc_rel_none: ([%#sfmap_view_view] rel a f) -> ([@expl:rel_none ensures] [%#sfmap_view_view'0] rel (C_None) f)
 end
-<<<<<<< HEAD
 module M_fmap_view_view__qyi16167685763649721615__rel_unit [#"fmap_view_view.rs" 51 4 51 38] (* <MapRelation<K, V> as creusot_contracts::logic::ra::view::ViewRel> *)
   let%span sfmap_view_view = "fmap_view_view.rs" 50 14 50 46
   let%span sfmap_view_view'0 = "fmap_view_view.rs" 51 39 51 41
@@ -359,38 +321,13 @@
   let%span sfmap'8 = "../../../creusot-contracts/src/logic/ra/fmap.rs" 118 14 118 78
   let%span sfmap'9 = "../../../creusot-contracts/src/logic/fmap.rs" 60 14 60 25
   let%span soption = "../../../creusot-contracts/src/logic/ra/option.rs" 8 8 12 9
-  let%span soption'0 = "../../../creusot-contracts/src/std/option.rs" 742 8 745 9
+  let%span soption'0 = "../../../creusot-contracts/src/std/option.rs" 754 8 757 9
   let%span soption'1 = "../../../creusot-contracts/src/logic/ra/option.rs" 38 14 38 32
   let%span soption'2 = "../../../creusot-contracts/src/logic/ra/option.rs" 44 14 44 98
-  let%span soption'3 = "../../../creusot-contracts/src/std/option.rs" 750 8 753 9
+  let%span soption'3 = "../../../creusot-contracts/src/std/option.rs" 762 8 765 9
   let%span sagree = "../../../creusot-contracts/src/logic/ra/agree.rs" 12 8 12 57
   let%span sagree'0 = "../../../creusot-contracts/src/logic/ra/agree.rs" 25 14 25 32
   let%span sagree'1 = "../../../creusot-contracts/src/logic/ra/agree.rs" 29 14 29 99
-=======
-module M_fmap_view_view__qyi16167685763649721615__rel_unit [#"fmap_view_view.rs" 52 4 52 38] (* <MapRelation<K, V> as creusot_contracts::logic::ra::view::ViewRel> *)
-  let%span sfmap_view_view = "fmap_view_view.rs" 51 14 51 46
-  let%span sfmap_view_view'0 = "fmap_view_view.rs" 52 39 52 41
-  let%span sfmap_view_view'1 = "fmap_view_view.rs" 29 12 35 13
-  let%span sfmap = "../../../creusot-contracts/src/logic/ra/fmap.rs" 98 14 98 78
-  let%span sfmap'0 = "../../../creusot-contracts/src/logic/ra/fmap.rs" 100 8 100 83
-  let%span sfmap'1 = "../../../creusot-contracts/src/logic/fmap.rs" 94 4 94 12
-  let%span sfmap'2 = "../../../creusot-contracts/src/logic/ra/fmap.rs" 16 12 20 13
-  let%span sfmap'3 = "../../../creusot-contracts/src/logic/fmap.rs" 52 14 52 31
-  let%span sfmap'4 = "../../../creusot-contracts/src/logic/fmap.rs" 53 14 53 43
-  let%span sfmap'5 = "../../../creusot-contracts/src/logic/ra/fmap.rs" 52 14 52 32
-  let%span sfmap'6 = "../../../creusot-contracts/src/logic/ra/fmap.rs" 62 14 62 98
-  let%span sfmap'7 = "../../../creusot-contracts/src/logic/ra/fmap.rs" 122 15 122 64
-  let%span sfmap'8 = "../../../creusot-contracts/src/logic/ra/fmap.rs" 123 14 123 78
-  let%span sfmap'9 = "../../../creusot-contracts/src/logic/fmap.rs" 61 14 61 25
-  let%span soption = "../../../creusot-contracts/src/logic/ra/option.rs" 9 8 13 9
-  let%span soption'0 = "../../../creusot-contracts/src/std/option.rs" 767 8 770 9
-  let%span soption'1 = "../../../creusot-contracts/src/logic/ra/option.rs" 41 14 41 32
-  let%span soption'2 = "../../../creusot-contracts/src/logic/ra/option.rs" 48 14 48 98
-  let%span soption'3 = "../../../creusot-contracts/src/std/option.rs" 776 8 779 9
-  let%span sagree = "../../../creusot-contracts/src/logic/ra/agree.rs" 13 8 13 57
-  let%span sagree'0 = "../../../creusot-contracts/src/logic/ra/agree.rs" 28 14 28 32
-  let%span sagree'1 = "../../../creusot-contracts/src/logic/ra/agree.rs" 33 14 33 99
->>>>>>> 46c4bce5
   
   use map.Map
   use mach.int.Int
@@ -540,7 +477,6 @@
   
   goal vc_rel_unit: [@expl:rel_unit ensures] [%#sfmap_view_view] rel a unit'
 end
-<<<<<<< HEAD
 module M_fmap_view_view__qyi16747555808275470465__new [#"fmap_view_view.rs" 111 4 111 31] (* Authority<K, V> *)
   let%span sfmap_view_view = "fmap_view_view.rs" 112 39 112 81
   let%span sfmap_view_view'0 = "fmap_view_view.rs" 111 20 111 31
@@ -577,13 +513,13 @@
   let%span sfmap'10 = "../../../creusot-contracts/src/logic/ra/fmap.rs" 24 14 27 5
   let%span sfmap'11 = "../../../creusot-contracts/src/logic/ra/fmap.rs" 30 12 45 13
   let%span sfmap'12 = "../../../creusot-contracts/src/logic/fmap.rs" 234 14 237 5
-  let%span soption = "../../../creusot-contracts/src/std/option.rs" 732 15 732 27
-  let%span soption'0 = "../../../creusot-contracts/src/std/option.rs" 734 8 737 9
+  let%span soption = "../../../creusot-contracts/src/std/option.rs" 744 15 744 27
+  let%span soption'0 = "../../../creusot-contracts/src/std/option.rs" 746 8 749 9
   let%span soption'1 = "../../../creusot-contracts/src/logic/ra/option.rs" 8 8 12 9
-  let%span soption'2 = "../../../creusot-contracts/src/std/option.rs" 742 8 745 9
+  let%span soption'2 = "../../../creusot-contracts/src/std/option.rs" 754 8 757 9
   let%span soption'3 = "../../../creusot-contracts/src/logic/ra/option.rs" 38 14 38 32
   let%span soption'4 = "../../../creusot-contracts/src/logic/ra/option.rs" 44 14 44 98
-  let%span soption'5 = "../../../creusot-contracts/src/std/option.rs" 750 8 753 9
+  let%span soption'5 = "../../../creusot-contracts/src/std/option.rs" 762 8 765 9
   let%span soption'6 = "../../../creusot-contracts/src/logic/ra/option.rs" 16 14 19 5
   let%span soption'7 = "../../../creusot-contracts/src/logic/ra/option.rs" 21 8 34 9
   let%span smapping = "../../../creusot-contracts/src/logic/mapping.rs" 62 4 62 26
@@ -596,63 +532,6 @@
   let%span sview'0 = "../../../creusot-contracts/src/logic/ra/view.rs" 95 15 95 33
   let%span sview'1 = "../../../creusot-contracts/src/logic/ra/view.rs" 96 14 96 35
   let%span sview'2 = "../../../creusot-contracts/src/logic/ra/view.rs" 97 14 97 35
-=======
-module M_fmap_view_view__qyi16747555808275470465__new [#"fmap_view_view.rs" 112 4 112 31] (* Authority<K, V> *)
-  let%span sfmap_view_view = "fmap_view_view.rs" 113 39 113 81
-  let%span sfmap_view_view'0 = "fmap_view_view.rs" 112 20 112 31
-  let%span sfmap_view_view'1 = "fmap_view_view.rs" 111 14 111 38
-  let%span sfmap_view_view'2 = "fmap_view_view.rs" 89 20 89 49
-  let%span sfmap_view_view'3 = "fmap_view_view.rs" 29 12 35 13
-  let%span sfmap_view_view'4 = "fmap_view_view.rs" 40 15 40 31
-  let%span sfmap_view_view'5 = "fmap_view_view.rs" 41 4 41 28
-  let%span sfmap_view_view'6 = "fmap_view_view.rs" 42 14 42 30
-  let%span sfmap_view_view'7 = "fmap_view_view.rs" 43 71 43 73
-  let%span sfmap_view_view'8 = "fmap_view_view.rs" 46 15 46 30
-  let%span sfmap_view_view'9 = "fmap_view_view.rs" 47 14 47 32
-  let%span sfmap_view_view'10 = "fmap_view_view.rs" 48 54 48 56
-  let%span sfmap_view_view'11 = "fmap_view_view.rs" 51 14 51 46
-  let%span sfmap_view_view'12 = "fmap_view_view.rs" 52 39 52 41
-  let%span sfmap_view_view'13 = "fmap_view_view.rs" 71 20 71 42
-  let%span sra = "../../../creusot-contracts/src/logic/ra.rs" 82 8 82 34
-  let%span sra'0 = "../../../creusot-contracts/src/logic/ra.rs" 86 15 86 43
-  let%span sra'1 = "../../../creusot-contracts/src/logic/ra.rs" 87 4 87 31
-  let%span sra'2 = "../../../creusot-contracts/src/logic/ra.rs" 141 4 141 26
-  let%span sra'3 = "../../../creusot-contracts/src/logic/ra.rs" 142 4 142 26
-  let%span sra'4 = "../../../creusot-contracts/src/logic/ra.rs" 143 4 143 25
-  let%span sfmap = "../../../creusot-contracts/src/logic/fmap.rs" 52 14 52 31
-  let%span sfmap'0 = "../../../creusot-contracts/src/logic/fmap.rs" 53 14 53 43
-  let%span sfmap'1 = "../../../creusot-contracts/src/logic/ra/fmap.rs" 98 14 98 78
-  let%span sfmap'2 = "../../../creusot-contracts/src/logic/ra/fmap.rs" 100 8 100 83
-  let%span sfmap'3 = "../../../creusot-contracts/src/logic/fmap.rs" 61 14 61 25
-  let%span sfmap'4 = "../../../creusot-contracts/src/logic/ra/fmap.rs" 16 12 20 13
-  let%span sfmap'5 = "../../../creusot-contracts/src/logic/fmap.rs" 94 4 94 12
-  let%span sfmap'6 = "../../../creusot-contracts/src/logic/ra/fmap.rs" 52 14 52 32
-  let%span sfmap'7 = "../../../creusot-contracts/src/logic/ra/fmap.rs" 62 14 62 98
-  let%span sfmap'8 = "../../../creusot-contracts/src/logic/ra/fmap.rs" 122 15 122 64
-  let%span sfmap'9 = "../../../creusot-contracts/src/logic/ra/fmap.rs" 123 14 123 78
-  let%span sfmap'10 = "../../../creusot-contracts/src/logic/ra/fmap.rs" 26 14 29 5
-  let%span sfmap'11 = "../../../creusot-contracts/src/logic/ra/fmap.rs" 32 12 47 13
-  let%span sfmap'12 = "../../../creusot-contracts/src/logic/fmap.rs" 247 14 250 5
-  let%span soption = "../../../creusot-contracts/src/std/option.rs" 756 15 756 27
-  let%span soption'0 = "../../../creusot-contracts/src/std/option.rs" 758 8 761 9
-  let%span soption'1 = "../../../creusot-contracts/src/logic/ra/option.rs" 9 8 13 9
-  let%span soption'2 = "../../../creusot-contracts/src/std/option.rs" 767 8 770 9
-  let%span soption'3 = "../../../creusot-contracts/src/logic/ra/option.rs" 41 14 41 32
-  let%span soption'4 = "../../../creusot-contracts/src/logic/ra/option.rs" 48 14 48 98
-  let%span soption'5 = "../../../creusot-contracts/src/std/option.rs" 776 8 779 9
-  let%span soption'6 = "../../../creusot-contracts/src/logic/ra/option.rs" 18 14 21 5
-  let%span soption'7 = "../../../creusot-contracts/src/logic/ra/option.rs" 23 8 36 9
-  let%span smapping = "../../../creusot-contracts/src/logic/mapping.rs" 67 4 67 12
-  let%span sagree = "../../../creusot-contracts/src/logic/ra/agree.rs" 13 8 13 57
-  let%span sagree'0 = "../../../creusot-contracts/src/logic/ra/agree.rs" 28 14 28 32
-  let%span sagree'1 = "../../../creusot-contracts/src/logic/ra/agree.rs" 33 14 33 99
-  let%span sagree'2 = "../../../creusot-contracts/src/logic/ra/agree.rs" 18 14 21 5
-  let%span sagree'3 = "../../../creusot-contracts/src/logic/ra/agree.rs" 16 4 16 12
-  let%span sview = "../../../creusot-contracts/src/logic/ra/view.rs" 107 8 107 46
-  let%span sview'0 = "../../../creusot-contracts/src/logic/ra/view.rs" 96 15 96 33
-  let%span sview'1 = "../../../creusot-contracts/src/logic/ra/view.rs" 97 14 97 35
-  let%span sview'2 = "../../../creusot-contracts/src/logic/ra/view.rs" 98 14 98 35
->>>>>>> 46c4bce5
   let%span sview'3 = "../../../creusot-contracts/src/logic/ra/view.rs" 81 14 81 41
   let%span sresource = "../../../creusot-contracts/src/ghost/resource.rs" 92 18 92 31
   let%span sresource'0 = "../../../creusot-contracts/src/ghost/resource.rs" 53 8 53 22
@@ -1011,7 +890,6 @@
       {[@expl:new ensures] [%#sfmap_view_view'1] view'4 result = empty'0}
       (! return' {result}) ]
 end
-<<<<<<< HEAD
 module M_fmap_view_view__qyi16747555808275470465__insert [#"fmap_view_view.rs" 125 4 125 78] (* Authority<K, V> *)
   let%span sfmap_view_view = "fmap_view_view.rs" 126 19 126 50
   let%span sfmap_view_view'0 = "fmap_view_view.rs" 127 19 127 57
@@ -1068,13 +946,13 @@
   let%span sfmap'14 = "../../../creusot-contracts/src/logic/ra/fmap.rs" 24 14 27 5
   let%span sfmap'15 = "../../../creusot-contracts/src/logic/ra/fmap.rs" 30 12 45 13
   let%span sfmap'16 = "../../../creusot-contracts/src/logic/fmap.rs" 234 14 237 5
-  let%span soption = "../../../creusot-contracts/src/std/option.rs" 732 15 732 27
-  let%span soption'0 = "../../../creusot-contracts/src/std/option.rs" 734 8 737 9
+  let%span soption = "../../../creusot-contracts/src/std/option.rs" 744 15 744 27
+  let%span soption'0 = "../../../creusot-contracts/src/std/option.rs" 746 8 749 9
   let%span soption'1 = "../../../creusot-contracts/src/logic/ra/option.rs" 8 8 12 9
-  let%span soption'2 = "../../../creusot-contracts/src/std/option.rs" 742 8 745 9
+  let%span soption'2 = "../../../creusot-contracts/src/std/option.rs" 754 8 757 9
   let%span soption'3 = "../../../creusot-contracts/src/logic/ra/option.rs" 38 14 38 32
   let%span soption'4 = "../../../creusot-contracts/src/logic/ra/option.rs" 44 14 44 98
-  let%span soption'5 = "../../../creusot-contracts/src/std/option.rs" 750 8 753 9
+  let%span soption'5 = "../../../creusot-contracts/src/std/option.rs" 762 8 765 9
   let%span soption'6 = "../../../creusot-contracts/src/logic/ra/option.rs" 16 14 19 5
   let%span soption'7 = "../../../creusot-contracts/src/logic/ra/option.rs" 21 8 34 9
   let%span smapping = "../../../creusot-contracts/src/logic/mapping.rs" 62 4 62 26
@@ -1093,89 +971,6 @@
   let%span sview'6 = "../../../creusot-contracts/src/logic/ra/view.rs" 95 15 95 33
   let%span sview'7 = "../../../creusot-contracts/src/logic/ra/view.rs" 96 14 96 35
   let%span sview'8 = "../../../creusot-contracts/src/logic/ra/view.rs" 97 14 97 35
-=======
-module M_fmap_view_view__qyi16747555808275470465__insert [#"fmap_view_view.rs" 126 4 126 78] (* Authority<K, V> *)
-  let%span sfmap_view_view = "fmap_view_view.rs" 127 19 127 50
-  let%span sfmap_view_view'0 = "fmap_view_view.rs" 128 19 128 57
-  let%span sfmap_view_view'1 = "fmap_view_view.rs" 132 27 132 61
-  let%span sfmap_view_view'2 = "fmap_view_view.rs" 132 63 132 97
-  let%span sfmap_view_view'3 = "fmap_view_view.rs" 133 12 133 25
-  let%span sfmap_view_view'4 = "fmap_view_view.rs" 134 12 134 25
-  let%span sfmap_view_view'5 = "fmap_view_view.rs" 126 23 126 27
-  let%span sfmap_view_view'6 = "fmap_view_view.rs" 119 15 119 34
-  let%span sfmap_view_view'7 = "fmap_view_view.rs" 126 64 126 78
-  let%span sfmap_view_view'8 = "fmap_view_view.rs" 120 14 120 46
-  let%span sfmap_view_view'9 = "fmap_view_view.rs" 121 14 121 39
-  let%span sfmap_view_view'10 = "fmap_view_view.rs" 122 14 122 33
-  let%span sfmap_view_view'11 = "fmap_view_view.rs" 123 14 123 38
-  let%span sfmap_view_view'12 = "fmap_view_view.rs" 89 20 89 49
-  let%span sfmap_view_view'13 = "fmap_view_view.rs" 104 4 104 12
-  let%span sfmap_view_view'14 = "fmap_view_view.rs" 98 8 98 26
-  let%span sfmap_view_view'15 = "fmap_view_view.rs" 150 4 150 12
-  let%span sfmap_view_view'16 = "fmap_view_view.rs" 29 12 35 13
-  let%span sfmap_view_view'17 = "fmap_view_view.rs" 40 15 40 31
-  let%span sfmap_view_view'18 = "fmap_view_view.rs" 41 4 41 28
-  let%span sfmap_view_view'19 = "fmap_view_view.rs" 42 14 42 30
-  let%span sfmap_view_view'20 = "fmap_view_view.rs" 43 71 43 73
-  let%span sfmap_view_view'21 = "fmap_view_view.rs" 46 15 46 30
-  let%span sfmap_view_view'22 = "fmap_view_view.rs" 47 14 47 32
-  let%span sfmap_view_view'23 = "fmap_view_view.rs" 48 54 48 56
-  let%span sfmap_view_view'24 = "fmap_view_view.rs" 51 14 51 46
-  let%span sfmap_view_view'25 = "fmap_view_view.rs" 52 39 52 41
-  let%span sfmap_view_view'26 = "fmap_view_view.rs" 78 12 78 81
-  let%span sfmap_view_view'27 = "fmap_view_view.rs" 71 20 71 42
-  let%span sra = "../../../creusot-contracts/src/logic/ra.rs" 99 8 102 9
-  let%span sra'0 = "../../../creusot-contracts/src/logic/ra.rs" 86 15 86 43
-  let%span sra'1 = "../../../creusot-contracts/src/logic/ra.rs" 87 4 87 31
-  let%span sra'2 = "../../../creusot-contracts/src/logic/ra.rs" 141 4 141 26
-  let%span sra'3 = "../../../creusot-contracts/src/logic/ra.rs" 142 4 142 26
-  let%span sra'4 = "../../../creusot-contracts/src/logic/ra.rs" 143 4 143 25
-  let%span sra'5 = "../../../creusot-contracts/src/logic/ra.rs" 90 4 90 20
-  let%span sra'6 = "../../../creusot-contracts/src/logic/ra.rs" 82 8 82 34
-  let%span sfmap = "../../../creusot-contracts/src/logic/fmap.rs" 69 14 69 46
-  let%span sfmap'0 = "../../../creusot-contracts/src/logic/fmap.rs" 70 14 70 88
-  let%span sfmap'1 = "../../../creusot-contracts/src/logic/fmap.rs" 79 8 79 34
-  let%span sfmap'2 = "../../../creusot-contracts/src/logic/fmap.rs" 116 8 116 27
-  let%span sfmap'3 = "../../../creusot-contracts/src/logic/fmap.rs" 61 14 61 25
-  let%span sfmap'4 = "../../../creusot-contracts/src/logic/fmap.rs" 52 14 52 31
-  let%span sfmap'5 = "../../../creusot-contracts/src/logic/fmap.rs" 53 14 53 43
-  let%span sfmap'6 = "../../../creusot-contracts/src/logic/ra/fmap.rs" 98 14 98 78
-  let%span sfmap'7 = "../../../creusot-contracts/src/logic/ra/fmap.rs" 100 8 100 83
-  let%span sfmap'8 = "../../../creusot-contracts/src/logic/fmap.rs" 94 4 94 12
-  let%span sfmap'9 = "../../../creusot-contracts/src/logic/ra/fmap.rs" 16 12 20 13
-  let%span sfmap'10 = "../../../creusot-contracts/src/logic/ra/fmap.rs" 52 14 52 32
-  let%span sfmap'11 = "../../../creusot-contracts/src/logic/ra/fmap.rs" 62 14 62 98
-  let%span sfmap'12 = "../../../creusot-contracts/src/logic/ra/fmap.rs" 122 15 122 64
-  let%span sfmap'13 = "../../../creusot-contracts/src/logic/ra/fmap.rs" 123 14 123 78
-  let%span sfmap'14 = "../../../creusot-contracts/src/logic/ra/fmap.rs" 26 14 29 5
-  let%span sfmap'15 = "../../../creusot-contracts/src/logic/ra/fmap.rs" 32 12 47 13
-  let%span sfmap'16 = "../../../creusot-contracts/src/logic/fmap.rs" 247 14 250 5
-  let%span soption = "../../../creusot-contracts/src/std/option.rs" 756 15 756 27
-  let%span soption'0 = "../../../creusot-contracts/src/std/option.rs" 758 8 761 9
-  let%span soption'1 = "../../../creusot-contracts/src/logic/ra/option.rs" 9 8 13 9
-  let%span soption'2 = "../../../creusot-contracts/src/std/option.rs" 767 8 770 9
-  let%span soption'3 = "../../../creusot-contracts/src/logic/ra/option.rs" 41 14 41 32
-  let%span soption'4 = "../../../creusot-contracts/src/logic/ra/option.rs" 48 14 48 98
-  let%span soption'5 = "../../../creusot-contracts/src/std/option.rs" 776 8 779 9
-  let%span soption'6 = "../../../creusot-contracts/src/logic/ra/option.rs" 18 14 21 5
-  let%span soption'7 = "../../../creusot-contracts/src/logic/ra/option.rs" 23 8 36 9
-  let%span smapping = "../../../creusot-contracts/src/logic/mapping.rs" 67 4 67 12
-  let%span sagree = "../../../creusot-contracts/src/logic/ra/agree.rs" 13 8 13 57
-  let%span sagree'0 = "../../../creusot-contracts/src/logic/ra/agree.rs" 28 14 28 32
-  let%span sagree'1 = "../../../creusot-contracts/src/logic/ra/agree.rs" 33 14 33 99
-  let%span sagree'2 = "../../../creusot-contracts/src/logic/ra/agree.rs" 18 14 21 5
-  let%span sagree'3 = "../../../creusot-contracts/src/logic/ra/agree.rs" 16 4 16 12
-  let%span sview = "../../../creusot-contracts/src/logic/ra/view.rs" 113 15 113 33
-  let%span sview'0 = "../../../creusot-contracts/src/logic/ra/view.rs" 115 8 115 29
-  let%span sview'1 = "../../../creusot-contracts/src/logic/ra/view.rs" 107 8 107 46
-  let%span sview'2 = "../../../creusot-contracts/src/logic/ra/view.rs" 278 12 283 17
-  let%span sview'3 = "../../../creusot-contracts/src/logic/ra/view.rs" 289 4 289 35
-  let%span sview'4 = "../../../creusot-contracts/src/logic/ra/view.rs" 290 14 290 44
-  let%span sview'5 = "../../../creusot-contracts/src/logic/ra/view.rs" 292 8 292 41
-  let%span sview'6 = "../../../creusot-contracts/src/logic/ra/view.rs" 96 15 96 33
-  let%span sview'7 = "../../../creusot-contracts/src/logic/ra/view.rs" 97 14 97 35
-  let%span sview'8 = "../../../creusot-contracts/src/logic/ra/view.rs" 98 14 98 35
->>>>>>> 46c4bce5
   let%span sview'9 = "../../../creusot-contracts/src/logic/ra/view.rs" 81 14 81 41
   let%span sview'10 = "../../../creusot-contracts/src/logic/ra/view.rs" 154 14 154 32
   let%span sview'11 = "../../../creusot-contracts/src/logic/ra/view.rs" 158 14 158 98
@@ -1194,7 +989,7 @@
   let%span slogic'0 = "../../../creusot-contracts/src/logic.rs" 33 0 33 21
   let%span smodel = "../../../creusot-contracts/src/model.rs" 59 8 59 22
   let%span sresolve = "../../../creusot-contracts/src/resolve.rs" 44 20 44 34
-  let%span sinvariant = "../../../creusot-contracts/src/invariant.rs" 100 20 100 44
+  let%span sinvariant = "../../../creusot-contracts/src/invariant.rs" 99 20 99 44
   
   use map.Map
   use mach.int.Int
@@ -1717,7 +1512,6 @@
       {[@expl:insert ensures #3] [%#sfmap_view_view'11] id'1 result = id'0 self.current}
       (! return' {result}) ]
 end
-<<<<<<< HEAD
 module M_fmap_view_view__qyi16747555808275470465__contains [#"fmap_view_view.rs" 142 4 142 49] (* Authority<K, V> *)
   let%span sfmap_view_view = "fmap_view_view.rs" 144 22 144 76
   let%span sfmap_view_view'0 = "fmap_view_view.rs" 142 21 142 25
@@ -1765,85 +1559,21 @@
   let%span sfmap'14 = "../../../creusot-contracts/src/logic/fmap.rs" 68 14 68 46
   let%span sfmap'15 = "../../../creusot-contracts/src/logic/fmap.rs" 69 14 69 88
   let%span sfmap'16 = "../../../creusot-contracts/src/logic/fmap.rs" 108 8 108 27
-  let%span soption = "../../../creusot-contracts/src/std/option.rs" 732 15 732 27
-  let%span soption'0 = "../../../creusot-contracts/src/std/option.rs" 734 8 737 9
-  let%span soption'1 = "../../../creusot-contracts/src/std/option.rs" 742 8 745 9
+  let%span soption = "../../../creusot-contracts/src/std/option.rs" 744 15 744 27
+  let%span soption'0 = "../../../creusot-contracts/src/std/option.rs" 746 8 749 9
+  let%span soption'1 = "../../../creusot-contracts/src/std/option.rs" 754 8 757 9
   let%span soption'2 = "../../../creusot-contracts/src/logic/ra/option.rs" 8 8 12 9
   let%span soption'3 = "../../../creusot-contracts/src/logic/ra/option.rs" 16 14 19 5
   let%span soption'4 = "../../../creusot-contracts/src/logic/ra/option.rs" 21 8 34 9
   let%span soption'5 = "../../../creusot-contracts/src/logic/ra/option.rs" 38 14 38 32
   let%span soption'6 = "../../../creusot-contracts/src/logic/ra/option.rs" 44 14 44 98
-  let%span soption'7 = "../../../creusot-contracts/src/std/option.rs" 750 8 753 9
+  let%span soption'7 = "../../../creusot-contracts/src/std/option.rs" 762 8 765 9
   let%span smapping = "../../../creusot-contracts/src/logic/mapping.rs" 62 4 62 26
   let%span sagree = "../../../creusot-contracts/src/logic/ra/agree.rs" 12 8 12 57
   let%span sagree'0 = "../../../creusot-contracts/src/logic/ra/agree.rs" 16 14 19 5
   let%span sagree'1 = "../../../creusot-contracts/src/logic/ra/agree.rs" 15 4 15 18
   let%span sagree'2 = "../../../creusot-contracts/src/logic/ra/agree.rs" 25 14 25 32
   let%span sagree'3 = "../../../creusot-contracts/src/logic/ra/agree.rs" 29 14 29 99
-=======
-module M_fmap_view_view__qyi16747555808275470465__contains [#"fmap_view_view.rs" 143 4 143 49] (* Authority<K, V> *)
-  let%span sfmap_view_view = "fmap_view_view.rs" 145 22 145 76
-  let%span sfmap_view_view'0 = "fmap_view_view.rs" 143 21 143 25
-  let%span sfmap_view_view'1 = "fmap_view_view.rs" 143 27 143 31
-  let%span sfmap_view_view'2 = "fmap_view_view.rs" 139 15 139 37
-  let%span sfmap_view_view'3 = "fmap_view_view.rs" 140 14 140 49
-  let%span sfmap_view_view'4 = "fmap_view_view.rs" 104 4 104 12
-  let%span sfmap_view_view'5 = "fmap_view_view.rs" 150 4 150 12
-  let%span sfmap_view_view'6 = "fmap_view_view.rs" 29 12 35 13
-  let%span sfmap_view_view'7 = "fmap_view_view.rs" 98 8 98 26
-  let%span sfmap_view_view'8 = "fmap_view_view.rs" 89 20 89 49
-  let%span sfmap_view_view'9 = "fmap_view_view.rs" 40 15 40 31
-  let%span sfmap_view_view'10 = "fmap_view_view.rs" 41 4 41 28
-  let%span sfmap_view_view'11 = "fmap_view_view.rs" 42 14 42 30
-  let%span sfmap_view_view'12 = "fmap_view_view.rs" 43 71 43 73
-  let%span sfmap_view_view'13 = "fmap_view_view.rs" 46 15 46 30
-  let%span sfmap_view_view'14 = "fmap_view_view.rs" 47 14 47 32
-  let%span sfmap_view_view'15 = "fmap_view_view.rs" 48 54 48 56
-  let%span sfmap_view_view'16 = "fmap_view_view.rs" 51 14 51 46
-  let%span sfmap_view_view'17 = "fmap_view_view.rs" 52 39 52 41
-  let%span sfmap_view_view'18 = "fmap_view_view.rs" 71 20 71 42
-  let%span sfmap_view_view'19 = "fmap_view_view.rs" 78 12 78 81
-  let%span sra = "../../../creusot-contracts/src/logic/ra.rs" 90 4 90 20
-  let%span sra'0 = "../../../creusot-contracts/src/logic/ra.rs" 86 15 86 43
-  let%span sra'1 = "../../../creusot-contracts/src/logic/ra.rs" 87 4 87 31
-  let%span sra'2 = "../../../creusot-contracts/src/logic/ra.rs" 141 4 141 26
-  let%span sra'3 = "../../../creusot-contracts/src/logic/ra.rs" 142 4 142 26
-  let%span sra'4 = "../../../creusot-contracts/src/logic/ra.rs" 143 4 143 25
-  let%span sra'5 = "../../../creusot-contracts/src/logic/ra.rs" 82 8 82 34
-  let%span sfmap = "../../../creusot-contracts/src/logic/fmap.rs" 94 4 94 12
-  let%span sfmap'0 = "../../../creusot-contracts/src/logic/ra/fmap.rs" 98 14 98 78
-  let%span sfmap'1 = "../../../creusot-contracts/src/logic/ra/fmap.rs" 100 8 100 83
-  let%span sfmap'2 = "../../../creusot-contracts/src/logic/ra/fmap.rs" 16 12 20 13
-  let%span sfmap'3 = "../../../creusot-contracts/src/logic/ra/fmap.rs" 26 14 29 5
-  let%span sfmap'4 = "../../../creusot-contracts/src/logic/ra/fmap.rs" 32 12 47 13
-  let%span sfmap'5 = "../../../creusot-contracts/src/logic/ra/fmap.rs" 52 14 52 32
-  let%span sfmap'6 = "../../../creusot-contracts/src/logic/ra/fmap.rs" 62 14 62 98
-  let%span sfmap'7 = "../../../creusot-contracts/src/logic/fmap.rs" 52 14 52 31
-  let%span sfmap'8 = "../../../creusot-contracts/src/logic/fmap.rs" 53 14 53 43
-  let%span sfmap'9 = "../../../creusot-contracts/src/logic/ra/fmap.rs" 122 15 122 64
-  let%span sfmap'10 = "../../../creusot-contracts/src/logic/ra/fmap.rs" 123 14 123 78
-  let%span sfmap'11 = "../../../creusot-contracts/src/logic/fmap.rs" 247 14 250 5
-  let%span sfmap'12 = "../../../creusot-contracts/src/logic/fmap.rs" 61 14 61 25
-  let%span sfmap'13 = "../../../creusot-contracts/src/logic/fmap.rs" 79 8 79 34
-  let%span sfmap'14 = "../../../creusot-contracts/src/logic/fmap.rs" 69 14 69 46
-  let%span sfmap'15 = "../../../creusot-contracts/src/logic/fmap.rs" 70 14 70 88
-  let%span sfmap'16 = "../../../creusot-contracts/src/logic/fmap.rs" 116 8 116 27
-  let%span soption = "../../../creusot-contracts/src/std/option.rs" 756 15 756 27
-  let%span soption'0 = "../../../creusot-contracts/src/std/option.rs" 758 8 761 9
-  let%span soption'1 = "../../../creusot-contracts/src/std/option.rs" 767 8 770 9
-  let%span soption'2 = "../../../creusot-contracts/src/logic/ra/option.rs" 9 8 13 9
-  let%span soption'3 = "../../../creusot-contracts/src/logic/ra/option.rs" 18 14 21 5
-  let%span soption'4 = "../../../creusot-contracts/src/logic/ra/option.rs" 23 8 36 9
-  let%span soption'5 = "../../../creusot-contracts/src/logic/ra/option.rs" 41 14 41 32
-  let%span soption'6 = "../../../creusot-contracts/src/logic/ra/option.rs" 48 14 48 98
-  let%span soption'7 = "../../../creusot-contracts/src/std/option.rs" 776 8 779 9
-  let%span smapping = "../../../creusot-contracts/src/logic/mapping.rs" 67 4 67 12
-  let%span sagree = "../../../creusot-contracts/src/logic/ra/agree.rs" 13 8 13 57
-  let%span sagree'0 = "../../../creusot-contracts/src/logic/ra/agree.rs" 18 14 21 5
-  let%span sagree'1 = "../../../creusot-contracts/src/logic/ra/agree.rs" 16 4 16 12
-  let%span sagree'2 = "../../../creusot-contracts/src/logic/ra/agree.rs" 28 14 28 32
-  let%span sagree'3 = "../../../creusot-contracts/src/logic/ra/agree.rs" 33 14 33 99
->>>>>>> 46c4bce5
   let%span sview = "../../../creusot-contracts/src/logic/ra/view.rs" 81 14 81 41
   let%span sview'0 = "../../../creusot-contracts/src/logic/ra/view.rs" 154 14 154 32
   let%span sview'1 = "../../../creusot-contracts/src/logic/ra/view.rs" 158 14 158 98
@@ -1862,7 +1592,7 @@
   let%span slogic = "../../../creusot-contracts/src/logic.rs" 32 11 32 28
   let%span slogic'0 = "../../../creusot-contracts/src/logic.rs" 33 0 33 21
   let%span smodel = "../../../creusot-contracts/src/model.rs" 43 8 43 22
-  let%span sinvariant = "../../../creusot-contracts/src/invariant.rs" 91 8 91 18
+  let%span sinvariant = "../../../creusot-contracts/src/invariant.rs" 90 8 90 18
   
   use map.Map
   use mach.int.Int
@@ -2307,7 +2037,6 @@
       = C_Some'4 ((view'4 frag'0)._p1'2)}
       (! return' {result}) ]
 end
-<<<<<<< HEAD
 module M_fmap_view_view__qyi9127813262067876198__clone [#"fmap_view_view.rs" 158 4 158 27] (* <Fragment<K, V> as creusot_contracts::Clone> *)
   let%span sfmap_view_view = "fmap_view_view.rs" 158 14 158 18
   let%span sfmap_view_view'0 = "fmap_view_view.rs" 158 23 158 27
@@ -2351,11 +2080,11 @@
   let%span sfmap'17 = "../../../creusot-contracts/src/logic/ra/fmap.rs" 30 12 45 13
   let%span sfmap'18 = "../../../creusot-contracts/src/logic/fmap.rs" 60 14 60 25
   let%span sfmap'19 = "../../../creusot-contracts/src/logic/fmap.rs" 108 8 108 27
-  let%span soption = "../../../creusot-contracts/src/std/option.rs" 742 8 745 9
+  let%span soption = "../../../creusot-contracts/src/std/option.rs" 754 8 757 9
   let%span soption'0 = "../../../creusot-contracts/src/logic/ra/option.rs" 8 8 12 9
   let%span soption'1 = "../../../creusot-contracts/src/logic/ra/option.rs" 38 14 38 32
   let%span soption'2 = "../../../creusot-contracts/src/logic/ra/option.rs" 44 14 44 98
-  let%span soption'3 = "../../../creusot-contracts/src/std/option.rs" 750 8 753 9
+  let%span soption'3 = "../../../creusot-contracts/src/std/option.rs" 762 8 765 9
   let%span soption'4 = "../../../creusot-contracts/src/logic/ra/option.rs" 16 14 19 5
   let%span soption'5 = "../../../creusot-contracts/src/logic/ra/option.rs" 21 8 34 9
   let%span smapping = "../../../creusot-contracts/src/logic/mapping.rs" 62 4 62 26
@@ -2374,74 +2103,6 @@
   let%span sview'4 = "../../../creusot-contracts/src/logic/ra/view.rs" 207 14 207 47
   let%span sview'5 = "../../../creusot-contracts/src/logic/ra/view.rs" 208 14 208 43
   let%span sview'6 = "../../../creusot-contracts/src/logic/ra/view.rs" 210 8 210 39
-=======
-module M_fmap_view_view__qyi9127813262067876198__clone [#"fmap_view_view.rs" 159 4 159 27] (* <Fragment<K, V> as creusot_contracts::Clone> *)
-  let%span sfmap_view_view = "fmap_view_view.rs" 159 14 159 18
-  let%span sfmap_view_view'0 = "fmap_view_view.rs" 159 23 159 27
-  let%span sfmap_view_view'1 = "fmap_view_view.rs" 158 14 158 30
-  let%span sfmap_view_view'2 = "fmap_view_view.rs" 98 8 98 26
-  let%span sfmap_view_view'3 = "fmap_view_view.rs" 78 12 78 81
-  let%span sfmap_view_view'4 = "fmap_view_view.rs" 29 12 35 13
-  let%span sfmap_view_view'5 = "fmap_view_view.rs" 40 15 40 31
-  let%span sfmap_view_view'6 = "fmap_view_view.rs" 41 4 41 28
-  let%span sfmap_view_view'7 = "fmap_view_view.rs" 42 14 42 30
-  let%span sfmap_view_view'8 = "fmap_view_view.rs" 43 71 43 73
-  let%span sfmap_view_view'9 = "fmap_view_view.rs" 46 15 46 30
-  let%span sfmap_view_view'10 = "fmap_view_view.rs" 47 14 47 32
-  let%span sfmap_view_view'11 = "fmap_view_view.rs" 48 54 48 56
-  let%span sfmap_view_view'12 = "fmap_view_view.rs" 51 14 51 46
-  let%span sfmap_view_view'13 = "fmap_view_view.rs" 52 39 52 41
-  let%span sra = "../../../creusot-contracts/src/logic/ra.rs" 82 8 82 34
-  let%span sra'0 = "../../../creusot-contracts/src/logic/ra.rs" 86 15 86 43
-  let%span sra'1 = "../../../creusot-contracts/src/logic/ra.rs" 87 4 87 31
-  let%span sra'2 = "../../../creusot-contracts/src/logic/ra.rs" 141 4 141 26
-  let%span sra'3 = "../../../creusot-contracts/src/logic/ra.rs" 142 4 142 26
-  let%span sra'4 = "../../../creusot-contracts/src/logic/ra.rs" 143 4 143 25
-  let%span sfmap = "../../../creusot-contracts/src/logic/ra/fmap.rs" 16 12 20 13
-  let%span sfmap'0 = "../../../creusot-contracts/src/logic/ra/fmap.rs" 106 14 106 47
-  let%span sfmap'1 = "../../../creusot-contracts/src/logic/ra/fmap.rs" 107 14 107 43
-  let%span sfmap'2 = "../../../creusot-contracts/src/logic/ra/fmap.rs" 109 8 109 59
-  let%span sfmap'3 = "../../../creusot-contracts/src/logic/fmap.rs" 79 8 79 34
-  let%span sfmap'4 = "../../../creusot-contracts/src/logic/ra/fmap.rs" 52 14 52 32
-  let%span sfmap'5 = "../../../creusot-contracts/src/logic/ra/fmap.rs" 62 14 62 98
-  let%span sfmap'6 = "../../../creusot-contracts/src/logic/fmap.rs" 94 4 94 12
-  let%span sfmap'7 = "../../../creusot-contracts/src/logic/ra/fmap.rs" 122 15 122 64
-  let%span sfmap'8 = "../../../creusot-contracts/src/logic/ra/fmap.rs" 123 14 123 78
-  let%span sfmap'9 = "../../../creusot-contracts/src/logic/fmap.rs" 247 14 250 5
-  let%span sfmap'10 = "../../../creusot-contracts/src/logic/fmap.rs" 69 14 69 46
-  let%span sfmap'11 = "../../../creusot-contracts/src/logic/fmap.rs" 70 14 70 88
-  let%span sfmap'12 = "../../../creusot-contracts/src/logic/fmap.rs" 52 14 52 31
-  let%span sfmap'13 = "../../../creusot-contracts/src/logic/fmap.rs" 53 14 53 43
-  let%span sfmap'14 = "../../../creusot-contracts/src/logic/ra/fmap.rs" 98 14 98 78
-  let%span sfmap'15 = "../../../creusot-contracts/src/logic/ra/fmap.rs" 100 8 100 83
-  let%span sfmap'16 = "../../../creusot-contracts/src/logic/ra/fmap.rs" 26 14 29 5
-  let%span sfmap'17 = "../../../creusot-contracts/src/logic/ra/fmap.rs" 32 12 47 13
-  let%span sfmap'18 = "../../../creusot-contracts/src/logic/fmap.rs" 61 14 61 25
-  let%span sfmap'19 = "../../../creusot-contracts/src/logic/fmap.rs" 116 8 116 27
-  let%span soption = "../../../creusot-contracts/src/std/option.rs" 767 8 770 9
-  let%span soption'0 = "../../../creusot-contracts/src/logic/ra/option.rs" 9 8 13 9
-  let%span soption'1 = "../../../creusot-contracts/src/logic/ra/option.rs" 41 14 41 32
-  let%span soption'2 = "../../../creusot-contracts/src/logic/ra/option.rs" 48 14 48 98
-  let%span soption'3 = "../../../creusot-contracts/src/std/option.rs" 776 8 779 9
-  let%span soption'4 = "../../../creusot-contracts/src/logic/ra/option.rs" 18 14 21 5
-  let%span soption'5 = "../../../creusot-contracts/src/logic/ra/option.rs" 23 8 36 9
-  let%span smapping = "../../../creusot-contracts/src/logic/mapping.rs" 67 4 67 12
-  let%span sagree = "../../../creusot-contracts/src/logic/ra/agree.rs" 38 14 41 5
-  let%span sagree'0 = "../../../creusot-contracts/src/logic/ra/agree.rs" 43 8 43 18
-  let%span sagree'1 = "../../../creusot-contracts/src/logic/ra/agree.rs" 13 8 13 57
-  let%span sagree'2 = "../../../creusot-contracts/src/logic/ra/agree.rs" 28 14 28 32
-  let%span sagree'3 = "../../../creusot-contracts/src/logic/ra/agree.rs" 33 14 33 99
-  let%span sagree'4 = "../../../creusot-contracts/src/logic/ra/agree.rs" 18 14 21 5
-  let%span sagree'5 = "../../../creusot-contracts/src/logic/ra/agree.rs" 16 4 16 12
-  let%span sview = "../../../creusot-contracts/src/logic/ra/view.rs" 185 14 188 5
-  let%span sview'0 = "../../../creusot-contracts/src/logic/ra/view.rs" 190 8 190 31
-  let%span sview'1 = "../../../creusot-contracts/src/logic/ra/view.rs" 160 14 160 32
-  let%span sview'2 = "../../../creusot-contracts/src/logic/ra/view.rs" 165 14 165 98
-  let%span sview'3 = "../../../creusot-contracts/src/logic/ra/view.rs" 124 12 131 13
-  let%span sview'4 = "../../../creusot-contracts/src/logic/ra/view.rs" 216 14 216 47
-  let%span sview'5 = "../../../creusot-contracts/src/logic/ra/view.rs" 217 14 217 43
-  let%span sview'6 = "../../../creusot-contracts/src/logic/ra/view.rs" 219 8 219 39
->>>>>>> 46c4bce5
   let%span sview'7 = "../../../creusot-contracts/src/logic/ra/view.rs" 81 14 81 41
   let%span sview'8 = "../../../creusot-contracts/src/logic/ra/view.rs" 95 15 95 33
   let%span sview'9 = "../../../creusot-contracts/src/logic/ra/view.rs" 96 14 96 35
@@ -2455,7 +2116,7 @@
   let%span sresource'1 = "../../../creusot-contracts/src/ghost/resource.rs" 114 18 114 47
   let%span sresource'2 = "../../../creusot-contracts/src/ghost/resource.rs" 53 8 53 22
   let%span smodel = "../../../creusot-contracts/src/model.rs" 43 8 43 22
-  let%span sinvariant = "../../../creusot-contracts/src/invariant.rs" 91 8 91 18
+  let%span sinvariant = "../../../creusot-contracts/src/invariant.rs" 90 8 90 18
   
   use map.Map
   use mach.int.Int
@@ -2870,7 +2531,6 @@
       {[@expl:clone ensures] [%#sfmap_view_view'1] view'3 result = view'4 self}
       (! return' {result}) ]
 end
-<<<<<<< HEAD
 module M_fmap_view_view__qyi16167685763649721615__rel_mono__refines [#"fmap_view_view.rs" 42 4 42 70] (* <MapRelation<K, V> as creusot_contracts::logic::ra::view::ViewRel> *)
   let%span sfmap_view_view = "fmap_view_view.rs" 42 4 42 70
   let%span sfmap_view_view'0 = "fmap_view_view.rs" 28 12 34 13
@@ -2889,52 +2549,19 @@
   let%span sfmap'5 = "../../../creusot-contracts/src/logic/fmap.rs" 234 14 237 5
   let%span sfmap'6 = "../../../creusot-contracts/src/logic/ra/fmap.rs" 117 15 117 64
   let%span sfmap'7 = "../../../creusot-contracts/src/logic/ra/fmap.rs" 118 14 118 78
-  let%span soption = "../../../creusot-contracts/src/std/option.rs" 742 8 745 9
+  let%span soption = "../../../creusot-contracts/src/std/option.rs" 754 8 757 9
   let%span soption'0 = "../../../creusot-contracts/src/logic/ra/option.rs" 16 14 19 5
   let%span soption'1 = "../../../creusot-contracts/src/logic/ra/option.rs" 21 8 34 9
   let%span soption'2 = "../../../creusot-contracts/src/logic/ra/option.rs" 8 8 12 9
   let%span soption'3 = "../../../creusot-contracts/src/logic/ra/option.rs" 38 14 38 32
   let%span soption'4 = "../../../creusot-contracts/src/logic/ra/option.rs" 44 14 44 98
-  let%span soption'5 = "../../../creusot-contracts/src/std/option.rs" 750 8 753 9
+  let%span soption'5 = "../../../creusot-contracts/src/std/option.rs" 762 8 765 9
   let%span smapping = "../../../creusot-contracts/src/logic/mapping.rs" 62 4 62 26
   let%span sagree = "../../../creusot-contracts/src/logic/ra/agree.rs" 16 14 19 5
   let%span sagree'0 = "../../../creusot-contracts/src/logic/ra/agree.rs" 15 4 15 18
   let%span sagree'1 = "../../../creusot-contracts/src/logic/ra/agree.rs" 12 8 12 57
   let%span sagree'2 = "../../../creusot-contracts/src/logic/ra/agree.rs" 25 14 25 32
   let%span sagree'3 = "../../../creusot-contracts/src/logic/ra/agree.rs" 29 14 29 99
-=======
-module M_fmap_view_view__qyi16167685763649721615__rel_mono__refines [#"fmap_view_view.rs" 43 4 43 70] (* <MapRelation<K, V> as creusot_contracts::logic::ra::view::ViewRel> *)
-  let%span sfmap_view_view = "fmap_view_view.rs" 43 4 43 70
-  let%span sfmap_view_view'0 = "fmap_view_view.rs" 29 12 35 13
-  let%span sra = "../../../creusot-contracts/src/logic/ra.rs" 82 8 82 34
-  let%span sra'0 = "../../../creusot-contracts/src/logic/ra.rs" 86 15 86 43
-  let%span sra'1 = "../../../creusot-contracts/src/logic/ra.rs" 87 4 87 31
-  let%span sra'2 = "../../../creusot-contracts/src/logic/ra.rs" 141 4 141 26
-  let%span sra'3 = "../../../creusot-contracts/src/logic/ra.rs" 142 4 142 26
-  let%span sra'4 = "../../../creusot-contracts/src/logic/ra.rs" 143 4 143 25
-  let%span sfmap = "../../../creusot-contracts/src/logic/ra/fmap.rs" 52 14 52 32
-  let%span sfmap'0 = "../../../creusot-contracts/src/logic/ra/fmap.rs" 62 14 62 98
-  let%span sfmap'1 = "../../../creusot-contracts/src/logic/ra/fmap.rs" 26 14 29 5
-  let%span sfmap'2 = "../../../creusot-contracts/src/logic/ra/fmap.rs" 32 12 47 13
-  let%span sfmap'3 = "../../../creusot-contracts/src/logic/fmap.rs" 94 4 94 12
-  let%span sfmap'4 = "../../../creusot-contracts/src/logic/ra/fmap.rs" 16 12 20 13
-  let%span sfmap'5 = "../../../creusot-contracts/src/logic/fmap.rs" 247 14 250 5
-  let%span sfmap'6 = "../../../creusot-contracts/src/logic/ra/fmap.rs" 122 15 122 64
-  let%span sfmap'7 = "../../../creusot-contracts/src/logic/ra/fmap.rs" 123 14 123 78
-  let%span soption = "../../../creusot-contracts/src/std/option.rs" 767 8 770 9
-  let%span soption'0 = "../../../creusot-contracts/src/logic/ra/option.rs" 18 14 21 5
-  let%span soption'1 = "../../../creusot-contracts/src/logic/ra/option.rs" 23 8 36 9
-  let%span soption'2 = "../../../creusot-contracts/src/logic/ra/option.rs" 9 8 13 9
-  let%span soption'3 = "../../../creusot-contracts/src/logic/ra/option.rs" 41 14 41 32
-  let%span soption'4 = "../../../creusot-contracts/src/logic/ra/option.rs" 48 14 48 98
-  let%span soption'5 = "../../../creusot-contracts/src/std/option.rs" 776 8 779 9
-  let%span smapping = "../../../creusot-contracts/src/logic/mapping.rs" 67 4 67 12
-  let%span sagree = "../../../creusot-contracts/src/logic/ra/agree.rs" 18 14 21 5
-  let%span sagree'0 = "../../../creusot-contracts/src/logic/ra/agree.rs" 16 4 16 12
-  let%span sagree'1 = "../../../creusot-contracts/src/logic/ra/agree.rs" 13 8 13 57
-  let%span sagree'2 = "../../../creusot-contracts/src/logic/ra/agree.rs" 28 14 28 32
-  let%span sagree'3 = "../../../creusot-contracts/src/logic/ra/agree.rs" 33 14 33 99
->>>>>>> 46c4bce5
   
   use map.Map
   
@@ -3142,7 +2769,6 @@
   goal refines: [%#sfmap_view_view] forall a: t_Option'2. forall f1: t_FMap. forall f2: t_FMap. incl'0 f2 f1 /\ rel a f1
           -> incl'0 f2 f1 /\ rel a f1 /\ (forall result: (). rel a f2 -> rel a f2)
 end
-<<<<<<< HEAD
 module M_fmap_view_view__qyi16167685763649721615__rel_unit__refines [#"fmap_view_view.rs" 51 4 51 38] (* <MapRelation<K, V> as creusot_contracts::logic::ra::view::ViewRel> *)
   let%span sfmap_view_view = "fmap_view_view.rs" 51 4 51 38
   let%span sfmap_view_view'0 = "fmap_view_view.rs" 28 12 34 13
@@ -3158,37 +2784,13 @@
   let%span sfmap'8 = "../../../creusot-contracts/src/logic/ra/fmap.rs" 118 14 118 78
   let%span sfmap'9 = "../../../creusot-contracts/src/logic/fmap.rs" 60 14 60 25
   let%span soption = "../../../creusot-contracts/src/logic/ra/option.rs" 8 8 12 9
-  let%span soption'0 = "../../../creusot-contracts/src/std/option.rs" 742 8 745 9
+  let%span soption'0 = "../../../creusot-contracts/src/std/option.rs" 754 8 757 9
   let%span soption'1 = "../../../creusot-contracts/src/logic/ra/option.rs" 38 14 38 32
   let%span soption'2 = "../../../creusot-contracts/src/logic/ra/option.rs" 44 14 44 98
-  let%span soption'3 = "../../../creusot-contracts/src/std/option.rs" 750 8 753 9
+  let%span soption'3 = "../../../creusot-contracts/src/std/option.rs" 762 8 765 9
   let%span sagree = "../../../creusot-contracts/src/logic/ra/agree.rs" 12 8 12 57
   let%span sagree'0 = "../../../creusot-contracts/src/logic/ra/agree.rs" 25 14 25 32
   let%span sagree'1 = "../../../creusot-contracts/src/logic/ra/agree.rs" 29 14 29 99
-=======
-module M_fmap_view_view__qyi16167685763649721615__rel_unit__refines [#"fmap_view_view.rs" 52 4 52 38] (* <MapRelation<K, V> as creusot_contracts::logic::ra::view::ViewRel> *)
-  let%span sfmap_view_view = "fmap_view_view.rs" 52 4 52 38
-  let%span sfmap_view_view'0 = "fmap_view_view.rs" 29 12 35 13
-  let%span sfmap = "../../../creusot-contracts/src/logic/ra/fmap.rs" 98 14 98 78
-  let%span sfmap'0 = "../../../creusot-contracts/src/logic/ra/fmap.rs" 100 8 100 83
-  let%span sfmap'1 = "../../../creusot-contracts/src/logic/fmap.rs" 94 4 94 12
-  let%span sfmap'2 = "../../../creusot-contracts/src/logic/ra/fmap.rs" 16 12 20 13
-  let%span sfmap'3 = "../../../creusot-contracts/src/logic/fmap.rs" 52 14 52 31
-  let%span sfmap'4 = "../../../creusot-contracts/src/logic/fmap.rs" 53 14 53 43
-  let%span sfmap'5 = "../../../creusot-contracts/src/logic/ra/fmap.rs" 52 14 52 32
-  let%span sfmap'6 = "../../../creusot-contracts/src/logic/ra/fmap.rs" 62 14 62 98
-  let%span sfmap'7 = "../../../creusot-contracts/src/logic/ra/fmap.rs" 122 15 122 64
-  let%span sfmap'8 = "../../../creusot-contracts/src/logic/ra/fmap.rs" 123 14 123 78
-  let%span sfmap'9 = "../../../creusot-contracts/src/logic/fmap.rs" 61 14 61 25
-  let%span soption = "../../../creusot-contracts/src/logic/ra/option.rs" 9 8 13 9
-  let%span soption'0 = "../../../creusot-contracts/src/std/option.rs" 767 8 770 9
-  let%span soption'1 = "../../../creusot-contracts/src/logic/ra/option.rs" 41 14 41 32
-  let%span soption'2 = "../../../creusot-contracts/src/logic/ra/option.rs" 48 14 48 98
-  let%span soption'3 = "../../../creusot-contracts/src/std/option.rs" 776 8 779 9
-  let%span sagree = "../../../creusot-contracts/src/logic/ra/agree.rs" 13 8 13 57
-  let%span sagree'0 = "../../../creusot-contracts/src/logic/ra/agree.rs" 28 14 28 32
-  let%span sagree'1 = "../../../creusot-contracts/src/logic/ra/agree.rs" 33 14 33 99
->>>>>>> 46c4bce5
   
   use map.Map
   use mach.int.Int
@@ -3385,7 +2987,6 @@
   goal refines: [%#sfmap_view_view] forall a: t_Option. forall f: t_FMap'0. rel a f
         -> rel a f /\ (forall result: (). rel (C_None) f -> rel (C_None) f)
 end
-<<<<<<< HEAD
 module M_fmap_view_view__qyi9127813262067876198__clone__refines [#"fmap_view_view.rs" 158 4 158 27] (* <Fragment<K, V> as creusot_contracts::Clone> *)
   let%span sfmap_view_view = "fmap_view_view.rs" 158 4 158 27
   let%span sfmap_view_view'0 = "fmap_view_view.rs" 97 8 97 26
@@ -3424,13 +3025,13 @@
   let%span sfmap'14 = "../../../creusot-contracts/src/logic/ra/fmap.rs" 96 8 96 83
   let%span sfmap'15 = "../../../creusot-contracts/src/logic/ra/fmap.rs" 117 15 117 64
   let%span sfmap'16 = "../../../creusot-contracts/src/logic/ra/fmap.rs" 118 14 118 78
-  let%span soption = "../../../creusot-contracts/src/std/option.rs" 742 8 745 9
+  let%span soption = "../../../creusot-contracts/src/std/option.rs" 754 8 757 9
   let%span soption'0 = "../../../creusot-contracts/src/logic/ra/option.rs" 16 14 19 5
   let%span soption'1 = "../../../creusot-contracts/src/logic/ra/option.rs" 21 8 34 9
   let%span soption'2 = "../../../creusot-contracts/src/logic/ra/option.rs" 8 8 12 9
   let%span soption'3 = "../../../creusot-contracts/src/logic/ra/option.rs" 38 14 38 32
   let%span soption'4 = "../../../creusot-contracts/src/logic/ra/option.rs" 44 14 44 98
-  let%span soption'5 = "../../../creusot-contracts/src/std/option.rs" 750 8 753 9
+  let%span soption'5 = "../../../creusot-contracts/src/std/option.rs" 762 8 765 9
   let%span smapping = "../../../creusot-contracts/src/logic/mapping.rs" 62 4 62 26
   let%span sagree = "../../../creusot-contracts/src/logic/ra/agree.rs" 16 14 19 5
   let%span sagree'0 = "../../../creusot-contracts/src/logic/ra/agree.rs" 15 4 15 18
@@ -3447,73 +3048,10 @@
   let%span sview'6 = "../../../creusot-contracts/src/logic/ra/view.rs" 96 14 96 35
   let%span sview'7 = "../../../creusot-contracts/src/logic/ra/view.rs" 97 14 97 35
   let%span sview'8 = "../../../creusot-contracts/src/logic/ra/view.rs" 120 12 127 13
-=======
-module M_fmap_view_view__qyi9127813262067876198__clone__refines [#"fmap_view_view.rs" 159 4 159 27] (* <Fragment<K, V> as creusot_contracts::Clone> *)
-  let%span sfmap_view_view = "fmap_view_view.rs" 159 4 159 27
-  let%span sfmap_view_view'0 = "fmap_view_view.rs" 98 8 98 26
-  let%span sfmap_view_view'1 = "fmap_view_view.rs" 78 12 78 81
-  let%span sfmap_view_view'2 = "fmap_view_view.rs" 29 12 35 13
-  let%span sfmap_view_view'3 = "fmap_view_view.rs" 40 15 40 31
-  let%span sfmap_view_view'4 = "fmap_view_view.rs" 41 4 41 28
-  let%span sfmap_view_view'5 = "fmap_view_view.rs" 42 14 42 30
-  let%span sfmap_view_view'6 = "fmap_view_view.rs" 43 71 43 73
-  let%span sfmap_view_view'7 = "fmap_view_view.rs" 46 15 46 30
-  let%span sfmap_view_view'8 = "fmap_view_view.rs" 47 14 47 32
-  let%span sfmap_view_view'9 = "fmap_view_view.rs" 48 54 48 56
-  let%span sfmap_view_view'10 = "fmap_view_view.rs" 51 14 51 46
-  let%span sfmap_view_view'11 = "fmap_view_view.rs" 52 39 52 41
-  let%span sra = "../../../creusot-contracts/src/logic/ra.rs" 82 8 82 34
-  let%span sra'0 = "../../../creusot-contracts/src/logic/ra.rs" 86 15 86 43
-  let%span sra'1 = "../../../creusot-contracts/src/logic/ra.rs" 87 4 87 31
-  let%span sra'2 = "../../../creusot-contracts/src/logic/ra.rs" 141 4 141 26
-  let%span sra'3 = "../../../creusot-contracts/src/logic/ra.rs" 142 4 142 26
-  let%span sra'4 = "../../../creusot-contracts/src/logic/ra.rs" 143 4 143 25
-  let%span sfmap = "../../../creusot-contracts/src/logic/fmap.rs" 79 8 79 34
-  let%span sfmap'0 = "../../../creusot-contracts/src/logic/fmap.rs" 69 14 69 46
-  let%span sfmap'1 = "../../../creusot-contracts/src/logic/fmap.rs" 70 14 70 88
-  let%span sfmap'2 = "../../../creusot-contracts/src/logic/fmap.rs" 52 14 52 31
-  let%span sfmap'3 = "../../../creusot-contracts/src/logic/fmap.rs" 53 14 53 43
-  let%span sfmap'4 = "../../../creusot-contracts/src/logic/ra/fmap.rs" 26 14 29 5
-  let%span sfmap'5 = "../../../creusot-contracts/src/logic/ra/fmap.rs" 32 12 47 13
-  let%span sfmap'6 = "../../../creusot-contracts/src/logic/fmap.rs" 94 4 94 12
-  let%span sfmap'7 = "../../../creusot-contracts/src/logic/fmap.rs" 61 14 61 25
-  let%span sfmap'8 = "../../../creusot-contracts/src/logic/fmap.rs" 116 8 116 27
-  let%span sfmap'9 = "../../../creusot-contracts/src/logic/ra/fmap.rs" 16 12 20 13
-  let%span sfmap'10 = "../../../creusot-contracts/src/logic/ra/fmap.rs" 52 14 52 32
-  let%span sfmap'11 = "../../../creusot-contracts/src/logic/ra/fmap.rs" 62 14 62 98
-  let%span sfmap'12 = "../../../creusot-contracts/src/logic/fmap.rs" 247 14 250 5
-  let%span sfmap'13 = "../../../creusot-contracts/src/logic/ra/fmap.rs" 98 14 98 78
-  let%span sfmap'14 = "../../../creusot-contracts/src/logic/ra/fmap.rs" 100 8 100 83
-  let%span sfmap'15 = "../../../creusot-contracts/src/logic/ra/fmap.rs" 122 15 122 64
-  let%span sfmap'16 = "../../../creusot-contracts/src/logic/ra/fmap.rs" 123 14 123 78
-  let%span soption = "../../../creusot-contracts/src/std/option.rs" 767 8 770 9
-  let%span soption'0 = "../../../creusot-contracts/src/logic/ra/option.rs" 18 14 21 5
-  let%span soption'1 = "../../../creusot-contracts/src/logic/ra/option.rs" 23 8 36 9
-  let%span soption'2 = "../../../creusot-contracts/src/logic/ra/option.rs" 9 8 13 9
-  let%span soption'3 = "../../../creusot-contracts/src/logic/ra/option.rs" 41 14 41 32
-  let%span soption'4 = "../../../creusot-contracts/src/logic/ra/option.rs" 48 14 48 98
-  let%span soption'5 = "../../../creusot-contracts/src/std/option.rs" 776 8 779 9
-  let%span smapping = "../../../creusot-contracts/src/logic/mapping.rs" 67 4 67 12
-  let%span sagree = "../../../creusot-contracts/src/logic/ra/agree.rs" 18 14 21 5
-  let%span sagree'0 = "../../../creusot-contracts/src/logic/ra/agree.rs" 16 4 16 12
-  let%span sagree'1 = "../../../creusot-contracts/src/logic/ra/agree.rs" 13 8 13 57
-  let%span sagree'2 = "../../../creusot-contracts/src/logic/ra/agree.rs" 28 14 28 32
-  let%span sagree'3 = "../../../creusot-contracts/src/logic/ra/agree.rs" 33 14 33 99
-  let%span sview = "../../../creusot-contracts/src/logic/ra/view.rs" 113 15 113 33
-  let%span sview'0 = "../../../creusot-contracts/src/logic/ra/view.rs" 115 8 115 29
-  let%span sview'1 = "../../../creusot-contracts/src/logic/ra/view.rs" 160 14 160 32
-  let%span sview'2 = "../../../creusot-contracts/src/logic/ra/view.rs" 165 14 165 98
-  let%span sview'3 = "../../../creusot-contracts/src/logic/ra/view.rs" 137 14 140 5
-  let%span sview'4 = "../../../creusot-contracts/src/logic/ra/view.rs" 142 8 142 49
-  let%span sview'5 = "../../../creusot-contracts/src/logic/ra/view.rs" 96 15 96 33
-  let%span sview'6 = "../../../creusot-contracts/src/logic/ra/view.rs" 97 14 97 35
-  let%span sview'7 = "../../../creusot-contracts/src/logic/ra/view.rs" 98 14 98 35
-  let%span sview'8 = "../../../creusot-contracts/src/logic/ra/view.rs" 124 12 131 13
->>>>>>> 46c4bce5
   let%span sview'9 = "../../../creusot-contracts/src/logic/ra/view.rs" 81 14 81 41
   let%span sresource = "../../../creusot-contracts/src/ghost/resource.rs" 53 8 53 22
   let%span smodel = "../../../creusot-contracts/src/model.rs" 43 8 43 22
-  let%span sinvariant = "../../../creusot-contracts/src/invariant.rs" 91 8 91 18
+  let%span sinvariant = "../../../creusot-contracts/src/invariant.rs" 90 8 90 18
   
   use map.Map
   use mach.int.Int
