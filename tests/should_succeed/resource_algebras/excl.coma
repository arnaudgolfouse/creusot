module M_excl__exclusivity [#"excl.rs" 6 0 6 72]
  let%span sexcl = "excl.rs" 9 16 9 21
  let%span sexcl'0 = "excl.rs" 9 16 9 21
  let%span sexcl'1 = "excl.rs" 4 10 4 26
  let%span sexcl'2 = "excl.rs" 5 10 5 18
  let%span sexcl'3 = "../../../creusot-contracts/src/logic/ra/excl.rs" 16 8 16 12
  let%span sexcl'4 = "../../../creusot-contracts/src/logic/ra/excl.rs" 29 14 29 32
  let%span sexcl'5 = "../../../creusot-contracts/src/logic/ra/excl.rs" 33 14 33 98
  let%span sresource = "../../../creusot-contracts/src/ghost/resource.rs" 74 18 74 37
  let%span sresource'0 = "../../../creusot-contracts/src/ghost/resource.rs" 217 19 217 42
  let%span sresource'1 = "../../../creusot-contracts/src/ghost/resource.rs" 218 18 218 32
  let%span sresource'2 = "../../../creusot-contracts/src/ghost/resource.rs" 219 18 219 42
  let%span sresource'3 = "../../../creusot-contracts/src/ghost/resource.rs" 53 8 53 22
  let%span sid = "../../../creusot-contracts/src/logic/id.rs" 31 14 31 41
<<<<<<< HEAD
  let%span smodel = "../../../creusot-contracts/src/model.rs" 59 8 59 22
  let%span smodel'0 = "../../../creusot-contracts/src/model.rs" 43 8 43 22
  let%span sresolve = "../../../creusot-contracts/src/resolve.rs" 44 20 44 34
  let%span soption = "../../../creusot-contracts/src/std/option.rs" 742 8 745 9
=======
  let%span smodel = "../../../creusot-contracts/src/model.rs" 63 8 63 22
  let%span smodel'0 = "../../../creusot-contracts/src/model.rs" 45 8 45 22
  let%span sresolve = "../../../creusot-contracts/src/resolve.rs" 52 20 52 34
  let%span soption = "../../../creusot-contracts/src/std/option.rs" 767 8 770 9
>>>>>>> 46c4bce5
  
  use creusot.prelude.MutBorrow
  use creusot.int.Int32
  use map.Map
  use creusot.prelude.Any
  
  type t_Resource
  
  type t_Id
  
  function id (self: t_Resource) : t_Id
  
  let rec id_ghost (self: t_Resource) (return' (x: t_Id)) = any
    [ return''0 (result: t_Id) -> {[%#sresource] result = id self} (! return' {result}) ]
  
  let rec eq (self: t_Id) (other: t_Id) (return' (x: bool)) = any
    [ return''0 (result: bool) -> {[%#sid] result = (self = other)} (! return' {result}) ]
  
  type t_Excl = { t_Excl__0: Int32.t }
  
  type t_Option = C_None | C_Some t_Excl
  
  function and_then_logic (self: t_Option) (f: Map.map t_Excl t_Option) : t_Option = [%#soption] match self with
      | C_None -> C_None
      | C_Some x -> Map.get f x
      end
  
  function op (self: t_Excl) (_other: t_Excl) : t_Option = [%#sexcl'3] C_None
  
  function associative (a: t_Excl) (b: t_Excl) (c: t_Excl) : ()
  
  axiom associative_spec:
    forall a: t_Excl, b: t_Excl, c: t_Excl. [%#sexcl'5] and_then_logic (op a b) (fun (ab: t_Excl) -> op ab c)
      = and_then_logic (op b c) (fun (bc: t_Excl) -> op a bc)
  
  function commutative (a: t_Excl) (b: t_Excl) : ()
  
  axiom commutative_spec: forall a: t_Excl, b: t_Excl. [%#sexcl'4] op a b = op b a
  
  function val' (self: t_Resource) : t_Excl
  
  function view (self: t_Resource) : t_Excl = [%#sresource'3] val' self
  
  function view'0 (self: MutBorrow.t t_Resource) : t_Excl = [%#smodel] view self.current
  
  function view'1 (self: t_Resource) : t_Excl = [%#smodel'0] view self
  
  let rec valid_shared (self: MutBorrow.t t_Resource) (other: t_Resource) (return' (x: ())) =
    {[@expl:valid_shared requires] [%#sresource'0] id self.current = id other}
    any
    [ return''0 (result: ()) -> {[%#sresource'1] self.final = self.current}
      {[%#sresource'2] op (view'0 self) (view'1 other) <> C_None}
      (! return' {result}) ]
  
  predicate resolve [@inline:trivial] (self: MutBorrow.t t_Resource) = [%#sresolve] self.final = self.current
  
  meta "rewrite_def" predicate resolve
  
  predicate resolve'0 [@inline:trivial] (_0: MutBorrow.t t_Resource) = resolve _0
  
  meta "rewrite_def" predicate resolve'0
  
  meta "compute_max_steps" 1000000
  
  meta "select_lsinst" "all"
  
  let rec exclusivity [#"excl.rs" 6 0 6 72] (x: MutBorrow.t t_Resource) (y: t_Resource) (return' (x'0: ())) = (! bb0
    [ bb0 = s0 [ s0 = id_ghost {x'0.current} (fun (_ret: t_Id) -> [ &_7 <- _ret ] s1) | s1 = bb1 ]
    | bb1 = s0 [ s0 = id_ghost {y'0} (fun (_ret: t_Id) -> [ &_10 <- _ret ] s1) | s1 = bb2 ]
    | bb2 = s0 [ s0 = eq {_7} {_10} (fun (_ret: bool) -> [ &_5 <- _ret ] s1) | s1 = bb3 ]
    | bb3 = any [ br0 -> {_5 = false} (! bb9) | br1 -> {_5} (! bb4) ]
    | bb4 = s0
      [ s0 = MutBorrow.borrow_final <t_Resource> {x'0.current} {MutBorrow.get_id x'0}
          (fun (_ret: MutBorrow.t t_Resource) -> [ &_13 <- _ret ] [ &x'0 <- { x'0 with current = _ret.final } ] s1)
      | s1 = valid_shared {_13} {y'0} (fun (_ret: ()) -> [ &_12 <- _ret ] s2)
      | s2 = bb5 ]
    | bb5 = s0
      [ s0 = -{resolve'0 x'0}- s1
      | s1 = any [ br0 -> {([%#sexcl] false) = false} (! bb6) | br1 -> {[%#sexcl] false} (! bb10) ] ]
    | bb6 = {[%#sexcl'0] false} any
    | bb9 = s0 [ s0 = -{resolve'0 x'0}- s1 | s1 = bb10 ]
    | bb10 = return''0 {_0} ]
    [ & _0: () = Any.any_l ()
    | & x'0: MutBorrow.t t_Resource = x
    | & y'0: t_Resource = y
    | & _5: bool = Any.any_l ()
    | & _7: t_Id = Any.any_l ()
    | & _10: t_Id = Any.any_l ()
    | & _12: () = Any.any_l ()
    | & _13: MutBorrow.t t_Resource = Any.any_l () ])
    [ return''0 (result: ()) -> {[@expl:exclusivity ensures #0] [%#sexcl'1] id x.current <> id y}
      {[@expl:exclusivity ensures #1] [%#sexcl'2] x.current = x.final}
      (! return' {result}) ]
end<|MERGE_RESOLUTION|>--- conflicted
+++ resolved
@@ -12,17 +12,10 @@
   let%span sresource'2 = "../../../creusot-contracts/src/ghost/resource.rs" 219 18 219 42
   let%span sresource'3 = "../../../creusot-contracts/src/ghost/resource.rs" 53 8 53 22
   let%span sid = "../../../creusot-contracts/src/logic/id.rs" 31 14 31 41
-<<<<<<< HEAD
   let%span smodel = "../../../creusot-contracts/src/model.rs" 59 8 59 22
   let%span smodel'0 = "../../../creusot-contracts/src/model.rs" 43 8 43 22
   let%span sresolve = "../../../creusot-contracts/src/resolve.rs" 44 20 44 34
-  let%span soption = "../../../creusot-contracts/src/std/option.rs" 742 8 745 9
-=======
-  let%span smodel = "../../../creusot-contracts/src/model.rs" 63 8 63 22
-  let%span smodel'0 = "../../../creusot-contracts/src/model.rs" 45 8 45 22
-  let%span sresolve = "../../../creusot-contracts/src/resolve.rs" 52 20 52 34
-  let%span soption = "../../../creusot-contracts/src/std/option.rs" 767 8 770 9
->>>>>>> 46c4bce5
+  let%span soption = "../../../creusot-contracts/src/std/option.rs" 754 8 757 9
   
   use creusot.prelude.MutBorrow
   use creusot.int.Int32
