module M_ghost_map__ghost_map [#"ghost_map.rs" 4 0 4 18]
  let%span sghost_map = "ghost_map.rs" 7 22 7 53
  let%span sghost_map'0 = "ghost_map.rs" 8 25 8 26
  let%span sghost_map'1 = "ghost_map.rs" 8 28 8 30
  let%span sghost_map'2 = "ghost_map.rs" 10 22 10 47
  let%span sghost_map'3 = "ghost_map.rs" 11 22 11 34
  let%span sghost_map'4 = "ghost_map.rs" 12 44 12 45
  let%span sghost_map'5 = "ghost_map.rs" 13 17 13 19
  let%span sghost_map'6 = "ghost_map.rs" 15 22 15 47
  let%span sghost_map'7 = "ghost_map.rs" 17 45 17 46
  let%span sghost_map'8 = "ghost_map.rs" 17 48 17 50
  let%span sghost_map'9 = "ghost_map.rs" 18 45 18 46
  let%span sghost_map'10 = "ghost_map.rs" 18 48 18 51
  let%span sghost_map'11 = "ghost_map.rs" 20 22 20 43
  let%span sghost_map'12 = "ghost_map.rs" 21 22 21 50
  let%span sghost_map'13 = "ghost_map.rs" 22 22 22 34
  let%span sghost_map'14 = "ghost_map.rs" 23 22 23 48
  let%span sghost_map'15 = "ghost_map.rs" 24 22 24 47
  let%span sghost_map'16 = "ghost_map.rs" 26 45 26 46
  let%span sghost_map'17 = "ghost_map.rs" 27 13 27 15
  let%span sghost_map'18 = "ghost_map.rs" 28 26 28 27
  let%span sghost_map'19 = "ghost_map.rs" 28 29 28 32
  let%span sghost_map'20 = "ghost_map.rs" 29 26 29 27
  let%span sghost_map'21 = "ghost_map.rs" 29 29 29 31
  let%span sghost_map'22 = "ghost_map.rs" 31 22 31 47
  let%span sghost_map'23 = "ghost_map.rs" 32 22 32 48
  let%span sghost_map'24 = "ghost_map.rs" 34 45 34 46
  let%span sghost_map'25 = "ghost_map.rs" 35 44 35 45
  let%span sghost_map'26 = "ghost_map.rs" 36 45 36 46
  let%span sghost_map'27 = "ghost_map.rs" 37 22 37 42
  let%span sghost_map'28 = "ghost_map.rs" 38 22 38 49
  let%span sghost_map'29 = "ghost_map.rs" 39 22 39 42
  let%span sghost_map'30 = "ghost_map.rs" 40 22 40 43
  let%span sghost_map'31 = "ghost_map.rs" 42 44 42 45
  let%span sghost_map'32 = "ghost_map.rs" 43 44 43 45
  let%span sghost_map'33 = "ghost_map.rs" 44 44 44 45
  let%span sghost_map'34 = "ghost_map.rs" 45 22 45 31
  let%span sghost_map'35 = "ghost_map.rs" 46 8 46 33
  let%span sghost_map'36 = "ghost_map.rs" 47 8 47 33
  let%span sghost_map'37 = "ghost_map.rs" 49 34 49 35
  let%span sghost_map'38 = "ghost_map.rs" 50 34 50 35
  let%span sghost_map'39 = "ghost_map.rs" 51 34 51 35
  let%span sghost_map'40 = "ghost_map.rs" 52 22 52 42
  let%span sghost_map'41 = "ghost_map.rs" 53 22 53 34
  let%span sghost_map'42 = "ghost_map.rs" 54 22 54 34
<<<<<<< HEAD
  let%span sfmap = "../../../creusot-contracts/src/logic/fmap.rs" 269 4 269 33
  let%span sfmap'0 = "../../../creusot-contracts/src/logic/fmap.rs" 108 8 108 27
  let%span sfmap'1 = "../../../creusot-contracts/src/logic/fmap.rs" 428 14 428 49
  let%span sfmap'2 = "../../../creusot-contracts/src/logic/fmap.rs" 429 14 429 40
  let%span sfmap'3 = "../../../creusot-contracts/src/logic/fmap.rs" 296 14 296 34
  let%span sfmap'4 = "../../../creusot-contracts/src/logic/fmap.rs" 100 4 100 26
  let%span sfmap'5 = "../../../creusot-contracts/src/logic/fmap.rs" 361 14 369 9
  let%span sfmap'6 = "../../../creusot-contracts/src/logic/fmap.rs" 370 14 370 73
  let%span sfmap'7 = "../../../creusot-contracts/src/logic/fmap.rs" 371 14 371 44
  let%span sfmap'8 = "../../../creusot-contracts/src/logic/fmap.rs" 399 4 399 36
  let%span sfmap'9 = "../../../creusot-contracts/src/logic/fmap.rs" 400 14 400 47
  let%span sfmap'10 = "../../../creusot-contracts/src/logic/fmap.rs" 401 14 401 85
  let%span sfmap'11 = "../../../creusot-contracts/src/logic/fmap.rs" 453 14 453 43
  let%span sfmap'12 = "../../../creusot-contracts/src/logic/fmap.rs" 454 14 454 41
  let%span sfmap'13 = "../../../creusot-contracts/src/logic/fmap.rs" 92 4 92 26
  let%span sfmap'14 = "../../../creusot-contracts/src/logic/fmap.rs" 316 14 316 43
  let%span sfmap'15 = "../../../creusot-contracts/src/logic/fmap.rs" 338 14 338 55
  let%span sfmap'16 = "../../../creusot-contracts/src/logic/fmap.rs" 112 4 112 18
  let%span sfmap'17 = "../../../creusot-contracts/src/logic/fmap.rs" 68 14 68 46
  let%span sfmap'18 = "../../../creusot-contracts/src/logic/fmap.rs" 69 14 69 88
  let%span sfmap'19 = "../../../creusot-contracts/src/logic/fmap.rs" 60 14 60 25
  let%span sfmap'20 = "../../../creusot-contracts/src/logic/fmap.rs" 258 4 258 26
  let%span sfmap'21 = "../../../creusot-contracts/src/logic/fmap.rs" 83 14 83 43
  let%span sfmap'22 = "../../../creusot-contracts/src/logic/fmap.rs" 84 14 84 84
  let%span sfmap'23 = "../../../creusot-contracts/src/logic/fmap.rs" 174 14 174 39
  let%span sfmap'24 = "../../../creusot-contracts/src/logic/fmap.rs" 177 12 177 35
  let%span sfmap'25 = "../../../creusot-contracts/src/logic/fmap.rs" 51 14 51 31
  let%span sfmap'26 = "../../../creusot-contracts/src/logic/fmap.rs" 52 14 52 43
  let%span sghost = "../../../creusot-contracts/src/ghost.rs" 89 14 89 35
  let%span sghost'0 = "../../../creusot-contracts/src/ghost.rs" 78 14 78 31
  let%span sghost'1 = "../../../creusot-contracts/src/ghost.rs" 179 14 179 26
  let%span sresolve = "../../../creusot-contracts/src/resolve.rs" 44 20 44 34
  let%span soption = "../../../creusot-contracts/src/std/option.rs" 732 15 732 27
  let%span soption'0 = "../../../creusot-contracts/src/std/option.rs" 734 8 737 9
  let%span soption'1 = "../../../creusot-contracts/src/std/option.rs" 750 8 753 9
=======
  let%span sfmap = "../../../creusot-contracts/src/logic/fmap.rs" 284 4 284 33
  let%span sfmap'0 = "../../../creusot-contracts/src/logic/fmap.rs" 116 8 116 27
  let%span sfmap'1 = "../../../creusot-contracts/src/logic/fmap.rs" 443 14 443 49
  let%span sfmap'2 = "../../../creusot-contracts/src/logic/fmap.rs" 444 14 444 40
  let%span sfmap'3 = "../../../creusot-contracts/src/logic/fmap.rs" 311 14 311 34
  let%span sfmap'4 = "../../../creusot-contracts/src/logic/fmap.rs" 104 4 104 12
  let%span sfmap'5 = "../../../creusot-contracts/src/logic/fmap.rs" 376 14 384 9
  let%span sfmap'6 = "../../../creusot-contracts/src/logic/fmap.rs" 385 14 385 73
  let%span sfmap'7 = "../../../creusot-contracts/src/logic/fmap.rs" 386 14 386 44
  let%span sfmap'8 = "../../../creusot-contracts/src/logic/fmap.rs" 414 4 414 36
  let%span sfmap'9 = "../../../creusot-contracts/src/logic/fmap.rs" 415 14 415 47
  let%span sfmap'10 = "../../../creusot-contracts/src/logic/fmap.rs" 416 14 416 85
  let%span sfmap'11 = "../../../creusot-contracts/src/logic/fmap.rs" 468 14 468 43
  let%span sfmap'12 = "../../../creusot-contracts/src/logic/fmap.rs" 469 14 469 41
  let%span sfmap'13 = "../../../creusot-contracts/src/logic/fmap.rs" 94 4 94 12
  let%span sfmap'14 = "../../../creusot-contracts/src/logic/fmap.rs" 331 14 331 43
  let%span sfmap'15 = "../../../creusot-contracts/src/logic/fmap.rs" 353 14 353 55
  let%span sfmap'16 = "../../../creusot-contracts/src/logic/fmap.rs" 120 4 120 12
  let%span sfmap'17 = "../../../creusot-contracts/src/logic/fmap.rs" 69 14 69 46
  let%span sfmap'18 = "../../../creusot-contracts/src/logic/fmap.rs" 70 14 70 88
  let%span sfmap'19 = "../../../creusot-contracts/src/logic/fmap.rs" 61 14 61 25
  let%span sfmap'20 = "../../../creusot-contracts/src/logic/fmap.rs" 271 4 271 12
  let%span sfmap'21 = "../../../creusot-contracts/src/logic/fmap.rs" 85 14 85 43
  let%span sfmap'22 = "../../../creusot-contracts/src/logic/fmap.rs" 86 14 86 84
  let%span sfmap'23 = "../../../creusot-contracts/src/logic/fmap.rs" 186 14 186 39
  let%span sfmap'24 = "../../../creusot-contracts/src/logic/fmap.rs" 189 12 189 35
  let%span sfmap'25 = "../../../creusot-contracts/src/logic/fmap.rs" 52 14 52 31
  let%span sfmap'26 = "../../../creusot-contracts/src/logic/fmap.rs" 53 14 53 43
  let%span sghost = "../../../creusot-contracts/src/ghost.rs" 88 14 88 35
  let%span sghost'0 = "../../../creusot-contracts/src/ghost.rs" 77 14 77 31
  let%span sghost'1 = "../../../creusot-contracts/src/ghost.rs" 181 14 181 26
  let%span sresolve = "../../../creusot-contracts/src/resolve.rs" 52 20 52 34
  let%span soption = "../../../creusot-contracts/src/std/option.rs" 756 15 756 27
  let%span soption'0 = "../../../creusot-contracts/src/std/option.rs" 758 8 761 9
  let%span soption'1 = "../../../creusot-contracts/src/std/option.rs" 776 8 779 9
>>>>>>> 46c4bce5
  let%span slogic = "../../../creusot-contracts/src/logic.rs" 32 11 32 28
  let%span slogic'0 = "../../../creusot-contracts/src/logic.rs" 33 0 33 21
  let%span smapping = "../../../creusot-contracts/src/logic/mapping.rs" 62 4 62 26
  
  use creusot.int.Int32
  use map.Map
  use mach.int.Int
  use map.Const
  use creusot.prelude.MutBorrow
  use creusot.prelude.Any
  
  type t_FMap
  
  type t_Option = C_None | C_Some Int32.t
  
  function view (self: t_FMap) : Map.map Int32.t t_Option
  
  function get [@inline:trivial] (self: t_FMap) (k: Int32.t) : t_Option = [%#sfmap'13] Map.get (view self) k
  
<<<<<<< HEAD
  meta "rewrite_def" function get
  
  predicate ext_eq (self: t_FMap) (other: t_FMap) =
    [%#sfmap'24] let _ = () in forall k: Int32.t. get self k = get other k
=======
  predicate ext_eq (self: t_FMap) (other: t_FMap) = [%#sfmap'24] forall k: Int32.t. get self k = get other k
>>>>>>> 46c4bce5
  
  axiom ext_eq_spec: forall self: t_FMap, other: t_FMap. [%#sfmap'23] ext_eq self other = (self = other)
  
  function len (self: t_FMap) : int
  
  axiom len_spec: forall self: t_FMap. [%#sfmap'19] len self >= 0
  
  constant empty : t_FMap
  
  axiom empty_spec: [%#sfmap'25] len empty = 0
  
  axiom empty_spec'0: [%#sfmap'26] view empty = Const.const (C_None)
  
  predicate is_empty (self: t_FMap) = [%#sfmap'16] ext_eq self empty
  
  let rec new (return' (x: t_FMap)) = any
    [ return''0 (result: t_FMap) -> {[%#sfmap] is_empty result} (! return' {result}) ]
  
  predicate contains [@inline:trivial] (self: t_FMap) (k: Int32.t) = [%#sfmap'0] get self k <> C_None
  
  meta "rewrite_def" predicate contains
  
  let rec deref_mut (self: MutBorrow.t t_FMap) (return' (x: MutBorrow.t t_FMap)) = any
    [ return''0 (result: MutBorrow.t t_FMap) -> {[%#sghost] result = self} (! return' {result}) ]
  
  function insert (self: t_FMap) (k: Int32.t) (v: Int32.t) : t_FMap
  
  axiom insert_spec: forall self: t_FMap, k: Int32.t, v: Int32.t. [%#sfmap'17] view (insert self k v)
      = Map.set (view self) k (C_Some v)
  
  axiom insert_spec'0: forall self: t_FMap, k: Int32.t, v: Int32.t. [%#sfmap'18] len (insert self k v)
      = (if contains self k then len self else len self + 1)
  
  let rec insert_ghost (self: MutBorrow.t t_FMap) (key: Int32.t) (value: Int32.t) (return' (x: t_Option)) = any
    [ return''0 (result: t_Option) -> {[%#sfmap'1] self.final = insert self.current key value}
      {[%#sfmap'2] result = get self.current key}
      (! return' {result}) ]
  
  predicate resolve [@inline:trivial] (self: MutBorrow.t t_FMap) = [%#sresolve] self.final = self.current
  
  meta "rewrite_def" predicate resolve
  
  predicate resolve'0 [@inline:trivial] (_0: MutBorrow.t t_FMap) = resolve _0
  
  meta "rewrite_def" predicate resolve'0
  
  let rec deref (self: t_FMap) (return' (x: t_FMap)) = any
    [ return''0 (result: t_FMap) -> {[%#sghost'0] result = self} (! return' {result}) ]
  
  let rec len_ghost (self: t_FMap) (return' (x: int)) = any
    [ return''0 (result: int) -> {[%#sfmap'3] result = len self} (! return' {result}) ]
  
  predicate index_logic [@inline:trivial] (self: Map.map Int32.t bool) (a: Int32.t) = [%#smapping] Map.get self a
  
  meta "rewrite_def" predicate index_logic
  
  function such_that (p: Map.map Int32.t bool) : Int32.t
  
  axiom such_that_spec: forall p: Map.map Int32.t bool. ([%#slogic] exists x: Int32.t. index_logic p x)
      -> ([%#slogic'0] index_logic p (such_that p))
  
  function unwrap_logic (self: t_Option) : Int32.t = [%#soption'0] match self with
      | C_Some x -> x
      | C_None -> such_that (fun (__0: Int32.t) -> true)
      end
  
  function lookup [@inline:trivial] (self: t_FMap) (k: Int32.t) : Int32.t = [%#sfmap'4] unwrap_logic (get self k)
  
  meta "rewrite_def" function lookup
  
  type t_Option'0 = C_None'0 | C_Some'0 (MutBorrow.t Int32.t)
  
  function index_logic'0 [@inline:trivial] (self: t_FMap) (key: Int32.t) : Int32.t = [%#sfmap'20] lookup self key
  
  meta "rewrite_def" function index_logic'0
  
  let rec get_mut_ghost (self: MutBorrow.t t_FMap) (key: Int32.t) (return' (x: t_Option'0)) = any
    [ return''0 (result: t_Option'0) -> {[%#sfmap'5] if contains self.current key then
        match result with
          | C_None'0 -> false
          | C_Some'0 r -> contains self.final key
          /\ index_logic'0 self.current key = r.current /\ index_logic'0 self.final key = r.final
          end
      else
        result = C_None'0 /\ self.current = self.final
      }
      {[%#sfmap'6] forall k: Int32.t. k <> key -> get self.current k = get self.final k}
      {[%#sfmap'7] len self.current = len self.final}
      (! return' {result}) ]
  
  predicate resolve'1 [@inline:trivial] (self: MutBorrow.t Int32.t) = [%#sresolve] self.final = self.current
  
  meta "rewrite_def" predicate resolve'1
  
  predicate resolve'2 [@inline:trivial] (_0: MutBorrow.t Int32.t) = resolve'1 _0
  
  meta "rewrite_def" predicate resolve'2
  
  let rec v_Some (input: t_Option'0) (ret (field_0: MutBorrow.t Int32.t)) = any
    [ good (field_0: MutBorrow.t Int32.t) -> {C_Some'0 field_0 = input} (! ret {field_0})
    | bad -> {forall field_0: MutBorrow.t Int32.t [C_Some'0 field_0: t_Option'0]. C_Some'0 field_0 <> input}
      (! {false}
      any) ]
  
  type tuple = { _p0: MutBorrow.t Int32.t; _p1: MutBorrow.t t_FMap }
  
  function remove (self: t_FMap) (k: Int32.t) : t_FMap
  
  axiom remove_spec: forall self: t_FMap, k: Int32.t. [%#sfmap'21] view (remove self k) = Map.set (view self) k (C_None)
  
  axiom remove_spec'0: forall self: t_FMap, k: Int32.t. [%#sfmap'22] len (remove self k)
      = (if contains self k then len self - 1 else len self)
  
  let rec split_mut_ghost (self: MutBorrow.t t_FMap) (key: Int32.t) (return' (x: tuple)) =
    {[@expl:split_mut_ghost requires] [%#sfmap'8] contains self.current key}
    any
    [ return''0 (result: tuple) -> {[%#sfmap'9] (result._p1).current = remove self.current key}
      {[%#sfmap'10] index_logic'0 self.current key = (result._p0).current
      /\ self.final = insert (result._p1).final key (result._p0).final}
      (! return' {result}) ]
  
  let rec remove_ghost (self: MutBorrow.t t_FMap) (key: Int32.t) (return' (x: t_Option)) = any
    [ return''0 (result: t_Option) -> {[%#sfmap'11] self.final = remove self.current key}
      {[%#sfmap'12] result = get self.current key}
      (! return' {result}) ]
  
  let rec contains_ghost (self: t_FMap) (key: Int32.t) (return' (x: bool)) = any
    [ return''0 (result: bool) -> {[%#sfmap'14] result = contains self key} (! return' {result}) ]
  
  type t_Option'1 = C_None'1 | C_Some'1 Int32.t
  
  function map_logic (self: t_Option) (f: Map.map Int32.t Int32.t) : t_Option'1 = [%#soption'1] match self with
      | C_None -> C_None'1
      | C_Some x -> C_Some'1 (Map.get f x)
      end
  
  let rec get_ghost (self: t_FMap) (key: Int32.t) (return' (x: t_Option'1)) = any
    [ return''0 (result: t_Option'1) -> {[%#sfmap'15] result = map_logic (get self key) (fun (v: Int32.t) -> v)}
      (! return' {result}) ]
  
  let rec new'0 (x: ()) (return' (x'0: ())) = any
    [ return''0 (result: ()) -> {[%#sghost'1] result = x} (! return' {result}) ]
  
  meta "compute_max_steps" 1000000
  
  meta "select_lsinst" "all"
  
  let rec ghost_map [#"ghost_map.rs" 4 0 4 18] (return' (x: ())) = (! bb0
    [ bb0 = s0 [ s0 = new (fun (_ret: t_FMap) -> [ &map <- _ret ] s1) | s1 = bb1 ]
    | bb1 = s0
      [ s0 = {[@expl:assertion] [%#sghost_map] forall k: Int32.t. not contains map k} s1
      | s1 = MutBorrow.borrow_mut <t_FMap> {map}
          (fun (_ret: MutBorrow.t t_FMap) -> [ &_9 <- _ret ] [ &map <- _ret.final ] s2)
      | s2 = deref_mut {_9} (fun (_ret: MutBorrow.t t_FMap) -> [ &_8 <- _ret ] s3)
      | s3 = bb2 ]
    | bb2 = s0
      [ s0 = MutBorrow.borrow_final <t_FMap> {_8.current} {MutBorrow.get_id _8}
          (fun (_ret: MutBorrow.t t_FMap) -> [ &_7 <- _ret ] [ &_8 <- { _8 with current = _ret.final } ] s1)
      | s1 = insert_ghost {_7} {[%#sghost_map'0] (1: Int32.t)} {[%#sghost_map'1] (21: Int32.t)}
          (fun (_ret: t_Option) -> [ &_6 <- _ret ] s2)
      | s2 = bb3 ]
    | bb3 = s0 [ s0 = -{resolve'0 _8}- s1 | s1 = deref {map} (fun (_ret: t_FMap) -> [ &_12 <- _ret ] s2) | s2 = bb4 ]
    | bb4 = s0 [ s0 = len_ghost {_12} (fun (_ret: int) -> [ &length1 <- _ret ] s1) | s1 = bb5 ]
    | bb5 = s0
      [ s0 = {[@expl:assertion] [%#sghost_map'2] lookup map (1: Int32.t) = (21: Int32.t)} s1
      | s1 = {[@expl:assertion] [%#sghost_map'3] length1 = 1} s2
      | s2 = MutBorrow.borrow_mut <t_FMap> {map}
          (fun (_ret: MutBorrow.t t_FMap) -> [ &_22 <- _ret ] [ &map <- _ret.final ] s3)
      | s3 = deref_mut {_22} (fun (_ret: MutBorrow.t t_FMap) -> [ &_21 <- _ret ] s4)
      | s4 = bb6 ]
    | bb6 = s0
      [ s0 = bb0'0
        [ bb0'0 = s0'0 [ s0'0 = [ &_0'0 <- [%#sghost_map'4] (1: Int32.t) ] s1'0 | s1'0 = _const_ret {_0'0} ] ]
        [ & _0'0: Int32.t = Any.any_l () ] [ _const_ret (_const: Int32.t) -> [ &_162 <- _const ] s1 ]
      | s1 = [ &_24 <- _162 ] s2
      | s2 = MutBorrow.borrow_final <t_FMap> {_21.current} {MutBorrow.get_id _21}
          (fun (_ret: MutBorrow.t t_FMap) -> [ &_20 <- _ret ] [ &_21 <- { _21 with current = _ret.final } ] s3)
      | s3 = get_mut_ghost {_20} {_24} (fun (_ret: t_Option'0) -> [ &_19 <- _ret ] s4)
      | s4 = bb7 ]
    | bb7 = any [ br0 -> {_19 = C_None'0} (! bb10) | br1 (x0: MutBorrow.t Int32.t) -> {_19 = C_Some'0 x0} (! bb9) ]
    | bb10 = s0
      [ s0 = -{match _19 with
          | C_Some'0 x'1 -> resolve'2 x'1
          | _ -> true
          end}-
        s1
      | s1 = -{resolve'0 _21}- s2
      | s2 = bb11 ]
    | bb9 = s0
      [ s0 = v_Some {_19} (fun (r0: MutBorrow.t Int32.t) -> [ &x <- r0 ] s1)
      | s1 = [ &x <- { x with current = ([%#sghost_map'5] (43: Int32.t)) } ] s2
      | s2 = -{resolve'2 x}- s3
      | s3 = -{resolve'0 _21}- s4
      | s4 = bb11 ]
    | bb11 = s0
      [ s0 = {[@expl:assertion] [%#sghost_map'6] lookup map (1: Int32.t) = (43: Int32.t)} s1
      | s1 = MutBorrow.borrow_mut <t_FMap> {map}
          (fun (_ret: MutBorrow.t t_FMap) -> [ &_33 <- _ret ] [ &map <- _ret.final ] s2)
      | s2 = deref_mut {_33} (fun (_ret: MutBorrow.t t_FMap) -> [ &_32 <- _ret ] s3)
      | s3 = bb12 ]
    | bb12 = s0
      [ s0 = MutBorrow.borrow_final <t_FMap> {_32.current} {MutBorrow.get_id _32}
          (fun (_ret: MutBorrow.t t_FMap) -> [ &_31 <- _ret ] [ &_32 <- { _32 with current = _ret.final } ] s1)
      | s1 = insert_ghost {_31} {[%#sghost_map'7] (2: Int32.t)} {[%#sghost_map'8] (50: Int32.t)}
          (fun (_ret: t_Option) -> [ &inserted_none <- _ret ] s2)
      | s2 = bb13 ]
    | bb13 = s0
      [ s0 = -{resolve'0 _32}- s1
      | s1 = MutBorrow.borrow_mut <t_FMap> {map}
          (fun (_ret: MutBorrow.t t_FMap) -> [ &_37 <- _ret ] [ &map <- _ret.final ] s2)
      | s2 = deref_mut {_37} (fun (_ret: MutBorrow.t t_FMap) -> [ &_36 <- _ret ] s3)
      | s3 = bb14 ]
    | bb14 = s0
      [ s0 = MutBorrow.borrow_final <t_FMap> {_36.current} {MutBorrow.get_id _36}
          (fun (_ret: MutBorrow.t t_FMap) -> [ &_35 <- _ret ] [ &_36 <- { _36 with current = _ret.final } ] s1)
      | s1 = insert_ghost {_35} {[%#sghost_map'9] (2: Int32.t)} {[%#sghost_map'10] (100: Int32.t)}
          (fun (_ret: t_Option) -> [ &inserted_some <- _ret ] s2)
      | s2 = bb15 ]
    | bb15 = s0 [ s0 = -{resolve'0 _36}- s1 | s1 = deref {map} (fun (_ret: t_FMap) -> [ &_40 <- _ret ] s2) | s2 = bb16 ]
    | bb16 = s0 [ s0 = len_ghost {_40} (fun (_ret: int) -> [ &length2 <- _ret ] s1) | s1 = bb17 ]
    | bb17 = s0
      [ s0 = {[@expl:assertion] [%#sghost_map'11] inserted_none = C_None} s1
      | s1 = {[@expl:assertion] [%#sghost_map'12] inserted_some = C_Some (50: Int32.t)} s2
      | s2 = {[@expl:assertion] [%#sghost_map'13] length2 = 2} s3
      | s3 = {[@expl:assertion] [%#sghost_map'14] lookup map (2: Int32.t) = (100: Int32.t)} s4
      | s4 = {[@expl:assertion] [%#sghost_map'15] lookup map (1: Int32.t) = (43: Int32.t)} s5
      | s5 = MutBorrow.borrow_mut <t_FMap> {map}
          (fun (_ret: MutBorrow.t t_FMap) -> [ &_57 <- _ret ] [ &map <- _ret.final ] s6)
      | s6 = deref_mut {_57} (fun (_ret: MutBorrow.t t_FMap) -> [ &_56 <- _ret ] s7)
      | s7 = bb18 ]
    | bb18 = s0
      [ s0 = bb0'0
        [ bb0'0 = s0'0 [ s0'0 = [ &_0'0 <- [%#sghost_map'16] (1: Int32.t) ] s1'0 | s1'0 = _const_ret {_0'0} ] ]
        [ & _0'0: Int32.t = Any.any_l () ] [ _const_ret (_const: Int32.t) -> [ &_161 <- _const ] s1 ]
      | s1 = [ &_59 <- _161 ] s2
      | s2 = MutBorrow.borrow_final <t_FMap> {_56.current} {MutBorrow.get_id _56}
          (fun (_ret: MutBorrow.t t_FMap) -> [ &_55 <- _ret ] [ &_56 <- { _56 with current = _ret.final } ] s3)
      | s3 = split_mut_ghost {_55} {_59} (fun (_ret: tuple) -> [ &_54 <- _ret ] s4)
      | s4 = bb19 ]
    | bb19 = s0
      [ s0 = [ &x'0 <- _54._p0 ] s1
      | s1 = [ &map2 <- _54._p1 ] s2
      | s2 = -{resolve'0 _56}- s3
      | s3 = [ &x'0 <- { x'0 with current = ([%#sghost_map'17] (42: Int32.t)) } ] s4
      | s4 = -{resolve'2 x'0}- s5
      | s5 = MutBorrow.borrow_mut <t_FMap> {map2.current}
          (fun (_ret: MutBorrow.t t_FMap) -> [ &_62 <- _ret ] [ &map2 <- { map2 with current = _ret.final } ] s6)
      | s6 = insert_ghost {_62} {[%#sghost_map'18] (2: Int32.t)} {[%#sghost_map'19] (200: Int32.t)}
          (fun (_ret: t_Option) -> [ &_61 <- _ret ] s7)
      | s7 = bb20 ]
    | bb20 = s0
      [ s0 = MutBorrow.borrow_final <t_FMap> {map2.current} {MutBorrow.get_id map2}
          (fun (_ret: MutBorrow.t t_FMap) -> [ &_64 <- _ret ] [ &map2 <- { map2 with current = _ret.final } ] s1)
      | s1 = insert_ghost {_64} {[%#sghost_map'20] (1: Int32.t)} {[%#sghost_map'21] (56: Int32.t)}
          (fun (_ret: t_Option) -> [ &_63 <- _ret ] s2)
      | s2 = bb21 ]
    | bb21 = s0
      [ s0 = -{resolve'0 map2}- s1
      | s1 = {[@expl:assertion] [%#sghost_map'22] lookup map (1: Int32.t) = (42: Int32.t)} s2
      | s2 = {[@expl:assertion] [%#sghost_map'23] lookup map (2: Int32.t) = (200: Int32.t)} s3
      | s3 = MutBorrow.borrow_mut <t_FMap> {map}
          (fun (_ret: MutBorrow.t t_FMap) -> [ &_72 <- _ret ] [ &map <- _ret.final ] s4)
      | s4 = deref_mut {_72} (fun (_ret: MutBorrow.t t_FMap) -> [ &_71 <- _ret ] s5)
      | s5 = bb22 ]
    | bb22 = s0
      [ s0 = bb0'0
        [ bb0'0 = s0'0 [ s0'0 = [ &_0'0 <- [%#sghost_map'24] (3: Int32.t) ] s1'0 | s1'0 = _const_ret {_0'0} ] ]
        [ & _0'0: Int32.t = Any.any_l () ] [ _const_ret (_const: Int32.t) -> [ &_160 <- _const ] s1 ]
      | s1 = [ &_74 <- _160 ] s2
      | s2 = MutBorrow.borrow_final <t_FMap> {_71.current} {MutBorrow.get_id _71}
          (fun (_ret: MutBorrow.t t_FMap) -> [ &_70 <- _ret ] [ &_71 <- { _71 with current = _ret.final } ] s3)
      | s3 = remove_ghost {_70} {_74} (fun (_ret: t_Option) -> [ &remove_none1 <- _ret ] s4)
      | s4 = bb23 ]
    | bb23 = s0
      [ s0 = -{resolve'0 _71}- s1
      | s1 = MutBorrow.borrow_mut <t_FMap> {map}
          (fun (_ret: MutBorrow.t t_FMap) -> [ &_79 <- _ret ] [ &map <- _ret.final ] s2)
      | s2 = deref_mut {_79} (fun (_ret: MutBorrow.t t_FMap) -> [ &_78 <- _ret ] s3)
      | s3 = bb24 ]
    | bb24 = s0
      [ s0 = bb0'0
        [ bb0'0 = s0'0 [ s0'0 = [ &_0'0 <- [%#sghost_map'25] (2: Int32.t) ] s1'0 | s1'0 = _const_ret {_0'0} ] ]
        [ & _0'0: Int32.t = Any.any_l () ] [ _const_ret (_const: Int32.t) -> [ &_159 <- _const ] s1 ]
      | s1 = [ &_81 <- _159 ] s2
      | s2 = MutBorrow.borrow_final <t_FMap> {_78.current} {MutBorrow.get_id _78}
          (fun (_ret: MutBorrow.t t_FMap) -> [ &_77 <- _ret ] [ &_78 <- { _78 with current = _ret.final } ] s3)
      | s3 = remove_ghost {_77} {_81} (fun (_ret: t_Option) -> [ &remove_some <- _ret ] s4)
      | s4 = bb25 ]
    | bb25 = s0
      [ s0 = -{resolve'0 _78}- s1
      | s1 = MutBorrow.borrow_mut <t_FMap> {map}
          (fun (_ret: MutBorrow.t t_FMap) -> [ &_86 <- _ret ] [ &map <- _ret.final ] s2)
      | s2 = deref_mut {_86} (fun (_ret: MutBorrow.t t_FMap) -> [ &_85 <- _ret ] s3)
      | s3 = bb26 ]
    | bb26 = s0
      [ s0 = bb0'0
        [ bb0'0 = s0'0 [ s0'0 = [ &_0'0 <- [%#sghost_map'26] (2: Int32.t) ] s1'0 | s1'0 = _const_ret {_0'0} ] ]
        [ & _0'0: Int32.t = Any.any_l () ] [ _const_ret (_const: Int32.t) -> [ &_158 <- _const ] s1 ]
      | s1 = [ &_88 <- _158 ] s2
      | s2 = MutBorrow.borrow_final <t_FMap> {_85.current} {MutBorrow.get_id _85}
          (fun (_ret: MutBorrow.t t_FMap) -> [ &_84 <- _ret ] [ &_85 <- { _85 with current = _ret.final } ] s3)
      | s3 = remove_ghost {_84} {_88} (fun (_ret: t_Option) -> [ &remove_none2 <- _ret ] s4)
      | s4 = bb27 ]
    | bb27 = s0
      [ s0 = -{resolve'0 _85}- s1
      | s1 = {[@expl:assertion] [%#sghost_map'27] remove_none1 = C_None} s2
      | s2 = {[@expl:assertion] [%#sghost_map'28] remove_some = C_Some (200: Int32.t)} s3
      | s3 = {[@expl:assertion] [%#sghost_map'29] remove_none2 = C_None} s4
      | s4 = {[@expl:assertion] [%#sghost_map'30] get map (2: Int32.t) = C_None} s5
      | s5 = deref {map} (fun (_ret: t_FMap) -> [ &_100 <- _ret ] s6)
      | s6 = bb28 ]
    | bb28 = s0
      [ s0 = bb0'0
        [ bb0'0 = s0'0 [ s0'0 = [ &_0'0 <- [%#sghost_map'31] (1: Int32.t) ] s1'0 | s1'0 = _const_ret {_0'0} ] ]
        [ & _0'0: Int32.t = Any.any_l () ] [ _const_ret (_const: Int32.t) -> [ &_157 <- _const ] s1 ]
      | s1 = [ &_103 <- _157 ] s2
      | s2 = contains_ghost {_100} {_103} (fun (_ret: bool) -> [ &contains1 <- _ret ] s3)
      | s3 = bb29 ]
    | bb29 = s0 [ s0 = deref {map} (fun (_ret: t_FMap) -> [ &_107 <- _ret ] s1) | s1 = bb30 ]
    | bb30 = s0
      [ s0 = bb0'0
        [ bb0'0 = s0'0 [ s0'0 = [ &_0'0 <- [%#sghost_map'32] (2: Int32.t) ] s1'0 | s1'0 = _const_ret {_0'0} ] ]
        [ & _0'0: Int32.t = Any.any_l () ] [ _const_ret (_const: Int32.t) -> [ &_156 <- _const ] s1 ]
      | s1 = [ &_110 <- _156 ] s2
      | s2 = contains_ghost {_107} {_110} (fun (_ret: bool) -> [ &contains2 <- _ret ] s3)
      | s3 = bb31 ]
    | bb31 = s0 [ s0 = deref {map} (fun (_ret: t_FMap) -> [ &_114 <- _ret ] s1) | s1 = bb32 ]
    | bb32 = s0
      [ s0 = bb0'0
        [ bb0'0 = s0'0 [ s0'0 = [ &_0'0 <- [%#sghost_map'33] (3: Int32.t) ] s1'0 | s1'0 = _const_ret {_0'0} ] ]
        [ & _0'0: Int32.t = Any.any_l () ] [ _const_ret (_const: Int32.t) -> [ &_155 <- _const ] s1 ]
      | s1 = [ &_117 <- _155 ] s2
      | s2 = contains_ghost {_114} {_117} (fun (_ret: bool) -> [ &contains3 <- _ret ] s3)
      | s3 = bb33 ]
    | bb33 = s0
      [ s0 = {[@expl:assertion] [%#sghost_map'34] contains1} s1
      | s1 = {[@expl:assertion] [%#sghost_map'35] not contains2} s2
      | s2 = {[@expl:assertion] [%#sghost_map'36] not contains3} s3
      | s3 = deref {map} (fun (_ret: t_FMap) -> [ &_127 <- _ret ] s4)
      | s4 = bb34 ]
    | bb34 = s0
      [ s0 = bb0'0
        [ bb0'0 = s0'0 [ s0'0 = [ &_0'0 <- [%#sghost_map'37] (1: Int32.t) ] s1'0 | s1'0 = _const_ret {_0'0} ] ]
        [ & _0'0: Int32.t = Any.any_l () ] [ _const_ret (_const: Int32.t) -> [ &_154 <- _const ] s1 ]
      | s1 = [ &_130 <- _154 ] s2
      | s2 = get_ghost {_127} {_130} (fun (_ret: t_Option'1) -> [ &get1 <- _ret ] s3)
      | s3 = bb35 ]
    | bb35 = s0 [ s0 = deref {map} (fun (_ret: t_FMap) -> [ &_134 <- _ret ] s1) | s1 = bb36 ]
    | bb36 = s0
      [ s0 = bb0'0
        [ bb0'0 = s0'0 [ s0'0 = [ &_0'0 <- [%#sghost_map'38] (2: Int32.t) ] s1'0 | s1'0 = _const_ret {_0'0} ] ]
        [ & _0'0: Int32.t = Any.any_l () ] [ _const_ret (_const: Int32.t) -> [ &_153 <- _const ] s1 ]
      | s1 = [ &_137 <- _153 ] s2
      | s2 = get_ghost {_134} {_137} (fun (_ret: t_Option'1) -> [ &get2 <- _ret ] s3)
      | s3 = bb37 ]
    | bb37 = s0 [ s0 = deref {map} (fun (_ret: t_FMap) -> [ &_141 <- _ret ] s1) | s1 = bb38 ]
    | bb38 = s0
      [ s0 = bb0'0
        [ bb0'0 = s0'0 [ s0'0 = [ &_0'0 <- [%#sghost_map'39] (3: Int32.t) ] s1'0 | s1'0 = _const_ret {_0'0} ] ]
        [ & _0'0: Int32.t = Any.any_l () ] [ _const_ret (_const: Int32.t) -> [ &_152 <- _const ] s1 ]
      | s1 = [ &_144 <- _152 ] s2
      | s2 = get_ghost {_141} {_144} (fun (_ret: t_Option'1) -> [ &get3 <- _ret ] s3)
      | s3 = bb39 ]
    | bb39 = s0
      [ s0 = {[@expl:assertion] [%#sghost_map'40] get1 = C_Some'1 (42: Int32.t)} s1
      | s1 = {[@expl:assertion] [%#sghost_map'41] get2 = C_None'1} s2
      | s2 = {[@expl:assertion] [%#sghost_map'42] get3 = C_None'1} s3
      | s3 = new'0 {_3} (fun (_ret: ()) -> [ &_2 <- _ret ] s4)
      | s4 = bb40 ]
    | bb40 = return''0 {_0} ]
    [ & _0: () = Any.any_l ()
    | & map: t_FMap = Any.any_l ()
    | & _2: () = Any.any_l ()
    | & _3: () = Any.any_l ()
    | & _6: t_Option = Any.any_l ()
    | & _7: MutBorrow.t t_FMap = Any.any_l ()
    | & _8: MutBorrow.t t_FMap = Any.any_l ()
    | & _9: MutBorrow.t t_FMap = Any.any_l ()
    | & length1: int = Any.any_l ()
    | & _12: t_FMap = Any.any_l ()
    | & _19: t_Option'0 = Any.any_l ()
    | & _20: MutBorrow.t t_FMap = Any.any_l ()
    | & _21: MutBorrow.t t_FMap = Any.any_l ()
    | & _22: MutBorrow.t t_FMap = Any.any_l ()
    | & _24: Int32.t = Any.any_l ()
    | & x: MutBorrow.t Int32.t = Any.any_l ()
    | & inserted_none: t_Option = Any.any_l ()
    | & _31: MutBorrow.t t_FMap = Any.any_l ()
    | & _32: MutBorrow.t t_FMap = Any.any_l ()
    | & _33: MutBorrow.t t_FMap = Any.any_l ()
    | & inserted_some: t_Option = Any.any_l ()
    | & _35: MutBorrow.t t_FMap = Any.any_l ()
    | & _36: MutBorrow.t t_FMap = Any.any_l ()
    | & _37: MutBorrow.t t_FMap = Any.any_l ()
    | & length2: int = Any.any_l ()
    | & _40: t_FMap = Any.any_l ()
    | & x'0: MutBorrow.t Int32.t = Any.any_l ()
    | & map2: MutBorrow.t t_FMap = Any.any_l ()
    | & _54: tuple = Any.any_l ()
    | & _55: MutBorrow.t t_FMap = Any.any_l ()
    | & _56: MutBorrow.t t_FMap = Any.any_l ()
    | & _57: MutBorrow.t t_FMap = Any.any_l ()
    | & _59: Int32.t = Any.any_l ()
    | & _61: t_Option = Any.any_l ()
    | & _62: MutBorrow.t t_FMap = Any.any_l ()
    | & _63: t_Option = Any.any_l ()
    | & _64: MutBorrow.t t_FMap = Any.any_l ()
    | & remove_none1: t_Option = Any.any_l ()
    | & _70: MutBorrow.t t_FMap = Any.any_l ()
    | & _71: MutBorrow.t t_FMap = Any.any_l ()
    | & _72: MutBorrow.t t_FMap = Any.any_l ()
    | & _74: Int32.t = Any.any_l ()
    | & remove_some: t_Option = Any.any_l ()
    | & _77: MutBorrow.t t_FMap = Any.any_l ()
    | & _78: MutBorrow.t t_FMap = Any.any_l ()
    | & _79: MutBorrow.t t_FMap = Any.any_l ()
    | & _81: Int32.t = Any.any_l ()
    | & remove_none2: t_Option = Any.any_l ()
    | & _84: MutBorrow.t t_FMap = Any.any_l ()
    | & _85: MutBorrow.t t_FMap = Any.any_l ()
    | & _86: MutBorrow.t t_FMap = Any.any_l ()
    | & _88: Int32.t = Any.any_l ()
    | & contains1: bool = Any.any_l ()
    | & _100: t_FMap = Any.any_l ()
    | & _103: Int32.t = Any.any_l ()
    | & contains2: bool = Any.any_l ()
    | & _107: t_FMap = Any.any_l ()
    | & _110: Int32.t = Any.any_l ()
    | & contains3: bool = Any.any_l ()
    | & _114: t_FMap = Any.any_l ()
    | & _117: Int32.t = Any.any_l ()
    | & get1: t_Option'1 = Any.any_l ()
    | & _127: t_FMap = Any.any_l ()
    | & _130: Int32.t = Any.any_l ()
    | & get2: t_Option'1 = Any.any_l ()
    | & _134: t_FMap = Any.any_l ()
    | & _137: Int32.t = Any.any_l ()
    | & get3: t_Option'1 = Any.any_l ()
    | & _141: t_FMap = Any.any_l ()
    | & _144: Int32.t = Any.any_l ()
    | & _152: Int32.t = Any.any_l ()
    | & _153: Int32.t = Any.any_l ()
    | & _154: Int32.t = Any.any_l ()
    | & _155: Int32.t = Any.any_l ()
    | & _156: Int32.t = Any.any_l ()
    | & _157: Int32.t = Any.any_l ()
    | & _158: Int32.t = Any.any_l ()
    | & _159: Int32.t = Any.any_l ()
    | & _160: Int32.t = Any.any_l ()
    | & _161: Int32.t = Any.any_l ()
    | & _162: Int32.t = Any.any_l () ]) [ return''0 (result: ()) -> (! return' {result}) ]
end<|MERGE_RESOLUTION|>--- conflicted
+++ resolved
@@ -43,7 +43,6 @@
   let%span sghost_map'40 = "ghost_map.rs" 52 22 52 42
   let%span sghost_map'41 = "ghost_map.rs" 53 22 53 34
   let%span sghost_map'42 = "ghost_map.rs" 54 22 54 34
-<<<<<<< HEAD
   let%span sfmap = "../../../creusot-contracts/src/logic/fmap.rs" 269 4 269 33
   let%span sfmap'0 = "../../../creusot-contracts/src/logic/fmap.rs" 108 8 108 27
   let%span sfmap'1 = "../../../creusot-contracts/src/logic/fmap.rs" 428 14 428 49
@@ -76,46 +75,9 @@
   let%span sghost'0 = "../../../creusot-contracts/src/ghost.rs" 78 14 78 31
   let%span sghost'1 = "../../../creusot-contracts/src/ghost.rs" 179 14 179 26
   let%span sresolve = "../../../creusot-contracts/src/resolve.rs" 44 20 44 34
-  let%span soption = "../../../creusot-contracts/src/std/option.rs" 732 15 732 27
-  let%span soption'0 = "../../../creusot-contracts/src/std/option.rs" 734 8 737 9
-  let%span soption'1 = "../../../creusot-contracts/src/std/option.rs" 750 8 753 9
-=======
-  let%span sfmap = "../../../creusot-contracts/src/logic/fmap.rs" 284 4 284 33
-  let%span sfmap'0 = "../../../creusot-contracts/src/logic/fmap.rs" 116 8 116 27
-  let%span sfmap'1 = "../../../creusot-contracts/src/logic/fmap.rs" 443 14 443 49
-  let%span sfmap'2 = "../../../creusot-contracts/src/logic/fmap.rs" 444 14 444 40
-  let%span sfmap'3 = "../../../creusot-contracts/src/logic/fmap.rs" 311 14 311 34
-  let%span sfmap'4 = "../../../creusot-contracts/src/logic/fmap.rs" 104 4 104 12
-  let%span sfmap'5 = "../../../creusot-contracts/src/logic/fmap.rs" 376 14 384 9
-  let%span sfmap'6 = "../../../creusot-contracts/src/logic/fmap.rs" 385 14 385 73
-  let%span sfmap'7 = "../../../creusot-contracts/src/logic/fmap.rs" 386 14 386 44
-  let%span sfmap'8 = "../../../creusot-contracts/src/logic/fmap.rs" 414 4 414 36
-  let%span sfmap'9 = "../../../creusot-contracts/src/logic/fmap.rs" 415 14 415 47
-  let%span sfmap'10 = "../../../creusot-contracts/src/logic/fmap.rs" 416 14 416 85
-  let%span sfmap'11 = "../../../creusot-contracts/src/logic/fmap.rs" 468 14 468 43
-  let%span sfmap'12 = "../../../creusot-contracts/src/logic/fmap.rs" 469 14 469 41
-  let%span sfmap'13 = "../../../creusot-contracts/src/logic/fmap.rs" 94 4 94 12
-  let%span sfmap'14 = "../../../creusot-contracts/src/logic/fmap.rs" 331 14 331 43
-  let%span sfmap'15 = "../../../creusot-contracts/src/logic/fmap.rs" 353 14 353 55
-  let%span sfmap'16 = "../../../creusot-contracts/src/logic/fmap.rs" 120 4 120 12
-  let%span sfmap'17 = "../../../creusot-contracts/src/logic/fmap.rs" 69 14 69 46
-  let%span sfmap'18 = "../../../creusot-contracts/src/logic/fmap.rs" 70 14 70 88
-  let%span sfmap'19 = "../../../creusot-contracts/src/logic/fmap.rs" 61 14 61 25
-  let%span sfmap'20 = "../../../creusot-contracts/src/logic/fmap.rs" 271 4 271 12
-  let%span sfmap'21 = "../../../creusot-contracts/src/logic/fmap.rs" 85 14 85 43
-  let%span sfmap'22 = "../../../creusot-contracts/src/logic/fmap.rs" 86 14 86 84
-  let%span sfmap'23 = "../../../creusot-contracts/src/logic/fmap.rs" 186 14 186 39
-  let%span sfmap'24 = "../../../creusot-contracts/src/logic/fmap.rs" 189 12 189 35
-  let%span sfmap'25 = "../../../creusot-contracts/src/logic/fmap.rs" 52 14 52 31
-  let%span sfmap'26 = "../../../creusot-contracts/src/logic/fmap.rs" 53 14 53 43
-  let%span sghost = "../../../creusot-contracts/src/ghost.rs" 88 14 88 35
-  let%span sghost'0 = "../../../creusot-contracts/src/ghost.rs" 77 14 77 31
-  let%span sghost'1 = "../../../creusot-contracts/src/ghost.rs" 181 14 181 26
-  let%span sresolve = "../../../creusot-contracts/src/resolve.rs" 52 20 52 34
-  let%span soption = "../../../creusot-contracts/src/std/option.rs" 756 15 756 27
-  let%span soption'0 = "../../../creusot-contracts/src/std/option.rs" 758 8 761 9
-  let%span soption'1 = "../../../creusot-contracts/src/std/option.rs" 776 8 779 9
->>>>>>> 46c4bce5
+  let%span soption = "../../../creusot-contracts/src/std/option.rs" 744 15 744 27
+  let%span soption'0 = "../../../creusot-contracts/src/std/option.rs" 746 8 749 9
+  let%span soption'1 = "../../../creusot-contracts/src/std/option.rs" 762 8 765 9
   let%span slogic = "../../../creusot-contracts/src/logic.rs" 32 11 32 28
   let%span slogic'0 = "../../../creusot-contracts/src/logic.rs" 33 0 33 21
   let%span smapping = "../../../creusot-contracts/src/logic/mapping.rs" 62 4 62 26
@@ -135,14 +97,9 @@
   
   function get [@inline:trivial] (self: t_FMap) (k: Int32.t) : t_Option = [%#sfmap'13] Map.get (view self) k
   
-<<<<<<< HEAD
   meta "rewrite_def" function get
   
-  predicate ext_eq (self: t_FMap) (other: t_FMap) =
-    [%#sfmap'24] let _ = () in forall k: Int32.t. get self k = get other k
-=======
   predicate ext_eq (self: t_FMap) (other: t_FMap) = [%#sfmap'24] forall k: Int32.t. get self k = get other k
->>>>>>> 46c4bce5
   
   axiom ext_eq_spec: forall self: t_FMap, other: t_FMap. [%#sfmap'23] ext_eq self other = (self = other)
   
