module M_disjoint_raw_ptr__foo [#"disjoint_raw_ptr.rs" 4 0 4 12]
  let%span sdisjoint_raw_ptr = "disjoint_raw_ptr.rs" 5 37 5 41
  let%span sdisjoint_raw_ptr'0 = "disjoint_raw_ptr.rs" 6 33 6 37
  let%span sdisjoint_raw_ptr'1 = "disjoint_raw_ptr.rs" 11 18 11 30
  let%span sdisjoint_raw_ptr'2 = "disjoint_raw_ptr.rs" 12 18 12 26
<<<<<<< HEAD
  let%span sptr_own = "../../../creusot-contracts/src/ghost/ptr_own.rs" 52 4 52 52
  let%span sptr_own'0 = "../../../creusot-contracts/src/ghost/ptr_own.rs" 51 14 51 64
  let%span sptr_own'1 = "../../../creusot-contracts/src/ghost/ptr_own.rs" 135 26 135 30
  let%span sptr_own'2 = "../../../creusot-contracts/src/ghost/ptr_own.rs" 135 48 135 52
  let%span sptr_own'3 = "../../../creusot-contracts/src/ghost/ptr_own.rs" 132 14 132 64
  let%span sptr_own'4 = "../../../creusot-contracts/src/ghost/ptr_own.rs" 133 14 133 28
  let%span sptr_own'5 = "../../../creusot-contracts/src/ghost/ptr_own.rs" 42 4 42 26
  let%span sghost = "../../../creusot-contracts/src/ghost.rs" 91 22 91 26
  let%span sghost'0 = "../../../creusot-contracts/src/ghost.rs" 91 4 91 48
  let%span sghost'1 = "../../../creusot-contracts/src/ghost.rs" 89 14 89 35
  let%span sghost'2 = "../../../creusot-contracts/src/ghost.rs" 80 14 80 18
  let%span sghost'3 = "../../../creusot-contracts/src/ghost.rs" 80 4 80 36
  let%span sghost'4 = "../../../creusot-contracts/src/ghost.rs" 78 14 78 31
  let%span sghost'5 = "../../../creusot-contracts/src/ghost.rs" 179 14 179 26
  let%span sghost'6 = "../../../creusot-contracts/src/ghost.rs" 118 8 118 18
  let%span sresolve = "../../../creusot-contracts/src/resolve.rs" 44 20 44 34
  let%span sinvariant = "../../../creusot-contracts/src/invariant.rs" 100 20 100 44
  let%span sinvariant'0 = "../../../creusot-contracts/src/invariant.rs" 91 8 91 18
  let%span sptr = "../../../creusot-contracts/src/std/ptr.rs" 57 14 57 53
  let%span sptr'0 = "../../../creusot-contracts/src/std/ptr.rs" 59 8 59 35
=======
  let%span sptr_own = "../../../creusot-contracts/src/ghost/ptr_own.rs" 56 4 56 52
  let%span sptr_own'0 = "../../../creusot-contracts/src/ghost/ptr_own.rs" 55 14 55 64
  let%span sptr_own'1 = "../../../creusot-contracts/src/ghost/ptr_own.rs" 209 26 209 30
  let%span sptr_own'2 = "../../../creusot-contracts/src/ghost/ptr_own.rs" 209 48 209 52
  let%span sptr_own'3 = "../../../creusot-contracts/src/ghost/ptr_own.rs" 206 14 206 64
  let%span sptr_own'4 = "../../../creusot-contracts/src/ghost/ptr_own.rs" 207 14 207 28
  let%span sptr_own'5 = "../../../creusot-contracts/src/ghost/ptr_own.rs" 44 4 44 12
  let%span sghost = "../../../creusot-contracts/src/ghost.rs" 89 22 89 26
  let%span sghost'0 = "../../../creusot-contracts/src/ghost.rs" 89 4 89 48
  let%span sghost'1 = "../../../creusot-contracts/src/ghost.rs" 88 14 88 35
  let%span sghost'2 = "../../../creusot-contracts/src/ghost.rs" 78 14 78 18
  let%span sghost'3 = "../../../creusot-contracts/src/ghost.rs" 78 4 78 36
  let%span sghost'4 = "../../../creusot-contracts/src/ghost.rs" 77 14 77 31
  let%span sghost'5 = "../../../creusot-contracts/src/ghost.rs" 181 14 181 26
  let%span sghost'6 = "../../../creusot-contracts/src/ghost.rs" 119 8 119 18
  let%span sresolve = "../../../creusot-contracts/src/resolve.rs" 52 20 52 34
  let%span sinvariant = "../../../creusot-contracts/src/invariant.rs" 106 20 106 44
  let%span sinvariant'0 = "../../../creusot-contracts/src/invariant.rs" 95 8 95 18
  let%span sptr = "../../../creusot-contracts/src/std/ptr.rs" 103 14 103 53
  let%span sptr'0 = "../../../creusot-contracts/src/std/ptr.rs" 105 8 105 35
>>>>>>> 46c4bce5
  
  use creusot.int.Int32
  use creusot.prelude.Opaque
  use creusot.int.UInt64
  use creusot.prelude.MutBorrow
  use creusot.prelude.Any
  
  type t_PtrOwn = { t_PtrOwn__ptr: Opaque.ptr; t_PtrOwn__val: Int32.t }
  
  type tuple = { _p0: Opaque.ptr; _p1: t_PtrOwn }
  
  function addr_logic (self: Opaque.ptr) : UInt64.t
  
  predicate is_null_logic (self: Opaque.ptr) = [%#sptr'0] addr_logic self = (0: UInt64.t)
  
  axiom is_null_logic_spec: forall self: Opaque.ptr. [%#sptr] is_null_logic self = (addr_logic self = (0: UInt64.t))
  
  function ptr (self: t_PtrOwn) : Opaque.ptr
  
<<<<<<< HEAD
  predicate invariant' [@inline:trivial] (self: t_PtrOwn) = [%#sptr_own'5] not is_null_logic (ptr self)
  
  meta "rewrite_def" predicate invariant'
=======
  predicate metadata_matches (_value: Int32.t) (_metadata: ()) = true
  
  function val' (self: t_PtrOwn) : Int32.t
  
  function metadata_logic (_0: Opaque.ptr) : ()
  
  predicate invariant' (self: t_PtrOwn) =
    [%#sptr_own'5] not is_null_logic (ptr self) /\ metadata_matches (val' self) (metadata_logic (ptr self))
>>>>>>> 46c4bce5
  
  predicate inv (_0: t_PtrOwn)
  
  axiom inv_axiom [@rewrite]: forall x: t_PtrOwn [inv x]. inv x
      = (invariant' x
      /\ match x with
        | {t_PtrOwn__ptr = ptr'0; t_PtrOwn__val = val''0} -> true
        end)
  
  predicate invariant''0 [@inline:trivial] (self: t_PtrOwn) = [%#sghost'6] inv self
  
  meta "rewrite_def" predicate invariant''0
  
  predicate inv'0 (_0: t_PtrOwn)
  
  axiom inv_axiom'0 [@rewrite]: forall x: t_PtrOwn [inv'0 x]. inv'0 x = invariant''0 x
  
  predicate inv'1 (_0: tuple)
  
  axiom inv_axiom'1 [@rewrite]: forall x: tuple [inv'1 x]. inv'1 x = (let {_p0 = x0; _p1 = x1} = x in inv'0 x1)
  
  let rec new (v: Int32.t) (return' (x: tuple)) = any
    [ return''0 (result: tuple) -> {[%#sptr_own] inv'1 result}
      {[%#sptr_own'0] ptr result._p1 = result._p0 /\ val' result._p1 = v}
      (! return' {result}) ]
  
  predicate invariant''1 [@inline:trivial] (self: MutBorrow.t t_PtrOwn) =
    [%#sinvariant] inv'0 self.current /\ inv'0 self.final
  
  meta "rewrite_def" predicate invariant''1
  
  predicate inv'2 (_0: MutBorrow.t t_PtrOwn)
  
  axiom inv_axiom'2 [@rewrite]: forall x: MutBorrow.t t_PtrOwn [inv'2 x]. inv'2 x = invariant''1 x
  
  predicate invariant''2 [@inline:trivial] (self: MutBorrow.t t_PtrOwn) =
    [%#sinvariant] inv self.current /\ inv self.final
  
  meta "rewrite_def" predicate invariant''2
  
  predicate inv'3 (_0: MutBorrow.t t_PtrOwn)
  
  axiom inv_axiom'3 [@rewrite]: forall x: MutBorrow.t t_PtrOwn [inv'3 x]. inv'3 x = invariant''2 x
  
  let rec deref_mut (self: MutBorrow.t t_PtrOwn) (return' (x: MutBorrow.t t_PtrOwn)) =
    {[@expl:deref_mut 'self' type invariant] [%#sghost] inv'2 self}
    any
    [ return''0 (result: MutBorrow.t t_PtrOwn) -> {[%#sghost'0] inv'3 result}
      {[%#sghost'1] result = self}
      (! return' {result}) ]
  
  predicate invariant''3 [@inline:trivial] (self: t_PtrOwn) = [%#sinvariant'0] inv'0 self
  
  meta "rewrite_def" predicate invariant''3
  
  predicate inv'4 (_0: t_PtrOwn)
  
  axiom inv_axiom'4 [@rewrite]: forall x: t_PtrOwn [inv'4 x]. inv'4 x = invariant''3 x
  
  predicate invariant''4 [@inline:trivial] (self: t_PtrOwn) = [%#sinvariant'0] inv self
  
  meta "rewrite_def" predicate invariant''4
  
  predicate inv'5 (_0: t_PtrOwn)
  
  axiom inv_axiom'5 [@rewrite]: forall x: t_PtrOwn [inv'5 x]. inv'5 x = invariant''4 x
  
  let rec deref (self: t_PtrOwn) (return' (x: t_PtrOwn)) = {[@expl:deref 'self' type invariant] [%#sghost'2] inv'4 self}
    any
    [ return''0 (result: t_PtrOwn) -> {[%#sghost'3] inv'5 result} {[%#sghost'4] result = self} (! return' {result}) ]
  
  let rec disjoint_lemma (own1: MutBorrow.t t_PtrOwn) (own2: t_PtrOwn) (return' (x: ())) =
    {[@expl:disjoint_lemma 'own1' type invariant] [%#sptr_own'1] inv'3 own1}
    {[@expl:disjoint_lemma 'own2' type invariant] [%#sptr_own'2] inv'5 own2}
    any
    [ return''0 (result: ()) -> {[%#sptr_own'3] addr_logic (ptr own1.current) <> addr_logic (ptr own2)}
      {[%#sptr_own'4] own1.current = own1.final}
      (! return' {result}) ]
  
  predicate resolve [@inline:trivial] (self: MutBorrow.t t_PtrOwn) = [%#sresolve] self.final = self.current
  
  meta "rewrite_def" predicate resolve
  
  predicate resolve'0 [@inline:trivial] (_0: MutBorrow.t t_PtrOwn) = resolve _0
  
  meta "rewrite_def" predicate resolve'0
  
  predicate resolve'1 [@inline:trivial] (self: MutBorrow.t t_PtrOwn) = [%#sresolve] self.final = self.current
  
  meta "rewrite_def" predicate resolve'1
  
  predicate resolve'2 [@inline:trivial] (_0: MutBorrow.t t_PtrOwn) = resolve'1 _0
  
  meta "rewrite_def" predicate resolve'2
  
  let rec new'0 (x: ()) (return' (x'0: ())) = any
    [ return''0 (result: ()) -> {[%#sghost'5] result = x} (! return' {result}) ]
  
  meta "compute_max_steps" 1000000
  
  meta "select_lsinst" "all"
  
  let rec foo [#"disjoint_raw_ptr.rs" 4 0 4 12] (return' (x: ())) = (! bb0
    [ bb0 = s0 [ s0 = new {[%#sdisjoint_raw_ptr] (1: Int32.t)} (fun (_ret: tuple) -> [ &_3 <- _ret ] s1) | s1 = bb1 ]
    | bb1 = s0
      [ s0 = [ &p1 <- _3._p0 ] s1
      | s1 = [ &own1 <- _3._p1 ] s2
      | s2 = new {[%#sdisjoint_raw_ptr'0] (1: Int32.t)} (fun (_ret: tuple) -> [ &_6 <- _ret ] s3)
      | s3 = bb2 ]
    | bb2 = s0
      [ s0 = [ &p2 <- _6._p0 ] s1
      | s1 = [ &own2 <- _6._p1 ] s2
      | s2 = {inv'0 own1}
        MutBorrow.borrow_mut <t_PtrOwn> {own1}
          (fun (_ret: MutBorrow.t t_PtrOwn) -> [ &_13 <- _ret ] -{inv'0 _ret.final}- [ &own1 <- _ret.final ] s3)
      | s3 = {inv'0 _13.current}
        MutBorrow.borrow_final <t_PtrOwn> {_13.current} {MutBorrow.get_id _13}
          (fun (_ret: MutBorrow.t t_PtrOwn) ->
            [ &_12 <- _ret ] -{inv'0 _ret.final}-
            [ &_13 <- { _13 with current = _ret.final } ] s4)
      | s4 = deref_mut {_12} (fun (_ret: MutBorrow.t t_PtrOwn) -> [ &_11 <- _ret ] s5)
      | s5 = bb3 ]
    | bb3 = s0 [ s0 = [ &_17 <- own2 ] s1 | s1 = deref {_17} (fun (_ret: t_PtrOwn) -> [ &_15 <- _ret ] s2) | s2 = bb4 ]
    | bb4 = s0
      [ s0 = {inv _11.current}
        MutBorrow.borrow_final <t_PtrOwn> {_11.current} {MutBorrow.get_id _11}
          (fun (_ret: MutBorrow.t t_PtrOwn) ->
            [ &_10 <- _ret ] -{inv _ret.final}-
            [ &_11 <- { _11 with current = _ret.final } ] s1)
      | s1 = disjoint_lemma {_10} {_15} (fun (_ret: ()) -> [ &_9 <- _ret ] s2)
      | s2 = bb5 ]
    | bb5 = s0
      [ s0 = {[@expl:type invariant] inv'2 _13} s1
      | s1 = -{resolve'0 _13}- s2
      | s2 = {[@expl:type invariant] inv'3 _11} s3
      | s3 = -{resolve'2 _11}- s4
      | s4 = new'0 {_8} (fun (_ret: ()) -> [ &_7 <- _ret ] s5)
      | s5 = bb6 ]
    | bb6 = s0
      [ s0 = {[@expl:assertion] [%#sdisjoint_raw_ptr'1] own1 <> own2} s1
      | s1 = {[@expl:assertion] [%#sdisjoint_raw_ptr'2] p1 <> p2} s2
      | s2 = return''0 {_0} ] ]
    [ & _0: () = Any.any_l ()
    | & p1: Opaque.ptr = Any.any_l ()
    | & own1: t_PtrOwn = Any.any_l ()
    | & _3: tuple = Any.any_l ()
    | & p2: Opaque.ptr = Any.any_l ()
    | & own2: t_PtrOwn = Any.any_l ()
    | & _6: tuple = Any.any_l ()
    | & _7: () = Any.any_l ()
    | & _8: () = Any.any_l ()
    | & _9: () = Any.any_l ()
    | & _10: MutBorrow.t t_PtrOwn = Any.any_l ()
    | & _11: MutBorrow.t t_PtrOwn = Any.any_l ()
    | & _12: MutBorrow.t t_PtrOwn = Any.any_l ()
    | & _13: MutBorrow.t t_PtrOwn = Any.any_l ()
    | & _15: t_PtrOwn = Any.any_l ()
    | & _17: t_PtrOwn = Any.any_l () ]) [ return''0 (result: ()) -> (! return' {result}) ]
end<|MERGE_RESOLUTION|>--- conflicted
+++ resolved
@@ -3,14 +3,13 @@
   let%span sdisjoint_raw_ptr'0 = "disjoint_raw_ptr.rs" 6 33 6 37
   let%span sdisjoint_raw_ptr'1 = "disjoint_raw_ptr.rs" 11 18 11 30
   let%span sdisjoint_raw_ptr'2 = "disjoint_raw_ptr.rs" 12 18 12 26
-<<<<<<< HEAD
-  let%span sptr_own = "../../../creusot-contracts/src/ghost/ptr_own.rs" 52 4 52 52
-  let%span sptr_own'0 = "../../../creusot-contracts/src/ghost/ptr_own.rs" 51 14 51 64
-  let%span sptr_own'1 = "../../../creusot-contracts/src/ghost/ptr_own.rs" 135 26 135 30
-  let%span sptr_own'2 = "../../../creusot-contracts/src/ghost/ptr_own.rs" 135 48 135 52
-  let%span sptr_own'3 = "../../../creusot-contracts/src/ghost/ptr_own.rs" 132 14 132 64
-  let%span sptr_own'4 = "../../../creusot-contracts/src/ghost/ptr_own.rs" 133 14 133 28
-  let%span sptr_own'5 = "../../../creusot-contracts/src/ghost/ptr_own.rs" 42 4 42 26
+  let%span sptr_own = "../../../creusot-contracts/src/ghost/ptr_own.rs" 55 4 55 52
+  let%span sptr_own'0 = "../../../creusot-contracts/src/ghost/ptr_own.rs" 54 14 54 64
+  let%span sptr_own'1 = "../../../creusot-contracts/src/ghost/ptr_own.rs" 208 26 208 30
+  let%span sptr_own'2 = "../../../creusot-contracts/src/ghost/ptr_own.rs" 208 48 208 52
+  let%span sptr_own'3 = "../../../creusot-contracts/src/ghost/ptr_own.rs" 205 14 205 64
+  let%span sptr_own'4 = "../../../creusot-contracts/src/ghost/ptr_own.rs" 206 14 206 28
+  let%span sptr_own'5 = "../../../creusot-contracts/src/ghost/ptr_own.rs" 44 4 44 26
   let%span sghost = "../../../creusot-contracts/src/ghost.rs" 91 22 91 26
   let%span sghost'0 = "../../../creusot-contracts/src/ghost.rs" 91 4 91 48
   let%span sghost'1 = "../../../creusot-contracts/src/ghost.rs" 89 14 89 35
@@ -20,32 +19,10 @@
   let%span sghost'5 = "../../../creusot-contracts/src/ghost.rs" 179 14 179 26
   let%span sghost'6 = "../../../creusot-contracts/src/ghost.rs" 118 8 118 18
   let%span sresolve = "../../../creusot-contracts/src/resolve.rs" 44 20 44 34
-  let%span sinvariant = "../../../creusot-contracts/src/invariant.rs" 100 20 100 44
-  let%span sinvariant'0 = "../../../creusot-contracts/src/invariant.rs" 91 8 91 18
-  let%span sptr = "../../../creusot-contracts/src/std/ptr.rs" 57 14 57 53
-  let%span sptr'0 = "../../../creusot-contracts/src/std/ptr.rs" 59 8 59 35
-=======
-  let%span sptr_own = "../../../creusot-contracts/src/ghost/ptr_own.rs" 56 4 56 52
-  let%span sptr_own'0 = "../../../creusot-contracts/src/ghost/ptr_own.rs" 55 14 55 64
-  let%span sptr_own'1 = "../../../creusot-contracts/src/ghost/ptr_own.rs" 209 26 209 30
-  let%span sptr_own'2 = "../../../creusot-contracts/src/ghost/ptr_own.rs" 209 48 209 52
-  let%span sptr_own'3 = "../../../creusot-contracts/src/ghost/ptr_own.rs" 206 14 206 64
-  let%span sptr_own'4 = "../../../creusot-contracts/src/ghost/ptr_own.rs" 207 14 207 28
-  let%span sptr_own'5 = "../../../creusot-contracts/src/ghost/ptr_own.rs" 44 4 44 12
-  let%span sghost = "../../../creusot-contracts/src/ghost.rs" 89 22 89 26
-  let%span sghost'0 = "../../../creusot-contracts/src/ghost.rs" 89 4 89 48
-  let%span sghost'1 = "../../../creusot-contracts/src/ghost.rs" 88 14 88 35
-  let%span sghost'2 = "../../../creusot-contracts/src/ghost.rs" 78 14 78 18
-  let%span sghost'3 = "../../../creusot-contracts/src/ghost.rs" 78 4 78 36
-  let%span sghost'4 = "../../../creusot-contracts/src/ghost.rs" 77 14 77 31
-  let%span sghost'5 = "../../../creusot-contracts/src/ghost.rs" 181 14 181 26
-  let%span sghost'6 = "../../../creusot-contracts/src/ghost.rs" 119 8 119 18
-  let%span sresolve = "../../../creusot-contracts/src/resolve.rs" 52 20 52 34
-  let%span sinvariant = "../../../creusot-contracts/src/invariant.rs" 106 20 106 44
-  let%span sinvariant'0 = "../../../creusot-contracts/src/invariant.rs" 95 8 95 18
-  let%span sptr = "../../../creusot-contracts/src/std/ptr.rs" 103 14 103 53
-  let%span sptr'0 = "../../../creusot-contracts/src/std/ptr.rs" 105 8 105 35
->>>>>>> 46c4bce5
+  let%span sinvariant = "../../../creusot-contracts/src/invariant.rs" 99 20 99 44
+  let%span sinvariant'0 = "../../../creusot-contracts/src/invariant.rs" 90 8 90 18
+  let%span sptr = "../../../creusot-contracts/src/std/ptr.rs" 96 14 96 53
+  let%span sptr'0 = "../../../creusot-contracts/src/std/ptr.rs" 98 8 98 35
   
   use creusot.int.Int32
   use creusot.prelude.Opaque
@@ -65,20 +42,16 @@
   
   function ptr (self: t_PtrOwn) : Opaque.ptr
   
-<<<<<<< HEAD
-  predicate invariant' [@inline:trivial] (self: t_PtrOwn) = [%#sptr_own'5] not is_null_logic (ptr self)
+  predicate metadata_matches (_value: Int32.t) (_metadata: ())
+  
+  function val' (self: t_PtrOwn) : Int32.t
+  
+  function metadata_logic (_0: Opaque.ptr) : ()
+  
+  predicate invariant' [@inline:trivial] (self: t_PtrOwn) =
+    [%#sptr_own'5] not is_null_logic (ptr self) /\ metadata_matches (val' self) (metadata_logic (ptr self))
   
   meta "rewrite_def" predicate invariant'
-=======
-  predicate metadata_matches (_value: Int32.t) (_metadata: ()) = true
-  
-  function val' (self: t_PtrOwn) : Int32.t
-  
-  function metadata_logic (_0: Opaque.ptr) : ()
-  
-  predicate invariant' (self: t_PtrOwn) =
-    [%#sptr_own'5] not is_null_logic (ptr self) /\ metadata_matches (val' self) (metadata_logic (ptr self))
->>>>>>> 46c4bce5
   
   predicate inv (_0: t_PtrOwn)
   
