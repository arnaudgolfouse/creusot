--- conflicted
+++ resolved
@@ -7,14 +7,10 @@
   ],
   "proofs": {
     "M_integer_ops__i128__test_add": {
-<<<<<<< HEAD
-      "vc_test_add": { "prover": "cvc5@1.0.5", "time": 0.016 }
-=======
       "vc_test_add": { "prover": "cvc5@1.0.5", "time": 0.025 }
->>>>>>> 18938b5c
     },
     "M_integer_ops__i128__test_add_bw": {
-      "vc_test_add_bw": { "prover": "cvc5@1.0.5", "time": 0.014 }
+      "vc_test_add_bw": { "prover": "cvc5@1.0.5", "time": 0.038 }
     },
     "M_integer_ops__i128__test_div": {
       "vc_test_div": { "prover": "cvc5@1.0.5", "time": 0.031 }
@@ -61,7 +57,7 @@
       "vc_test_from_bool_bw": { "prover": "cvc5@1.0.5", "time": 0.004 }
     },
     "M_integer_ops__i128__test_mul": {
-      "vc_test_mul": { "prover": "cvc5@1.0.5", "time": 0.011 }
+      "vc_test_mul": { "prover": "cvc5@1.0.5", "time": 0.024 }
     },
     "M_integer_ops__i128__test_mul_bw": {
       "vc_test_mul_bw": { "prover": "cvc5@1.0.5", "time": 0.036 }
@@ -70,13 +66,13 @@
       "vc_test_shl": { "prover": "cvc5@1.0.5", "time": 0.015 }
     },
     "M_integer_ops__i128__test_shl_bw": {
-      "vc_test_shl_bw": { "prover": "z3@4.12.4", "time": 0.014 }
+      "vc_test_shl_bw": { "prover": "z3@4.12.4", "time": 0.01 }
     },
     "M_integer_ops__i128__test_shr": {
-      "vc_test_shr": { "prover": "cvc5@1.0.5", "time": 0.011 }
+      "vc_test_shr": { "prover": "cvc5@1.0.5", "time": 0.025 }
     },
     "M_integer_ops__i128__test_shr_bw": {
-      "vc_test_shr_bw": { "prover": "cvc5@1.0.5", "time": 0.005 }
+      "vc_test_shr_bw": { "prover": "cvc5@1.0.5", "time": 0.015 }
     },
     "M_integer_ops__i128__test_sub": {
       "vc_test_sub": { "prover": "cvc5@1.0.5", "time": 0.025 }
@@ -85,11 +81,7 @@
       "vc_test_sub_bw": { "prover": "cvc5@1.0.5", "time": 0.037 }
     },
     "M_integer_ops__i16__test_add": {
-<<<<<<< HEAD
-      "vc_test_add": { "prover": "cvc5@1.0.5", "time": 0.014 }
-=======
       "vc_test_add": { "prover": "cvc5@1.0.5", "time": 0.018 }
->>>>>>> 18938b5c
     },
     "M_integer_ops__i16__test_add_bw": {
       "vc_test_add_bw": { "prover": "cvc5@1.0.5", "time": 0.005 }
@@ -145,16 +137,16 @@
       "vc_test_mul_bw": { "prover": "cvc5@1.0.5", "time": 0.011 }
     },
     "M_integer_ops__i16__test_shl": {
-      "vc_test_shl": { "prover": "cvc5@1.0.5", "time": 0.01 }
+      "vc_test_shl": { "prover": "cvc5@1.0.5", "time": 0.022 }
     },
     "M_integer_ops__i16__test_shl_bw": {
       "vc_test_shl_bw": { "prover": "z3@4.12.4", "time": 0.014 }
     },
     "M_integer_ops__i16__test_shr": {
-      "vc_test_shr": { "prover": "cvc5@1.0.5", "time": 0.009 }
+      "vc_test_shr": { "prover": "cvc5@1.0.5", "time": 0.019 }
     },
     "M_integer_ops__i16__test_shr_bw": {
-      "vc_test_shr_bw": { "prover": "cvc5@1.0.5", "time": 0.008 }
+      "vc_test_shr_bw": { "prover": "cvc5@1.0.5", "time": 0.013 }
     },
     "M_integer_ops__i16__test_sub": {
       "vc_test_sub": { "prover": "cvc5@1.0.5", "time": 0.02 }
@@ -163,14 +155,10 @@
       "vc_test_sub_bw": { "prover": "cvc5@1.0.5", "time": 0.02 }
     },
     "M_integer_ops__i32__test_add": {
-<<<<<<< HEAD
-      "vc_test_add": { "prover": "cvc5@1.0.5", "time": 0.012 }
-=======
       "vc_test_add": { "prover": "cvc5@1.0.5", "time": 0.019 }
->>>>>>> 18938b5c
     },
     "M_integer_ops__i32__test_add_bw": {
-      "vc_test_add_bw": { "prover": "cvc5@1.0.5", "time": 0.009 }
+      "vc_test_add_bw": { "prover": "cvc5@1.0.5", "time": 0.02 }
     },
     "M_integer_ops__i32__test_div": {
       "vc_test_div": { "prover": "cvc5@1.0.5", "time": 0.051 }
@@ -189,11 +177,11 @@
       },
       "vc_promoted2__test_from_bool": {
         "prover": "cvc5@1.0.5",
-        "time": 0.018
+        "time": 0.016
       },
       "vc_promoted3__test_from_bool": {
         "prover": "cvc5@1.0.5",
-        "time": 0.018
+        "time": 0.016
       },
       "vc_test_from_bool": { "prover": "cvc5@1.0.5", "time": 0.005 }
     },
@@ -229,26 +217,22 @@
       "vc_test_shl_bw": { "prover": "z3@4.12.4", "time": 0.017 }
     },
     "M_integer_ops__i32__test_shr": {
-      "vc_test_shr": { "prover": "cvc5@1.0.5", "time": 0.01 }
+      "vc_test_shr": { "prover": "cvc5@1.0.5", "time": 0.016 }
     },
     "M_integer_ops__i32__test_shr_bw": {
-      "vc_test_shr_bw": { "prover": "cvc5@1.0.5", "time": 0.007 }
+      "vc_test_shr_bw": { "prover": "cvc5@1.0.5", "time": 0.009 }
     },
     "M_integer_ops__i32__test_sub": {
       "vc_test_sub": { "prover": "cvc5@1.0.5", "time": 0.02 }
     },
     "M_integer_ops__i32__test_sub_bw": {
-      "vc_test_sub_bw": { "prover": "cvc5@1.0.5", "time": 0.01 }
+      "vc_test_sub_bw": { "prover": "cvc5@1.0.5", "time": 0.02 }
     },
     "M_integer_ops__i64__test_add": {
-<<<<<<< HEAD
-      "vc_test_add": { "prover": "cvc5@1.0.5", "time": 0.01 }
-=======
       "vc_test_add": { "prover": "cvc5@1.0.5", "time": 0.019 }
->>>>>>> 18938b5c
     },
     "M_integer_ops__i64__test_add_bw": {
-      "vc_test_add_bw": { "prover": "cvc5@1.0.5", "time": 0.01 }
+      "vc_test_add_bw": { "prover": "cvc5@1.0.5", "time": 0.021 }
     },
     "M_integer_ops__i64__test_div": {
       "vc_test_div": { "prover": "cvc5@1.0.5", "time": 0.055 }
@@ -286,11 +270,11 @@
       },
       "vc_promoted2__test_from_bool_bw": {
         "prover": "cvc5@1.0.5",
-        "time": 0.007
+        "time": 0.01
       },
       "vc_promoted3__test_from_bool_bw": {
         "prover": "cvc5@1.0.5",
-        "time": 0.007
+        "time": 0.01
       },
       "vc_test_from_bool_bw": { "prover": "cvc5@1.0.5", "time": 0.011 }
     },
@@ -298,25 +282,25 @@
       "vc_test_mul": { "prover": "cvc5@1.0.5", "time": 0.02 }
     },
     "M_integer_ops__i64__test_mul_bw": {
-      "vc_test_mul_bw": { "prover": "cvc5@1.0.5", "time": 0.008 }
+      "vc_test_mul_bw": { "prover": "cvc5@1.0.5", "time": 0.025 }
     },
     "M_integer_ops__i64__test_shl": {
       "vc_test_shl": { "prover": "cvc5@1.0.5", "time": 0.026 }
     },
     "M_integer_ops__i64__test_shl_bw": {
-      "vc_test_shl_bw": { "prover": "z3@4.12.4", "time": 0.01 }
+      "vc_test_shl_bw": { "prover": "z3@4.12.4", "time": 0.011 }
     },
     "M_integer_ops__i64__test_shr": {
-      "vc_test_shr": { "prover": "cvc5@1.0.5", "time": 0.013 }
+      "vc_test_shr": { "prover": "cvc5@1.0.5", "time": 0.019 }
     },
     "M_integer_ops__i64__test_shr_bw": {
-      "vc_test_shr_bw": { "prover": "cvc5@1.0.5", "time": 0.008 }
+      "vc_test_shr_bw": { "prover": "cvc5@1.0.5", "time": 0.011 }
     },
     "M_integer_ops__i64__test_sub": {
       "vc_test_sub": { "prover": "cvc5@1.0.5", "time": 0.02 }
     },
     "M_integer_ops__i64__test_sub_bw": {
-      "vc_test_sub_bw": { "prover": "cvc5@1.0.5", "time": 0.01 }
+      "vc_test_sub_bw": { "prover": "cvc5@1.0.5", "time": 0.024 }
     },
     "M_integer_ops__i8__test_add": {
       "vc_test_add": { "prover": "cvc5@1.0.5", "time": 0.018 }
@@ -360,11 +344,11 @@
       },
       "vc_promoted2__test_from_bool_bw": {
         "prover": "cvc5@1.0.5",
-        "time": 0.007
+        "time": 0.014
       },
       "vc_promoted3__test_from_bool_bw": {
         "prover": "cvc5@1.0.5",
-        "time": 0.007
+        "time": 0.014
       },
       "vc_test_from_bool_bw": { "prover": "cvc5@1.0.5", "time": 0.011 }
     },
@@ -375,28 +359,22 @@
       "vc_test_mul_bw": { "prover": "cvc5@1.0.5", "time": 0.02 }
     },
     "M_integer_ops__i8__test_neg": {
-      "vc_test_neg": {
-        "tactic": "split_vc",
-        "children": [
-          { "prover": "cvc5@1.0.5", "time": 0.008 },
-          { "prover": "cvc5@1.0.5", "time": 0.009 }
-        ]
-      }
+      "vc_test_neg": { "prover": "cvc5@1.0.5", "time": 0.018 }
     },
     "M_integer_ops__i8__test_neg_bw": {
-      "vc_test_neg_bw": { "prover": "cvc5@1.0.5", "time": 0.005 }
+      "vc_test_neg_bw": { "prover": "cvc5@1.0.5", "time": 0.009 }
     },
     "M_integer_ops__i8__test_shl": {
       "vc_test_shl": { "prover": "cvc5@1.0.5", "time": 0.022 }
     },
     "M_integer_ops__i8__test_shl_bw": {
-      "vc_test_shl_bw": { "prover": "cvc5@1.0.5", "time": 0.008 }
+      "vc_test_shl_bw": { "prover": "cvc5@1.0.5", "time": 0.014 }
     },
     "M_integer_ops__i8__test_shr": {
-      "vc_test_shr": { "prover": "cvc5@1.0.5", "time": 0.012 }
+      "vc_test_shr": { "prover": "cvc5@1.0.5", "time": 0.018 }
     },
     "M_integer_ops__i8__test_shr_bw": {
-      "vc_test_shr_bw": { "prover": "cvc5@1.0.5", "time": 0.007 }
+      "vc_test_shr_bw": { "prover": "cvc5@1.0.5", "time": 0.011 }
     },
     "M_integer_ops__i8__test_sub": {
       "vc_test_sub": { "prover": "cvc5@1.0.5", "time": 0.022 }
@@ -405,10 +383,10 @@
       "vc_test_sub_bw": { "prover": "cvc5@1.0.5", "time": 0.019 }
     },
     "M_integer_ops__isize__test_add": {
-      "vc_test_add": { "prover": "cvc5@1.0.5", "time": 0.01 }
+      "vc_test_add": { "prover": "cvc5@1.0.5", "time": 0.013 }
     },
     "M_integer_ops__isize__test_add_bw": {
-      "vc_test_add_bw": { "prover": "cvc5@1.0.5", "time": 0.01 }
+      "vc_test_add_bw": { "prover": "cvc5@1.0.5", "time": 0.021 }
     },
     "M_integer_ops__isize__test_div": {
       "vc_test_div": { "prover": "cvc5@1.0.5", "time": 0.052 }
@@ -433,7 +411,7 @@
         "prover": "cvc5@1.0.5",
         "time": 0.02
       },
-      "vc_test_from_bool": { "prover": "cvc5@1.0.5", "time": 0.02 }
+      "vc_test_from_bool": { "prover": "cvc5@1.0.5", "time": 0.009 }
     },
     "M_integer_ops__isize__test_from_bool_bw": {
       "vc_promoted0__test_from_bool_bw": {
@@ -446,11 +424,11 @@
       },
       "vc_promoted2__test_from_bool_bw": {
         "prover": "cvc5@1.0.5",
-        "time": 0.007
+        "time": 0.01
       },
       "vc_promoted3__test_from_bool_bw": {
         "prover": "cvc5@1.0.5",
-        "time": 0.007
+        "time": 0.01
       },
       "vc_test_from_bool_bw": { "prover": "cvc5@1.0.5", "time": 0.011 }
     },
@@ -458,7 +436,7 @@
       "vc_test_mul": { "prover": "cvc5@1.0.5", "time": 0.02 }
     },
     "M_integer_ops__isize__test_mul_bw": {
-      "vc_test_mul_bw": { "prover": "cvc5@1.0.5", "time": 0.011 }
+      "vc_test_mul_bw": { "prover": "cvc5@1.0.5", "time": 0.022 }
     },
     "M_integer_ops__isize__test_shl": {
       "vc_test_shl": { "prover": "cvc5@1.0.5", "time": 0.026 }
@@ -467,10 +445,10 @@
       "vc_test_shl_bw": { "prover": "z3@4.12.4", "time": 0.01 }
     },
     "M_integer_ops__isize__test_shr": {
-      "vc_test_shr": { "prover": "cvc5@1.0.5", "time": 0.014 }
+      "vc_test_shr": { "prover": "cvc5@1.0.5", "time": 0.019 }
     },
     "M_integer_ops__isize__test_shr_bw": {
-      "vc_test_shr_bw": { "prover": "cvc5@1.0.5", "time": 0.008 }
+      "vc_test_shr_bw": { "prover": "cvc5@1.0.5", "time": 0.014 }
     },
     "M_integer_ops__isize__test_sub": {
       "vc_test_sub": { "prover": "cvc5@1.0.5", "time": 0.02 }
@@ -837,23 +815,17 @@
       },
       "vc_promoted90__test_bitwise_ops": {
         "prover": "cvc5@1.0.5",
-        "time": 0.005
+        "time": 0.007
       },
       "vc_promoted91__test_bitwise_ops": {
         "prover": "cvc5@1.0.5",
-        "time": 0.005
+        "time": 0.007
       },
       "vc_promoted9__test_bitwise_ops": {
         "prover": "cvc5@1.0.5",
         "time": 0.012
       },
       "vc_test_bitwise_ops": { "prover": "cvc5@1.0.5", "time": 0.013 }
-    },
-    "M_integer_ops__test_neg": {
-      "vc_test_neg": {
-        "tactic": "split_vc",
-        "children": [ null, { "prover": "cvc5@1.0.5", "time": 0.009 } ]
-      }
     },
     "M_integer_ops__test_shift_ops": {
       "vc_promoted0__test_shift_ops": {
@@ -993,17 +965,13 @@
       },
       "vc_promoted2__test_from_bool": {
         "prover": "cvc5@1.0.5",
-        "time": 0.021
+        "time": 0.01
       },
       "vc_promoted3__test_from_bool": {
         "prover": "cvc5@1.0.5",
-        "time": 0.021
-      },
-<<<<<<< HEAD
-      "vc_test_from_bool": { "prover": "cvc5@1.0.5", "time": 0.021 }
-=======
+        "time": 0.007
+      },
       "vc_test_from_bool": { "prover": "cvc5@1.0.5", "time": 0.02 }
->>>>>>> 18938b5c
     },
     "M_integer_ops__u128__test_from_bool_bw": {
       "vc_promoted0__test_from_bool_bw": {
@@ -1034,19 +1002,19 @@
       "vc_test_shl": { "prover": "cvc5@1.0.5", "time": 0.025 }
     },
     "M_integer_ops__u128__test_shl_bw": {
-      "vc_test_shl_bw": { "prover": "z3@4.12.4", "time": 0.004 }
+      "vc_test_shl_bw": { "prover": "z3@4.12.4", "time": 0.011 }
     },
     "M_integer_ops__u128__test_shr": {
-      "vc_test_shr": { "prover": "cvc5@1.0.5", "time": 0.017 }
+      "vc_test_shr": { "prover": "cvc5@1.0.5", "time": 0.021 }
     },
     "M_integer_ops__u128__test_shr_bw": {
-      "vc_test_shr_bw": { "prover": "cvc5@1.0.5", "time": 0.006 }
+      "vc_test_shr_bw": { "prover": "cvc5@1.0.5", "time": 0.011 }
     },
     "M_integer_ops__u128__test_sub": {
       "vc_test_sub": { "prover": "cvc5@1.0.5", "time": 0.023 }
     },
     "M_integer_ops__u128__test_sub_bw": {
-      "vc_test_sub_bw": { "prover": "cvc5@1.0.5", "time": 0.014 }
+      "vc_test_sub_bw": { "prover": "cvc5@1.0.5", "time": 0.032 }
     },
     "M_integer_ops__u16__test_add": {
       "vc_test_add": { "prover": "cvc5@1.0.5", "time": 0.015 }
@@ -1111,10 +1079,10 @@
       "vc_test_shl_bw": { "prover": "z3@4.12.4", "time": 0.011 }
     },
     "M_integer_ops__u16__test_shr": {
-      "vc_test_shr": { "prover": "cvc5@1.0.5", "time": 0.012 }
+      "vc_test_shr": { "prover": "cvc5@1.0.5", "time": 0.018 }
     },
     "M_integer_ops__u16__test_shr_bw": {
-      "vc_test_shr_bw": { "prover": "cvc5@1.0.5", "time": 0.007 }
+      "vc_test_shr_bw": { "prover": "cvc5@1.0.5", "time": 0.014 }
     },
     "M_integer_ops__u16__test_sub": {
       "vc_test_sub": { "prover": "cvc5@1.0.5", "time": 0.005 }
@@ -1129,11 +1097,7 @@
       "vc_test_add_bw": { "prover": "cvc5@1.0.5", "time": 0.005 }
     },
     "M_integer_ops__u32__test_div": {
-<<<<<<< HEAD
-      "vc_test_div": { "prover": "cvc5@1.0.5", "time": 0.024 }
-=======
       "vc_test_div": { "prover": "cvc5@1.0.5", "time": 0.028 }
->>>>>>> 18938b5c
     },
     "M_integer_ops__u32__test_div_bw": {
       "vc_test_div_bw": { "prover": "cvc5@1.0.5", "time": 0.022 }
@@ -1189,10 +1153,10 @@
       "vc_test_shl_bw": { "prover": "z3@4.12.4", "time": 0.016 }
     },
     "M_integer_ops__u32__test_shr": {
-      "vc_test_shr": { "prover": "cvc5@1.0.5", "time": 0.012 }
+      "vc_test_shr": { "prover": "cvc5@1.0.5", "time": 0.017 }
     },
     "M_integer_ops__u32__test_shr_bw": {
-      "vc_test_shr_bw": { "prover": "cvc5@1.0.5", "time": 0.005 }
+      "vc_test_shr_bw": { "prover": "cvc5@1.0.5", "time": 0.011 }
     },
     "M_integer_ops__u32__test_sub": {
       "vc_test_sub": { "prover": "cvc5@1.0.5", "time": 0.021 }
@@ -1204,14 +1168,10 @@
       "vc_test_add": { "prover": "cvc5@1.0.5", "time": 0.007 }
     },
     "M_integer_ops__u64__test_add_bw": {
-      "vc_test_add_bw": { "prover": "cvc5@1.0.5", "time": 0.01 }
+      "vc_test_add_bw": { "prover": "cvc5@1.0.5", "time": 0.02 }
     },
     "M_integer_ops__u64__test_div": {
-<<<<<<< HEAD
-      "vc_test_div": { "prover": "cvc5@1.0.5", "time": 0.024 }
-=======
       "vc_test_div": { "prover": "cvc5@1.0.5", "time": 0.028 }
->>>>>>> 18938b5c
     },
     "M_integer_ops__u64__test_div_bw": {
       "vc_test_div_bw": { "prover": "cvc5@1.0.5", "time": 0.026 }
@@ -1264,19 +1224,19 @@
       "vc_test_shl": { "prover": "cvc5@1.0.5", "time": 0.024 }
     },
     "M_integer_ops__u64__test_shl_bw": {
-      "vc_test_shl_bw": { "prover": "z3@4.12.4", "time": 0.009 }
+      "vc_test_shl_bw": { "prover": "z3@4.12.4", "time": 0.011 }
     },
     "M_integer_ops__u64__test_shr": {
-      "vc_test_shr": { "prover": "cvc5@1.0.5", "time": 0.009 }
+      "vc_test_shr": { "prover": "cvc5@1.0.5", "time": 0.02 }
     },
     "M_integer_ops__u64__test_shr_bw": {
-      "vc_test_shr_bw": { "prover": "cvc5@1.0.5", "time": 0.008 }
+      "vc_test_shr_bw": { "prover": "cvc5@1.0.5", "time": 0.015 }
     },
     "M_integer_ops__u64__test_sub": {
       "vc_test_sub": { "prover": "cvc5@1.0.5", "time": 0.02 }
     },
     "M_integer_ops__u64__test_sub_bw": {
-      "vc_test_sub_bw": { "prover": "cvc5@1.0.5", "time": 0.008 }
+      "vc_test_sub_bw": { "prover": "cvc5@1.0.5", "time": 0.021 }
     },
     "M_integer_ops__u8__test_add": {
       "vc_test_add": { "prover": "cvc5@1.0.5", "time": 0.008 }
@@ -1338,13 +1298,13 @@
       "vc_test_shl": { "prover": "cvc5@1.0.5", "time": 0.024 }
     },
     "M_integer_ops__u8__test_shl_bw": {
-      "vc_test_shl_bw": { "prover": "cvc5@1.0.5", "time": 0.006 }
+      "vc_test_shl_bw": { "prover": "cvc5@1.0.5", "time": 0.02 }
     },
     "M_integer_ops__u8__test_shr": {
-      "vc_test_shr": { "prover": "cvc5@1.0.5", "time": 0.013 }
+      "vc_test_shr": { "prover": "cvc5@1.0.5", "time": 0.016 }
     },
     "M_integer_ops__u8__test_shr_bw": {
-      "vc_test_shr_bw": { "prover": "cvc5@1.0.5", "time": 0.004 }
+      "vc_test_shr_bw": { "prover": "cvc5@1.0.5", "time": 0.013 }
     },
     "M_integer_ops__u8__test_sub": {
       "vc_test_sub": { "prover": "cvc5@1.0.5", "time": 0.02 }
@@ -1372,7 +1332,7 @@
       "vc_test_add": { "prover": "cvc5@1.0.5", "time": 0.017 }
     },
     "M_integer_ops__usize__test_add_bw": {
-      "vc_test_add_bw": { "prover": "cvc5@1.0.5", "time": 0.01 }
+      "vc_test_add_bw": { "prover": "cvc5@1.0.5", "time": 0.02 }
     },
     "M_integer_ops__usize__test_div": {
       "vc_test_div": { "prover": "cvc5@1.0.5", "time": 0.029 }
@@ -1428,19 +1388,19 @@
       "vc_test_shl": { "prover": "cvc5@1.0.5", "time": 0.027 }
     },
     "M_integer_ops__usize__test_shl_bw": {
-      "vc_test_shl_bw": { "prover": "z3@4.12.4", "time": 0.009 }
+      "vc_test_shl_bw": { "prover": "z3@4.12.4", "time": 0.01 }
     },
     "M_integer_ops__usize__test_shr": {
-      "vc_test_shr": { "prover": "cvc5@1.0.5", "time": 0.014 }
+      "vc_test_shr": { "prover": "cvc5@1.0.5", "time": 0.02 }
     },
     "M_integer_ops__usize__test_shr_bw": {
-      "vc_test_shr_bw": { "prover": "cvc5@1.0.5", "time": 0.01 }
+      "vc_test_shr_bw": { "prover": "cvc5@1.0.5", "time": 0.015 }
     },
     "M_integer_ops__usize__test_sub": {
       "vc_test_sub": { "prover": "cvc5@1.0.5", "time": 0.007 }
     },
     "M_integer_ops__usize__test_sub_bw": {
-      "vc_test_sub_bw": { "prover": "cvc5@1.0.5", "time": 0.008 }
+      "vc_test_sub_bw": { "prover": "cvc5@1.0.5", "time": 0.021 }
     }
   }
 }