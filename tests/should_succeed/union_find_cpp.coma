module M_union_find_cpp__implementation__qyi8727259475583274922__eq [#"union_find_cpp.rs" 19 8 19 42] (* <implementation::Elem<T> as creusot_contracts::PartialEq> *)
  let%span sunion_find_cpp = "union_find_cpp.rs" 18 18 18 69
  let%span sunion_find_cpp'0 = "union_find_cpp.rs" 25 8 25 16
<<<<<<< HEAD
  let%span sptr = "../../creusot-contracts/src/std/ptr.rs" 105 22 105 66
  let%span smodel = "../../creusot-contracts/src/model.rs" 35 8 35 28
=======
  let%span sptr = "../../creusot-contracts/src/std/ptr.rs" 160 22 160 66
  let%span smodel = "../../creusot-contracts/src/model.rs" 36 8 36 28
>>>>>>> 46c4bce5
  
  use creusot.prelude.Opaque
  use creusot.int.UInt64
  use creusot.prelude.Any
  
  type t_Elem = { t_Elem__0: Opaque.ptr }
  
  function addr_logic (self: Opaque.ptr) : UInt64.t
  
  let rec addr_eq (p: Opaque.ptr) (q: Opaque.ptr) (return' (x: bool)) = any
    [ return''0 (result: bool) -> {[%#sptr] result = (addr_logic p = addr_logic q)} (! return' {result}) ]
  
  function deep_model [#"union_find_cpp.rs" 26 8 26 36] (self: t_Elem) : UInt64.t =
    [%#sunion_find_cpp'0] addr_logic self.t_Elem__0
  
  function deep_model'0 (self: t_Elem) : UInt64.t = [%#smodel] deep_model self
  
  meta "compute_max_steps" 1000000
  
  meta "select_lsinst" "all"
  
  let rec eq [#"union_find_cpp.rs" 19 8 19 42] (self: t_Elem) (other: t_Elem) (return' (x: bool)) = (! bb0
    [ bb0 = s0
      [ s0 = addr_eq {self'0.t_Elem__0} {other'0.t_Elem__0} (fun (_ret: bool) -> [ &_0 <- _ret ] s1) | s1 = bb1 ]
    | bb1 = return''0 {_0} ] [ & _0: bool = Any.any_l () | & self'0: t_Elem = self | & other'0: t_Elem = other ])
    [ return''0 (result: bool) -> {[@expl:eq ensures] [%#sunion_find_cpp] result
      = (deep_model'0 self = deep_model'0 other)}
      (! return' {result}) ]
end
module M_union_find_cpp__implementation__qyi522541565276843360__clone [#"union_find_cpp.rs" 39 8 39 31] (* <implementation::Elem<T> as creusot_contracts::Clone> *)
  let%span sunion_find_cpp = "union_find_cpp.rs" 37 18 37 33
  
  use creusot.prelude.Opaque
  use creusot.prelude.Any
  
  type t_Elem = { t_Elem__0: Opaque.ptr }
  
  meta "compute_max_steps" 1000000
  
  meta "select_lsinst" "all"
  
  let rec clone' [#"union_find_cpp.rs" 39 8 39 31] (self: t_Elem) (return' (x: t_Elem)) = (! bb0
    [ bb0 = s0 [ s0 = [ &_0 <- { t_Elem__0 = self'0.t_Elem__0 } ] s1 | s1 = return''0 {_0} ] ]
    [ & _0: t_Elem = Any.any_l () | & self'0: t_Elem = self ])
    [ return''0 (result: t_Elem) -> {[@expl:clone ensures] [%#sunion_find_cpp] self = result} (! return' {result}) ]
end
<<<<<<< HEAD
module M_union_find_cpp__implementation__qyi10913086124150880335__roots_map [#"union_find_cpp.rs" 110 8 110 59] (* implementation::UF<T> *)
  let%span sunion_find_cpp = "union_find_cpp.rs" 105 19 105 28
  let%span sunion_find_cpp'0 = "union_find_cpp.rs" 106 18 108 42
  let%span sunion_find_cpp'1 = "union_find_cpp.rs" 104 8 104 16
  let%span sunion_find_cpp'2 = "union_find_cpp.rs" 95 8 95 22
  let%span sunion_find_cpp'3 = "union_find_cpp.rs" 87 8 87 16
  let%span sunion_find_cpp'4 = "union_find_cpp.rs" 67 12 80 17
  let%span sptr = "../../creusot-contracts/src/std/ptr.rs" 57 14 57 53
  let%span sptr'0 = "../../creusot-contracts/src/std/ptr.rs" 59 8 59 35
  let%span smapping = "../../creusot-contracts/src/logic/mapping.rs" 62 4 62 26
  let%span sfset = "../../creusot-contracts/src/logic/fset.rs" 39 8 39 26
  let%span sfmap = "../../creusot-contracts/src/logic/fmap.rs" 108 8 108 27
  let%span sfmap'0 = "../../creusot-contracts/src/logic/fmap.rs" 258 4 258 26
  let%span sfmap'1 = "../../creusot-contracts/src/logic/fmap.rs" 92 4 92 26
  let%span sfmap'2 = "../../creusot-contracts/src/logic/fmap.rs" 100 4 100 26
  let%span sfmap'3 = "../../creusot-contracts/src/logic/fmap.rs" 498 20 498 76
  let%span soption = "../../creusot-contracts/src/std/option.rs" 732 15 732 27
  let%span soption'0 = "../../creusot-contracts/src/std/option.rs" 734 8 737 9
  let%span slogic = "../../creusot-contracts/src/logic.rs" 32 11 32 28
  let%span slogic'0 = "../../creusot-contracts/src/logic.rs" 33 0 33 21
  let%span sptr_own = "../../creusot-contracts/src/ghost/ptr_own.rs" 42 4 42 26
  let%span sboxed = "../../creusot-contracts/src/std/boxed.rs" 30 8 30 18
=======
module M_union_find_cpp__implementation__qyi10913086124150880335__roots_map [#"union_find_cpp.rs" 112 8 112 59] (* implementation::UF<T> *)
  let%span sunion_find_cpp = "union_find_cpp.rs" 107 19 107 28
  let%span sunion_find_cpp'0 = "union_find_cpp.rs" 108 18 110 42
  let%span sunion_find_cpp'1 = "union_find_cpp.rs" 106 8 106 16
  let%span sunion_find_cpp'2 = "union_find_cpp.rs" 96 8 96 16
  let%span sunion_find_cpp'3 = "union_find_cpp.rs" 88 8 88 16
  let%span sunion_find_cpp'4 = "union_find_cpp.rs" 68 12 81 17
  let%span sptr = "../../creusot-contracts/src/std/ptr.rs" 103 14 103 53
  let%span sptr'0 = "../../creusot-contracts/src/std/ptr.rs" 105 8 105 35
  let%span smapping = "../../creusot-contracts/src/logic/mapping.rs" 67 4 67 12
  let%span sfset = "../../creusot-contracts/src/logic/fset.rs" 43 8 43 26
  let%span sfmap = "../../creusot-contracts/src/logic/fmap.rs" 116 8 116 27
  let%span sfmap'0 = "../../creusot-contracts/src/logic/fmap.rs" 271 4 271 12
  let%span sfmap'1 = "../../creusot-contracts/src/logic/fmap.rs" 94 4 94 12
  let%span sfmap'2 = "../../creusot-contracts/src/logic/fmap.rs" 104 4 104 12
  let%span sfmap'3 = "../../creusot-contracts/src/logic/fmap.rs" 514 20 514 76
  let%span soption = "../../creusot-contracts/src/std/option.rs" 756 15 756 27
  let%span soption'0 = "../../creusot-contracts/src/std/option.rs" 758 8 761 9
  let%span slogic = "../../creusot-contracts/src/logic.rs" 32 11 32 28
  let%span slogic'0 = "../../creusot-contracts/src/logic.rs" 33 0 33 21
  let%span sptr_own = "../../creusot-contracts/src/ghost/ptr_own.rs" 44 4 44 12
  let%span sboxed = "../../creusot-contracts/src/std/boxed.rs" 33 8 33 18
>>>>>>> 46c4bce5
  
  use creusot.prelude.Opaque
  use set.Fset
  use map.Map
  use creusot.int.UInt64
  
  type t_Elem = { t_Elem__0: Opaque.ptr }
  
  type t_FMap
  
  type t_T
  
  type t_UFInner = {
    t_UFInner__domain: Fset.fset t_Elem;
    t_UFInner__perms: t_FMap;
    t_UFInner__payloads: Map.map t_Elem t_T;
    t_UFInner__roots: Map.map t_Elem t_Elem }
  
  type t_UF = { t_UF__0: t_UFInner }
  
  predicate contains [@inline:trivial] (self: Fset.fset t_Elem) (e: t_Elem) = [%#sfset] Fset.mem e self
  
  meta "rewrite_def" predicate contains
  
  type t_PeanoInt = { t_PeanoInt__0: UInt64.t }
  
  type t_Node = C_Root t_PeanoInt t_T | C_Link t_Elem
  
  type t_PtrOwn = { t_PtrOwn__ptr: Opaque.ptr; t_PtrOwn__val: t_Node }
  
  type t_Option = C_None | C_Some t_PtrOwn
  
  function view (self: t_FMap) : Map.map t_Elem t_Option
  
  function get [@inline:trivial] (self: t_FMap) (k: t_Elem) : t_Option = [%#sfmap'1] Map.get (view self) k
  
  meta "rewrite_def" function get
  
  predicate contains'0 [@inline:trivial] (self: t_FMap) (k: t_Elem) = [%#sfmap] get self k <> C_None
  
  meta "rewrite_def" predicate contains'0
  
  function ptr (self: t_PtrOwn) : Opaque.ptr
  
  predicate index_logic [@inline:trivial] (self: Map.map t_PtrOwn bool) (a: t_PtrOwn) = [%#smapping] Map.get self a
  
  meta "rewrite_def" predicate index_logic
  
  function such_that (p: Map.map t_PtrOwn bool) : t_PtrOwn
  
  axiom such_that_spec: forall p: Map.map t_PtrOwn bool. ([%#slogic] exists x: t_PtrOwn. index_logic p x)
      -> ([%#slogic'0] index_logic p (such_that p))
  
  function unwrap_logic (self: t_Option) : t_PtrOwn = [%#soption'0] match self with
      | C_Some x -> x
      | C_None -> such_that (fun (__0: t_PtrOwn) -> true)
      end
  
  function lookup [@inline:trivial] (self: t_FMap) (k: t_Elem) : t_PtrOwn = [%#sfmap'2] unwrap_logic (get self k)
  
  meta "rewrite_def" function lookup
  
  function index_logic'0 [@inline:trivial] (self: t_FMap) (key: t_Elem) : t_PtrOwn = [%#sfmap'0] lookup self key
  
  meta "rewrite_def" function index_logic'0
  
  function index_logic'1 [@inline:trivial] (self: Map.map t_Elem t_Elem) (a: t_Elem) : t_Elem =
    [%#smapping] Map.get self a
  
  meta "rewrite_def" function index_logic'1
  
  function val' (self: t_PtrOwn) : t_Node
  
  function index_logic'2 [@inline:trivial] (self: Map.map t_Elem t_T) (a: t_Elem) : t_T = [%#smapping] Map.get self a
  
  meta "rewrite_def" function index_logic'2
  
  predicate invariant' [#"union_find_cpp.rs" 65 8 65 34] [@inline:trivial] (self: t_UF) =
    [%#sunion_find_cpp'4] forall e: t_Elem. contains (self.t_UF__0).t_UFInner__domain e
      -> contains'0 (self.t_UF__0).t_UFInner__perms e
      /\ ptr (index_logic'0 (self.t_UF__0).t_UFInner__perms e) = e.t_Elem__0
      /\ contains (self.t_UF__0).t_UFInner__domain (index_logic'1 (self.t_UF__0).t_UFInner__roots e)
      /\ index_logic'1 (self.t_UF__0).t_UFInner__roots (index_logic'1 (self.t_UF__0).t_UFInner__roots e)
        = index_logic'1 (self.t_UF__0).t_UFInner__roots e
      /\ match val' (index_logic'0 (self.t_UF__0).t_UFInner__perms e) with
        | C_Link e2 -> contains (self.t_UF__0).t_UFInner__domain e2
        /\ index_logic'1 (self.t_UF__0).t_UFInner__roots e <> e
        /\ index_logic'1 (self.t_UF__0).t_UFInner__roots e = index_logic'1 (self.t_UF__0).t_UFInner__roots e2
        | C_Root _ payload -> index_logic'1 (self.t_UF__0).t_UFInner__roots e = e
        /\ index_logic'2 (self.t_UF__0).t_UFInner__payloads e = payload
        end
  
  meta "rewrite_def" predicate invariant'
  
  predicate inv (_0: t_Elem)
  
  axiom inv_axiom [@rewrite]: forall x: t_Elem [inv x]. inv x = true
  
  function addr_logic (self: Opaque.ptr) : UInt64.t
  
  predicate is_null_logic (self: Opaque.ptr) = [%#sptr'0] addr_logic self = (0: UInt64.t)
  
  axiom is_null_logic_spec: forall self: Opaque.ptr. [%#sptr] is_null_logic self = (addr_logic self = (0: UInt64.t))
  
<<<<<<< HEAD
  predicate invariant''0 [@inline:trivial] (self: t_PtrOwn) = [%#sptr_own] not is_null_logic (ptr self)
  
  meta "rewrite_def" predicate invariant''0
=======
  predicate metadata_matches (_value: t_Node) (_metadata: ()) = true
  
  function metadata_logic (_0: Opaque.ptr) : ()
  
  predicate invariant''0 (self: t_PtrOwn) =
    [%#sptr_own] not is_null_logic (ptr self) /\ metadata_matches (val' self) (metadata_logic (ptr self))
>>>>>>> 46c4bce5
  
  predicate inv'0 (_0: t_T)
  
  predicate inv'1 (_0: t_Node)
  
  axiom inv_axiom'0 [@rewrite]: forall x: t_Node [inv'1 x]. inv'1 x
      = match x with
        | C_Root rank payload -> inv'0 payload
        | C_Link a_0 -> true
        end
  
  predicate invariant''1 (self: t_Node) = [%#sboxed] inv'1 self
  
  predicate inv'2 (_0: t_Node)
  
  axiom inv_axiom'1 [@rewrite]: forall x: t_Node [inv'2 x]. inv'2 x = invariant''1 x
  
  predicate inv'3 (_0: t_PtrOwn)
  
  axiom inv_axiom'2 [@rewrite]: forall x: t_PtrOwn [inv'3 x]. inv'3 x
      = (invariant''0 x
      /\ match x with
        | {t_PtrOwn__ptr = ptr'0; t_PtrOwn__val = val''0} -> inv'2 val''0
        end)
  
  predicate invariant''2 [@inline:trivial] (self: t_FMap) =
    [%#sfmap'3] forall k: t_Elem. contains'0 self k -> inv k /\ inv'3 (index_logic'0 self k)
  
  meta "rewrite_def" predicate invariant''2
  
  predicate inv'4 (_0: t_FMap)
  
  axiom inv_axiom'3 [@rewrite]: forall x: t_FMap [inv'4 x]. inv'4 x = invariant''2 x
  
  predicate inv'5 (_0: t_UFInner)
  
  axiom inv_axiom'4 [@rewrite]: forall x: t_UFInner [inv'5 x]. inv'5 x
      = match x with
        | {t_UFInner__domain = domain; t_UFInner__perms = perms; t_UFInner__payloads = payloads; t_UFInner__roots = roots} -> inv'4 perms
        end
  
  predicate inv'6 (_0: t_UF)
  
  axiom inv_axiom'5 [@rewrite]: forall x: t_UF [inv'6 x]. inv'6 x
      = (invariant' x
      /\ match x with
        | {t_UF__0 = a_0} -> inv'5 a_0
        end)
  
  function domain [#"union_find_cpp.rs" 90 8 90 44] (self: t_UF) : Fset.fset t_Elem =
    [%#sunion_find_cpp'3] (self.t_UF__0).t_UFInner__domain
  
  predicate in_domain [#"union_find_cpp.rs" 96 8 96 50] (self: t_UF) (e: t_Elem) =
    [%#sunion_find_cpp'2] contains (domain self) e
  
  meta "compute_max_steps" 1000000
  
  meta "select_lsinst" "all"
  
  constant self : t_UF
  
  function roots_map [#"union_find_cpp.rs" 110 8 110 59] (self'0: t_UF) : Map.map t_Elem t_Elem
  
  goal vc_roots_map: ([%#sunion_find_cpp] inv'6 self)
    -> (let result = (self.t_UF__0).t_UFInner__roots in [@expl:roots_map ensures] [%#sunion_find_cpp'0] forall e: t_Elem. in_domain self e
      -> in_domain self (index_logic'1 result e)
      /\ index_logic'1 result e = index_logic'1 result (index_logic'1 result e))
end
<<<<<<< HEAD
module M_union_find_cpp__implementation__new [#"union_find_cpp.rs" 162 4 162 35]
  let%span sunion_find_cpp = "union_find_cpp.rs" 166 28 166 52
  let%span sunion_find_cpp'0 = "union_find_cpp.rs" 168 30 168 60
  let%span sunion_find_cpp'1 = "union_find_cpp.rs" 169 27 169 57
  let%span sunion_find_cpp'2 = "union_find_cpp.rs" 162 23 162 35
  let%span sunion_find_cpp'3 = "union_find_cpp.rs" 161 4 161 42
  let%span sunion_find_cpp'4 = "union_find_cpp.rs" 87 8 87 16
  let%span sunion_find_cpp'5 = "union_find_cpp.rs" 67 12 80 17
  let%span sptr = "../../creusot-contracts/src/std/ptr.rs" 57 14 57 53
  let%span sptr'0 = "../../creusot-contracts/src/std/ptr.rs" 59 8 59 35
  let%span smapping = "../../creusot-contracts/src/logic/mapping.rs" 62 4 62 26
  let%span sfset = "../../creusot-contracts/src/logic/fset.rs" 39 8 39 26
  let%span sfmap = "../../creusot-contracts/src/logic/fmap.rs" 271 4 271 31
  let%span sfmap'0 = "../../creusot-contracts/src/logic/fmap.rs" 269 4 269 33
  let%span sfmap'1 = "../../creusot-contracts/src/logic/fmap.rs" 112 4 112 18
  let%span sfmap'2 = "../../creusot-contracts/src/logic/fmap.rs" 174 14 174 39
  let%span sfmap'3 = "../../creusot-contracts/src/logic/fmap.rs" 177 12 177 35
  let%span sfmap'4 = "../../creusot-contracts/src/logic/fmap.rs" 51 14 51 31
  let%span sfmap'5 = "../../creusot-contracts/src/logic/fmap.rs" 52 14 52 43
  let%span sfmap'6 = "../../creusot-contracts/src/logic/fmap.rs" 92 4 92 26
  let%span sfmap'7 = "../../creusot-contracts/src/logic/fmap.rs" 60 14 60 25
  let%span sfmap'8 = "../../creusot-contracts/src/logic/fmap.rs" 498 20 498 76
  let%span sfmap'9 = "../../creusot-contracts/src/logic/fmap.rs" 108 8 108 27
  let%span sfmap'10 = "../../creusot-contracts/src/logic/fmap.rs" 258 4 258 26
  let%span sfmap'11 = "../../creusot-contracts/src/logic/fmap.rs" 100 4 100 26
  let%span soption = "../../creusot-contracts/src/std/option.rs" 732 15 732 27
  let%span soption'0 = "../../creusot-contracts/src/std/option.rs" 734 8 737 9
  let%span slogic = "../../creusot-contracts/src/logic.rs" 32 11 32 28
  let%span slogic'0 = "../../creusot-contracts/src/logic.rs" 33 0 33 21
  let%span sptr_own = "../../creusot-contracts/src/ghost/ptr_own.rs" 42 4 42 26
  let%span sboxed = "../../creusot-contracts/src/std/boxed.rs" 30 8 30 18
  let%span sghost = "../../creusot-contracts/src/ghost.rs" 203 22 203 26
  let%span sghost'0 = "../../creusot-contracts/src/ghost.rs" 203 4 205 17
  let%span sghost'1 = "../../creusot-contracts/src/ghost.rs" 201 14 201 29
  let%span sghost'2 = "../../creusot-contracts/src/ghost.rs" 181 15 181 16
  let%span sghost'3 = "../../creusot-contracts/src/ghost.rs" 181 4 183 17
  let%span sghost'4 = "../../creusot-contracts/src/ghost.rs" 179 14 179 26
  let%span sghost'5 = "../../creusot-contracts/src/ghost.rs" 118 8 118 18
=======
module M_union_find_cpp__implementation__new [#"union_find_cpp.rs" 169 4 169 35]
  let%span sunion_find_cpp = "union_find_cpp.rs" 173 28 173 52
  let%span sunion_find_cpp'0 = "union_find_cpp.rs" 175 30 175 60
  let%span sunion_find_cpp'1 = "union_find_cpp.rs" 176 27 176 57
  let%span sunion_find_cpp'2 = "union_find_cpp.rs" 169 23 169 35
  let%span sunion_find_cpp'3 = "union_find_cpp.rs" 168 4 168 42
  let%span sunion_find_cpp'4 = "union_find_cpp.rs" 88 8 88 16
  let%span sunion_find_cpp'5 = "union_find_cpp.rs" 68 12 81 17
  let%span sptr = "../../creusot-contracts/src/std/ptr.rs" 103 14 103 53
  let%span sptr'0 = "../../creusot-contracts/src/std/ptr.rs" 105 8 105 35
  let%span smapping = "../../creusot-contracts/src/logic/mapping.rs" 67 4 67 12
  let%span sfset = "../../creusot-contracts/src/logic/fset.rs" 43 8 43 26
  let%span sfmap = "../../creusot-contracts/src/logic/fmap.rs" 286 4 286 31
  let%span sfmap'0 = "../../creusot-contracts/src/logic/fmap.rs" 284 4 284 33
  let%span sfmap'1 = "../../creusot-contracts/src/logic/fmap.rs" 120 4 120 12
  let%span sfmap'2 = "../../creusot-contracts/src/logic/fmap.rs" 186 14 186 39
  let%span sfmap'3 = "../../creusot-contracts/src/logic/fmap.rs" 189 12 189 35
  let%span sfmap'4 = "../../creusot-contracts/src/logic/fmap.rs" 52 14 52 31
  let%span sfmap'5 = "../../creusot-contracts/src/logic/fmap.rs" 53 14 53 43
  let%span sfmap'6 = "../../creusot-contracts/src/logic/fmap.rs" 94 4 94 12
  let%span sfmap'7 = "../../creusot-contracts/src/logic/fmap.rs" 61 14 61 25
  let%span sfmap'8 = "../../creusot-contracts/src/logic/fmap.rs" 514 20 514 76
  let%span sfmap'9 = "../../creusot-contracts/src/logic/fmap.rs" 116 8 116 27
  let%span sfmap'10 = "../../creusot-contracts/src/logic/fmap.rs" 271 4 271 12
  let%span sfmap'11 = "../../creusot-contracts/src/logic/fmap.rs" 104 4 104 12
  let%span soption = "../../creusot-contracts/src/std/option.rs" 756 15 756 27
  let%span soption'0 = "../../creusot-contracts/src/std/option.rs" 758 8 761 9
  let%span slogic = "../../creusot-contracts/src/logic.rs" 32 11 32 28
  let%span slogic'0 = "../../creusot-contracts/src/logic.rs" 33 0 33 21
  let%span sptr_own = "../../creusot-contracts/src/ghost/ptr_own.rs" 44 4 44 12
  let%span sboxed = "../../creusot-contracts/src/std/boxed.rs" 33 8 33 18
  let%span sghost = "../../creusot-contracts/src/ghost.rs" 205 22 205 26
  let%span sghost'0 = "../../creusot-contracts/src/ghost.rs" 205 4 207 17
  let%span sghost'1 = "../../creusot-contracts/src/ghost.rs" 203 14 203 29
  let%span sghost'2 = "../../creusot-contracts/src/ghost.rs" 183 15 183 16
  let%span sghost'3 = "../../creusot-contracts/src/ghost.rs" 183 4 185 17
  let%span sghost'4 = "../../creusot-contracts/src/ghost.rs" 181 14 181 26
  let%span sghost'5 = "../../creusot-contracts/src/ghost.rs" 119 8 119 18
>>>>>>> 46c4bce5
  
  use set.Fset
  use creusot.prelude.Opaque
  use creusot.int.UInt64
  use map.Map
  use mach.int.Int
  use map.Const
  use creusot.prelude.Any
  
  type t_Elem = { t_Elem__0: Opaque.ptr }
  
  type t_FMap
  
  type t_PeanoInt = { t_PeanoInt__0: UInt64.t }
  
  type t_T
  
  type t_Node = C_Root t_PeanoInt t_T | C_Link t_Elem
  
  type t_PtrOwn = { t_PtrOwn__ptr: Opaque.ptr; t_PtrOwn__val: t_Node }
  
  type t_Option = C_None | C_Some t_PtrOwn
  
  function view (self: t_FMap) : Map.map t_Elem t_Option
  
  function get [@inline:trivial] (self: t_FMap) (k: t_Elem) : t_Option = [%#sfmap'6] Map.get (view self) k
  
  meta "rewrite_def" function get
  
  predicate contains [@inline:trivial] (self: t_FMap) (k: t_Elem) = [%#sfmap'9] get self k <> C_None
  
  meta "rewrite_def" predicate contains
  
  predicate inv (_0: t_Elem)
  
  axiom inv_axiom [@rewrite]: forall x: t_Elem [inv x]. inv x = true
  
  function addr_logic (self: Opaque.ptr) : UInt64.t
  
  predicate is_null_logic (self: Opaque.ptr) = [%#sptr'0] addr_logic self = (0: UInt64.t)
  
  axiom is_null_logic_spec: forall self: Opaque.ptr. [%#sptr] is_null_logic self = (addr_logic self = (0: UInt64.t))
  
  function ptr (self: t_PtrOwn) : Opaque.ptr
  
<<<<<<< HEAD
  predicate invariant' [@inline:trivial] (self: t_PtrOwn) = [%#sptr_own] not is_null_logic (ptr self)
  
  meta "rewrite_def" predicate invariant'
=======
  predicate metadata_matches (_value: t_Node) (_metadata: ()) = true
  
  function val' (self: t_PtrOwn) : t_Node
  
  function metadata_logic (_0: Opaque.ptr) : ()
  
  predicate invariant' (self: t_PtrOwn) =
    [%#sptr_own] not is_null_logic (ptr self) /\ metadata_matches (val' self) (metadata_logic (ptr self))
>>>>>>> 46c4bce5
  
  predicate inv'0 (_0: t_T)
  
  predicate inv'1 (_0: t_Node)
  
  axiom inv_axiom'0 [@rewrite]: forall x: t_Node [inv'1 x]. inv'1 x
      = match x with
        | C_Root rank payload -> inv'0 payload
        | C_Link a_0 -> true
        end
  
  predicate invariant''0 (self: t_Node) = [%#sboxed] inv'1 self
  
  predicate inv'2 (_0: t_Node)
  
  axiom inv_axiom'1 [@rewrite]: forall x: t_Node [inv'2 x]. inv'2 x = invariant''0 x
  
  predicate inv'3 (_0: t_PtrOwn)
  
  axiom inv_axiom'2 [@rewrite]: forall x: t_PtrOwn [inv'3 x]. inv'3 x
      = (invariant' x
      /\ match x with
        | {t_PtrOwn__ptr = ptr'0; t_PtrOwn__val = val''0} -> inv'2 val''0
        end)
  
  predicate index_logic [@inline:trivial] (self: Map.map t_PtrOwn bool) (a: t_PtrOwn) = [%#smapping] Map.get self a
  
  meta "rewrite_def" predicate index_logic
  
  function such_that (p: Map.map t_PtrOwn bool) : t_PtrOwn
  
  axiom such_that_spec: forall p: Map.map t_PtrOwn bool. ([%#slogic] exists x: t_PtrOwn. index_logic p x)
      -> ([%#slogic'0] index_logic p (such_that p))
  
  function unwrap_logic (self: t_Option) : t_PtrOwn = [%#soption'0] match self with
      | C_Some x -> x
      | C_None -> such_that (fun (__0: t_PtrOwn) -> true)
      end
  
  function lookup [@inline:trivial] (self: t_FMap) (k: t_Elem) : t_PtrOwn = [%#sfmap'11] unwrap_logic (get self k)
  
  meta "rewrite_def" function lookup
  
  function index_logic'0 [@inline:trivial] (self: t_FMap) (key: t_Elem) : t_PtrOwn = [%#sfmap'10] lookup self key
  
  meta "rewrite_def" function index_logic'0
  
  predicate invariant''1 [@inline:trivial] (self: t_FMap) =
    [%#sfmap'8] forall k: t_Elem. contains self k -> inv k /\ inv'3 (index_logic'0 self k)
  
  meta "rewrite_def" predicate invariant''1
  
  predicate inv'4 (_0: t_FMap)
  
  axiom inv_axiom'3 [@rewrite]: forall x: t_FMap [inv'4 x]. inv'4 x = invariant''1 x
  
  predicate invariant''2 [@inline:trivial] (self: t_FMap) = [%#sghost'5] inv'4 self
  
  meta "rewrite_def" predicate invariant''2
  
  predicate inv'5 (_0: t_FMap)
  
  axiom inv_axiom'4 [@rewrite]: forall x: t_FMap [inv'5 x]. inv'5 x = invariant''2 x
  
  predicate ext_eq (self: t_FMap) (other: t_FMap) = [%#sfmap'3] forall k: t_Elem. get self k = get other k
  
  axiom ext_eq_spec: forall self: t_FMap, other: t_FMap. [%#sfmap'2] ext_eq self other = (self = other)
  
  function len (self: t_FMap) : int
  
  axiom len_spec: forall self: t_FMap. [%#sfmap'7] len self >= 0
  
  constant empty : t_FMap
  
  axiom empty_spec: [%#sfmap'4] len empty = 0
  
  axiom empty_spec'0: [%#sfmap'5] view empty = Const.const (C_None)
  
  predicate is_empty (self: t_FMap) = [%#sfmap'1] ext_eq self empty
  
  let rec new (return' (x: t_FMap)) = any
    [ return''0 (result: t_FMap) -> {[%#sfmap] inv'5 result} {[%#sfmap'0] is_empty result} (! return' {result}) ]
  
  let rec into_inner (self: t_FMap) (return' (x: t_FMap)) =
    {[@expl:into_inner 'self' type invariant] [%#sghost] inv'5 self}
    any [ return''0 (result: t_FMap) -> {[%#sghost'0] inv'4 result} {[%#sghost'1] result = self} (! return' {result}) ]
  
  predicate index_logic'1 [@inline:trivial] (self: Map.map (Map.map t_Elem t_T) bool) (a: Map.map t_Elem t_T) =
    [%#smapping] Map.get self a
  
  meta "rewrite_def" predicate index_logic'1
  
  function such_that'0 (p: Map.map (Map.map t_Elem t_T) bool) : Map.map t_Elem t_T
  
  axiom such_that_spec'0:
    forall p: Map.map (Map.map t_Elem t_T) bool. ([%#slogic] exists x: Map.map t_Elem t_T. index_logic'1 p x)
      -> ([%#slogic'0] index_logic'1 p (such_that'0 p))
  
  predicate index_logic'2 [@inline:trivial] (self: Map.map (Map.map t_Elem t_Elem) bool) (a: Map.map t_Elem t_Elem) =
    [%#smapping] Map.get self a
  
  meta "rewrite_def" predicate index_logic'2
  
  function such_that'1 (p: Map.map (Map.map t_Elem t_Elem) bool) : Map.map t_Elem t_Elem
  
  axiom such_that_spec'1:
    forall p: Map.map (Map.map t_Elem t_Elem) bool. ([%#slogic] exists x: Map.map t_Elem t_Elem. index_logic'2 p x)
      -> ([%#slogic'0] index_logic'2 p (such_that'1 p))
  
  type t_UFInner = {
    t_UFInner__domain: Fset.fset t_Elem;
    t_UFInner__perms: t_FMap;
    t_UFInner__payloads: Map.map t_Elem t_T;
    t_UFInner__roots: Map.map t_Elem t_Elem }
  
  type t_UF = { t_UF__0: t_UFInner }
  
  predicate contains'0 [@inline:trivial] (self: Fset.fset t_Elem) (e: t_Elem) = [%#sfset] Fset.mem e self
  
  meta "rewrite_def" predicate contains'0
  
  function index_logic'3 [@inline:trivial] (self: Map.map t_Elem t_Elem) (a: t_Elem) : t_Elem =
    [%#smapping] Map.get self a
  
  meta "rewrite_def" function index_logic'3
  
<<<<<<< HEAD
  function val' (self: t_PtrOwn) : t_Node
  
  function index_logic'4 [@inline:trivial] (self: Map.map t_Elem t_T) (a: t_Elem) : t_T = [%#smapping] Map.get self a
  
  meta "rewrite_def" function index_logic'4
=======
  function index_logic'4 (self: Map.map t_Elem t_T) (a: t_Elem) : t_T = [%#smapping] Map.get self a
>>>>>>> 46c4bce5
  
  predicate invariant''3 [#"union_find_cpp.rs" 65 8 65 34] [@inline:trivial] (self: t_UF) =
    [%#sunion_find_cpp'5] forall e: t_Elem. contains'0 (self.t_UF__0).t_UFInner__domain e
      -> contains (self.t_UF__0).t_UFInner__perms e
      /\ ptr (index_logic'0 (self.t_UF__0).t_UFInner__perms e) = e.t_Elem__0
      /\ contains'0 (self.t_UF__0).t_UFInner__domain (index_logic'3 (self.t_UF__0).t_UFInner__roots e)
      /\ index_logic'3 (self.t_UF__0).t_UFInner__roots (index_logic'3 (self.t_UF__0).t_UFInner__roots e)
        = index_logic'3 (self.t_UF__0).t_UFInner__roots e
      /\ match val' (index_logic'0 (self.t_UF__0).t_UFInner__perms e) with
        | C_Link e2 -> contains'0 (self.t_UF__0).t_UFInner__domain e2
        /\ index_logic'3 (self.t_UF__0).t_UFInner__roots e <> e
        /\ index_logic'3 (self.t_UF__0).t_UFInner__roots e = index_logic'3 (self.t_UF__0).t_UFInner__roots e2
        | C_Root _ payload -> index_logic'3 (self.t_UF__0).t_UFInner__roots e = e
        /\ index_logic'4 (self.t_UF__0).t_UFInner__payloads e = payload
        end
  
  meta "rewrite_def" predicate invariant''3
  
  predicate inv'6 (_0: t_UFInner)
  
  axiom inv_axiom'5 [@rewrite]: forall x: t_UFInner [inv'6 x]. inv'6 x
      = match x with
        | {t_UFInner__domain = domain; t_UFInner__perms = perms; t_UFInner__payloads = payloads; t_UFInner__roots = roots} -> inv'4 perms
        end
  
  predicate inv'7 (_0: t_UF)
  
  axiom inv_axiom'6 [@rewrite]: forall x: t_UF [inv'7 x]. inv'7 x
      = (invariant''3 x
      /\ match x with
        | {t_UF__0 = a_0} -> inv'6 a_0
        end)
  
  predicate invariant''4 [@inline:trivial] (self: t_UF) = [%#sghost'5] inv'7 self
  
  meta "rewrite_def" predicate invariant''4
  
  predicate inv'8 (_0: t_UF)
  
  axiom inv_axiom'7 [@rewrite]: forall x: t_UF [inv'8 x]. inv'8 x = invariant''4 x
  
  let rec new'0 (x: t_UF) (return' (x'0: t_UF)) = {[@expl:new 'x' type invariant] [%#sghost'2] inv'7 x}
    any [ return''0 (result: t_UF) -> {[%#sghost'3] inv'8 result} {[%#sghost'4] result = x} (! return' {result}) ]
  
  function domain [#"union_find_cpp.rs" 90 8 90 44] (self: t_UF) : Fset.fset t_Elem =
    [%#sunion_find_cpp'4] (self.t_UF__0).t_UFInner__domain
  
  meta "compute_max_steps" 1000000
  
  meta "select_lsinst" "all"
  
  let rec new'1 [#"union_find_cpp.rs" 162 4 162 35] (return' (x: t_UF)) = (! bb0
    [ bb0 = s0 [ s0 = [ &_4 <- [%#sunion_find_cpp] Fset.empty: Fset.fset t_Elem ] s1 | s1 = bb1 ]
    | bb1 = s0 [ s0 = new (fun (_ret: t_FMap) -> [ &_7 <- _ret ] s1) | s1 = bb2 ]
    | bb2 = s0 [ s0 = into_inner {_7} (fun (_ret: t_FMap) -> [ &_6 <- _ret ] s1) | s1 = bb3 ]
    | bb3 = s0
      [ s0 = [ &_8 <- [%#sunion_find_cpp'0] such_that'0 (fun (__0: Map.map t_Elem t_T) -> true) ] s1 | s1 = bb4 ]
    | bb4 = s0
      [ s0 = [ &_10 <- [%#sunion_find_cpp'1] such_that'1 (fun (__0: Map.map t_Elem t_Elem) -> true) ] s1 | s1 = bb5 ]
    | bb5 = s0
      [ s0 = [ &_3 <- { t_UFInner__domain = _4;
                        t_UFInner__perms = _6;
                        t_UFInner__payloads = _8;
                        t_UFInner__roots = _10 } ] s1
      | s1 = [ &_2 <- { t_UF__0 = _3 } ] s2
      | s2 = new'0 {_2} (fun (_ret: t_UF) -> [ &_0 <- _ret ] s3)
      | s3 = bb6 ]
    | bb6 = return''0 {_0} ]
    [ & _0: t_UF = Any.any_l ()
    | & _2: t_UF = Any.any_l ()
    | & _3: t_UFInner = Any.any_l ()
    | & _4: Fset.fset t_Elem = Any.any_l ()
    | & _6: t_FMap = Any.any_l ()
    | & _7: t_FMap = Any.any_l ()
    | & _8: Map.map t_Elem t_T = Any.any_l ()
    | & _10: Map.map t_Elem t_Elem = Any.any_l () ])
    [ return''0 (result: t_UF) -> {[@expl:new result type invariant] [%#sunion_find_cpp'2] inv'8 result}
      {[@expl:new ensures] [%#sunion_find_cpp'3] Fset.is_empty (domain result)}
      (! return' {result}) ]
end
<<<<<<< HEAD
module M_union_find_cpp__implementation__make [#"union_find_cpp.rs" 179 4 179 68]
  let%span sunion_find_cpp = "union_find_cpp.rs" 180 27 180 45
  let%span sunion_find_cpp'0 = "union_find_cpp.rs" 192 26 192 60
  let%span sunion_find_cpp'1 = "union_find_cpp.rs" 193 28 193 76
  let%span sunion_find_cpp'2 = "union_find_cpp.rs" 194 25 194 60
  let%span sunion_find_cpp'3 = "union_find_cpp.rs" 179 23 179 25
  let%span sunion_find_cpp'4 = "union_find_cpp.rs" 179 46 179 53
  let%span sunion_find_cpp'5 = "union_find_cpp.rs" 175 4 175 37
  let%span sunion_find_cpp'6 = "union_find_cpp.rs" 176 14 176 58
  let%span sunion_find_cpp'7 = "union_find_cpp.rs" 177 14 177 69
  let%span sunion_find_cpp'8 = "union_find_cpp.rs" 178 14 178 76
  let%span sunion_find_cpp'9 = "union_find_cpp.rs" 95 8 95 22
  let%span sunion_find_cpp'10 = "union_find_cpp.rs" 87 8 87 16
  let%span sunion_find_cpp'11 = "union_find_cpp.rs" 105 19 105 28
  let%span sunion_find_cpp'12 = "union_find_cpp.rs" 106 18 108 42
  let%span sunion_find_cpp'13 = "union_find_cpp.rs" 104 8 104 16
  let%span sunion_find_cpp'14 = "union_find_cpp.rs" 124 8 124 16
  let%span sunion_find_cpp'15 = "union_find_cpp.rs" 67 12 80 17
  let%span sptr = "../../creusot-contracts/src/std/ptr.rs" 57 14 57 53
  let%span sptr'0 = "../../creusot-contracts/src/std/ptr.rs" 59 8 59 35
  let%span smapping = "../../creusot-contracts/src/logic/mapping.rs" 62 4 62 26
  let%span sfset = "../../creusot-contracts/src/logic/fset.rs" 55 8 55 26
  let%span sfset'0 = "../../creusot-contracts/src/logic/fset.rs" 39 8 39 26
  let%span sfmap = "../../creusot-contracts/src/logic/fmap.rs" 339 22 339 26
  let%span sfmap'0 = "../../creusot-contracts/src/logic/fmap.rs" 339 4 339 50
  let%span sfmap'1 = "../../creusot-contracts/src/logic/fmap.rs" 338 14 338 55
  let%span sfmap'2 = "../../creusot-contracts/src/logic/fmap.rs" 430 29 430 33
  let%span sfmap'3 = "../../creusot-contracts/src/logic/fmap.rs" 430 43 430 48
  let%span sfmap'4 = "../../creusot-contracts/src/logic/fmap.rs" 430 4 430 65
  let%span sfmap'5 = "../../creusot-contracts/src/logic/fmap.rs" 428 14 428 49
  let%span sfmap'6 = "../../creusot-contracts/src/logic/fmap.rs" 429 14 429 40
  let%span sfmap'7 = "../../creusot-contracts/src/logic/fmap.rs" 92 4 92 26
  let%span sfmap'8 = "../../creusot-contracts/src/logic/fmap.rs" 68 14 68 46
  let%span sfmap'9 = "../../creusot-contracts/src/logic/fmap.rs" 69 14 69 88
  let%span sfmap'10 = "../../creusot-contracts/src/logic/fmap.rs" 498 20 498 76
  let%span sfmap'11 = "../../creusot-contracts/src/logic/fmap.rs" 60 14 60 25
  let%span sfmap'12 = "../../creusot-contracts/src/logic/fmap.rs" 108 8 108 27
  let%span sfmap'13 = "../../creusot-contracts/src/logic/fmap.rs" 258 4 258 26
  let%span sfmap'14 = "../../creusot-contracts/src/logic/fmap.rs" 100 4 100 26
  let%span soption = "../../creusot-contracts/src/std/option.rs" 750 8 753 9
  let%span soption'0 = "../../creusot-contracts/src/std/option.rs" 760 8 763 9
  let%span soption'1 = "../../creusot-contracts/src/std/option.rs" 732 15 732 27
  let%span soption'2 = "../../creusot-contracts/src/std/option.rs" 734 8 737 9
  let%span slogic = "../../creusot-contracts/src/logic.rs" 32 11 32 28
  let%span slogic'0 = "../../creusot-contracts/src/logic.rs" 33 0 33 21
  let%span sptr_own = "../../creusot-contracts/src/ghost/ptr_own.rs" 52 15 52 16
  let%span sptr_own'0 = "../../creusot-contracts/src/ghost/ptr_own.rs" 52 4 52 52
  let%span sptr_own'1 = "../../creusot-contracts/src/ghost/ptr_own.rs" 51 14 51 64
  let%span sptr_own'2 = "../../creusot-contracts/src/ghost/ptr_own.rs" 135 26 135 30
  let%span sptr_own'3 = "../../creusot-contracts/src/ghost/ptr_own.rs" 135 48 135 52
  let%span sptr_own'4 = "../../creusot-contracts/src/ghost/ptr_own.rs" 132 14 132 64
  let%span sptr_own'5 = "../../creusot-contracts/src/ghost/ptr_own.rs" 133 14 133 28
  let%span sptr_own'6 = "../../creusot-contracts/src/ghost/ptr_own.rs" 42 4 42 26
  let%span sboxed = "../../creusot-contracts/src/std/boxed.rs" 30 8 30 18
  let%span sghost = "../../creusot-contracts/src/ghost.rs" 203 22 203 26
  let%span sghost'0 = "../../creusot-contracts/src/ghost.rs" 203 4 205 17
  let%span sghost'1 = "../../creusot-contracts/src/ghost.rs" 201 14 201 29
  let%span sghost'2 = "../../creusot-contracts/src/ghost.rs" 179 14 179 26
  let%span sghost'3 = "../../creusot-contracts/src/ghost.rs" 109 20 109 27
  let%span sghost'4 = "../../creusot-contracts/src/ghost.rs" 118 8 118 18
  let%span speano = "../../creusot-contracts/src/peano.rs" 104 14 104 30
  let%span sresolve = "../../creusot-contracts/src/resolve.rs" 44 20 44 34
  let%span sinvariant = "../../creusot-contracts/src/invariant.rs" 100 20 100 44
  let%span sinvariant'0 = "../../creusot-contracts/src/invariant.rs" 91 8 91 18
=======
module M_union_find_cpp__implementation__make [#"union_find_cpp.rs" 186 4 186 68]
  let%span sunion_find_cpp = "union_find_cpp.rs" 187 27 187 45
  let%span sunion_find_cpp'0 = "union_find_cpp.rs" 199 26 199 60
  let%span sunion_find_cpp'1 = "union_find_cpp.rs" 200 28 200 76
  let%span sunion_find_cpp'2 = "union_find_cpp.rs" 201 25 201 60
  let%span sunion_find_cpp'3 = "union_find_cpp.rs" 186 23 186 25
  let%span sunion_find_cpp'4 = "union_find_cpp.rs" 186 46 186 53
  let%span sunion_find_cpp'5 = "union_find_cpp.rs" 182 4 182 37
  let%span sunion_find_cpp'6 = "union_find_cpp.rs" 183 14 183 58
  let%span sunion_find_cpp'7 = "union_find_cpp.rs" 184 14 184 69
  let%span sunion_find_cpp'8 = "union_find_cpp.rs" 185 14 185 76
  let%span sunion_find_cpp'9 = "union_find_cpp.rs" 96 8 96 16
  let%span sunion_find_cpp'10 = "union_find_cpp.rs" 88 8 88 16
  let%span sunion_find_cpp'11 = "union_find_cpp.rs" 107 19 107 28
  let%span sunion_find_cpp'12 = "union_find_cpp.rs" 108 18 110 42
  let%span sunion_find_cpp'13 = "union_find_cpp.rs" 106 8 106 16
  let%span sunion_find_cpp'14 = "union_find_cpp.rs" 127 8 127 16
  let%span sunion_find_cpp'15 = "union_find_cpp.rs" 68 12 81 17
  let%span sptr = "../../creusot-contracts/src/std/ptr.rs" 103 14 103 53
  let%span sptr'0 = "../../creusot-contracts/src/std/ptr.rs" 105 8 105 35
  let%span smapping = "../../creusot-contracts/src/logic/mapping.rs" 67 4 67 12
  let%span sfset = "../../creusot-contracts/src/logic/fset.rs" 62 8 62 26
  let%span sfset'0 = "../../creusot-contracts/src/logic/fset.rs" 43 8 43 26
  let%span sfmap = "../../creusot-contracts/src/logic/fmap.rs" 354 22 354 26
  let%span sfmap'0 = "../../creusot-contracts/src/logic/fmap.rs" 354 4 354 50
  let%span sfmap'1 = "../../creusot-contracts/src/logic/fmap.rs" 353 14 353 55
  let%span sfmap'2 = "../../creusot-contracts/src/logic/fmap.rs" 445 29 445 33
  let%span sfmap'3 = "../../creusot-contracts/src/logic/fmap.rs" 445 43 445 48
  let%span sfmap'4 = "../../creusot-contracts/src/logic/fmap.rs" 445 4 445 65
  let%span sfmap'5 = "../../creusot-contracts/src/logic/fmap.rs" 443 14 443 49
  let%span sfmap'6 = "../../creusot-contracts/src/logic/fmap.rs" 444 14 444 40
  let%span sfmap'7 = "../../creusot-contracts/src/logic/fmap.rs" 94 4 94 12
  let%span sfmap'8 = "../../creusot-contracts/src/logic/fmap.rs" 69 14 69 46
  let%span sfmap'9 = "../../creusot-contracts/src/logic/fmap.rs" 70 14 70 88
  let%span sfmap'10 = "../../creusot-contracts/src/logic/fmap.rs" 514 20 514 76
  let%span sfmap'11 = "../../creusot-contracts/src/logic/fmap.rs" 61 14 61 25
  let%span sfmap'12 = "../../creusot-contracts/src/logic/fmap.rs" 116 8 116 27
  let%span sfmap'13 = "../../creusot-contracts/src/logic/fmap.rs" 271 4 271 12
  let%span sfmap'14 = "../../creusot-contracts/src/logic/fmap.rs" 104 4 104 12
  let%span soption = "../../creusot-contracts/src/std/option.rs" 776 8 779 9
  let%span soption'0 = "../../creusot-contracts/src/std/option.rs" 787 8 790 9
  let%span soption'1 = "../../creusot-contracts/src/std/option.rs" 756 15 756 27
  let%span soption'2 = "../../creusot-contracts/src/std/option.rs" 758 8 761 9
  let%span slogic = "../../creusot-contracts/src/logic.rs" 32 11 32 28
  let%span slogic'0 = "../../creusot-contracts/src/logic.rs" 33 0 33 21
  let%span sptr_own = "../../creusot-contracts/src/ghost/ptr_own.rs" 56 15 56 16
  let%span sptr_own'0 = "../../creusot-contracts/src/ghost/ptr_own.rs" 56 4 56 52
  let%span sptr_own'1 = "../../creusot-contracts/src/ghost/ptr_own.rs" 55 14 55 64
  let%span sptr_own'2 = "../../creusot-contracts/src/ghost/ptr_own.rs" 209 26 209 30
  let%span sptr_own'3 = "../../creusot-contracts/src/ghost/ptr_own.rs" 209 48 209 52
  let%span sptr_own'4 = "../../creusot-contracts/src/ghost/ptr_own.rs" 206 14 206 64
  let%span sptr_own'5 = "../../creusot-contracts/src/ghost/ptr_own.rs" 207 14 207 28
  let%span sptr_own'6 = "../../creusot-contracts/src/ghost/ptr_own.rs" 44 4 44 12
  let%span sboxed = "../../creusot-contracts/src/std/boxed.rs" 33 8 33 18
  let%span sghost = "../../creusot-contracts/src/ghost.rs" 205 22 205 26
  let%span sghost'0 = "../../creusot-contracts/src/ghost.rs" 205 4 207 17
  let%span sghost'1 = "../../creusot-contracts/src/ghost.rs" 203 14 203 29
  let%span sghost'2 = "../../creusot-contracts/src/ghost.rs" 181 14 181 26
  let%span sghost'3 = "../../creusot-contracts/src/ghost.rs" 109 20 109 27
  let%span sghost'4 = "../../creusot-contracts/src/ghost.rs" 119 8 119 18
  let%span speano = "../../creusot-contracts/src/peano.rs" 135 14 135 30
  let%span sresolve = "../../creusot-contracts/src/resolve.rs" 52 20 52 34
  let%span sinvariant = "../../creusot-contracts/src/invariant.rs" 106 20 106 44
  let%span sinvariant'0 = "../../creusot-contracts/src/invariant.rs" 95 8 95 18
>>>>>>> 46c4bce5
  
  use creusot.int.UInt64
  use creusot.prelude.Opaque
  use creusot.prelude.MutBorrow
  use set.Fset
  use map.Map
  use mach.int.Int
  use creusot.prelude.Any
  
  type t_PeanoInt = { t_PeanoInt__0: UInt64.t }
  
  let rec new (return' (x: t_PeanoInt)) = any
    [ return''0 (result: t_PeanoInt) -> {[%#speano] result.t_PeanoInt__0 = (0: UInt64.t)} (! return' {result}) ]
  
  type t_T
  
  type t_Elem = { t_Elem__0: Opaque.ptr }
  
  type t_Node = C_Root t_PeanoInt t_T | C_Link t_Elem
  
  type t_PtrOwn = { t_PtrOwn__ptr: Opaque.ptr; t_PtrOwn__val: t_Node }
  
  type tuple = { _p0: Opaque.ptr; _p1: t_PtrOwn }
  
  predicate inv (_0: t_T)
  
  predicate inv'0 (_0: t_Node)
  
  axiom inv_axiom [@rewrite]: forall x: t_Node [inv'0 x]. inv'0 x
      = match x with
        | C_Root rank payload -> inv payload
        | C_Link a_0 -> true
        end
  
  function addr_logic (self: Opaque.ptr) : UInt64.t
  
  predicate is_null_logic (self: Opaque.ptr) = [%#sptr'0] addr_logic self = (0: UInt64.t)
  
  axiom is_null_logic_spec: forall self: Opaque.ptr. [%#sptr] is_null_logic self = (addr_logic self = (0: UInt64.t))
  
  function ptr (self: t_PtrOwn) : Opaque.ptr
  
<<<<<<< HEAD
  predicate invariant' [@inline:trivial] (self: t_PtrOwn) = [%#sptr_own'6] not is_null_logic (ptr self)
  
  meta "rewrite_def" predicate invariant'
=======
  predicate metadata_matches (_value: t_Node) (_metadata: ()) = true
  
  function val' (self: t_PtrOwn) : t_Node
  
  function metadata_logic (_0: Opaque.ptr) : ()
  
  predicate invariant' (self: t_PtrOwn) =
    [%#sptr_own'6] not is_null_logic (ptr self) /\ metadata_matches (val' self) (metadata_logic (ptr self))
>>>>>>> 46c4bce5
  
  predicate invariant''0 (self: t_Node) = [%#sboxed] inv'0 self
  
  predicate inv'1 (_0: t_Node)
  
  axiom inv_axiom'0 [@rewrite]: forall x: t_Node [inv'1 x]. inv'1 x = invariant''0 x
  
  predicate inv'2 (_0: t_PtrOwn)
  
  axiom inv_axiom'1 [@rewrite]: forall x: t_PtrOwn [inv'2 x]. inv'2 x
      = (invariant' x
      /\ match x with
        | {t_PtrOwn__ptr = ptr'0; t_PtrOwn__val = val''0} -> inv'1 val''0
        end)
  
  predicate invariant''1 [@inline:trivial] (self: t_PtrOwn) = [%#sghost'4] inv'2 self
  
  meta "rewrite_def" predicate invariant''1
  
  predicate inv'3 (_0: t_PtrOwn)
  
  axiom inv_axiom'2 [@rewrite]: forall x: t_PtrOwn [inv'3 x]. inv'3 x = invariant''1 x
  
  predicate inv'4 (_0: tuple)
  
  axiom inv_axiom'3 [@rewrite]: forall x: tuple [inv'4 x]. inv'4 x = (let {_p0 = x0; _p1 = x1} = x in inv'3 x1)
  
  let rec new'0 (v: t_Node) (return' (x: tuple)) = {[@expl:new 'v' type invariant] [%#sptr_own] inv'0 v}
    any
    [ return''0 (result: tuple) -> {[%#sptr_own'0] inv'4 result}
      {[%#sptr_own'1] ptr result._p1 = result._p0 /\ val' result._p1 = v}
      (! return' {result}) ]
  
  let rec into_inner (self: t_PtrOwn) (return' (x: t_PtrOwn)) =
    {[@expl:into_inner 'self' type invariant] [%#sghost] inv'3 self}
    any
    [ return''0 (result: t_PtrOwn) -> {[%#sghost'0] inv'2 result} {[%#sghost'1] result = self} (! return' {result}) ]
  
  type t_FMap
  
  type t_UFInner = {
    t_UFInner__domain: Fset.fset t_Elem;
    t_UFInner__perms: t_FMap;
    t_UFInner__payloads: Map.map t_Elem t_T;
    t_UFInner__roots: Map.map t_Elem t_Elem }
  
  type t_UF = { t_UF__0: t_UFInner }
  
  predicate contains [@inline:trivial] (self: Fset.fset t_Elem) (e: t_Elem) = [%#sfset'0] Fset.mem e self
  
  meta "rewrite_def" predicate contains
  
  type t_Option = C_None | C_Some t_PtrOwn
  
  function view (self: t_FMap) : Map.map t_Elem t_Option
  
  function get [@inline:trivial] (self: t_FMap) (k: t_Elem) : t_Option = [%#sfmap'7] Map.get (view self) k
  
  meta "rewrite_def" function get
  
  predicate contains'0 [@inline:trivial] (self: t_FMap) (k: t_Elem) = [%#sfmap'12] get self k <> C_None
  
  meta "rewrite_def" predicate contains'0
  
  predicate index_logic [@inline:trivial] (self: Map.map t_PtrOwn bool) (a: t_PtrOwn) = [%#smapping] Map.get self a
  
  meta "rewrite_def" predicate index_logic
  
  function such_that (p: Map.map t_PtrOwn bool) : t_PtrOwn
  
  axiom such_that_spec: forall p: Map.map t_PtrOwn bool. ([%#slogic] exists x: t_PtrOwn. index_logic p x)
      -> ([%#slogic'0] index_logic p (such_that p))
  
  function unwrap_logic (self: t_Option) : t_PtrOwn = [%#soption'2] match self with
      | C_Some x -> x
      | C_None -> such_that (fun (__0: t_PtrOwn) -> true)
      end
  
  function lookup [@inline:trivial] (self: t_FMap) (k: t_Elem) : t_PtrOwn = [%#sfmap'14] unwrap_logic (get self k)
  
  meta "rewrite_def" function lookup
  
  function index_logic'0 [@inline:trivial] (self: t_FMap) (key: t_Elem) : t_PtrOwn = [%#sfmap'13] lookup self key
  
  meta "rewrite_def" function index_logic'0
  
  function index_logic'1 [@inline:trivial] (self: Map.map t_Elem t_Elem) (a: t_Elem) : t_Elem =
    [%#smapping] Map.get self a
  
  meta "rewrite_def" function index_logic'1
  
  function index_logic'2 [@inline:trivial] (self: Map.map t_Elem t_T) (a: t_Elem) : t_T = [%#smapping] Map.get self a
  
  meta "rewrite_def" function index_logic'2
  
  predicate invariant''2 [#"union_find_cpp.rs" 65 8 65 34] [@inline:trivial] (self: t_UF) =
    [%#sunion_find_cpp'15] forall e: t_Elem. contains (self.t_UF__0).t_UFInner__domain e
      -> contains'0 (self.t_UF__0).t_UFInner__perms e
      /\ ptr (index_logic'0 (self.t_UF__0).t_UFInner__perms e) = e.t_Elem__0
      /\ contains (self.t_UF__0).t_UFInner__domain (index_logic'1 (self.t_UF__0).t_UFInner__roots e)
      /\ index_logic'1 (self.t_UF__0).t_UFInner__roots (index_logic'1 (self.t_UF__0).t_UFInner__roots e)
        = index_logic'1 (self.t_UF__0).t_UFInner__roots e
      /\ match val' (index_logic'0 (self.t_UF__0).t_UFInner__perms e) with
        | C_Link e2 -> contains (self.t_UF__0).t_UFInner__domain e2
        /\ index_logic'1 (self.t_UF__0).t_UFInner__roots e <> e
        /\ index_logic'1 (self.t_UF__0).t_UFInner__roots e = index_logic'1 (self.t_UF__0).t_UFInner__roots e2
        | C_Root _ payload -> index_logic'1 (self.t_UF__0).t_UFInner__roots e = e
        /\ index_logic'2 (self.t_UF__0).t_UFInner__payloads e = payload
        end
  
  meta "rewrite_def" predicate invariant''2
  
  predicate inv'5 (_0: t_Elem)
  
  axiom inv_axiom'4 [@rewrite]: forall x: t_Elem [inv'5 x]. inv'5 x = true
  
  predicate invariant''3 [@inline:trivial] (self: t_FMap) =
    [%#sfmap'10] forall k: t_Elem. contains'0 self k -> inv'5 k /\ inv'2 (index_logic'0 self k)
  
  meta "rewrite_def" predicate invariant''3
  
  predicate inv'6 (_0: t_FMap)
  
  axiom inv_axiom'5 [@rewrite]: forall x: t_FMap [inv'6 x]. inv'6 x = invariant''3 x
  
  predicate inv'7 (_0: t_UFInner)
  
  axiom inv_axiom'6 [@rewrite]: forall x: t_UFInner [inv'7 x]. inv'7 x
      = match x with
        | {t_UFInner__domain = domain; t_UFInner__perms = perms; t_UFInner__payloads = payloads; t_UFInner__roots = roots} -> inv'6 perms
        end
  
  predicate inv'8 (_0: t_UF)
  
  axiom inv_axiom'7 [@rewrite]: forall x: t_UF [inv'8 x]. inv'8 x
      = (invariant''2 x
      /\ match x with
        | {t_UF__0 = a_0} -> inv'7 a_0
        end)
  
  predicate invariant''4 [@inline:trivial] (self: MutBorrow.t t_UF) =
    [%#sinvariant] inv'8 self.current /\ inv'8 self.final
  
  meta "rewrite_def" predicate invariant''4
  
  predicate inv'9 (_0: MutBorrow.t t_UF)
  
  axiom inv_axiom'8 [@rewrite]: forall x: MutBorrow.t t_UF [inv'9 x]. inv'9 x = invariant''4 x
  
  predicate invariant''5 [@inline:trivial] (self: MutBorrow.t t_UF) = [%#sghost'4] inv'9 self
  
  meta "rewrite_def" predicate invariant''5
  
  predicate inv'10 (_0: MutBorrow.t t_UF)
  
  axiom inv_axiom'9 [@rewrite]: forall x: MutBorrow.t t_UF [inv'10 x]. inv'10 x = invariant''5 x
  
  let rec into_inner'0 (self: MutBorrow.t t_UF) (return' (x: MutBorrow.t t_UF)) =
    {[@expl:into_inner 'self' type invariant] [%#sghost] inv'10 self}
    any
    [ return''0 (result: MutBorrow.t t_UF) -> {[%#sghost'0] inv'9 result}
      {[%#sghost'1] result = self}
      (! return' {result}) ]
  
  type tuple'0 = { _p0'0: t_PtrOwn; _p1'0: MutBorrow.t t_UF }
  
  type t_Option'0 = C_None'0 | C_Some'0 t_PtrOwn
  
  predicate invariant''6 [@inline:trivial] (self: t_FMap) = [%#sinvariant'0] inv'6 self
  
  meta "rewrite_def" predicate invariant''6
  
  predicate inv'11 (_0: t_FMap)
  
  axiom inv_axiom'10 [@rewrite]: forall x: t_FMap [inv'11 x]. inv'11 x = invariant''6 x
  
  predicate invariant''7 [@inline:trivial] (self: t_PtrOwn) = [%#sinvariant'0] inv'2 self
  
  meta "rewrite_def" predicate invariant''7
  
  predicate inv'12 (_0: t_PtrOwn)
  
  axiom inv_axiom'11 [@rewrite]: forall x: t_PtrOwn [inv'12 x]. inv'12 x = invariant''7 x
  
  predicate inv'13 (_0: t_Option'0)
  
  axiom inv_axiom'12 [@rewrite]: forall x: t_Option'0 [inv'13 x]. inv'13 x
      = match x with
        | C_None'0 -> true
        | C_Some'0 a_0 -> inv'12 a_0
        end
  
  function map_logic (self: t_Option) (f: Map.map t_PtrOwn t_PtrOwn) : t_Option'0 = [%#soption] match self with
      | C_None -> C_None'0
      | C_Some x -> C_Some'0 (Map.get f x)
      end
  
  let rec get_ghost (self: t_FMap) (key: t_Elem) (return' (x: t_Option'0)) =
    {[@expl:get_ghost 'self' type invariant] [%#sfmap] inv'11 self}
    any
    [ return''0 (result: t_Option'0) -> {[%#sfmap'0] inv'13 result}
      {[%#sfmap'1] result = map_logic (get self key) (fun (v: t_PtrOwn) -> v)}
      (! return' {result}) ]
  
  let rec v_Some (input: t_Option'0) (ret (field_0: t_PtrOwn)) = any
    [ good (field_0: t_PtrOwn) -> {C_Some'0 field_0 = input} (! ret {field_0})
    | bad -> {forall field_0: t_PtrOwn [C_Some'0 field_0: t_Option'0]. C_Some'0 field_0 <> input} (! {false} any) ]
  
  predicate invariant''8 [@inline:trivial] (self: MutBorrow.t t_PtrOwn) =
    [%#sinvariant] inv'2 self.current /\ inv'2 self.final
  
  meta "rewrite_def" predicate invariant''8
  
  predicate inv'14 (_0: MutBorrow.t t_PtrOwn)
  
  axiom inv_axiom'13 [@rewrite]: forall x: MutBorrow.t t_PtrOwn [inv'14 x]. inv'14 x = invariant''8 x
  
  let rec disjoint_lemma (own1: MutBorrow.t t_PtrOwn) (own2: t_PtrOwn) (return' (x: ())) =
    {[@expl:disjoint_lemma 'own1' type invariant] [%#sptr_own'2] inv'14 own1}
    {[@expl:disjoint_lemma 'own2' type invariant] [%#sptr_own'3] inv'12 own2}
    any
    [ return''0 (result: ()) -> {[%#sptr_own'4] addr_logic (ptr own1.current) <> addr_logic (ptr own2)}
      {[%#sptr_own'5] own1.current = own1.final}
      (! return' {result}) ]
  
  predicate resolve [@inline:trivial] (self: MutBorrow.t t_PtrOwn) = [%#sresolve] self.final = self.current
  
  meta "rewrite_def" predicate resolve
  
  predicate resolve'0 [@inline:trivial] (_0: MutBorrow.t t_PtrOwn) = resolve _0
  
  meta "rewrite_def" predicate resolve'0
  
  predicate invariant''9 [@inline:trivial] (self: MutBorrow.t t_FMap) =
    [%#sinvariant] inv'6 self.current /\ inv'6 self.final
  
  meta "rewrite_def" predicate invariant''9
  
  predicate inv'15 (_0: MutBorrow.t t_FMap)
  
  axiom inv_axiom'14 [@rewrite]: forall x: MutBorrow.t t_FMap [inv'15 x]. inv'15 x = invariant''9 x
  
  predicate inv'16 (_0: t_Option)
  
  axiom inv_axiom'15 [@rewrite]: forall x: t_Option [inv'16 x]. inv'16 x
      = match x with
        | C_None -> true
        | C_Some a_0 -> inv'2 a_0
        end
  
  function len (self: t_FMap) : int
  
  axiom len_spec: forall self: t_FMap. [%#sfmap'11] len self >= 0
  
  function insert (self: t_FMap) (k: t_Elem) (v: t_PtrOwn) : t_FMap
  
  axiom insert_spec: forall self: t_FMap, k: t_Elem, v: t_PtrOwn. [%#sfmap'8] view (insert self k v)
      = Map.set (view self) k (C_Some v)
  
  axiom insert_spec'0: forall self: t_FMap, k: t_Elem, v: t_PtrOwn. [%#sfmap'9] len (insert self k v)
      = (if contains'0 self k then len self else len self + 1)
  
  let rec insert_ghost (self: MutBorrow.t t_FMap) (key: t_Elem) (value: t_PtrOwn) (return' (x: t_Option)) =
    {[@expl:insert_ghost 'self' type invariant] [%#sfmap'2] inv'15 self}
    {[@expl:insert_ghost 'value' type invariant] [%#sfmap'3] inv'2 value}
    any
    [ return''0 (result: t_Option) -> {[%#sfmap'4] inv'16 result}
      {[%#sfmap'5] self.final = insert self.current key value}
      {[%#sfmap'6] result = get self.current key}
      (! return' {result}) ]
  
  predicate resolve'1 [@inline:trivial] (_0: t_PtrOwn) = true
  
  meta "rewrite_def" predicate resolve'1
  
  predicate resolve'2 [@inline:trivial] (self: t_Option) =
    [%#soption'0] match self with
      | C_Some x -> resolve'1 x
      | C_None -> true
      end
  
  meta "rewrite_def" predicate resolve'2
  
  predicate resolve'3 [@inline:trivial] (_0: t_Option) = resolve'2 _0
  
  meta "rewrite_def" predicate resolve'3
  
  function insert'0 [@inline:trivial] (self: Fset.fset t_Elem) (e: t_Elem) : Fset.fset t_Elem =
    [%#sfset] Fset.add e self
  
  meta "rewrite_def" function insert'0
  
  predicate resolve'4 [@inline:trivial] (self: MutBorrow.t t_UF) = [%#sresolve] self.final = self.current
  
  meta "rewrite_def" predicate resolve'4
  
  predicate resolve'5 [@inline:trivial] (_0: MutBorrow.t t_UF) = resolve'4 _0
  
  meta "rewrite_def" predicate resolve'5
  
  let rec new'1 (x: ()) (return' (x'0: ())) = any
    [ return''0 (result: ()) -> {[%#sghost'2] result = x} (! return' {result}) ]
  
  function domain [#"union_find_cpp.rs" 90 8 90 44] (self: t_UF) : Fset.fset t_Elem =
    [%#sunion_find_cpp'10] (self.t_UF__0).t_UFInner__domain
  
  predicate in_domain [#"union_find_cpp.rs" 96 8 96 50] (self: t_UF) (e: t_Elem) =
    [%#sunion_find_cpp'9] contains (domain self) e
  
  function fin [@inline:trivial] (self: MutBorrow.t t_UF) : t_UF = [%#sghost'3] self.final
  
  meta "rewrite_def" function fin
  
  function roots_map [#"union_find_cpp.rs" 110 8 110 59] (self: t_UF) : Map.map t_Elem t_Elem =
    [%#sunion_find_cpp'13] (self.t_UF__0).t_UFInner__roots
  
  axiom roots_map_spec: forall self: t_UF. ([%#sunion_find_cpp'11] inv'8 self)
      -> ([%#sunion_find_cpp'12] forall e: t_Elem. in_domain self e
        -> in_domain self (index_logic'1 (roots_map self) e)
        /\ index_logic'1 (roots_map self) e = index_logic'1 (roots_map self) (index_logic'1 (roots_map self) e))
  
  function payloads_map [#"union_find_cpp.rs" 125 8 125 56] (self: t_UF) : Map.map t_Elem t_T =
    [%#sunion_find_cpp'14] (self.t_UF__0).t_UFInner__payloads
  
  meta "compute_max_steps" 1000000
  
  meta "select_lsinst" "all"
  
  let rec make [#"union_find_cpp.rs" 179 4 179 68] (uf: MutBorrow.t t_UF) (payload: t_T) (return' (x: t_Elem)) =
    {[@expl:make 'uf' type invariant] [%#sunion_find_cpp'3] inv'10 uf}
    {[@expl:make 'payload' type invariant] [%#sunion_find_cpp'4] inv payload}
    (! bb0
    [ bb0 = s0 [ s0 = [ &payload_snap <- [%#sunion_find_cpp] payload'0 ] s1 | s1 = bb1 ]
    | bb1 = s0 [ s0 = new (fun (_ret: t_PeanoInt) -> [ &_13 <- _ret ] s1) | s1 = bb2 ]
    | bb2 = s0 [ s0 = [ &_12 <- C_Root _13 payload'0 ] s1 | s1 = bb3 ]
    | bb3 = s0 [ s0 = new'0 {_12} (fun (_ret: tuple) -> [ &_11 <- _ret ] s1) | s1 = bb4 ]
    | bb4 = s0
      [ s0 = [ &ptr'0 <- _11._p0 ] s1
      | s1 = [ &perm <- _11._p1 ] s2
      | s2 = [ &elt <- { t_Elem__0 = ptr'0 } ] s3
      | s3 = into_inner {perm} (fun (_ret: t_PtrOwn) -> [ &_22 <- _ret ] s4)
      | s4 = bb5 ]
    | bb5 = s0 [ s0 = into_inner'0 {uf'0} (fun (_ret: MutBorrow.t t_UF) -> [ &_24 <- _ret ] s1) | s1 = bb6 ]
    | bb6 = s0 [ s0 = [ &_21 <- { _p0'0 = _22; _p1'0 = _24 } ] s1 | s1 = bb7 ]
    | bb7 = s0 [ s0 = [ &perm'0 <- _21._p0'0 ] s1 | s1 = [ &uf'1 <- _21._p1'0 ] s2 | s2 = bb8 ]
    | bb8 = s0
      [ s0 = [ &_30 <- elt ] s1
      | s1 = get_ghost {((uf'1.current).t_UF__0).t_UFInner__perms} {_30} (fun (_ret: t_Option'0) -> [ &_27 <- _ret ] s2)
      | s2 = bb9 ]
    | bb9 = any [ br0 -> {_27 = C_None'0} (! bb15) | br1 (x0: t_PtrOwn) -> {_27 = C_Some'0 x0} (! bb12) ]
    | bb12 = s0
      [ s0 = v_Some {_27} (fun (r0: t_PtrOwn) -> [ &other_perm <- r0 ] s1)
      | s1 = {inv'2 perm'0}
        MutBorrow.borrow_mut <t_PtrOwn> {perm'0}
          (fun (_ret: MutBorrow.t t_PtrOwn) -> [ &_34 <- _ret ] -{inv'2 _ret.final}- [ &perm'0 <- _ret.final ] s2)
      | s2 = {inv'2 _34.current}
        MutBorrow.borrow_final <t_PtrOwn> {_34.current} {MutBorrow.get_id _34}
          (fun (_ret: MutBorrow.t t_PtrOwn) ->
            [ &_33 <- _ret ] -{inv'2 _ret.final}-
            [ &_34 <- { _34 with current = _ret.final } ] s3)
      | s3 = disjoint_lemma {_33} {other_perm} (fun (_ret: ()) -> [ &_26 <- _ret ] s4)
      | s4 = bb14 ]
    | bb14 = s0 [ s0 = {[@expl:type invariant] inv'14 _34} s1 | s1 = -{resolve'0 _34}- s2 | s2 = bb15 ]
    | bb15 = s0
      [ s0 = {inv'6 ((uf'1.current).t_UF__0).t_UFInner__perms}
        MutBorrow.borrow_final <t_FMap> {((uf'1.current).t_UF__0).t_UFInner__perms}
          {MutBorrow.inherit_id (MutBorrow.inherit_id (MutBorrow.get_id uf'1) 1) 2}
          (fun (_ret: MutBorrow.t t_FMap) ->
            [ &_37 <- _ret ] -{inv'6 _ret.final}-
            [ &uf'1 <- { uf'1 with current = { t_UF__0 = { (uf'1.current).t_UF__0 with t_UFInner__perms = _ret.final } } } ]
            s1)
      | s1 = insert_ghost {_37} {elt} {perm'0} (fun (_ret: t_Option) -> [ &_36 <- _ret ] s2)
      | s2 = {[@expl:type invariant] inv'16 _36} s3
      | s3 = -{resolve'3 _36}- s4
      | s4 = bb17 ]
    | bb17 = s0
      [ s0 = [ &_40 <- [%#sunion_find_cpp'0] insert'0 ((uf'1.current).t_UF__0).t_UFInner__domain elt ] s1 | s1 = bb18 ]
    | bb18 = s0
      [ s0 = [ &uf'1 <- { uf'1 with current = { t_UF__0 = { (uf'1.current).t_UF__0 with t_UFInner__domain = _40 } } } ]
        s1
      | s1 = [ &_42 <- [%#sunion_find_cpp'1] Map.set ((uf'1.current).t_UF__0).t_UFInner__payloads elt payload_snap ] s2
      | s2 = bb19 ]
    | bb19 = s0
      [ s0 =
        [ &uf'1 <- { uf'1 with current = { t_UF__0 = { (uf'1.current).t_UF__0 with t_UFInner__payloads = _42 } } } ] s1
      | s1 = [ &_44 <- [%#sunion_find_cpp'2] Map.set ((uf'1.current).t_UF__0).t_UFInner__roots elt elt ] s2
      | s2 = bb20 ]
    | bb20 = s0
      [ s0 = [ &uf'1 <- { uf'1 with current = { t_UF__0 = { (uf'1.current).t_UF__0 with t_UFInner__roots = _44 } } } ]
        s1
      | s1 = {[@expl:type invariant] inv'9 uf'1} s2
      | s2 = -{resolve'5 uf'1}- s3
      | s3 = bb21 ]
    | bb21 = s0 [ s0 = new'1 {_18} (fun (_ret: ()) -> [ &_17 <- _ret ] s1) | s1 = bb22 ]
    | bb22 = s0 [ s0 = [ &_0 <- elt ] s1 | s1 = bb23 ]
    | bb23 = return''0 {_0} ]
    [ & _0: t_Elem = Any.any_l ()
    | & uf'0: MutBorrow.t t_UF = uf
    | & payload'0: t_T = payload
    | & payload_snap: t_T = Any.any_l ()
    | & ptr'0: Opaque.ptr = Any.any_l ()
    | & perm: t_PtrOwn = Any.any_l ()
    | & _11: tuple = Any.any_l ()
    | & _12: t_Node = Any.any_l ()
    | & _13: t_PeanoInt = Any.any_l ()
    | & elt: t_Elem = Any.any_l ()
    | & _17: () = Any.any_l ()
    | & _18: () = Any.any_l ()
    | & perm'0: t_PtrOwn = Any.any_l ()
    | & uf'1: MutBorrow.t t_UF = Any.any_l ()
    | & _21: tuple'0 = Any.any_l ()
    | & _22: t_PtrOwn = Any.any_l ()
    | & _24: MutBorrow.t t_UF = Any.any_l ()
    | & _26: () = Any.any_l ()
    | & _27: t_Option'0 = Any.any_l ()
    | & _30: t_Elem = Any.any_l ()
    | & other_perm: t_PtrOwn = Any.any_l ()
    | & _33: MutBorrow.t t_PtrOwn = Any.any_l ()
    | & _34: MutBorrow.t t_PtrOwn = Any.any_l ()
    | & _36: t_Option = Any.any_l ()
    | & _37: MutBorrow.t t_FMap = Any.any_l ()
    | & _40: Fset.fset t_Elem = Any.any_l ()
    | & _42: Map.map t_Elem t_T = Any.any_l ()
    | & _44: Map.map t_Elem t_Elem = Any.any_l () ])
    [ return''0 (result: t_Elem) -> {[@expl:make ensures #0] [%#sunion_find_cpp'5] not in_domain uf.current result}
      {[@expl:make ensures #1] [%#sunion_find_cpp'6] domain (fin uf) = insert'0 (domain uf.current) result}
      {[@expl:make ensures #2] [%#sunion_find_cpp'7] roots_map (fin uf) = Map.set (roots_map uf.current) result result}
      {[@expl:make ensures #3] [%#sunion_find_cpp'8] payloads_map (fin uf)
      = Map.set (payloads_map uf.current) result payload}
      (! return' {result}) ]
end
<<<<<<< HEAD
module M_union_find_cpp__implementation__find [#"union_find_cpp.rs" 203 4 203 71]
  let%span sunion_find_cpp = "union_find_cpp.rs" 203 23 203 25
  let%span sunion_find_cpp'0 = "union_find_cpp.rs" 200 4 200 35
  let%span sunion_find_cpp'1 = "union_find_cpp.rs" 201 14 201 37
  let%span sunion_find_cpp'2 = "union_find_cpp.rs" 202 4 202 30
  let%span sunion_find_cpp'3 = "union_find_cpp.rs" 95 8 95 22
  let%span sunion_find_cpp'4 = "union_find_cpp.rs" 118 8 118 22
  let%span sunion_find_cpp'5 = "union_find_cpp.rs" 142 16 144 64
  let%span sunion_find_cpp'6 = "union_find_cpp.rs" 87 8 87 16
  let%span sunion_find_cpp'7 = "union_find_cpp.rs" 105 19 105 28
  let%span sunion_find_cpp'8 = "union_find_cpp.rs" 106 18 108 42
  let%span sunion_find_cpp'9 = "union_find_cpp.rs" 104 8 104 16
  let%span sunion_find_cpp'10 = "union_find_cpp.rs" 124 8 124 16
  let%span sunion_find_cpp'11 = "union_find_cpp.rs" 67 12 80 17
  let%span sptr = "../../creusot-contracts/src/std/ptr.rs" 57 14 57 53
  let%span sptr'0 = "../../creusot-contracts/src/std/ptr.rs" 59 8 59 35
  let%span smapping = "../../creusot-contracts/src/logic/mapping.rs" 62 4 62 26
  let%span sfset = "../../creusot-contracts/src/logic/fset.rs" 39 8 39 26
  let%span sfmap = "../../creusot-contracts/src/logic/fmap.rs" 339 22 339 26
  let%span sfmap'0 = "../../creusot-contracts/src/logic/fmap.rs" 339 4 339 50
  let%span sfmap'1 = "../../creusot-contracts/src/logic/fmap.rs" 338 14 338 55
  let%span sfmap'2 = "../../creusot-contracts/src/logic/fmap.rs" 372 30 372 34
  let%span sfmap'3 = "../../creusot-contracts/src/logic/fmap.rs" 372 4 372 62
  let%span sfmap'4 = "../../creusot-contracts/src/logic/fmap.rs" 361 14 369 9
  let%span sfmap'5 = "../../creusot-contracts/src/logic/fmap.rs" 370 14 370 73
  let%span sfmap'6 = "../../creusot-contracts/src/logic/fmap.rs" 371 14 371 44
  let%span sfmap'7 = "../../creusot-contracts/src/logic/fmap.rs" 92 4 92 26
  let%span sfmap'8 = "../../creusot-contracts/src/logic/fmap.rs" 108 8 108 27
  let%span sfmap'9 = "../../creusot-contracts/src/logic/fmap.rs" 258 4 258 26
  let%span sfmap'10 = "../../creusot-contracts/src/logic/fmap.rs" 60 14 60 25
  let%span sfmap'11 = "../../creusot-contracts/src/logic/fmap.rs" 498 20 498 76
  let%span sfmap'12 = "../../creusot-contracts/src/logic/fmap.rs" 100 4 100 26
  let%span soption = "../../creusot-contracts/src/std/option.rs" 144 16 144 17
  let%span soption'0 = "../../creusot-contracts/src/std/option.rs" 145 27 145 39
  let%span soption'1 = "../../creusot-contracts/src/std/option.rs" 146 26 146 46
  let%span soption'2 = "../../creusot-contracts/src/std/option.rs" 750 8 753 9
  let%span soption'3 = "../../creusot-contracts/src/std/option.rs" 732 15 732 27
  let%span soption'4 = "../../creusot-contracts/src/std/option.rs" 734 8 737 9
  let%span slogic = "../../creusot-contracts/src/logic.rs" 32 11 32 28
  let%span slogic'0 = "../../creusot-contracts/src/logic.rs" 33 0 33 21
  let%span sptr_own = "../../creusot-contracts/src/ghost/ptr_own.rs" 78 40 78 43
  let%span sptr_own'0 = "../../creusot-contracts/src/ghost/ptr_own.rs" 75 15 75 31
  let%span sptr_own'1 = "../../creusot-contracts/src/ghost/ptr_own.rs" 78 4 78 69
  let%span sptr_own'2 = "../../creusot-contracts/src/ghost/ptr_own.rs" 76 14 76 35
  let%span sptr_own'3 = "../../creusot-contracts/src/ghost/ptr_own.rs" 96 40 96 43
  let%span sptr_own'4 = "../../creusot-contracts/src/ghost/ptr_own.rs" 92 15 92 31
  let%span sptr_own'5 = "../../creusot-contracts/src/ghost/ptr_own.rs" 96 4 96 77
  let%span sptr_own'6 = "../../creusot-contracts/src/ghost/ptr_own.rs" 93 14 93 35
  let%span sptr_own'7 = "../../creusot-contracts/src/ghost/ptr_own.rs" 94 14 94 39
  let%span sptr_own'8 = "../../creusot-contracts/src/ghost/ptr_own.rs" 95 14 95 38
  let%span sptr_own'9 = "../../creusot-contracts/src/ghost/ptr_own.rs" 42 4 42 26
  let%span sboxed = "../../creusot-contracts/src/std/boxed.rs" 30 8 30 18
  let%span sghost = "../../creusot-contracts/src/ghost.rs" 80 14 80 18
  let%span sghost'0 = "../../creusot-contracts/src/ghost.rs" 80 4 80 36
  let%span sghost'1 = "../../creusot-contracts/src/ghost.rs" 78 14 78 31
  let%span sghost'2 = "../../creusot-contracts/src/ghost.rs" 181 15 181 16
  let%span sghost'3 = "../../creusot-contracts/src/ghost.rs" 181 4 183 17
  let%span sghost'4 = "../../creusot-contracts/src/ghost.rs" 179 14 179 26
  let%span sghost'5 = "../../creusot-contracts/src/ghost.rs" 91 22 91 26
  let%span sghost'6 = "../../creusot-contracts/src/ghost.rs" 91 4 91 48
  let%span sghost'7 = "../../creusot-contracts/src/ghost.rs" 89 14 89 35
=======
module M_union_find_cpp__implementation__find [#"union_find_cpp.rs" 210 4 210 71]
  let%span sunion_find_cpp = "union_find_cpp.rs" 210 23 210 25
  let%span sunion_find_cpp'0 = "union_find_cpp.rs" 207 4 207 35
  let%span sunion_find_cpp'1 = "union_find_cpp.rs" 208 14 208 37
  let%span sunion_find_cpp'2 = "union_find_cpp.rs" 209 4 209 30
  let%span sunion_find_cpp'3 = "union_find_cpp.rs" 96 8 96 16
  let%span sunion_find_cpp'4 = "union_find_cpp.rs" 120 8 120 16
  let%span sunion_find_cpp'5 = "union_find_cpp.rs" 147 16 149 64
  let%span sunion_find_cpp'6 = "union_find_cpp.rs" 88 8 88 16
  let%span sunion_find_cpp'7 = "union_find_cpp.rs" 107 19 107 28
  let%span sunion_find_cpp'8 = "union_find_cpp.rs" 108 18 110 42
  let%span sunion_find_cpp'9 = "union_find_cpp.rs" 106 8 106 16
  let%span sunion_find_cpp'10 = "union_find_cpp.rs" 127 8 127 16
  let%span sunion_find_cpp'11 = "union_find_cpp.rs" 68 12 81 17
  let%span sptr = "../../creusot-contracts/src/std/ptr.rs" 103 14 103 53
  let%span sptr'0 = "../../creusot-contracts/src/std/ptr.rs" 105 8 105 35
  let%span smapping = "../../creusot-contracts/src/logic/mapping.rs" 67 4 67 12
  let%span sfset = "../../creusot-contracts/src/logic/fset.rs" 43 8 43 26
  let%span sfmap = "../../creusot-contracts/src/logic/fmap.rs" 354 22 354 26
  let%span sfmap'0 = "../../creusot-contracts/src/logic/fmap.rs" 354 4 354 50
  let%span sfmap'1 = "../../creusot-contracts/src/logic/fmap.rs" 353 14 353 55
  let%span sfmap'2 = "../../creusot-contracts/src/logic/fmap.rs" 387 30 387 34
  let%span sfmap'3 = "../../creusot-contracts/src/logic/fmap.rs" 387 4 387 62
  let%span sfmap'4 = "../../creusot-contracts/src/logic/fmap.rs" 376 14 384 9
  let%span sfmap'5 = "../../creusot-contracts/src/logic/fmap.rs" 385 14 385 73
  let%span sfmap'6 = "../../creusot-contracts/src/logic/fmap.rs" 386 14 386 44
  let%span sfmap'7 = "../../creusot-contracts/src/logic/fmap.rs" 94 4 94 12
  let%span sfmap'8 = "../../creusot-contracts/src/logic/fmap.rs" 116 8 116 27
  let%span sfmap'9 = "../../creusot-contracts/src/logic/fmap.rs" 271 4 271 12
  let%span sfmap'10 = "../../creusot-contracts/src/logic/fmap.rs" 61 14 61 25
  let%span sfmap'11 = "../../creusot-contracts/src/logic/fmap.rs" 514 20 514 76
  let%span sfmap'12 = "../../creusot-contracts/src/logic/fmap.rs" 104 4 104 12
  let%span soption = "../../creusot-contracts/src/std/option.rs" 149 16 149 17
  let%span soption'0 = "../../creusot-contracts/src/std/option.rs" 150 27 150 39
  let%span soption'1 = "../../creusot-contracts/src/std/option.rs" 151 26 151 46
  let%span soption'2 = "../../creusot-contracts/src/std/option.rs" 776 8 779 9
  let%span soption'3 = "../../creusot-contracts/src/std/option.rs" 756 15 756 27
  let%span soption'4 = "../../creusot-contracts/src/std/option.rs" 758 8 761 9
  let%span slogic = "../../creusot-contracts/src/logic.rs" 32 11 32 28
  let%span slogic'0 = "../../creusot-contracts/src/logic.rs" 33 0 33 21
  let%span sptr_own = "../../creusot-contracts/src/ghost/ptr_own.rs" 137 40 137 43
  let%span sptr_own'0 = "../../creusot-contracts/src/ghost/ptr_own.rs" 133 15 133 31
  let%span sptr_own'1 = "../../creusot-contracts/src/ghost/ptr_own.rs" 137 4 137 69
  let%span sptr_own'2 = "../../creusot-contracts/src/ghost/ptr_own.rs" 134 14 134 35
  let%span sptr_own'3 = "../../creusot-contracts/src/ghost/ptr_own.rs" 167 40 167 43
  let%span sptr_own'4 = "../../creusot-contracts/src/ghost/ptr_own.rs" 162 15 162 31
  let%span sptr_own'5 = "../../creusot-contracts/src/ghost/ptr_own.rs" 167 4 167 77
  let%span sptr_own'6 = "../../creusot-contracts/src/ghost/ptr_own.rs" 163 14 163 35
  let%span sptr_own'7 = "../../creusot-contracts/src/ghost/ptr_own.rs" 164 14 164 39
  let%span sptr_own'8 = "../../creusot-contracts/src/ghost/ptr_own.rs" 165 14 165 38
  let%span sptr_own'9 = "../../creusot-contracts/src/ghost/ptr_own.rs" 44 4 44 12
  let%span sboxed = "../../creusot-contracts/src/std/boxed.rs" 33 8 33 18
  let%span sghost = "../../creusot-contracts/src/ghost.rs" 78 14 78 18
  let%span sghost'0 = "../../creusot-contracts/src/ghost.rs" 78 4 78 36
  let%span sghost'1 = "../../creusot-contracts/src/ghost.rs" 77 14 77 31
  let%span sghost'2 = "../../creusot-contracts/src/ghost.rs" 183 15 183 16
  let%span sghost'3 = "../../creusot-contracts/src/ghost.rs" 183 4 185 17
  let%span sghost'4 = "../../creusot-contracts/src/ghost.rs" 181 14 181 26
  let%span sghost'5 = "../../creusot-contracts/src/ghost.rs" 89 22 89 26
  let%span sghost'6 = "../../creusot-contracts/src/ghost.rs" 89 4 89 48
  let%span sghost'7 = "../../creusot-contracts/src/ghost.rs" 88 14 88 35
>>>>>>> 46c4bce5
  let%span sghost'8 = "../../creusot-contracts/src/ghost.rs" 109 20 109 27
  let%span sghost'9 = "../../creusot-contracts/src/ghost.rs" 125 8 125 22
  let%span sghost'10 = "../../creusot-contracts/src/ghost.rs" 118 8 118 18
  let%span sresolve = "../../creusot-contracts/src/resolve.rs" 44 20 44 34
  let%span sinvariant = "../../creusot-contracts/src/invariant.rs" 100 20 100 44
  let%span sinvariant'0 = "../../creusot-contracts/src/invariant.rs" 91 8 91 18
  
  use creusot.prelude.MutBorrow
  use creusot.prelude.Opaque
  use set.Fset
  use map.Map
  use creusot.int.UInt64
  use mach.int.Int
  use creusot.prelude.Any
  
  type t_Elem = { t_Elem__0: Opaque.ptr }
  
  type t_FMap
  
  type t_T
  
  type t_UFInner = {
    t_UFInner__domain: Fset.fset t_Elem;
    t_UFInner__perms: t_FMap;
    t_UFInner__payloads: Map.map t_Elem t_T;
    t_UFInner__roots: Map.map t_Elem t_Elem }
  
  type t_UF = { t_UF__0: t_UFInner }
  
  predicate contains [@inline:trivial] (self: Fset.fset t_Elem) (e: t_Elem) = [%#sfset] Fset.mem e self
  
  meta "rewrite_def" predicate contains
  
  type t_PeanoInt = { t_PeanoInt__0: UInt64.t }
  
  type t_Node = C_Root t_PeanoInt t_T | C_Link t_Elem
  
  type t_PtrOwn = { t_PtrOwn__ptr: Opaque.ptr; t_PtrOwn__val: t_Node }
  
  type t_Option = C_None | C_Some t_PtrOwn
  
  function view (self: t_FMap) : Map.map t_Elem t_Option
  
  function get [@inline:trivial] (self: t_FMap) (k: t_Elem) : t_Option = [%#sfmap'7] Map.get (view self) k
  
  meta "rewrite_def" function get
  
  predicate contains'0 [@inline:trivial] (self: t_FMap) (k: t_Elem) = [%#sfmap'8] get self k <> C_None
  
  meta "rewrite_def" predicate contains'0
  
  function ptr (self: t_PtrOwn) : Opaque.ptr
  
  predicate index_logic [@inline:trivial] (self: Map.map t_PtrOwn bool) (a: t_PtrOwn) = [%#smapping] Map.get self a
  
  meta "rewrite_def" predicate index_logic
  
  function such_that (p: Map.map t_PtrOwn bool) : t_PtrOwn
  
  axiom such_that_spec: forall p: Map.map t_PtrOwn bool. ([%#slogic] exists x: t_PtrOwn. index_logic p x)
      -> ([%#slogic'0] index_logic p (such_that p))
  
  function unwrap_logic (self: t_Option) : t_PtrOwn = [%#soption'4] match self with
      | C_Some x -> x
      | C_None -> such_that (fun (__0: t_PtrOwn) -> true)
      end
  
  function lookup [@inline:trivial] (self: t_FMap) (k: t_Elem) : t_PtrOwn = [%#sfmap'12] unwrap_logic (get self k)
  
  meta "rewrite_def" function lookup
  
  function index_logic'0 [@inline:trivial] (self: t_FMap) (key: t_Elem) : t_PtrOwn = [%#sfmap'9] lookup self key
  
  meta "rewrite_def" function index_logic'0
  
  function index_logic'1 [@inline:trivial] (self: Map.map t_Elem t_Elem) (a: t_Elem) : t_Elem =
    [%#smapping] Map.get self a
  
  meta "rewrite_def" function index_logic'1
  
  function val' (self: t_PtrOwn) : t_Node
  
  function index_logic'2 [@inline:trivial] (self: Map.map t_Elem t_T) (a: t_Elem) : t_T = [%#smapping] Map.get self a
  
  meta "rewrite_def" function index_logic'2
  
  predicate invariant' [#"union_find_cpp.rs" 65 8 65 34] [@inline:trivial] (self: t_UF) =
    [%#sunion_find_cpp'11] forall e: t_Elem. contains (self.t_UF__0).t_UFInner__domain e
      -> contains'0 (self.t_UF__0).t_UFInner__perms e
      /\ ptr (index_logic'0 (self.t_UF__0).t_UFInner__perms e) = e.t_Elem__0
      /\ contains (self.t_UF__0).t_UFInner__domain (index_logic'1 (self.t_UF__0).t_UFInner__roots e)
      /\ index_logic'1 (self.t_UF__0).t_UFInner__roots (index_logic'1 (self.t_UF__0).t_UFInner__roots e)
        = index_logic'1 (self.t_UF__0).t_UFInner__roots e
      /\ match val' (index_logic'0 (self.t_UF__0).t_UFInner__perms e) with
        | C_Link e2 -> contains (self.t_UF__0).t_UFInner__domain e2
        /\ index_logic'1 (self.t_UF__0).t_UFInner__roots e <> e
        /\ index_logic'1 (self.t_UF__0).t_UFInner__roots e = index_logic'1 (self.t_UF__0).t_UFInner__roots e2
        | C_Root _ payload -> index_logic'1 (self.t_UF__0).t_UFInner__roots e = e
        /\ index_logic'2 (self.t_UF__0).t_UFInner__payloads e = payload
        end
  
  meta "rewrite_def" predicate invariant'
  
  predicate inv (_0: t_Elem)
  
  axiom inv_axiom [@rewrite]: forall x: t_Elem [inv x]. inv x = true
  
  function addr_logic (self: Opaque.ptr) : UInt64.t
  
  predicate is_null_logic (self: Opaque.ptr) = [%#sptr'0] addr_logic self = (0: UInt64.t)
  
  axiom is_null_logic_spec: forall self: Opaque.ptr. [%#sptr] is_null_logic self = (addr_logic self = (0: UInt64.t))
  
<<<<<<< HEAD
  predicate invariant''0 [@inline:trivial] (self: t_PtrOwn) = [%#sptr_own'9] not is_null_logic (ptr self)
  
  meta "rewrite_def" predicate invariant''0
=======
  predicate metadata_matches (_value: t_Node) (_metadata: ()) = true
  
  function metadata_logic (_0: Opaque.ptr) : ()
  
  predicate invariant''0 (self: t_PtrOwn) =
    [%#sptr_own'9] not is_null_logic (ptr self) /\ metadata_matches (val' self) (metadata_logic (ptr self))
>>>>>>> 46c4bce5
  
  predicate inv'0 (_0: t_T)
  
  predicate inv'1 (_0: t_Node)
  
  axiom inv_axiom'0 [@rewrite]: forall x: t_Node [inv'1 x]. inv'1 x
      = match x with
        | C_Root rank payload -> inv'0 payload
        | C_Link a_0 -> true
        end
  
  predicate invariant''1 (self: t_Node) = [%#sboxed] inv'1 self
  
  predicate inv'2 (_0: t_Node)
  
  axiom inv_axiom'1 [@rewrite]: forall x: t_Node [inv'2 x]. inv'2 x = invariant''1 x
  
  predicate inv'3 (_0: t_PtrOwn)
  
  axiom inv_axiom'2 [@rewrite]: forall x: t_PtrOwn [inv'3 x]. inv'3 x
      = (invariant''0 x
      /\ match x with
        | {t_PtrOwn__ptr = ptr'0; t_PtrOwn__val = val''0} -> inv'2 val''0
        end)
  
  predicate invariant''2 [@inline:trivial] (self: t_FMap) =
    [%#sfmap'11] forall k: t_Elem. contains'0 self k -> inv k /\ inv'3 (index_logic'0 self k)
  
  meta "rewrite_def" predicate invariant''2
  
  predicate inv'4 (_0: t_FMap)
  
  axiom inv_axiom'3 [@rewrite]: forall x: t_FMap [inv'4 x]. inv'4 x = invariant''2 x
  
  predicate inv'5 (_0: t_UFInner)
  
  axiom inv_axiom'4 [@rewrite]: forall x: t_UFInner [inv'5 x]. inv'5 x
      = match x with
        | {t_UFInner__domain = domain; t_UFInner__perms = perms; t_UFInner__payloads = payloads; t_UFInner__roots = roots} -> inv'4 perms
        end
  
  predicate inv'6 (_0: t_UF)
  
  axiom inv_axiom'5 [@rewrite]: forall x: t_UF [inv'6 x]. inv'6 x
      = (invariant' x
      /\ match x with
        | {t_UF__0 = a_0} -> inv'5 a_0
        end)
  
  predicate invariant''3 [@inline:trivial] (self: MutBorrow.t t_UF) =
    [%#sinvariant] inv'6 self.current /\ inv'6 self.final
  
  meta "rewrite_def" predicate invariant''3
  
  predicate inv'7 (_0: MutBorrow.t t_UF)
  
  axiom inv_axiom'6 [@rewrite]: forall x: MutBorrow.t t_UF [inv'7 x]. inv'7 x = invariant''3 x
  
  predicate invariant''4 [@inline:trivial] (self: MutBorrow.t t_UF) = [%#sghost'10] inv'7 self
  
  meta "rewrite_def" predicate invariant''4
  
  predicate inv'8 (_0: MutBorrow.t t_UF)
  
  axiom inv_axiom'7 [@rewrite]: forall x: MutBorrow.t t_UF [inv'8 x]. inv'8 x = invariant''4 x
  
  predicate invariant''5 [@inline:trivial] (self: MutBorrow.t t_UF) = [%#sinvariant'0] inv'8 self
  
  meta "rewrite_def" predicate invariant''5
  
  predicate inv'9 (_0: MutBorrow.t t_UF)
  
  axiom inv_axiom'8 [@rewrite]: forall x: MutBorrow.t t_UF [inv'9 x]. inv'9 x = invariant''5 x
  
  predicate invariant''6 [@inline:trivial] (self: MutBorrow.t t_UF) = [%#sinvariant'0] inv'7 self
  
  meta "rewrite_def" predicate invariant''6
  
  predicate inv'10 (_0: MutBorrow.t t_UF)
  
  axiom inv_axiom'9 [@rewrite]: forall x: MutBorrow.t t_UF [inv'10 x]. inv'10 x = invariant''6 x
  
  let rec deref (self: MutBorrow.t t_UF) (return' (x: MutBorrow.t t_UF)) =
    {[@expl:deref 'self' type invariant] [%#sghost] inv'9 self}
    any
    [ return''0 (result: MutBorrow.t t_UF) -> {[%#sghost'0] inv'10 result}
      {[%#sghost'1] result = self}
      (! return' {result}) ]
  
  type t_Option'0 = C_None'0 | C_Some'0 t_PtrOwn
  
  predicate invariant''7 [@inline:trivial] (self: t_FMap) = [%#sinvariant'0] inv'4 self
  
  meta "rewrite_def" predicate invariant''7
  
  predicate inv'11 (_0: t_FMap)
  
  axiom inv_axiom'10 [@rewrite]: forall x: t_FMap [inv'11 x]. inv'11 x = invariant''7 x
  
  predicate invariant''8 [@inline:trivial] (self: t_PtrOwn) = [%#sinvariant'0] inv'3 self
  
  meta "rewrite_def" predicate invariant''8
  
  predicate inv'12 (_0: t_PtrOwn)
  
  axiom inv_axiom'11 [@rewrite]: forall x: t_PtrOwn [inv'12 x]. inv'12 x = invariant''8 x
  
  predicate inv'13 (_0: t_Option'0)
  
  axiom inv_axiom'12 [@rewrite]: forall x: t_Option'0 [inv'13 x]. inv'13 x
      = match x with
        | C_None'0 -> true
        | C_Some'0 a_0 -> inv'12 a_0
        end
  
  function map_logic (self: t_Option) (f: Map.map t_PtrOwn t_PtrOwn) : t_Option'0 = [%#soption'2] match self with
      | C_None -> C_None'0
      | C_Some x -> C_Some'0 (Map.get f x)
      end
  
  let rec get_ghost (self: t_FMap) (key: t_Elem) (return' (x: t_Option'0)) =
    {[@expl:get_ghost 'self' type invariant] [%#sfmap] inv'11 self}
    any
    [ return''0 (result: t_Option'0) -> {[%#sfmap'0] inv'13 result}
      {[%#sfmap'1] result = map_logic (get self key) (fun (v: t_PtrOwn) -> v)}
      (! return' {result}) ]
  
  let rec unwrap (self_: t_Option'0) (return' (x: t_PtrOwn)) =
    {[@expl:unwrap 'self_' type invariant] [%#soption] inv'13 self_}
    {[@expl:unwrap requires] [%#soption'0] self_ <> C_None'0}
    any [ return''0 (result: t_PtrOwn) -> {inv'12 result} {[%#soption'1] C_Some'0 result = self_} (! return' {result}) ]
  
  predicate invariant''9 [@inline:trivial] (self: t_PtrOwn) = [%#sghost'10] inv'12 self
  
  meta "rewrite_def" predicate invariant''9
  
  predicate inv'14 (_0: t_PtrOwn)
  
  axiom inv_axiom'13 [@rewrite]: forall x: t_PtrOwn [inv'14 x]. inv'14 x = invariant''9 x
  
  let rec new (x: t_PtrOwn) (return' (x'0: t_PtrOwn)) = {[@expl:new 'x' type invariant] [%#sghost'2] inv'12 x}
    any [ return''0 (result: t_PtrOwn) -> {[%#sghost'3] inv'14 result} {[%#sghost'4] result = x} (! return' {result}) ]
  
  predicate invariant''10 [@inline:trivial] (self: t_Node) = [%#sinvariant'0] inv'1 self
  
  meta "rewrite_def" predicate invariant''10
  
  predicate inv'15 (_0: t_Node)
  
  axiom inv_axiom'14 [@rewrite]: forall x: t_Node [inv'15 x]. inv'15 x = invariant''10 x
  
  let rec as_ref (ptr'0: Opaque.ptr) (own: t_PtrOwn) (return' (x: t_Node)) =
    {[@expl:as_ref 'own' type invariant] [%#sptr_own] inv'14 own}
    {[@expl:as_ref requires] [%#sptr_own'0] ptr'0 = ptr own}
    any
    [ return''0 (result: t_Node) -> {[%#sptr_own'1] inv'15 result}
      {[%#sptr_own'2] result = val' own}
      (! return' {result}) ]
  
  let rec v_Link (input: t_Node) (ret (field_0: t_Elem)) = any
    [ good (field_0: t_Elem) -> {C_Link field_0 = input} (! ret {field_0})
    | bad -> {forall field_0: t_Elem [C_Link field_0: t_Node]. C_Link field_0 <> input} (! {false} any) ]
  
  predicate invariant''11 [@inline:trivial] (self: MutBorrow.t (MutBorrow.t t_UF)) =
    [%#sinvariant] inv'8 self.current /\ inv'8 self.final
  
  meta "rewrite_def" predicate invariant''11
  
  predicate inv'16 (_0: MutBorrow.t (MutBorrow.t t_UF))
  
  axiom inv_axiom'15 [@rewrite]: forall x: MutBorrow.t (MutBorrow.t t_UF) [inv'16 x]. inv'16 x = invariant''11 x
  
  predicate invariant''12 [@inline:trivial] (self: MutBorrow.t (MutBorrow.t t_UF)) =
    [%#sinvariant] inv'7 self.current /\ inv'7 self.final
  
  meta "rewrite_def" predicate invariant''12
  
  predicate inv'17 (_0: MutBorrow.t (MutBorrow.t t_UF))
  
  axiom inv_axiom'16 [@rewrite]: forall x: MutBorrow.t (MutBorrow.t t_UF) [inv'17 x]. inv'17 x = invariant''12 x
  
  let rec deref_mut (self: MutBorrow.t (MutBorrow.t t_UF)) (return' (x: MutBorrow.t (MutBorrow.t t_UF))) =
    {[@expl:deref_mut 'self' type invariant] [%#sghost'5] inv'16 self}
    any
    [ return''0 (result: MutBorrow.t (MutBorrow.t t_UF)) -> {[%#sghost'6] inv'17 result}
      {[%#sghost'7] result = self}
      (! return' {result}) ]
  
  predicate resolve [@inline:trivial] (self: MutBorrow.t (MutBorrow.t t_UF)) = [%#sresolve] self.final = self.current
  
  meta "rewrite_def" predicate resolve
  
  predicate resolve'0 [@inline:trivial] (_0: MutBorrow.t (MutBorrow.t t_UF)) = resolve _0
  
  meta "rewrite_def" predicate resolve'0
  
  predicate resolve'1 [@inline:trivial] (self: MutBorrow.t t_UF) = [%#sresolve] self.final = self.current
  
  meta "rewrite_def" predicate resolve'1
  
  predicate resolve'2 [@inline:trivial] (_0: MutBorrow.t t_UF) = resolve'1 _0
  
  meta "rewrite_def" predicate resolve'2
  
  let rec new'0 (x: MutBorrow.t t_UF) (return' (x'0: MutBorrow.t t_UF)) =
    {[@expl:new 'x' type invariant] [%#sghost'2] inv'7 x}
    any
    [ return''0 (result: MutBorrow.t t_UF) -> {[%#sghost'3] inv'8 result}
      {[%#sghost'4] result = x}
      (! return' {result}) ]
  
  predicate invariant''13 [@inline:trivial] (self: MutBorrow.t t_UFInner) =
    [%#sinvariant] inv'5 self.current /\ inv'5 self.final
  
  meta "rewrite_def" predicate invariant''13
  
  predicate inv'18 (_0: MutBorrow.t t_UFInner)
  
  axiom inv_axiom'17 [@rewrite]: forall x: MutBorrow.t t_UFInner [inv'18 x]. inv'18 x = invariant''13 x
  
  predicate invariant''14 [@inline:trivial] (self: MutBorrow.t t_UFInner) = [%#sghost'10] inv'18 self
  
  meta "rewrite_def" predicate invariant''14
  
  predicate inv'19 (_0: MutBorrow.t t_UFInner)
  
  axiom inv_axiom'18 [@rewrite]: forall x: MutBorrow.t t_UFInner [inv'19 x]. inv'19 x = invariant''14 x
  
  let rec new'1 (x: MutBorrow.t t_UFInner) (return' (x'0: MutBorrow.t t_UFInner)) =
    {[@expl:new 'x' type invariant] [%#sghost'2] inv'18 x}
    any
    [ return''0 (result: MutBorrow.t t_UFInner) -> {[%#sghost'3] inv'19 result}
      {[%#sghost'4] result = x}
      (! return' {result}) ]
  
  predicate invariant''15 [@inline:trivial] (self: MutBorrow.t (MutBorrow.t t_UFInner)) =
    [%#sinvariant] inv'19 self.current /\ inv'19 self.final
  
  meta "rewrite_def" predicate invariant''15
  
  predicate inv'20 (_0: MutBorrow.t (MutBorrow.t t_UFInner))
  
  axiom inv_axiom'19 [@rewrite]: forall x: MutBorrow.t (MutBorrow.t t_UFInner) [inv'20 x]. inv'20 x = invariant''15 x
  
  predicate invariant''16 [@inline:trivial] (self: MutBorrow.t (MutBorrow.t t_UFInner)) =
    [%#sinvariant] inv'18 self.current /\ inv'18 self.final
  
  meta "rewrite_def" predicate invariant''16
  
  predicate inv'21 (_0: MutBorrow.t (MutBorrow.t t_UFInner))
  
  axiom inv_axiom'20 [@rewrite]: forall x: MutBorrow.t (MutBorrow.t t_UFInner) [inv'21 x]. inv'21 x = invariant''16 x
  
  let rec deref_mut'0 (self: MutBorrow.t (MutBorrow.t t_UFInner)) (return' (x: MutBorrow.t (MutBorrow.t t_UFInner))) =
    {[@expl:deref_mut 'self' type invariant] [%#sghost'5] inv'20 self}
    any
    [ return''0 (result: MutBorrow.t (MutBorrow.t t_UFInner)) -> {[%#sghost'6] inv'21 result}
      {[%#sghost'7] result = self}
      (! return' {result}) ]
  
  type t_Option'1 = C_None'1 | C_Some'1 (MutBorrow.t t_PtrOwn)
  
  predicate invariant''17 [@inline:trivial] (self: MutBorrow.t t_FMap) =
    [%#sinvariant] inv'4 self.current /\ inv'4 self.final
  
  meta "rewrite_def" predicate invariant''17
  
  predicate inv'22 (_0: MutBorrow.t t_FMap)
  
  axiom inv_axiom'21 [@rewrite]: forall x: MutBorrow.t t_FMap [inv'22 x]. inv'22 x = invariant''17 x
  
  predicate invariant''18 [@inline:trivial] (self: MutBorrow.t t_PtrOwn) =
    [%#sinvariant] inv'3 self.current /\ inv'3 self.final
  
  meta "rewrite_def" predicate invariant''18
  
  predicate inv'23 (_0: MutBorrow.t t_PtrOwn)
  
  axiom inv_axiom'22 [@rewrite]: forall x: MutBorrow.t t_PtrOwn [inv'23 x]. inv'23 x = invariant''18 x
  
  predicate inv'24 (_0: t_Option'1)
  
  axiom inv_axiom'23 [@rewrite]: forall x: t_Option'1 [inv'24 x]. inv'24 x
      = match x with
        | C_None'1 -> true
        | C_Some'1 a_0 -> inv'23 a_0
        end
  
  function len (self: t_FMap) : int
  
  axiom len_spec: forall self: t_FMap. [%#sfmap'10] len self >= 0
  
  let rec get_mut_ghost (self: MutBorrow.t t_FMap) (key: t_Elem) (return' (x: t_Option'1)) =
    {[@expl:get_mut_ghost 'self' type invariant] [%#sfmap'2] inv'22 self}
    any
    [ return''0 (result: t_Option'1) -> {[%#sfmap'3] inv'24 result}
      {[%#sfmap'4] if contains'0 self.current key then
        match result with
          | C_None'1 -> false
          | C_Some'1 r -> contains'0 self.final key
          /\ index_logic'0 self.current key = r.current /\ index_logic'0 self.final key = r.final
          end
      else
        result = C_None'1 /\ self.current = self.final
      }
      {[%#sfmap'5] forall k: t_Elem. k <> key -> get self.current k = get self.final k}
      {[%#sfmap'6] len self.current = len self.final}
      (! return' {result}) ]
  
  let rec unwrap'0 (self_: t_Option'1) (return' (x: MutBorrow.t t_PtrOwn)) =
    {[@expl:unwrap 'self_' type invariant] [%#soption] inv'24 self_}
    {[@expl:unwrap requires] [%#soption'0] self_ <> C_None'1}
    any
    [ return''0 (result: MutBorrow.t t_PtrOwn) -> {inv'23 result}
      {[%#soption'1] C_Some'1 result = self_}
      (! return' {result}) ]
  
  predicate resolve'3 [@inline:trivial] (self: MutBorrow.t (MutBorrow.t t_UFInner)) =
    [%#sresolve] self.final = self.current
  
  meta "rewrite_def" predicate resolve'3
  
  predicate resolve'4 [@inline:trivial] (_0: MutBorrow.t (MutBorrow.t t_UFInner)) = resolve'3 _0
  
  meta "rewrite_def" predicate resolve'4
  
  predicate invariant''19 [@inline:trivial] (self: MutBorrow.t t_PtrOwn) = [%#sghost'10] inv'23 self
  
  meta "rewrite_def" predicate invariant''19
  
  predicate inv'25 (_0: MutBorrow.t t_PtrOwn)
  
  axiom inv_axiom'24 [@rewrite]: forall x: MutBorrow.t t_PtrOwn [inv'25 x]. inv'25 x = invariant''19 x
  
  let rec new'2 (x: MutBorrow.t t_PtrOwn) (return' (x'0: MutBorrow.t t_PtrOwn)) =
    {[@expl:new 'x' type invariant] [%#sghost'2] inv'23 x}
    any
    [ return''0 (result: MutBorrow.t t_PtrOwn) -> {[%#sghost'3] inv'25 result}
      {[%#sghost'4] result = x}
      (! return' {result}) ]
  
  predicate invariant''20 [@inline:trivial] (self: MutBorrow.t t_Node) =
    [%#sinvariant] inv'1 self.current /\ inv'1 self.final
  
  meta "rewrite_def" predicate invariant''20
  
  predicate inv'26 (_0: MutBorrow.t t_Node)
  
  axiom inv_axiom'25 [@rewrite]: forall x: MutBorrow.t t_Node [inv'26 x]. inv'26 x = invariant''20 x
  
  function fin [@inline:trivial] (self: MutBorrow.t t_PtrOwn) : t_PtrOwn = [%#sghost'8] self.final
  
  meta "rewrite_def" function fin
  
  let rec as_mut (ptr'0: Opaque.ptr) (own: MutBorrow.t t_PtrOwn) (return' (x: MutBorrow.t t_Node)) =
    {[@expl:as_mut 'own' type invariant] [%#sptr_own'3] inv'25 own}
    {[@expl:as_mut requires] [%#sptr_own'4] ptr'0 = ptr own.current}
    any
    [ return''0 (result: MutBorrow.t t_Node) -> {[%#sptr_own'5] inv'26 result}
      {[%#sptr_own'6] result.current = val' own.current}
      {[%#sptr_own'7] ptr (fin own) = ptr own.current}
      {[%#sptr_own'8] val' (fin own) = result.final}
      (! return' {result}) ]
  
  predicate resolve'5 [@inline:trivial] (self: MutBorrow.t t_Node) = [%#sresolve] self.final = self.current
  
  meta "rewrite_def" predicate resolve'5
  
  predicate resolve'6 [@inline:trivial] (_0: MutBorrow.t t_Node) = resolve'5 _0
  
  meta "rewrite_def" predicate resolve'6
  
  predicate resolve'7 [@inline:trivial] (self: MutBorrow.t t_UFInner) = [%#sresolve] self.final = self.current
  
  meta "rewrite_def" predicate resolve'7
  
  predicate resolve'8 [@inline:trivial] (_0: MutBorrow.t t_UFInner) = resolve'7 _0
  
  meta "rewrite_def" predicate resolve'8
  
  predicate resolve'9 [@inline:trivial] (self: MutBorrow.t t_UFInner) = [%#sghost'9] resolve'8 self
  
  meta "rewrite_def" predicate resolve'9
  
  predicate resolve'10 [@inline:trivial] (_0: MutBorrow.t t_UFInner) = resolve'9 _0
  
  meta "rewrite_def" predicate resolve'10
  
  predicate resolve'11 [@inline:trivial] (self: MutBorrow.t t_UF) = [%#sghost'9] resolve'2 self
  
  meta "rewrite_def" predicate resolve'11
  
  predicate resolve'12 [@inline:trivial] (_0: MutBorrow.t t_UF) = resolve'11 _0
  
  meta "rewrite_def" predicate resolve'12
  
  function domain [#"union_find_cpp.rs" 90 8 90 44] (self: t_UF) : Fset.fset t_Elem =
    [%#sunion_find_cpp'6] (self.t_UF__0).t_UFInner__domain
  
  predicate in_domain [#"union_find_cpp.rs" 96 8 96 50] (self: t_UF) (e: t_Elem) =
    [%#sunion_find_cpp'3] contains (domain self) e
  
  function roots_map [#"union_find_cpp.rs" 110 8 110 59] (self: t_UF) : Map.map t_Elem t_Elem =
    [%#sunion_find_cpp'9] (self.t_UF__0).t_UFInner__roots
  
  axiom roots_map_spec: forall self: t_UF. ([%#sunion_find_cpp'7] inv'6 self)
      -> ([%#sunion_find_cpp'8] forall e: t_Elem. in_domain self e
        -> in_domain self (index_logic'1 (roots_map self) e)
        /\ index_logic'1 (roots_map self) e = index_logic'1 (roots_map self) (index_logic'1 (roots_map self) e))
  
  function root [#"union_find_cpp.rs" 119 8 119 48] (self: t_UF) (e: t_Elem) : t_Elem =
    [%#sunion_find_cpp'4] index_logic'1 (roots_map self) e
  
  function payloads_map [#"union_find_cpp.rs" 125 8 125 56] (self: t_UF) : Map.map t_Elem t_T =
    [%#sunion_find_cpp'10] (self.t_UF__0).t_UFInner__payloads
  
  predicate unchanged [#"union_find_cpp.rs" 140 8 140 43] (self: MutBorrow.t t_UF) =
    [%#sunion_find_cpp'5] domain self.current = domain self.final
    /\ roots_map self.current = roots_map self.final /\ payloads_map self.current = payloads_map self.final
  
  meta "compute_max_steps" 1000000
  
  meta "select_lsinst" "all"
  
  let rec find [#"union_find_cpp.rs" 203 4 203 71] (uf: MutBorrow.t t_UF) (elem: t_Elem) (return' (x: t_Elem)) =
    {[@expl:find 'uf' type invariant] [%#sunion_find_cpp] inv'8 uf}
    {[@expl:find requires] [%#sunion_find_cpp'0] in_domain uf.current elem}
    (! bb0
    [ bb0 = s0 [ s0 = deref {uf'0} (fun (_ret: MutBorrow.t t_UF) -> [ &_9 <- _ret ] s1) | s1 = bb1 ]
    | bb1 = s0
      [ s0 = [ &_12 <- elem'0 ] s1
      | s1 = get_ghost {((_9.current).t_UF__0).t_UFInner__perms} {_12} (fun (_ret: t_Option'0) -> [ &_7 <- _ret ] s2)
      | s2 = bb2 ]
    | bb2 = s0 [ s0 = unwrap {_7} (fun (_ret: t_PtrOwn) -> [ &__temp <- _ret ] s1) | s1 = bb3 ]
    | bb3 = s0 [ s0 = new {__temp} (fun (_ret: t_PtrOwn) -> [ &perm <- _ret ] s1) | s1 = bb4 ]
    | bb4 = s0 [ s0 = as_ref {elem'0.t_Elem__0} {perm} (fun (_ret: t_Node) -> [ &_15 <- _ret ] s1) | s1 = bb5 ]
    | bb5 = any
      [ br0 (x0: t_PeanoInt) (x1: t_T) -> {_15 = C_Root x0 x1} (! bb9) | br1 (x0: t_Elem) -> {_15 = C_Link x0} (! bb8) ]
    | bb8 = s0
      [ s0 = v_Link {_15} (fun (r0: t_Elem) -> [ &e <- r0 ] s1)
      | s1 = {inv'8 uf'0}
        MutBorrow.borrow_mut <MutBorrow.t t_UF> {uf'0}
          (fun (_ret: MutBorrow.t (MutBorrow.t t_UF)) ->
            [ &_26 <- _ret ] -{inv'8 _ret.final}-
            [ &uf'0 <- _ret.final ] s2)
      | s2 = deref_mut {_26} (fun (_ret: MutBorrow.t (MutBorrow.t t_UF)) -> [ &_25 <- _ret ] s3)
      | s3 = bb10 ]
    | bb10 = s0
      [ s0 = {inv'6 (_25.current).current}
        MutBorrow.borrow_mut <t_UF> {(_25.current).current}
          (fun (_ret: MutBorrow.t t_UF) ->
            [ &_24 <- _ret ] -{inv'6 _ret.final}-
            [ &_25 <- { _25 with current = { _25.current with current = _ret.final } } ] s1)
      | s1 = {inv'6 _24.current}
        MutBorrow.borrow_final <t_UF> {_24.current} {MutBorrow.get_id _24}
          (fun (_ret: MutBorrow.t t_UF) ->
            [ &_23 <- _ret ] -{inv'6 _ret.final}-
            [ &_24 <- { _24 with current = _ret.final } ] s2)
      | s2 = {[@expl:type invariant] inv'17 _25} s3
      | s3 = -{resolve'0 _25}- s4
      | s4 = {[@expl:type invariant] inv'7 _24} s5
      | s5 = -{resolve'2 _24}- s6
      | s6 = {inv'6 _23.current}
        MutBorrow.borrow_final <t_UF> {_23.current} {MutBorrow.get_id _23}
          (fun (_ret: MutBorrow.t t_UF) ->
            [ &_22 <- _ret ] -{inv'6 _ret.final}-
            [ &_23 <- { _23 with current = _ret.final } ] s7)
      | s7 = new'0 {_22} (fun (_ret: MutBorrow.t t_UF) -> [ &_21 <- _ret ] s8)
      | s8 = bb11 ]
    | bb11 = s0
      [ s0 = {[@expl:type invariant] inv'7 _23} s1
      | s1 = -{resolve'2 _23}- s2
      | s2 = find {_21} {e} (fun (_ret: t_Elem) -> [ &root'0 <- _ret ] s3)
      | s3 = bb12 ]
    | bb12 = s0
      [ s0 = {inv'8 uf'0}
        MutBorrow.borrow_mut <MutBorrow.t t_UF> {uf'0}
          (fun (_ret: MutBorrow.t (MutBorrow.t t_UF)) ->
            [ &_30 <- _ret ] -{inv'8 _ret.final}-
            [ &uf'0 <- _ret.final ] s1)
      | s1 = deref_mut {_30} (fun (_ret: MutBorrow.t (MutBorrow.t t_UF)) -> [ &_29 <- _ret ] s2)
      | s2 = bb13 ]
    | bb13 = s0
      [ s0 = {inv'5 ((_29.current).current).t_UF__0}
        MutBorrow.borrow_mut <t_UFInner> {((_29.current).current).t_UF__0}
          (fun (_ret: MutBorrow.t t_UFInner) ->
            [ &__temp'0 <- _ret ] -{inv'5 _ret.final}-
            [ &_29 <- { _29 with current = { _29.current with current = { t_UF__0 = _ret.final } } } ] s1)
      | s1 = new'1 {__temp'0} (fun (_ret: MutBorrow.t t_UFInner) -> [ &uf'1 <- _ret ] s2)
      | s2 = bb14 ]
    | bb14 = s0
      [ s0 = {inv'19 uf'1}
        MutBorrow.borrow_mut <MutBorrow.t t_UFInner> {uf'1}
          (fun (_ret: MutBorrow.t (MutBorrow.t t_UFInner)) ->
            [ &_37 <- _ret ] -{inv'19 _ret.final}-
            [ &uf'1 <- _ret.final ] s1)
      | s1 = deref_mut'0 {_37} (fun (_ret: MutBorrow.t (MutBorrow.t t_UFInner)) -> [ &_36 <- _ret ] s2)
      | s2 = bb15 ]
    | bb15 = s0
      [ s0 = [ &_39 <- elem'0 ] s1
      | s1 = {inv'4 ((_36.current).current).t_UFInner__perms}
        MutBorrow.borrow_mut <t_FMap> {((_36.current).current).t_UFInner__perms}
          (fun (_ret: MutBorrow.t t_FMap) ->
            [ &_35 <- _ret ] -{inv'4 _ret.final}-
            [ &_36 <- { _36 with current = { _36.current with current = { (_36.current).current with t_UFInner__perms = _ret.final } } } ]
            s2)
      | s2 = get_mut_ghost {_35} {_39} (fun (_ret: t_Option'1) -> [ &_34 <- _ret ] s3)
      | s3 = bb16 ]
    | bb16 = s0 [ s0 = unwrap'0 {_34} (fun (_ret: MutBorrow.t t_PtrOwn) -> [ &__temp'1 <- _ret ] s1) | s1 = bb17 ]
    | bb17 = s0
      [ s0 = {[@expl:type invariant] inv'21 _36} s1
      | s1 = -{resolve'4 _36}- s2
      | s2 = new'2 {__temp'1} (fun (_ret: MutBorrow.t t_PtrOwn) -> [ &mut_perm <- _ret ] s3)
      | s3 = bb18 ]
    | bb18 = s0
      [ s0 = [ &_43 <- C_Link root'0 ] s1
      | s1 = as_mut {elem'0.t_Elem__0} {mut_perm} (fun (_ret: MutBorrow.t t_Node) -> [ &_45 <- _ret ] s2)
      | s2 = bb20 ]
    | bb20 = s0
      [ s0 = {[@expl:type invariant] inv'1 _45.current} s1
      | s1 = [ &_45 <- { _45 with current = _43 } ] s2
      | s2 = {[@expl:type invariant] inv'26 _45} s3
      | s3 = -{resolve'6 _45}- s4
      | s4 = {[@expl:type invariant] inv'19 uf'1} s5
      | s5 = -{resolve'10 uf'1}- s6
      | s6 = {[@expl:type invariant] inv'17 _29} s7
      | s7 = -{resolve'0 _29}- s8
      | s8 = {[@expl:type invariant] inv'8 uf'0} s9
      | s9 = -{resolve'12 uf'0}- s10
      | s10 = bb22 ]
    | bb22 = s0 [ s0 = [ &_0 <- root'0 ] s1 | s1 = bb23 ]
    | bb9 = s0
      [ s0 = {[@expl:type invariant] inv'8 uf'0} s1
      | s1 = -{resolve'12 uf'0}- s2
      | s2 = [ &_0 <- elem'0 ] s3
      | s3 = bb23 ]
    | bb23 = return''0 {_0} ]
    [ & _0: t_Elem = Any.any_l ()
    | & uf'0: MutBorrow.t t_UF = uf
    | & elem'0: t_Elem = elem
    | & __temp: t_PtrOwn = Any.any_l ()
    | & _7: t_Option'0 = Any.any_l ()
    | & _9: MutBorrow.t t_UF = Any.any_l ()
    | & _12: t_Elem = Any.any_l ()
    | & perm: t_PtrOwn = Any.any_l ()
    | & _15: t_Node = Any.any_l ()
    | & e: t_Elem = Any.any_l ()
    | & root'0: t_Elem = Any.any_l ()
    | & _21: MutBorrow.t t_UF = Any.any_l ()
    | & _22: MutBorrow.t t_UF = Any.any_l ()
    | & _23: MutBorrow.t t_UF = Any.any_l ()
    | & _24: MutBorrow.t t_UF = Any.any_l ()
    | & _25: MutBorrow.t (MutBorrow.t t_UF) = Any.any_l ()
    | & _26: MutBorrow.t (MutBorrow.t t_UF) = Any.any_l ()
    | & __temp'0: MutBorrow.t t_UFInner = Any.any_l ()
    | & _29: MutBorrow.t (MutBorrow.t t_UF) = Any.any_l ()
    | & _30: MutBorrow.t (MutBorrow.t t_UF) = Any.any_l ()
    | & uf'1: MutBorrow.t t_UFInner = Any.any_l ()
    | & __temp'1: MutBorrow.t t_PtrOwn = Any.any_l ()
    | & _34: t_Option'1 = Any.any_l ()
    | & _35: MutBorrow.t t_FMap = Any.any_l ()
    | & _36: MutBorrow.t (MutBorrow.t t_UFInner) = Any.any_l ()
    | & _37: MutBorrow.t (MutBorrow.t t_UFInner) = Any.any_l ()
    | & _39: t_Elem = Any.any_l ()
    | & mut_perm: MutBorrow.t t_PtrOwn = Any.any_l ()
    | & _43: t_Node = Any.any_l ()
    | & _45: MutBorrow.t t_Node = Any.any_l () ])
    [ return''0 (result: t_Elem) -> {[@expl:find ensures #0] [%#sunion_find_cpp'1] result = root uf.current elem}
      {[@expl:find ensures #1] [%#sunion_find_cpp'2] unchanged uf}
      (! return' {result}) ]
end
<<<<<<< HEAD
module M_union_find_cpp__implementation__get [#"union_find_cpp.rs" 224 4 224 57]
  let%span sunion_find_cpp = "union_find_cpp.rs" 224 18 224 20
  let%span sunion_find_cpp'0 = "union_find_cpp.rs" 221 4 221 35
  let%span sunion_find_cpp'1 = "union_find_cpp.rs" 222 15 222 36
  let%span sunion_find_cpp'2 = "union_find_cpp.rs" 224 55 224 57
  let%span sunion_find_cpp'3 = "union_find_cpp.rs" 223 14 223 41
  let%span sunion_find_cpp'4 = "union_find_cpp.rs" 95 8 95 22
  let%span sunion_find_cpp'5 = "union_find_cpp.rs" 118 8 118 22
  let%span sunion_find_cpp'6 = "union_find_cpp.rs" 133 8 133 22
  let%span sunion_find_cpp'7 = "union_find_cpp.rs" 87 8 87 16
  let%span sunion_find_cpp'8 = "union_find_cpp.rs" 105 19 105 28
  let%span sunion_find_cpp'9 = "union_find_cpp.rs" 106 18 108 42
  let%span sunion_find_cpp'10 = "union_find_cpp.rs" 104 8 104 16
  let%span sunion_find_cpp'11 = "union_find_cpp.rs" 124 8 124 16
  let%span sunion_find_cpp'12 = "union_find_cpp.rs" 67 12 80 17
  let%span sptr = "../../creusot-contracts/src/std/ptr.rs" 57 14 57 53
  let%span sptr'0 = "../../creusot-contracts/src/std/ptr.rs" 59 8 59 35
  let%span smapping = "../../creusot-contracts/src/logic/mapping.rs" 62 4 62 26
  let%span sfset = "../../creusot-contracts/src/logic/fset.rs" 39 8 39 26
  let%span sfmap = "../../creusot-contracts/src/logic/fmap.rs" 339 22 339 26
  let%span sfmap'0 = "../../creusot-contracts/src/logic/fmap.rs" 339 4 339 50
  let%span sfmap'1 = "../../creusot-contracts/src/logic/fmap.rs" 338 14 338 55
  let%span sfmap'2 = "../../creusot-contracts/src/logic/fmap.rs" 92 4 92 26
  let%span sfmap'3 = "../../creusot-contracts/src/logic/fmap.rs" 108 8 108 27
  let%span sfmap'4 = "../../creusot-contracts/src/logic/fmap.rs" 258 4 258 26
  let%span sfmap'5 = "../../creusot-contracts/src/logic/fmap.rs" 498 20 498 76
  let%span sfmap'6 = "../../creusot-contracts/src/logic/fmap.rs" 100 4 100 26
  let%span soption = "../../creusot-contracts/src/std/option.rs" 144 16 144 17
  let%span soption'0 = "../../creusot-contracts/src/std/option.rs" 145 27 145 39
  let%span soption'1 = "../../creusot-contracts/src/std/option.rs" 146 26 146 46
  let%span soption'2 = "../../creusot-contracts/src/std/option.rs" 750 8 753 9
  let%span soption'3 = "../../creusot-contracts/src/std/option.rs" 732 15 732 27
  let%span soption'4 = "../../creusot-contracts/src/std/option.rs" 734 8 737 9
  let%span slogic = "../../creusot-contracts/src/logic.rs" 32 11 32 28
  let%span slogic'0 = "../../creusot-contracts/src/logic.rs" 33 0 33 21
  let%span sptr_own = "../../creusot-contracts/src/ghost/ptr_own.rs" 78 40 78 43
  let%span sptr_own'0 = "../../creusot-contracts/src/ghost/ptr_own.rs" 75 15 75 31
  let%span sptr_own'1 = "../../creusot-contracts/src/ghost/ptr_own.rs" 78 4 78 69
  let%span sptr_own'2 = "../../creusot-contracts/src/ghost/ptr_own.rs" 76 14 76 35
  let%span sptr_own'3 = "../../creusot-contracts/src/ghost/ptr_own.rs" 42 4 42 26
  let%span sboxed = "../../creusot-contracts/src/std/boxed.rs" 30 8 30 18
  let%span sghost = "../../creusot-contracts/src/ghost.rs" 80 14 80 18
  let%span sghost'0 = "../../creusot-contracts/src/ghost.rs" 80 4 80 36
  let%span sghost'1 = "../../creusot-contracts/src/ghost.rs" 78 14 78 31
  let%span sghost'2 = "../../creusot-contracts/src/ghost.rs" 181 15 181 16
  let%span sghost'3 = "../../creusot-contracts/src/ghost.rs" 181 4 183 17
  let%span sghost'4 = "../../creusot-contracts/src/ghost.rs" 179 14 179 26
  let%span sghost'5 = "../../creusot-contracts/src/ghost.rs" 118 8 118 18
  let%span sinvariant = "../../creusot-contracts/src/invariant.rs" 91 8 91 18
=======
module M_union_find_cpp__implementation__get [#"union_find_cpp.rs" 231 4 231 57]
  let%span sunion_find_cpp = "union_find_cpp.rs" 231 18 231 20
  let%span sunion_find_cpp'0 = "union_find_cpp.rs" 228 4 228 35
  let%span sunion_find_cpp'1 = "union_find_cpp.rs" 229 15 229 36
  let%span sunion_find_cpp'2 = "union_find_cpp.rs" 231 55 231 57
  let%span sunion_find_cpp'3 = "union_find_cpp.rs" 230 14 230 41
  let%span sunion_find_cpp'4 = "union_find_cpp.rs" 96 8 96 16
  let%span sunion_find_cpp'5 = "union_find_cpp.rs" 120 8 120 16
  let%span sunion_find_cpp'6 = "union_find_cpp.rs" 136 8 136 16
  let%span sunion_find_cpp'7 = "union_find_cpp.rs" 88 8 88 16
  let%span sunion_find_cpp'8 = "union_find_cpp.rs" 107 19 107 28
  let%span sunion_find_cpp'9 = "union_find_cpp.rs" 108 18 110 42
  let%span sunion_find_cpp'10 = "union_find_cpp.rs" 106 8 106 16
  let%span sunion_find_cpp'11 = "union_find_cpp.rs" 127 8 127 16
  let%span sunion_find_cpp'12 = "union_find_cpp.rs" 68 12 81 17
  let%span sptr = "../../creusot-contracts/src/std/ptr.rs" 103 14 103 53
  let%span sptr'0 = "../../creusot-contracts/src/std/ptr.rs" 105 8 105 35
  let%span smapping = "../../creusot-contracts/src/logic/mapping.rs" 67 4 67 12
  let%span sfset = "../../creusot-contracts/src/logic/fset.rs" 43 8 43 26
  let%span sfmap = "../../creusot-contracts/src/logic/fmap.rs" 354 22 354 26
  let%span sfmap'0 = "../../creusot-contracts/src/logic/fmap.rs" 354 4 354 50
  let%span sfmap'1 = "../../creusot-contracts/src/logic/fmap.rs" 353 14 353 55
  let%span sfmap'2 = "../../creusot-contracts/src/logic/fmap.rs" 94 4 94 12
  let%span sfmap'3 = "../../creusot-contracts/src/logic/fmap.rs" 116 8 116 27
  let%span sfmap'4 = "../../creusot-contracts/src/logic/fmap.rs" 271 4 271 12
  let%span sfmap'5 = "../../creusot-contracts/src/logic/fmap.rs" 514 20 514 76
  let%span sfmap'6 = "../../creusot-contracts/src/logic/fmap.rs" 104 4 104 12
  let%span soption = "../../creusot-contracts/src/std/option.rs" 149 16 149 17
  let%span soption'0 = "../../creusot-contracts/src/std/option.rs" 150 27 150 39
  let%span soption'1 = "../../creusot-contracts/src/std/option.rs" 151 26 151 46
  let%span soption'2 = "../../creusot-contracts/src/std/option.rs" 776 8 779 9
  let%span soption'3 = "../../creusot-contracts/src/std/option.rs" 756 15 756 27
  let%span soption'4 = "../../creusot-contracts/src/std/option.rs" 758 8 761 9
  let%span slogic = "../../creusot-contracts/src/logic.rs" 32 11 32 28
  let%span slogic'0 = "../../creusot-contracts/src/logic.rs" 33 0 33 21
  let%span sptr_own = "../../creusot-contracts/src/ghost/ptr_own.rs" 137 40 137 43
  let%span sptr_own'0 = "../../creusot-contracts/src/ghost/ptr_own.rs" 133 15 133 31
  let%span sptr_own'1 = "../../creusot-contracts/src/ghost/ptr_own.rs" 137 4 137 69
  let%span sptr_own'2 = "../../creusot-contracts/src/ghost/ptr_own.rs" 134 14 134 35
  let%span sptr_own'3 = "../../creusot-contracts/src/ghost/ptr_own.rs" 44 4 44 12
  let%span sboxed = "../../creusot-contracts/src/std/boxed.rs" 33 8 33 18
  let%span sghost = "../../creusot-contracts/src/ghost.rs" 78 14 78 18
  let%span sghost'0 = "../../creusot-contracts/src/ghost.rs" 78 4 78 36
  let%span sghost'1 = "../../creusot-contracts/src/ghost.rs" 77 14 77 31
  let%span sghost'2 = "../../creusot-contracts/src/ghost.rs" 183 15 183 16
  let%span sghost'3 = "../../creusot-contracts/src/ghost.rs" 183 4 185 17
  let%span sghost'4 = "../../creusot-contracts/src/ghost.rs" 181 14 181 26
  let%span sghost'5 = "../../creusot-contracts/src/ghost.rs" 119 8 119 18
  let%span sinvariant = "../../creusot-contracts/src/invariant.rs" 95 8 95 18
>>>>>>> 46c4bce5
  
  use creusot.prelude.Opaque
  use set.Fset
  use map.Map
  use creusot.int.UInt64
  use creusot.prelude.Any
  
  type t_Elem = { t_Elem__0: Opaque.ptr }
  
  type t_FMap
  
  type t_T
  
  type t_UFInner = {
    t_UFInner__domain: Fset.fset t_Elem;
    t_UFInner__perms: t_FMap;
    t_UFInner__payloads: Map.map t_Elem t_T;
    t_UFInner__roots: Map.map t_Elem t_Elem }
  
  type t_UF = { t_UF__0: t_UFInner }
  
  predicate contains [@inline:trivial] (self: Fset.fset t_Elem) (e: t_Elem) = [%#sfset] Fset.mem e self
  
  meta "rewrite_def" predicate contains
  
  type t_PeanoInt = { t_PeanoInt__0: UInt64.t }
  
  type t_Node = C_Root t_PeanoInt t_T | C_Link t_Elem
  
  type t_PtrOwn = { t_PtrOwn__ptr: Opaque.ptr; t_PtrOwn__val: t_Node }
  
  type t_Option = C_None | C_Some t_PtrOwn
  
  function view (self: t_FMap) : Map.map t_Elem t_Option
  
  function get [@inline:trivial] (self: t_FMap) (k: t_Elem) : t_Option = [%#sfmap'2] Map.get (view self) k
  
  meta "rewrite_def" function get
  
  predicate contains'0 [@inline:trivial] (self: t_FMap) (k: t_Elem) = [%#sfmap'3] get self k <> C_None
  
  meta "rewrite_def" predicate contains'0
  
  function ptr (self: t_PtrOwn) : Opaque.ptr
  
  predicate index_logic [@inline:trivial] (self: Map.map t_PtrOwn bool) (a: t_PtrOwn) = [%#smapping] Map.get self a
  
  meta "rewrite_def" predicate index_logic
  
  function such_that (p: Map.map t_PtrOwn bool) : t_PtrOwn
  
  axiom such_that_spec: forall p: Map.map t_PtrOwn bool. ([%#slogic] exists x: t_PtrOwn. index_logic p x)
      -> ([%#slogic'0] index_logic p (such_that p))
  
  function unwrap_logic (self: t_Option) : t_PtrOwn = [%#soption'4] match self with
      | C_Some x -> x
      | C_None -> such_that (fun (__0: t_PtrOwn) -> true)
      end
  
  function lookup [@inline:trivial] (self: t_FMap) (k: t_Elem) : t_PtrOwn = [%#sfmap'6] unwrap_logic (get self k)
  
  meta "rewrite_def" function lookup
  
  function index_logic'0 [@inline:trivial] (self: t_FMap) (key: t_Elem) : t_PtrOwn = [%#sfmap'4] lookup self key
  
  meta "rewrite_def" function index_logic'0
  
  function index_logic'1 [@inline:trivial] (self: Map.map t_Elem t_Elem) (a: t_Elem) : t_Elem =
    [%#smapping] Map.get self a
  
  meta "rewrite_def" function index_logic'1
  
  function val' (self: t_PtrOwn) : t_Node
  
  function index_logic'2 [@inline:trivial] (self: Map.map t_Elem t_T) (a: t_Elem) : t_T = [%#smapping] Map.get self a
  
  meta "rewrite_def" function index_logic'2
  
  predicate invariant' [#"union_find_cpp.rs" 65 8 65 34] [@inline:trivial] (self: t_UF) =
    [%#sunion_find_cpp'12] forall e: t_Elem. contains (self.t_UF__0).t_UFInner__domain e
      -> contains'0 (self.t_UF__0).t_UFInner__perms e
      /\ ptr (index_logic'0 (self.t_UF__0).t_UFInner__perms e) = e.t_Elem__0
      /\ contains (self.t_UF__0).t_UFInner__domain (index_logic'1 (self.t_UF__0).t_UFInner__roots e)
      /\ index_logic'1 (self.t_UF__0).t_UFInner__roots (index_logic'1 (self.t_UF__0).t_UFInner__roots e)
        = index_logic'1 (self.t_UF__0).t_UFInner__roots e
      /\ match val' (index_logic'0 (self.t_UF__0).t_UFInner__perms e) with
        | C_Link e2 -> contains (self.t_UF__0).t_UFInner__domain e2
        /\ index_logic'1 (self.t_UF__0).t_UFInner__roots e <> e
        /\ index_logic'1 (self.t_UF__0).t_UFInner__roots e = index_logic'1 (self.t_UF__0).t_UFInner__roots e2
        | C_Root _ payload -> index_logic'1 (self.t_UF__0).t_UFInner__roots e = e
        /\ index_logic'2 (self.t_UF__0).t_UFInner__payloads e = payload
        end
  
  meta "rewrite_def" predicate invariant'
  
  predicate inv (_0: t_Elem)
  
  axiom inv_axiom [@rewrite]: forall x: t_Elem [inv x]. inv x = true
  
  function addr_logic (self: Opaque.ptr) : UInt64.t
  
  predicate is_null_logic (self: Opaque.ptr) = [%#sptr'0] addr_logic self = (0: UInt64.t)
  
  axiom is_null_logic_spec: forall self: Opaque.ptr. [%#sptr] is_null_logic self = (addr_logic self = (0: UInt64.t))
  
<<<<<<< HEAD
  predicate invariant''0 [@inline:trivial] (self: t_PtrOwn) = [%#sptr_own'3] not is_null_logic (ptr self)
  
  meta "rewrite_def" predicate invariant''0
=======
  predicate metadata_matches (_value: t_Node) (_metadata: ()) = true
  
  function metadata_logic (_0: Opaque.ptr) : ()
  
  predicate invariant''0 (self: t_PtrOwn) =
    [%#sptr_own'3] not is_null_logic (ptr self) /\ metadata_matches (val' self) (metadata_logic (ptr self))
>>>>>>> 46c4bce5
  
  predicate inv'0 (_0: t_T)
  
  predicate inv'1 (_0: t_Node)
  
  axiom inv_axiom'0 [@rewrite]: forall x: t_Node [inv'1 x]. inv'1 x
      = match x with
        | C_Root rank payload -> inv'0 payload
        | C_Link a_0 -> true
        end
  
  predicate invariant''1 (self: t_Node) = [%#sboxed] inv'1 self
  
  predicate inv'2 (_0: t_Node)
  
  axiom inv_axiom'1 [@rewrite]: forall x: t_Node [inv'2 x]. inv'2 x = invariant''1 x
  
  predicate inv'3 (_0: t_PtrOwn)
  
  axiom inv_axiom'2 [@rewrite]: forall x: t_PtrOwn [inv'3 x]. inv'3 x
      = (invariant''0 x
      /\ match x with
        | {t_PtrOwn__ptr = ptr'0; t_PtrOwn__val = val''0} -> inv'2 val''0
        end)
  
  predicate invariant''2 [@inline:trivial] (self: t_FMap) =
    [%#sfmap'5] forall k: t_Elem. contains'0 self k -> inv k /\ inv'3 (index_logic'0 self k)
  
  meta "rewrite_def" predicate invariant''2
  
  predicate inv'4 (_0: t_FMap)
  
  axiom inv_axiom'3 [@rewrite]: forall x: t_FMap [inv'4 x]. inv'4 x = invariant''2 x
  
  predicate inv'5 (_0: t_UFInner)
  
  axiom inv_axiom'4 [@rewrite]: forall x: t_UFInner [inv'5 x]. inv'5 x
      = match x with
        | {t_UFInner__domain = domain; t_UFInner__perms = perms; t_UFInner__payloads = payloads; t_UFInner__roots = roots} -> inv'4 perms
        end
  
  predicate inv'6 (_0: t_UF)
  
  axiom inv_axiom'5 [@rewrite]: forall x: t_UF [inv'6 x]. inv'6 x
      = (invariant' x
      /\ match x with
        | {t_UF__0 = a_0} -> inv'5 a_0
        end)
  
  predicate invariant''3 [@inline:trivial] (self: t_UF) = [%#sinvariant] inv'6 self
  
  meta "rewrite_def" predicate invariant''3
  
  predicate inv'7 (_0: t_UF)
  
  axiom inv_axiom'6 [@rewrite]: forall x: t_UF [inv'7 x]. inv'7 x = invariant''3 x
  
  predicate invariant''4 [@inline:trivial] (self: t_UF) = [%#sghost'5] inv'7 self
  
  meta "rewrite_def" predicate invariant''4
  
  predicate inv'8 (_0: t_UF)
  
  axiom inv_axiom'7 [@rewrite]: forall x: t_UF [inv'8 x]. inv'8 x = invariant''4 x
  
  predicate invariant''5 [@inline:trivial] (self: t_UF) = [%#sinvariant] inv'8 self
  
  meta "rewrite_def" predicate invariant''5
  
  predicate inv'9 (_0: t_UF)
  
  axiom inv_axiom'8 [@rewrite]: forall x: t_UF [inv'9 x]. inv'9 x = invariant''5 x
  
  predicate invariant''6 [@inline:trivial] (self: t_UF) = [%#sinvariant] inv'7 self
  
  meta "rewrite_def" predicate invariant''6
  
  predicate inv'10 (_0: t_UF)
  
  axiom inv_axiom'9 [@rewrite]: forall x: t_UF [inv'10 x]. inv'10 x = invariant''6 x
  
  let rec deref (self: t_UF) (return' (x: t_UF)) = {[@expl:deref 'self' type invariant] [%#sghost] inv'9 self}
    any [ return''0 (result: t_UF) -> {[%#sghost'0] inv'10 result} {[%#sghost'1] result = self} (! return' {result}) ]
  
  type t_Option'0 = C_None'0 | C_Some'0 t_PtrOwn
  
  predicate invariant''7 [@inline:trivial] (self: t_FMap) = [%#sinvariant] inv'4 self
  
  meta "rewrite_def" predicate invariant''7
  
  predicate inv'11 (_0: t_FMap)
  
  axiom inv_axiom'10 [@rewrite]: forall x: t_FMap [inv'11 x]. inv'11 x = invariant''7 x
  
  predicate invariant''8 [@inline:trivial] (self: t_PtrOwn) = [%#sinvariant] inv'3 self
  
  meta "rewrite_def" predicate invariant''8
  
  predicate inv'12 (_0: t_PtrOwn)
  
  axiom inv_axiom'11 [@rewrite]: forall x: t_PtrOwn [inv'12 x]. inv'12 x = invariant''8 x
  
  predicate inv'13 (_0: t_Option'0)
  
  axiom inv_axiom'12 [@rewrite]: forall x: t_Option'0 [inv'13 x]. inv'13 x
      = match x with
        | C_None'0 -> true
        | C_Some'0 a_0 -> inv'12 a_0
        end
  
  function map_logic (self: t_Option) (f: Map.map t_PtrOwn t_PtrOwn) : t_Option'0 = [%#soption'2] match self with
      | C_None -> C_None'0
      | C_Some x -> C_Some'0 (Map.get f x)
      end
  
  let rec get_ghost (self: t_FMap) (key: t_Elem) (return' (x: t_Option'0)) =
    {[@expl:get_ghost 'self' type invariant] [%#sfmap] inv'11 self}
    any
    [ return''0 (result: t_Option'0) -> {[%#sfmap'0] inv'13 result}
      {[%#sfmap'1] result = map_logic (get self key) (fun (v: t_PtrOwn) -> v)}
      (! return' {result}) ]
  
  let rec unwrap (self_: t_Option'0) (return' (x: t_PtrOwn)) =
    {[@expl:unwrap 'self_' type invariant] [%#soption] inv'13 self_}
    {[@expl:unwrap requires] [%#soption'0] self_ <> C_None'0}
    any [ return''0 (result: t_PtrOwn) -> {inv'12 result} {[%#soption'1] C_Some'0 result = self_} (! return' {result}) ]
  
  predicate invariant''9 [@inline:trivial] (self: t_PtrOwn) = [%#sghost'5] inv'12 self
  
  meta "rewrite_def" predicate invariant''9
  
  predicate inv'14 (_0: t_PtrOwn)
  
  axiom inv_axiom'13 [@rewrite]: forall x: t_PtrOwn [inv'14 x]. inv'14 x = invariant''9 x
  
  let rec new (x: t_PtrOwn) (return' (x'0: t_PtrOwn)) = {[@expl:new 'x' type invariant] [%#sghost'2] inv'12 x}
    any [ return''0 (result: t_PtrOwn) -> {[%#sghost'3] inv'14 result} {[%#sghost'4] result = x} (! return' {result}) ]
  
  predicate invariant''10 [@inline:trivial] (self: t_Node) = [%#sinvariant] inv'1 self
  
  meta "rewrite_def" predicate invariant''10
  
  predicate inv'15 (_0: t_Node)
  
  axiom inv_axiom'14 [@rewrite]: forall x: t_Node [inv'15 x]. inv'15 x = invariant''10 x
  
  let rec as_ref (ptr'0: Opaque.ptr) (own: t_PtrOwn) (return' (x: t_Node)) =
    {[@expl:as_ref 'own' type invariant] [%#sptr_own] inv'14 own}
    {[@expl:as_ref requires] [%#sptr_own'0] ptr'0 = ptr own}
    any
    [ return''0 (result: t_Node) -> {[%#sptr_own'1] inv'15 result}
      {[%#sptr_own'2] result = val' own}
      (! return' {result}) ]
  
  let rec v_Root (input: t_Node) (ret (rank: t_PeanoInt) (payload: t_T)) = any
    [ good (rank: t_PeanoInt) (payload: t_T) -> {C_Root rank payload = input} (! ret {rank} {payload})
    | bad -> {forall rank: t_PeanoInt, payload: t_T [C_Root rank payload: t_Node]. C_Root rank payload <> input}
      (! {false}
      any) ]
  
  function domain [#"union_find_cpp.rs" 90 8 90 44] (self: t_UF) : Fset.fset t_Elem =
    [%#sunion_find_cpp'7] (self.t_UF__0).t_UFInner__domain
  
  predicate in_domain [#"union_find_cpp.rs" 96 8 96 50] (self: t_UF) (e: t_Elem) =
    [%#sunion_find_cpp'4] contains (domain self) e
  
  function roots_map [#"union_find_cpp.rs" 110 8 110 59] (self: t_UF) : Map.map t_Elem t_Elem =
    [%#sunion_find_cpp'10] (self.t_UF__0).t_UFInner__roots
  
  axiom roots_map_spec: forall self: t_UF. ([%#sunion_find_cpp'8] inv'6 self)
      -> ([%#sunion_find_cpp'9] forall e: t_Elem. in_domain self e
        -> in_domain self (index_logic'1 (roots_map self) e)
        /\ index_logic'1 (roots_map self) e = index_logic'1 (roots_map self) (index_logic'1 (roots_map self) e))
  
  function root [#"union_find_cpp.rs" 119 8 119 48] (self: t_UF) (e: t_Elem) : t_Elem =
    [%#sunion_find_cpp'5] index_logic'1 (roots_map self) e
  
  predicate invariant''11 [@inline:trivial] (self: t_T) = [%#sinvariant] inv'0 self
  
  meta "rewrite_def" predicate invariant''11
  
  predicate inv'16 (_0: t_T)
  
  axiom inv_axiom'15 [@rewrite]: forall x: t_T [inv'16 x]. inv'16 x = invariant''11 x
  
  function payloads_map [#"union_find_cpp.rs" 125 8 125 56] (self: t_UF) : Map.map t_Elem t_T =
    [%#sunion_find_cpp'11] (self.t_UF__0).t_UFInner__payloads
  
  function payload [#"union_find_cpp.rs" 134 8 134 45] (self: t_UF) (e: t_Elem) : t_T =
    [%#sunion_find_cpp'6] index_logic'2 (payloads_map self) e
  
  meta "compute_max_steps" 1000000
  
  meta "select_lsinst" "all"
  
  let rec get'0 [#"union_find_cpp.rs" 224 4 224 57] (uf: t_UF) (elem: t_Elem) (return' (x: t_T)) =
    {[@expl:get 'uf' type invariant] [%#sunion_find_cpp] inv'8 uf}
    {[@expl:get requires #0] [%#sunion_find_cpp'0] in_domain uf elem}
    {[@expl:get requires #1] [%#sunion_find_cpp'1] root uf elem = elem}
    (! bb0
    [ bb0 = s0 [ s0 = deref {uf'0} (fun (_ret: t_UF) -> [ &_10 <- _ret ] s1) | s1 = bb1 ]
    | bb1 = s0
      [ s0 = [ &_13 <- elem'0 ] s1
      | s1 = get_ghost {(_10.t_UF__0).t_UFInner__perms} {_13} (fun (_ret: t_Option'0) -> [ &_8 <- _ret ] s2)
      | s2 = bb2 ]
    | bb2 = s0 [ s0 = unwrap {_8} (fun (_ret: t_PtrOwn) -> [ &_7 <- _ret ] s1) | s1 = bb3 ]
    | bb3 = s0 [ s0 = new {_7} (fun (_ret: t_PtrOwn) -> [ &perm <- _ret ] s1) | s1 = bb4 ]
    | bb4 = s0 [ s0 = as_ref {elem'0.t_Elem__0} {perm} (fun (_ret: t_Node) -> [ &_14 <- _ret ] s1) | s1 = bb5 ]
    | bb5 = any
      [ br0 (x0: t_PeanoInt) (x1: t_T) -> {_14 = C_Root x0 x1} (! bb8) | br1 (x0: t_Elem) -> {_14 = C_Link x0} (! bb6) ]
    | bb6 = {false} any
    | bb8 = s0
      [ s0 = v_Root {_14} (fun (rrank: t_PeanoInt) (rpayload: t_T) -> [ &payload'0 <- rpayload ] s1)
      | s1 = [ &_0 <- payload'0 ] s2
      | s2 = return''0 {_0} ] ]
    [ & _0: t_T = Any.any_l ()
    | & uf'0: t_UF = uf
    | & elem'0: t_Elem = elem
    | & perm: t_PtrOwn = Any.any_l ()
    | & _7: t_PtrOwn = Any.any_l ()
    | & _8: t_Option'0 = Any.any_l ()
    | & _10: t_UF = Any.any_l ()
    | & _13: t_Elem = Any.any_l ()
    | & _14: t_Node = Any.any_l ()
    | & payload'0: t_T = Any.any_l () ])
    [ return''0 (result: t_T) -> {[@expl:get result type invariant] [%#sunion_find_cpp'2] inv'16 result}
      {[@expl:get ensures] [%#sunion_find_cpp'3] result = payload uf elem}
      (! return' {result}) ]
end
module M_union_find_cpp__implementation__link [#"union_find_cpp.rs" 242 4 242 76]
  let%span sunion_find_cpp = "union_find_cpp.rs" 246 19 246 36
  let%span sunion_find_cpp'0 = "union_find_cpp.rs" 264 32 264 97
  let%span sunion_find_cpp'1 = "union_find_cpp.rs" 271 32 271 97
  let%span sunion_find_cpp'2 = "union_find_cpp.rs" 242 19 242 21
  let%span sunion_find_cpp'3 = "union_find_cpp.rs" 233 4 233 51
  let%span sunion_find_cpp'4 = "union_find_cpp.rs" 234 15 234 49
  let%span sunion_find_cpp'5 = "union_find_cpp.rs" 235 4 235 64
  let%span sunion_find_cpp'6 = "union_find_cpp.rs" 236 14 236 58
  let%span sunion_find_cpp'7 = "union_find_cpp.rs" 237 14 237 42
  let%span sunion_find_cpp'8 = "union_find_cpp.rs" 238 14 240 98
  let%span sunion_find_cpp'9 = "union_find_cpp.rs" 18 18 18 69
  let%span sunion_find_cpp'10 = "union_find_cpp.rs" 95 8 95 22
  let%span sunion_find_cpp'11 = "union_find_cpp.rs" 118 8 118 22
  let%span sunion_find_cpp'12 = "union_find_cpp.rs" 151 24 151 60
  let%span sunion_find_cpp'13 = "union_find_cpp.rs" 157 24 157 72
  let%span sunion_find_cpp'14 = "union_find_cpp.rs" 87 8 87 16
  let%span sunion_find_cpp'15 = "union_find_cpp.rs" 105 19 105 28
  let%span sunion_find_cpp'16 = "union_find_cpp.rs" 106 18 108 42
  let%span sunion_find_cpp'17 = "union_find_cpp.rs" 104 8 104 16
  let%span sunion_find_cpp'18 = "union_find_cpp.rs" 124 8 124 16
  let%span sunion_find_cpp'19 = "union_find_cpp.rs" 25 8 25 16
<<<<<<< HEAD
  let%span sunion_find_cpp'20 = "union_find_cpp.rs" 67 12 80 17
  let%span sptr = "../../creusot-contracts/src/std/ptr.rs" 57 14 57 53
  let%span sptr'0 = "../../creusot-contracts/src/std/ptr.rs" 59 8 59 35
  let%span smodel = "../../creusot-contracts/src/model.rs" 35 8 35 28
  let%span smodel'0 = "../../creusot-contracts/src/model.rs" 51 8 51 28
  let%span smapping = "../../creusot-contracts/src/logic/mapping.rs" 62 4 62 26
  let%span sfset = "../../creusot-contracts/src/logic/fset.rs" 39 8 39 26
  let%span sfmap = "../../creusot-contracts/src/logic/fmap.rs" 402 32 402 36
  let%span sfmap'0 = "../../creusot-contracts/src/logic/fmap.rs" 399 4 399 36
  let%span sfmap'1 = "../../creusot-contracts/src/logic/fmap.rs" 402 4 402 69
  let%span sfmap'2 = "../../creusot-contracts/src/logic/fmap.rs" 400 14 400 47
  let%span sfmap'3 = "../../creusot-contracts/src/logic/fmap.rs" 401 14 401 85
  let%span sfmap'4 = "../../creusot-contracts/src/logic/fmap.rs" 372 30 372 34
  let%span sfmap'5 = "../../creusot-contracts/src/logic/fmap.rs" 372 4 372 62
  let%span sfmap'6 = "../../creusot-contracts/src/logic/fmap.rs" 361 14 369 9
  let%span sfmap'7 = "../../creusot-contracts/src/logic/fmap.rs" 370 14 370 73
  let%span sfmap'8 = "../../creusot-contracts/src/logic/fmap.rs" 371 14 371 44
  let%span sfmap'9 = "../../creusot-contracts/src/logic/fmap.rs" 108 8 108 27
  let%span sfmap'10 = "../../creusot-contracts/src/logic/fmap.rs" 83 14 83 43
  let%span sfmap'11 = "../../creusot-contracts/src/logic/fmap.rs" 84 14 84 84
  let%span sfmap'12 = "../../creusot-contracts/src/logic/fmap.rs" 258 4 258 26
  let%span sfmap'13 = "../../creusot-contracts/src/logic/fmap.rs" 68 14 68 46
  let%span sfmap'14 = "../../creusot-contracts/src/logic/fmap.rs" 69 14 69 88
  let%span sfmap'15 = "../../creusot-contracts/src/logic/fmap.rs" 92 4 92 26
  let%span sfmap'16 = "../../creusot-contracts/src/logic/fmap.rs" 60 14 60 25
  let%span sfmap'17 = "../../creusot-contracts/src/logic/fmap.rs" 498 20 498 76
  let%span sfmap'18 = "../../creusot-contracts/src/logic/fmap.rs" 100 4 100 26
  let%span soption = "../../creusot-contracts/src/std/option.rs" 144 16 144 17
  let%span soption'0 = "../../creusot-contracts/src/std/option.rs" 145 27 145 39
  let%span soption'1 = "../../creusot-contracts/src/std/option.rs" 146 26 146 46
  let%span soption'2 = "../../creusot-contracts/src/std/option.rs" 732 15 732 27
  let%span soption'3 = "../../creusot-contracts/src/std/option.rs" 734 8 737 9
  let%span slogic = "../../creusot-contracts/src/logic.rs" 32 11 32 28
  let%span slogic'0 = "../../creusot-contracts/src/logic.rs" 33 0 33 21
  let%span sptr_own = "../../creusot-contracts/src/ghost/ptr_own.rs" 135 26 135 30
  let%span sptr_own'0 = "../../creusot-contracts/src/ghost/ptr_own.rs" 135 48 135 52
  let%span sptr_own'1 = "../../creusot-contracts/src/ghost/ptr_own.rs" 132 14 132 64
  let%span sptr_own'2 = "../../creusot-contracts/src/ghost/ptr_own.rs" 133 14 133 28
  let%span sptr_own'3 = "../../creusot-contracts/src/ghost/ptr_own.rs" 96 40 96 43
  let%span sptr_own'4 = "../../creusot-contracts/src/ghost/ptr_own.rs" 92 15 92 31
  let%span sptr_own'5 = "../../creusot-contracts/src/ghost/ptr_own.rs" 96 4 96 77
  let%span sptr_own'6 = "../../creusot-contracts/src/ghost/ptr_own.rs" 93 14 93 35
  let%span sptr_own'7 = "../../creusot-contracts/src/ghost/ptr_own.rs" 94 14 94 39
  let%span sptr_own'8 = "../../creusot-contracts/src/ghost/ptr_own.rs" 95 14 95 38
  let%span sptr_own'9 = "../../creusot-contracts/src/ghost/ptr_own.rs" 42 4 42 26
  let%span sboxed = "../../creusot-contracts/src/std/boxed.rs" 30 8 30 18
  let%span sghost = "../../creusot-contracts/src/ghost.rs" 91 22 91 26
  let%span sghost'0 = "../../creusot-contracts/src/ghost.rs" 91 4 91 48
  let%span sghost'1 = "../../creusot-contracts/src/ghost.rs" 89 14 89 35
  let%span sghost'2 = "../../creusot-contracts/src/ghost.rs" 181 15 181 16
  let%span sghost'3 = "../../creusot-contracts/src/ghost.rs" 181 4 183 17
  let%span sghost'4 = "../../creusot-contracts/src/ghost.rs" 179 14 179 26
  let%span sghost'5 = "../../creusot-contracts/src/ghost.rs" 201 14 201 29
  let%span sghost'6 = "../../creusot-contracts/src/ghost.rs" 228 17 228 21
  let%span sghost'7 = "../../creusot-contracts/src/ghost.rs" 228 4 228 46
  let%span sghost'8 = "../../creusot-contracts/src/ghost.rs" 226 14 226 36
  let%span sghost'9 = "../../creusot-contracts/src/ghost.rs" 227 14 227 36
  let%span sghost'10 = "../../creusot-contracts/src/ghost.rs" 109 20 109 27
  let%span sghost'11 = "../../creusot-contracts/src/ghost.rs" 125 8 125 22
  let%span sghost'12 = "../../creusot-contracts/src/ghost.rs" 118 8 118 18
  let%span speano = "../../creusot-contracts/src/peano.rs" 125 14 125 38
  let%span speano'0 = "../../creusot-contracts/src/peano.rs" 41 4 41 18
  let%span sresolve = "../../creusot-contracts/src/resolve.rs" 44 20 44 34
  let%span sinvariant = "../../creusot-contracts/src/invariant.rs" 100 20 100 44
  let%span sinvariant'0 = "../../creusot-contracts/src/invariant.rs" 91 8 91 18
  let%span ssnapshot = "../../creusot-contracts/src/snapshot.rs" 119 14 119 30
  let%span scmp = "../../creusot-contracts/src/std/cmp.rs" 35 26 35 76
  let%span scmp'0 = "../../creusot-contracts/src/std/cmp.rs" 11 26 11 75
  let%span sord = "../../creusot-contracts/src/logic/ord.rs" 124 39 124 89
  let%span sord'0 = "../../creusot-contracts/src/logic/ord.rs" 128 39 128 86
  let%span sord'1 = "../../creusot-contracts/src/logic/ord.rs" 132 39 132 86
  let%span sord'2 = "../../creusot-contracts/src/logic/ord.rs" 136 39 136 89
  let%span sord'3 = "../../creusot-contracts/src/logic/ord.rs" 140 39 140 70
  let%span sord'4 = "../../creusot-contracts/src/logic/ord.rs" 144 40 144 57
  let%span sord'5 = "../../creusot-contracts/src/logic/ord.rs" 145 40 145 57
  let%span sord'6 = "../../creusot-contracts/src/logic/ord.rs" 146 39 146 56
  let%span sord'7 = "../../creusot-contracts/src/logic/ord.rs" 150 40 150 70
  let%span sord'8 = "../../creusot-contracts/src/logic/ord.rs" 151 39 151 72
  let%span sord'9 = "../../creusot-contracts/src/logic/ord.rs" 155 40 155 73
  let%span sord'10 = "../../creusot-contracts/src/logic/ord.rs" 156 39 156 69
  let%span sord'11 = "../../creusot-contracts/src/logic/ord.rs" 160 39 160 84
  let%span sord'12 = "../../creusot-contracts/src/logic/ord.rs" 211 16 217 17
=======
  let%span sunion_find_cpp'20 = "union_find_cpp.rs" 68 12 81 17
  let%span sptr = "../../creusot-contracts/src/std/ptr.rs" 103 14 103 53
  let%span sptr'0 = "../../creusot-contracts/src/std/ptr.rs" 105 8 105 35
  let%span smodel = "../../creusot-contracts/src/model.rs" 36 8 36 28
  let%span smodel'0 = "../../creusot-contracts/src/model.rs" 54 8 54 28
  let%span smapping = "../../creusot-contracts/src/logic/mapping.rs" 67 4 67 12
  let%span sfset = "../../creusot-contracts/src/logic/fset.rs" 43 8 43 26
  let%span sfmap = "../../creusot-contracts/src/logic/fmap.rs" 417 32 417 36
  let%span sfmap'0 = "../../creusot-contracts/src/logic/fmap.rs" 414 4 414 36
  let%span sfmap'1 = "../../creusot-contracts/src/logic/fmap.rs" 417 4 417 69
  let%span sfmap'2 = "../../creusot-contracts/src/logic/fmap.rs" 415 14 415 47
  let%span sfmap'3 = "../../creusot-contracts/src/logic/fmap.rs" 416 14 416 85
  let%span sfmap'4 = "../../creusot-contracts/src/logic/fmap.rs" 387 30 387 34
  let%span sfmap'5 = "../../creusot-contracts/src/logic/fmap.rs" 387 4 387 62
  let%span sfmap'6 = "../../creusot-contracts/src/logic/fmap.rs" 376 14 384 9
  let%span sfmap'7 = "../../creusot-contracts/src/logic/fmap.rs" 385 14 385 73
  let%span sfmap'8 = "../../creusot-contracts/src/logic/fmap.rs" 386 14 386 44
  let%span sfmap'9 = "../../creusot-contracts/src/logic/fmap.rs" 116 8 116 27
  let%span sfmap'10 = "../../creusot-contracts/src/logic/fmap.rs" 85 14 85 43
  let%span sfmap'11 = "../../creusot-contracts/src/logic/fmap.rs" 86 14 86 84
  let%span sfmap'12 = "../../creusot-contracts/src/logic/fmap.rs" 271 4 271 12
  let%span sfmap'13 = "../../creusot-contracts/src/logic/fmap.rs" 69 14 69 46
  let%span sfmap'14 = "../../creusot-contracts/src/logic/fmap.rs" 70 14 70 88
  let%span sfmap'15 = "../../creusot-contracts/src/logic/fmap.rs" 94 4 94 12
  let%span sfmap'16 = "../../creusot-contracts/src/logic/fmap.rs" 61 14 61 25
  let%span sfmap'17 = "../../creusot-contracts/src/logic/fmap.rs" 514 20 514 76
  let%span sfmap'18 = "../../creusot-contracts/src/logic/fmap.rs" 104 4 104 12
  let%span soption = "../../creusot-contracts/src/std/option.rs" 149 16 149 17
  let%span soption'0 = "../../creusot-contracts/src/std/option.rs" 150 27 150 39
  let%span soption'1 = "../../creusot-contracts/src/std/option.rs" 151 26 151 46
  let%span soption'2 = "../../creusot-contracts/src/std/option.rs" 756 15 756 27
  let%span soption'3 = "../../creusot-contracts/src/std/option.rs" 758 8 761 9
  let%span slogic = "../../creusot-contracts/src/logic.rs" 32 11 32 28
  let%span slogic'0 = "../../creusot-contracts/src/logic.rs" 33 0 33 21
  let%span sptr_own = "../../creusot-contracts/src/ghost/ptr_own.rs" 209 26 209 30
  let%span sptr_own'0 = "../../creusot-contracts/src/ghost/ptr_own.rs" 209 48 209 52
  let%span sptr_own'1 = "../../creusot-contracts/src/ghost/ptr_own.rs" 206 14 206 64
  let%span sptr_own'2 = "../../creusot-contracts/src/ghost/ptr_own.rs" 207 14 207 28
  let%span sptr_own'3 = "../../creusot-contracts/src/ghost/ptr_own.rs" 167 40 167 43
  let%span sptr_own'4 = "../../creusot-contracts/src/ghost/ptr_own.rs" 162 15 162 31
  let%span sptr_own'5 = "../../creusot-contracts/src/ghost/ptr_own.rs" 167 4 167 77
  let%span sptr_own'6 = "../../creusot-contracts/src/ghost/ptr_own.rs" 163 14 163 35
  let%span sptr_own'7 = "../../creusot-contracts/src/ghost/ptr_own.rs" 164 14 164 39
  let%span sptr_own'8 = "../../creusot-contracts/src/ghost/ptr_own.rs" 165 14 165 38
  let%span sptr_own'9 = "../../creusot-contracts/src/ghost/ptr_own.rs" 44 4 44 12
  let%span sboxed = "../../creusot-contracts/src/std/boxed.rs" 33 8 33 18
  let%span sghost = "../../creusot-contracts/src/ghost.rs" 89 22 89 26
  let%span sghost'0 = "../../creusot-contracts/src/ghost.rs" 89 4 89 48
  let%span sghost'1 = "../../creusot-contracts/src/ghost.rs" 88 14 88 35
  let%span sghost'2 = "../../creusot-contracts/src/ghost.rs" 183 15 183 16
  let%span sghost'3 = "../../creusot-contracts/src/ghost.rs" 183 4 185 17
  let%span sghost'4 = "../../creusot-contracts/src/ghost.rs" 181 14 181 26
  let%span sghost'5 = "../../creusot-contracts/src/ghost.rs" 203 14 203 29
  let%span sghost'6 = "../../creusot-contracts/src/ghost.rs" 232 17 232 21
  let%span sghost'7 = "../../creusot-contracts/src/ghost.rs" 232 4 232 46
  let%span sghost'8 = "../../creusot-contracts/src/ghost.rs" 230 14 230 36
  let%span sghost'9 = "../../creusot-contracts/src/ghost.rs" 231 14 231 36
  let%span sghost'10 = "../../creusot-contracts/src/ghost.rs" 109 20 109 27
  let%span sghost'11 = "../../creusot-contracts/src/ghost.rs" 127 8 127 22
  let%span sghost'12 = "../../creusot-contracts/src/ghost.rs" 119 8 119 18
  let%span speano = "../../creusot-contracts/src/peano.rs" 156 14 156 38
  let%span speano'0 = "../../creusot-contracts/src/peano.rs" 41 4 41 12
  let%span sresolve = "../../creusot-contracts/src/resolve.rs" 52 20 52 34
  let%span sinvariant = "../../creusot-contracts/src/invariant.rs" 106 20 106 44
  let%span sinvariant'0 = "../../creusot-contracts/src/invariant.rs" 95 8 95 18
  let%span ssnapshot = "../../creusot-contracts/src/snapshot.rs" 125 14 125 30
  let%span scmp = "../../creusot-contracts/src/std/cmp.rs" 35 26 35 76
  let%span scmp'0 = "../../creusot-contracts/src/std/cmp.rs" 11 26 11 75
  let%span sord = "../../creusot-contracts/src/logic/ord.rs" 129 39 129 89
  let%span sord'0 = "../../creusot-contracts/src/logic/ord.rs" 134 39 134 86
  let%span sord'1 = "../../creusot-contracts/src/logic/ord.rs" 139 39 139 86
  let%span sord'2 = "../../creusot-contracts/src/logic/ord.rs" 144 39 144 89
  let%span sord'3 = "../../creusot-contracts/src/logic/ord.rs" 149 39 149 70
  let%span sord'4 = "../../creusot-contracts/src/logic/ord.rs" 154 40 154 57
  let%span sord'5 = "../../creusot-contracts/src/logic/ord.rs" 155 40 155 57
  let%span sord'6 = "../../creusot-contracts/src/logic/ord.rs" 156 39 156 56
  let%span sord'7 = "../../creusot-contracts/src/logic/ord.rs" 161 40 161 70
  let%span sord'8 = "../../creusot-contracts/src/logic/ord.rs" 162 39 162 72
  let%span sord'9 = "../../creusot-contracts/src/logic/ord.rs" 167 40 167 73
  let%span sord'10 = "../../creusot-contracts/src/logic/ord.rs" 168 39 168 69
  let%span sord'11 = "../../creusot-contracts/src/logic/ord.rs" 173 39 173 84
  let%span sord'12 = "../../creusot-contracts/src/logic/ord.rs" 260 16 266 17
>>>>>>> 46c4bce5
  
  use creusot.prelude.MutBorrow
  use creusot.prelude.Opaque
  use set.Fset
  use map.Map
  use creusot.int.UInt64
  use mach.int.Int
  use creusot.prelude.Any
  
  type t_Elem = { t_Elem__0: Opaque.ptr }
  
  type t_FMap
  
  type t_T
  
  type t_UFInner = {
    t_UFInner__domain: Fset.fset t_Elem;
    t_UFInner__perms: t_FMap;
    t_UFInner__payloads: Map.map t_Elem t_T;
    t_UFInner__roots: Map.map t_Elem t_Elem }
  
  type t_UF = { t_UF__0: t_UFInner }
  
  predicate contains [@inline:trivial] (self: Fset.fset t_Elem) (e: t_Elem) = [%#sfset] Fset.mem e self
  
  meta "rewrite_def" predicate contains
  
  type t_PeanoInt = { t_PeanoInt__0: UInt64.t }
  
  type t_Node = C_Root t_PeanoInt t_T | C_Link t_Elem
  
  type t_PtrOwn = { t_PtrOwn__ptr: Opaque.ptr; t_PtrOwn__val: t_Node }
  
  type t_Option = C_None | C_Some t_PtrOwn
  
  function view (self: t_FMap) : Map.map t_Elem t_Option
  
  function get [@inline:trivial] (self: t_FMap) (k: t_Elem) : t_Option = [%#sfmap'15] Map.get (view self) k
  
  meta "rewrite_def" function get
  
  predicate contains'0 [@inline:trivial] (self: t_FMap) (k: t_Elem) = [%#sfmap'9] get self k <> C_None
  
  meta "rewrite_def" predicate contains'0
  
  function ptr (self: t_PtrOwn) : Opaque.ptr
  
  predicate index_logic [@inline:trivial] (self: Map.map t_PtrOwn bool) (a: t_PtrOwn) = [%#smapping] Map.get self a
  
  meta "rewrite_def" predicate index_logic
  
  function such_that (p: Map.map t_PtrOwn bool) : t_PtrOwn
  
  axiom such_that_spec: forall p: Map.map t_PtrOwn bool. ([%#slogic] exists x: t_PtrOwn. index_logic p x)
      -> ([%#slogic'0] index_logic p (such_that p))
  
  function unwrap_logic (self: t_Option) : t_PtrOwn = [%#soption'3] match self with
      | C_Some x -> x
      | C_None -> such_that (fun (__0: t_PtrOwn) -> true)
      end
  
  function lookup [@inline:trivial] (self: t_FMap) (k: t_Elem) : t_PtrOwn = [%#sfmap'18] unwrap_logic (get self k)
  
  meta "rewrite_def" function lookup
  
  function index_logic'0 [@inline:trivial] (self: t_FMap) (key: t_Elem) : t_PtrOwn = [%#sfmap'12] lookup self key
  
  meta "rewrite_def" function index_logic'0
  
  function index_logic'1 [@inline:trivial] (self: Map.map t_Elem t_Elem) (a: t_Elem) : t_Elem =
    [%#smapping] Map.get self a
  
  meta "rewrite_def" function index_logic'1
  
  function val' (self: t_PtrOwn) : t_Node
  
  function index_logic'2 [@inline:trivial] (self: Map.map t_Elem t_T) (a: t_Elem) : t_T = [%#smapping] Map.get self a
  
  meta "rewrite_def" function index_logic'2
  
  predicate invariant' [#"union_find_cpp.rs" 65 8 65 34] [@inline:trivial] (self: t_UF) =
    [%#sunion_find_cpp'20] forall e: t_Elem. contains (self.t_UF__0).t_UFInner__domain e
      -> contains'0 (self.t_UF__0).t_UFInner__perms e
      /\ ptr (index_logic'0 (self.t_UF__0).t_UFInner__perms e) = e.t_Elem__0
      /\ contains (self.t_UF__0).t_UFInner__domain (index_logic'1 (self.t_UF__0).t_UFInner__roots e)
      /\ index_logic'1 (self.t_UF__0).t_UFInner__roots (index_logic'1 (self.t_UF__0).t_UFInner__roots e)
        = index_logic'1 (self.t_UF__0).t_UFInner__roots e
      /\ match val' (index_logic'0 (self.t_UF__0).t_UFInner__perms e) with
        | C_Link e2 -> contains (self.t_UF__0).t_UFInner__domain e2
        /\ index_logic'1 (self.t_UF__0).t_UFInner__roots e <> e
        /\ index_logic'1 (self.t_UF__0).t_UFInner__roots e = index_logic'1 (self.t_UF__0).t_UFInner__roots e2
        | C_Root _ payload -> index_logic'1 (self.t_UF__0).t_UFInner__roots e = e
        /\ index_logic'2 (self.t_UF__0).t_UFInner__payloads e = payload
        end
  
  meta "rewrite_def" predicate invariant'
  
  predicate inv (_0: t_Elem)
  
  axiom inv_axiom [@rewrite]: forall x: t_Elem [inv x]. inv x = true
  
  function addr_logic (self: Opaque.ptr) : UInt64.t
  
  predicate is_null_logic (self: Opaque.ptr) = [%#sptr'0] addr_logic self = (0: UInt64.t)
  
  axiom is_null_logic_spec: forall self: Opaque.ptr. [%#sptr] is_null_logic self = (addr_logic self = (0: UInt64.t))
  
<<<<<<< HEAD
  predicate invariant''0 [@inline:trivial] (self: t_PtrOwn) = [%#sptr_own'9] not is_null_logic (ptr self)
  
  meta "rewrite_def" predicate invariant''0
=======
  predicate metadata_matches (_value: t_Node) (_metadata: ()) = true
  
  function metadata_logic (_0: Opaque.ptr) : ()
  
  predicate invariant''0 (self: t_PtrOwn) =
    [%#sptr_own'9] not is_null_logic (ptr self) /\ metadata_matches (val' self) (metadata_logic (ptr self))
>>>>>>> 46c4bce5
  
  predicate inv'0 (_0: t_T)
  
  predicate inv'1 (_0: t_Node)
  
  axiom inv_axiom'0 [@rewrite]: forall x: t_Node [inv'1 x]. inv'1 x
      = match x with
        | C_Root rank payload -> inv'0 payload
        | C_Link a_0 -> true
        end
  
  predicate invariant''1 (self: t_Node) = [%#sboxed] inv'1 self
  
  predicate inv'2 (_0: t_Node)
  
  axiom inv_axiom'1 [@rewrite]: forall x: t_Node [inv'2 x]. inv'2 x = invariant''1 x
  
  predicate inv'3 (_0: t_PtrOwn)
  
  axiom inv_axiom'2 [@rewrite]: forall x: t_PtrOwn [inv'3 x]. inv'3 x
      = (invariant''0 x
      /\ match x with
        | {t_PtrOwn__ptr = ptr'0; t_PtrOwn__val = val''0} -> inv'2 val''0
        end)
  
  predicate invariant''2 [@inline:trivial] (self: t_FMap) =
    [%#sfmap'17] forall k: t_Elem. contains'0 self k -> inv k /\ inv'3 (index_logic'0 self k)
  
  meta "rewrite_def" predicate invariant''2
  
  predicate inv'4 (_0: t_FMap)
  
  axiom inv_axiom'3 [@rewrite]: forall x: t_FMap [inv'4 x]. inv'4 x = invariant''2 x
  
  predicate inv'5 (_0: t_UFInner)
  
  axiom inv_axiom'4 [@rewrite]: forall x: t_UFInner [inv'5 x]. inv'5 x
      = match x with
        | {t_UFInner__domain = domain; t_UFInner__perms = perms; t_UFInner__payloads = payloads; t_UFInner__roots = roots} -> inv'4 perms
        end
  
  predicate inv'6 (_0: t_UF)
  
  axiom inv_axiom'5 [@rewrite]: forall x: t_UF [inv'6 x]. inv'6 x
      = (invariant' x
      /\ match x with
        | {t_UF__0 = a_0} -> inv'5 a_0
        end)
  
  predicate invariant''3 [@inline:trivial] (self: MutBorrow.t t_UF) =
    [%#sinvariant] inv'6 self.current /\ inv'6 self.final
  
  meta "rewrite_def" predicate invariant''3
  
  predicate inv'7 (_0: MutBorrow.t t_UF)
  
  axiom inv_axiom'6 [@rewrite]: forall x: MutBorrow.t t_UF [inv'7 x]. inv'7 x = invariant''3 x
  
  predicate invariant''4 [@inline:trivial] (self: MutBorrow.t t_UF) = [%#sghost'12] inv'7 self
  
  meta "rewrite_def" predicate invariant''4
  
  predicate inv'8 (_0: MutBorrow.t t_UF)
  
  axiom inv_axiom'7 [@rewrite]: forall x: MutBorrow.t t_UF [inv'8 x]. inv'8 x = invariant''4 x
  
  predicate invariant''5 [@inline:trivial] (self: MutBorrow.t (MutBorrow.t t_UF)) =
    [%#sinvariant] inv'8 self.current /\ inv'8 self.final
  
  meta "rewrite_def" predicate invariant''5
  
  predicate inv'9 (_0: MutBorrow.t (MutBorrow.t t_UF))
  
  axiom inv_axiom'8 [@rewrite]: forall x: MutBorrow.t (MutBorrow.t t_UF) [inv'9 x]. inv'9 x = invariant''5 x
  
  predicate invariant''6 [@inline:trivial] (self: MutBorrow.t (MutBorrow.t t_UF)) =
    [%#sinvariant] inv'7 self.current /\ inv'7 self.final
  
  meta "rewrite_def" predicate invariant''6
  
  predicate inv'10 (_0: MutBorrow.t (MutBorrow.t t_UF))
  
  axiom inv_axiom'9 [@rewrite]: forall x: MutBorrow.t (MutBorrow.t t_UF) [inv'10 x]. inv'10 x = invariant''6 x
  
  let rec deref_mut (self: MutBorrow.t (MutBorrow.t t_UF)) (return' (x: MutBorrow.t (MutBorrow.t t_UF))) =
    {[@expl:deref_mut 'self' type invariant] [%#sghost] inv'9 self}
    any
    [ return''0 (result: MutBorrow.t (MutBorrow.t t_UF)) -> {[%#sghost'0] inv'10 result}
      {[%#sghost'1] result = self}
      (! return' {result}) ]
  
  predicate invariant''7 [@inline:trivial] (self: MutBorrow.t t_UFInner) =
    [%#sinvariant] inv'5 self.current /\ inv'5 self.final
  
  meta "rewrite_def" predicate invariant''7
  
  predicate inv'11 (_0: MutBorrow.t t_UFInner)
  
  axiom inv_axiom'10 [@rewrite]: forall x: MutBorrow.t t_UFInner [inv'11 x]. inv'11 x = invariant''7 x
  
  predicate invariant''8 [@inline:trivial] (self: MutBorrow.t t_UFInner) = [%#sghost'12] inv'11 self
  
  meta "rewrite_def" predicate invariant''8
  
  predicate inv'12 (_0: MutBorrow.t t_UFInner)
  
  axiom inv_axiom'11 [@rewrite]: forall x: MutBorrow.t t_UFInner [inv'12 x]. inv'12 x = invariant''8 x
  
  let rec new (x: MutBorrow.t t_UFInner) (return' (x'0: MutBorrow.t t_UFInner)) =
    {[@expl:new 'x' type invariant] [%#sghost'2] inv'11 x}
    any
    [ return''0 (result: MutBorrow.t t_UFInner) -> {[%#sghost'3] inv'12 result}
      {[%#sghost'4] result = x}
      (! return' {result}) ]
  
  function deep_model [#"union_find_cpp.rs" 26 8 26 36] (self: t_Elem) : UInt64.t =
    [%#sunion_find_cpp'19] addr_logic self.t_Elem__0
  
  function deep_model'0 (self: t_Elem) : UInt64.t = [%#smodel] deep_model self
  
  let rec eq (self: t_Elem) (other: t_Elem) (return' (x: bool)) = any
    [ return''0 (result: bool) -> {[%#sunion_find_cpp'9] result = (deep_model'0 self = deep_model'0 other)}
      (! return' {result}) ]
  
  let rec into_ghost (self: bool) (return' (x: bool)) = any
    [ return''0 (result: bool) -> {[%#ssnapshot] result = self} (! return' {result}) ]
  
  let rec into_inner (self: bool) (return' (x: bool)) = any
    [ return''0 (result: bool) -> {[%#sghost'5] result = self} (! return' {result}) ]
  
  predicate invariant''9 [@inline:trivial] (self: MutBorrow.t (MutBorrow.t t_UFInner)) =
    [%#sinvariant] inv'12 self.current /\ inv'12 self.final
  
  meta "rewrite_def" predicate invariant''9
  
  predicate inv'13 (_0: MutBorrow.t (MutBorrow.t t_UFInner))
  
  axiom inv_axiom'12 [@rewrite]: forall x: MutBorrow.t (MutBorrow.t t_UFInner) [inv'13 x]. inv'13 x = invariant''9 x
  
  predicate invariant''10 [@inline:trivial] (self: MutBorrow.t (MutBorrow.t t_UFInner)) =
    [%#sinvariant] inv'11 self.current /\ inv'11 self.final
  
  meta "rewrite_def" predicate invariant''10
  
  predicate inv'14 (_0: MutBorrow.t (MutBorrow.t t_UFInner))
  
  axiom inv_axiom'13 [@rewrite]: forall x: MutBorrow.t (MutBorrow.t t_UFInner) [inv'14 x]. inv'14 x = invariant''10 x
  
  let rec deref_mut'0 (self: MutBorrow.t (MutBorrow.t t_UFInner)) (return' (x: MutBorrow.t (MutBorrow.t t_UFInner))) =
    {[@expl:deref_mut 'self' type invariant] [%#sghost] inv'13 self}
    any
    [ return''0 (result: MutBorrow.t (MutBorrow.t t_UFInner)) -> {[%#sghost'0] inv'14 result}
      {[%#sghost'1] result = self}
      (! return' {result}) ]
  
  type tuple = { _p0: MutBorrow.t t_PtrOwn; _p1: MutBorrow.t t_FMap }
  
  predicate invariant''11 [@inline:trivial] (self: MutBorrow.t t_FMap) =
    [%#sinvariant] inv'4 self.current /\ inv'4 self.final
  
  meta "rewrite_def" predicate invariant''11
  
  predicate inv'15 (_0: MutBorrow.t t_FMap)
  
  axiom inv_axiom'14 [@rewrite]: forall x: MutBorrow.t t_FMap [inv'15 x]. inv'15 x = invariant''11 x
  
  predicate invariant''12 [@inline:trivial] (self: MutBorrow.t t_PtrOwn) =
    [%#sinvariant] inv'3 self.current /\ inv'3 self.final
  
  meta "rewrite_def" predicate invariant''12
  
  predicate inv'16 (_0: MutBorrow.t t_PtrOwn)
  
  axiom inv_axiom'15 [@rewrite]: forall x: MutBorrow.t t_PtrOwn [inv'16 x]. inv'16 x = invariant''12 x
  
  predicate inv'17 (_0: tuple)
  
  axiom inv_axiom'16 [@rewrite]: forall x: tuple [inv'17 x]. inv'17 x
      = (let {_p0 = x0; _p1 = x1} = x in inv'16 x0 /\ inv'15 x1)
  
  function len (self: t_FMap) : int
  
  axiom len_spec: forall self: t_FMap. [%#sfmap'16] len self >= 0
  
  function remove (self: t_FMap) (k: t_Elem) : t_FMap
  
  axiom remove_spec: forall self: t_FMap, k: t_Elem. [%#sfmap'10] view (remove self k) = Map.set (view self) k (C_None)
  
  axiom remove_spec'0: forall self: t_FMap, k: t_Elem. [%#sfmap'11] len (remove self k)
      = (if contains'0 self k then len self - 1 else len self)
  
  function insert (self: t_FMap) (k: t_Elem) (v: t_PtrOwn) : t_FMap
  
  axiom insert_spec: forall self: t_FMap, k: t_Elem, v: t_PtrOwn. [%#sfmap'13] view (insert self k v)
      = Map.set (view self) k (C_Some v)
  
  axiom insert_spec'0: forall self: t_FMap, k: t_Elem, v: t_PtrOwn. [%#sfmap'14] len (insert self k v)
      = (if contains'0 self k then len self else len self + 1)
  
  let rec split_mut_ghost (self: MutBorrow.t t_FMap) (key: t_Elem) (return' (x: tuple)) =
    {[@expl:split_mut_ghost 'self' type invariant] [%#sfmap] inv'15 self}
    {[@expl:split_mut_ghost requires] [%#sfmap'0] contains'0 self.current key}
    any
    [ return''0 (result: tuple) -> {[%#sfmap'1] inv'17 result}
      {[%#sfmap'2] (result._p1).current = remove self.current key}
      {[%#sfmap'3] index_logic'0 self.current key = (result._p0).current
      /\ self.final = insert (result._p1).final key (result._p0).final}
      (! return' {result}) ]
  
  predicate resolve [@inline:trivial] (self: MutBorrow.t (MutBorrow.t t_UFInner)) =
    [%#sresolve] self.final = self.current
  
  meta "rewrite_def" predicate resolve
  
  predicate resolve'0 [@inline:trivial] (_0: MutBorrow.t (MutBorrow.t t_UFInner)) = resolve _0
  
  meta "rewrite_def" predicate resolve'0
  
  type t_Option'0 = C_None'0 | C_Some'0 (MutBorrow.t t_PtrOwn)
  
  predicate inv'18 (_0: t_Option'0)
  
  axiom inv_axiom'17 [@rewrite]: forall x: t_Option'0 [inv'18 x]. inv'18 x
      = match x with
        | C_None'0 -> true
        | C_Some'0 a_0 -> inv'16 a_0
        end
  
  let rec get_mut_ghost (self: MutBorrow.t t_FMap) (key: t_Elem) (return' (x: t_Option'0)) =
    {[@expl:get_mut_ghost 'self' type invariant] [%#sfmap'4] inv'15 self}
    any
    [ return''0 (result: t_Option'0) -> {[%#sfmap'5] inv'18 result}
      {[%#sfmap'6] if contains'0 self.current key then
        match result with
          | C_None'0 -> false
          | C_Some'0 r -> contains'0 self.final key
          /\ index_logic'0 self.current key = r.current /\ index_logic'0 self.final key = r.final
          end
      else
        result = C_None'0 /\ self.current = self.final
      }
      {[%#sfmap'7] forall k: t_Elem. k <> key -> get self.current k = get self.final k}
      {[%#sfmap'8] len self.current = len self.final}
      (! return' {result}) ]
  
  let rec unwrap (self_: t_Option'0) (return' (x: MutBorrow.t t_PtrOwn)) =
    {[@expl:unwrap 'self_' type invariant] [%#soption] inv'18 self_}
    {[@expl:unwrap requires] [%#soption'0] self_ <> C_None'0}
    any
    [ return''0 (result: MutBorrow.t t_PtrOwn) -> {inv'16 result}
      {[%#soption'1] C_Some'0 result = self_}
      (! return' {result}) ]
  
  predicate invariant''13 [@inline:trivial] (self: t_PtrOwn) = [%#sinvariant'0] inv'3 self
  
  meta "rewrite_def" predicate invariant''13
  
  predicate inv'19 (_0: t_PtrOwn)
  
  axiom inv_axiom'18 [@rewrite]: forall x: t_PtrOwn [inv'19 x]. inv'19 x = invariant''13 x
  
  let rec disjoint_lemma (own1: MutBorrow.t t_PtrOwn) (own2: t_PtrOwn) (return' (x: ())) =
    {[@expl:disjoint_lemma 'own1' type invariant] [%#sptr_own] inv'16 own1}
    {[@expl:disjoint_lemma 'own2' type invariant] [%#sptr_own'0] inv'19 own2}
    any
    [ return''0 (result: ()) -> {[%#sptr_own'1] addr_logic (ptr own1.current) <> addr_logic (ptr own2)}
      {[%#sptr_own'2] own1.current = own1.final}
      (! return' {result}) ]
  
  predicate resolve'1 [@inline:trivial] (self: MutBorrow.t t_PtrOwn) = [%#sresolve] self.final = self.current
  
  meta "rewrite_def" predicate resolve'1
  
  predicate resolve'2 [@inline:trivial] (_0: MutBorrow.t t_PtrOwn) = resolve'1 _0
  
  meta "rewrite_def" predicate resolve'2
  
  predicate resolve'3 [@inline:trivial] (self: MutBorrow.t t_FMap) = [%#sresolve] self.final = self.current
  
  meta "rewrite_def" predicate resolve'3
  
  predicate resolve'4 [@inline:trivial] (_0: MutBorrow.t t_FMap) = resolve'3 _0
  
  meta "rewrite_def" predicate resolve'4
  
  predicate resolve'5 [@inline:trivial] (self: MutBorrow.t t_UFInner) = [%#sresolve] self.final = self.current
  
  meta "rewrite_def" predicate resolve'5
  
  predicate resolve'6 [@inline:trivial] (_0: MutBorrow.t t_UFInner) = resolve'5 _0
  
  meta "rewrite_def" predicate resolve'6
  
  predicate resolve'7 [@inline:trivial] (self: MutBorrow.t t_UFInner) = [%#sghost'11] resolve'6 self
  
  meta "rewrite_def" predicate resolve'7
  
  predicate resolve'8 [@inline:trivial] (_0: MutBorrow.t t_UFInner) = resolve'7 _0
  
  meta "rewrite_def" predicate resolve'8
  
  predicate resolve'9 [@inline:trivial] (self: MutBorrow.t (MutBorrow.t t_UF)) = [%#sresolve] self.final = self.current
  
  meta "rewrite_def" predicate resolve'9
  
  predicate resolve'10 [@inline:trivial] (_0: MutBorrow.t (MutBorrow.t t_UF)) = resolve'9 _0
  
  meta "rewrite_def" predicate resolve'10
  
  predicate resolve'11 [@inline:trivial] (self: MutBorrow.t t_UF) = [%#sresolve] self.final = self.current
  
  meta "rewrite_def" predicate resolve'11
  
  predicate resolve'12 [@inline:trivial] (_0: MutBorrow.t t_UF) = resolve'11 _0
  
  meta "rewrite_def" predicate resolve'12
  
  predicate resolve'13 [@inline:trivial] (self: MutBorrow.t t_UF) = [%#sghost'11] resolve'12 self
  
  meta "rewrite_def" predicate resolve'13
  
  predicate resolve'14 [@inline:trivial] (_0: MutBorrow.t t_UF) = resolve'13 _0
  
  meta "rewrite_def" predicate resolve'14
  
  let rec new'0 (x: ()) (return' (x'0: ())) = any
    [ return''0 (result: ()) -> {[%#sghost'4] result = x} (! return' {result}) ]
  
  predicate invariant''14 [@inline:trivial] (self: tuple) = [%#sghost'12] inv'17 self
  
  meta "rewrite_def" predicate invariant''14
  
  predicate inv'20 (_0: tuple)
  
  axiom inv_axiom'19 [@rewrite]: forall x: tuple [inv'20 x]. inv'20 x = invariant''14 x
  
  let rec new'1 (x: tuple) (return' (x'0: tuple)) = {[@expl:new 'x' type invariant] [%#sghost'2] inv'17 x}
    any [ return''0 (result: tuple) -> {[%#sghost'3] inv'20 result} {[%#sghost'4] result = x} (! return' {result}) ]
  
  type tuple'0 = { _p0'0: MutBorrow.t t_PtrOwn; _p1'0: MutBorrow.t t_FMap }
  
  predicate invariant''15 [@inline:trivial] (self: MutBorrow.t t_PtrOwn) = [%#sghost'12] inv'16 self
  
  meta "rewrite_def" predicate invariant''15
  
  predicate inv'21 (_0: MutBorrow.t t_PtrOwn)
  
  axiom inv_axiom'20 [@rewrite]: forall x: MutBorrow.t t_PtrOwn [inv'21 x]. inv'21 x = invariant''15 x
  
  predicate invariant''16 [@inline:trivial] (self: MutBorrow.t t_FMap) = [%#sghost'12] inv'15 self
  
  meta "rewrite_def" predicate invariant''16
  
  predicate inv'22 (_0: MutBorrow.t t_FMap)
  
  axiom inv_axiom'21 [@rewrite]: forall x: MutBorrow.t t_FMap [inv'22 x]. inv'22 x = invariant''16 x
  
  predicate inv'23 (_0: tuple'0)
  
  axiom inv_axiom'22 [@rewrite]: forall x: tuple'0 [inv'23 x]. inv'23 x
      = (let {_p0'0 = x0; _p1'0 = x1} = x in inv'21 x0 /\ inv'22 x1)
  
  let rec split (self: tuple) (return' (x: tuple'0)) = {[@expl:split 'self' type invariant] [%#sghost'6] inv'20 self}
    any
    [ return''0 (result: tuple'0) -> {[%#sghost'7] inv'23 result}
      {[%#sghost'8] self._p0 = result._p0'0}
      {[%#sghost'9] self._p1 = result._p1'0}
      (! return' {result}) ]
  
  predicate invariant''17 [@inline:trivial] (self: MutBorrow.t t_Node) =
    [%#sinvariant] inv'1 self.current /\ inv'1 self.final
  
  meta "rewrite_def" predicate invariant''17
  
  predicate inv'24 (_0: MutBorrow.t t_Node)
  
  axiom inv_axiom'23 [@rewrite]: forall x: MutBorrow.t t_Node [inv'24 x]. inv'24 x = invariant''17 x
  
  function fin [@inline:trivial] (self: MutBorrow.t t_PtrOwn) : t_PtrOwn = [%#sghost'10] self.final
  
  meta "rewrite_def" function fin
  
  let rec as_mut (ptr'0: Opaque.ptr) (own: MutBorrow.t t_PtrOwn) (return' (x: MutBorrow.t t_Node)) =
    {[@expl:as_mut 'own' type invariant] [%#sptr_own'3] inv'21 own}
    {[@expl:as_mut requires] [%#sptr_own'4] ptr'0 = ptr own.current}
    any
    [ return''0 (result: MutBorrow.t t_Node) -> {[%#sptr_own'5] inv'24 result}
      {[%#sptr_own'6] result.current = val' own.current}
      {[%#sptr_own'7] ptr (fin own) = ptr own.current}
      {[%#sptr_own'8] val' (fin own) = result.final}
      (! return' {result}) ]
  
  predicate resolve'15 [@inline:trivial] (self: MutBorrow.t t_Node) = [%#sresolve] self.final = self.current
  
  meta "rewrite_def" predicate resolve'15
  
  predicate resolve'16 [@inline:trivial] (_0: MutBorrow.t t_Node) = resolve'15 _0
  
  meta "rewrite_def" predicate resolve'16
  
  predicate invariant''18 [@inline:trivial] (self: MutBorrow.t (MutBorrow.t t_FMap)) =
    [%#sinvariant] inv'22 self.current /\ inv'22 self.final
  
  meta "rewrite_def" predicate invariant''18
  
  predicate inv'25 (_0: MutBorrow.t (MutBorrow.t t_FMap))
  
  axiom inv_axiom'24 [@rewrite]: forall x: MutBorrow.t (MutBorrow.t t_FMap) [inv'25 x]. inv'25 x = invariant''18 x
  
  predicate invariant''19 [@inline:trivial] (self: MutBorrow.t (MutBorrow.t t_FMap)) =
    [%#sinvariant] inv'15 self.current /\ inv'15 self.final
  
  meta "rewrite_def" predicate invariant''19
  
  predicate inv'26 (_0: MutBorrow.t (MutBorrow.t t_FMap))
  
  axiom inv_axiom'25 [@rewrite]: forall x: MutBorrow.t (MutBorrow.t t_FMap) [inv'26 x]. inv'26 x = invariant''19 x
  
  let rec deref_mut'1 (self: MutBorrow.t (MutBorrow.t t_FMap)) (return' (x: MutBorrow.t (MutBorrow.t t_FMap))) =
    {[@expl:deref_mut 'self' type invariant] [%#sghost] inv'25 self}
    any
    [ return''0 (result: MutBorrow.t (MutBorrow.t t_FMap)) -> {[%#sghost'0] inv'26 result}
      {[%#sghost'1] result = self}
      (! return' {result}) ]
  
  predicate resolve'17 [@inline:trivial] (self: MutBorrow.t (MutBorrow.t t_FMap)) =
    [%#sresolve] self.final = self.current
  
  meta "rewrite_def" predicate resolve'17
  
  predicate resolve'18 [@inline:trivial] (_0: MutBorrow.t (MutBorrow.t t_FMap)) = resolve'17 _0
  
  meta "rewrite_def" predicate resolve'18
  
  let rec new'2 (x: MutBorrow.t t_PtrOwn) (return' (x'0: MutBorrow.t t_PtrOwn)) =
    {[@expl:new 'x' type invariant] [%#sghost'2] inv'16 x}
    any
    [ return''0 (result: MutBorrow.t t_PtrOwn) -> {[%#sghost'3] inv'21 result}
      {[%#sghost'4] result = x}
      (! return' {result}) ]
  
  let rec v_Root (input: t_Node) (ret (rank: t_PeanoInt) (payload: t_T)) = any
    [ good (rank: t_PeanoInt) (payload: t_T) -> {C_Root rank payload = input} (! ret {rank} {payload})
    | bad -> {forall rank: t_PeanoInt, payload: t_T [C_Root rank payload: t_Node]. C_Root rank payload <> input}
      (! {false}
      any) ]
  
  predicate resolve'19 [@inline:trivial] (self: MutBorrow.t t_PeanoInt) = [%#sresolve] self.final = self.current
  
  meta "rewrite_def" predicate resolve'19
  
  predicate resolve'20 [@inline:trivial] (_0: MutBorrow.t t_PeanoInt) = resolve'19 _0
  
  meta "rewrite_def" predicate resolve'20
  
  type t_Ordering = C_Less | C_Equal | C_Greater
  
  function cmp_log (self: UInt64.t) (o: UInt64.t) : t_Ordering = [%#sord'12] if UInt64.lt self o then
      C_Less
    else
      if self = o then C_Equal else C_Greater
  
  
  function eq_cmp (x: UInt64.t) (y: UInt64.t) : ()
  
  axiom eq_cmp_spec: forall x: UInt64.t, y: UInt64.t. [%#sord'11] (x = y) = (cmp_log x y = C_Equal)
  
  function antisym2 (x: UInt64.t) (y: UInt64.t) : ()
  
  axiom antisym2_spec: forall x: UInt64.t, y: UInt64.t. ([%#sord'9] cmp_log x y = C_Greater)
      -> ([%#sord'10] cmp_log y x = C_Less)
  
  function antisym1 (x: UInt64.t) (y: UInt64.t) : ()
  
  axiom antisym1_spec: forall x: UInt64.t, y: UInt64.t. ([%#sord'7] cmp_log x y = C_Less)
      -> ([%#sord'8] cmp_log y x = C_Greater)
  
  function trans (x: UInt64.t) (y: UInt64.t) (z: UInt64.t) (o: t_Ordering) : ()
  
  axiom trans_spec: forall x: UInt64.t, y: UInt64.t, z: UInt64.t, o: t_Ordering. ([%#sord'4] cmp_log x y = o)
      -> ([%#sord'5] cmp_log y z = o) -> ([%#sord'6] cmp_log x z = o)
  
  function refl (x: UInt64.t) : ()
  
  axiom refl_spec: forall x: UInt64.t. [%#sord'3] cmp_log x x = C_Equal
  
  function cmp_gt_log (x: UInt64.t) (y: UInt64.t) : ()
  
  axiom cmp_gt_log_spec: forall x: UInt64.t, y: UInt64.t. [%#sord'2] UInt64.gt x y = (cmp_log x y = C_Greater)
  
  function cmp_ge_log (x: UInt64.t) (y: UInt64.t) : ()
  
  axiom cmp_ge_log_spec: forall x: UInt64.t, y: UInt64.t. [%#sord'1] UInt64.ge x y = (cmp_log x y <> C_Less)
  
  function cmp_lt_log (x: UInt64.t) (y: UInt64.t) : ()
  
  axiom cmp_lt_log_spec: forall x: UInt64.t, y: UInt64.t. [%#sord'0] UInt64.lt x y = (cmp_log x y = C_Less)
  
  function cmp_le_log (x: UInt64.t) (y: UInt64.t) : ()
  
  axiom cmp_le_log_spec: forall x: UInt64.t, y: UInt64.t. [%#sord] UInt64.le x y = (cmp_log x y <> C_Greater)
  
  function deep_model'1 (self: t_PeanoInt) : UInt64.t = [%#speano'0] self.t_PeanoInt__0
  
  function deep_model'2 (self: MutBorrow.t t_PeanoInt) : UInt64.t = [%#smodel'0] deep_model'1 self.current
  
  function deep_model'3 (self: MutBorrow.t t_PeanoInt) : UInt64.t = [%#smodel] deep_model'2 self
  
  let rec lt (self_: MutBorrow.t t_PeanoInt) (other: MutBorrow.t t_PeanoInt) (return' (x: bool)) = any
    [ return''0 (result: bool) -> {[%#scmp] result = UInt64.lt (deep_model'3 self_) (deep_model'3 other)}
      (! return' {result}) ]
  
  predicate resolve'21 [@inline:trivial] (self: MutBorrow.t t_FMap) = [%#sghost'11] resolve'4 self
  
  meta "rewrite_def" predicate resolve'21
  
  predicate resolve'22 [@inline:trivial] (_0: MutBorrow.t t_FMap) = resolve'21 _0
  
  meta "rewrite_def" predicate resolve'22
  
  let rec eq'0 (self_: MutBorrow.t t_PeanoInt) (rhs: MutBorrow.t t_PeanoInt) (return' (x: bool)) = any
    [ return''0 (result: bool) -> {[%#scmp'0] result = (deep_model'3 self_ = deep_model'3 rhs)} (! return' {result}) ]
  
  let rec incr (self: t_PeanoInt) (return' (x: t_PeanoInt)) = any
    [ return''0 (result: t_PeanoInt) -> {[%#speano] UInt64.t'int result.t_PeanoInt__0
      = UInt64.t'int self.t_PeanoInt__0 + 1}
      (! return' {result}) ]
  
  function domain [#"union_find_cpp.rs" 90 8 90 44] (self: t_UF) : Fset.fset t_Elem =
    [%#sunion_find_cpp'14] (self.t_UF__0).t_UFInner__domain
  
  predicate in_domain [#"union_find_cpp.rs" 96 8 96 50] (self: t_UF) (e: t_Elem) =
    [%#sunion_find_cpp'10] contains (domain self) e
  
  function roots_map [#"union_find_cpp.rs" 110 8 110 59] (self: t_UF) : Map.map t_Elem t_Elem =
    [%#sunion_find_cpp'17] (self.t_UF__0).t_UFInner__roots
  
  axiom roots_map_spec: forall self: t_UF. ([%#sunion_find_cpp'15] inv'6 self)
      -> ([%#sunion_find_cpp'16] forall e: t_Elem. in_domain self e
        -> in_domain self (index_logic'1 (roots_map self) e)
        /\ index_logic'1 (roots_map self) e = index_logic'1 (roots_map self) (index_logic'1 (roots_map self) e))
  
  function root [#"union_find_cpp.rs" 119 8 119 48] (self: t_UF) (e: t_Elem) : t_Elem =
    [%#sunion_find_cpp'11] index_logic'1 (roots_map self) e
  
  predicate domain_unchanged [#"union_find_cpp.rs" 150 8 150 50] (self: MutBorrow.t t_UF) =
    [%#sunion_find_cpp'12] domain self.current = domain self.final
  
  function payloads_map [#"union_find_cpp.rs" 125 8 125 56] (self: t_UF) : Map.map t_Elem t_T =
    [%#sunion_find_cpp'18] (self.t_UF__0).t_UFInner__payloads
  
  predicate payloads_unchanged [#"union_find_cpp.rs" 156 8 156 52] (self: MutBorrow.t t_UF) =
    [%#sunion_find_cpp'13] payloads_map self.current = payloads_map self.final
  
  function fin'0 [@inline:trivial] (self: MutBorrow.t t_UF) : t_UF = [%#sghost'10] self.final
  
  meta "rewrite_def" function fin'0
  
  meta "compute_max_steps" 1000000
  
  meta "select_lsinst" "all"
  
  let rec link [#"union_find_cpp.rs" 242 4 242 76] (uf: MutBorrow.t t_UF) (x: t_Elem) (y: t_Elem)
    (return' (x'0: t_Elem)) = {[@expl:link 'uf' type invariant] [%#sunion_find_cpp'2] inv'8 uf}
    {[@expl:link requires #0] [%#sunion_find_cpp'3] in_domain uf.current x /\ in_domain uf.current y}
    {[@expl:link requires #1] [%#sunion_find_cpp'4] root uf.current x = x /\ root uf.current y = y}
    (! bb0
    [ bb0 = s0
      [ s0 = {inv'8 uf'0}
        MutBorrow.borrow_mut <MutBorrow.t t_UF> {uf'0}
          (fun (_ret: MutBorrow.t (MutBorrow.t t_UF)) ->
            [ &_12 <- _ret ] -{inv'8 _ret.final}-
            [ &uf'0 <- _ret.final ] s1)
      | s1 = deref_mut {_12} (fun (_ret: MutBorrow.t (MutBorrow.t t_UF)) -> [ &_11 <- _ret ] s2)
      | s2 = bb1 ]
    | bb1 = s0
      [ s0 = {inv'5 ((_11.current).current).t_UF__0}
        MutBorrow.borrow_mut <t_UFInner> {((_11.current).current).t_UF__0}
          (fun (_ret: MutBorrow.t t_UFInner) ->
            [ &__temp <- _ret ] -{inv'5 _ret.final}-
            [ &_11 <- { _11 with current = { _11.current with current = { t_UF__0 = _ret.final } } } ] s1)
      | s1 = new {__temp} (fun (_ret: MutBorrow.t t_UFInner) -> [ &uf'1 <- _ret ] s2)
      | s2 = bb2 ]
    | bb2 = s0 [ s0 = eq {x'0} {y'0} (fun (_ret: bool) -> [ &_16 <- _ret ] s1) | s1 = bb3 ]
    | bb3 = any [ br0 -> {_16 = false} (! bb16) | br1 -> {_16} (! bb4) ]
    | bb4 = s0 [ s0 = [ &_24 <- [%#sunion_find_cpp] x'0 <> y'0 ] s1 | s1 = bb5 ]
    | bb5 = s0 [ s0 = into_ghost {_24} (fun (_ret: bool) -> [ &_23 <- _ret ] s1) | s1 = bb6 ]
    | bb6 = s0 [ s0 = into_inner {_23} (fun (_ret: bool) -> [ &_22 <- _ret ] s1) | s1 = bb7 ]
    | bb7 = any [ br0 -> {_22 = false} (! bb14) | br1 -> {_22} (! bb8) ]
    | bb8 = s0
      [ s0 = {inv'12 uf'1}
        MutBorrow.borrow_mut <MutBorrow.t t_UFInner> {uf'1}
          (fun (_ret: MutBorrow.t (MutBorrow.t t_UFInner)) ->
            [ &_31 <- _ret ] -{inv'12 _ret.final}-
            [ &uf'1 <- _ret.final ] s1)
      | s1 = deref_mut'0 {_31} (fun (_ret: MutBorrow.t (MutBorrow.t t_UFInner)) -> [ &_30 <- _ret ] s2)
      | s2 = bb9 ]
    | bb9 = s0
      [ s0 = [ &_33 <- x'0 ] s1
      | s1 = {inv'4 ((_30.current).current).t_UFInner__perms}
        MutBorrow.borrow_mut <t_FMap> {((_30.current).current).t_UFInner__perms}
          (fun (_ret: MutBorrow.t t_FMap) ->
            [ &_29 <- _ret ] -{inv'4 _ret.final}-
            [ &_30 <- { _30 with current = { _30.current with current = { (_30.current).current with t_UFInner__perms = _ret.final } } } ]
            s2)
      | s2 = split_mut_ghost {_29} {_33} (fun (_ret: tuple) -> [ &_28 <- _ret ] s3)
      | s3 = bb10 ]
    | bb10 = s0
      [ s0 = [ &perm_x <- _28._p0 ] s1
      | s1 = [ &m <- _28._p1 ] s2
      | s2 = {[@expl:type invariant] inv'14 _30} s3
      | s3 = -{resolve'0 _30}- s4
      | s4 = [ &_38 <- y'0 ] s5
      | s5 = {inv'4 m.current}
        MutBorrow.borrow_final <t_FMap> {m.current} {MutBorrow.get_id m}
          (fun (_ret: MutBorrow.t t_FMap) ->
            [ &_36 <- _ret ] -{inv'4 _ret.final}-
            [ &m <- { m with current = _ret.final } ] s6)
      | s6 = get_mut_ghost {_36} {_38} (fun (_ret: t_Option'0) -> [ &_35 <- _ret ] s7)
      | s7 = bb11 ]
    | bb11 = s0 [ s0 = unwrap {_35} (fun (_ret: MutBorrow.t t_PtrOwn) -> [ &perm_y <- _ret ] s1) | s1 = bb12 ]
    | bb12 = s0
      [ s0 = {inv'3 perm_x.current}
        MutBorrow.borrow_final <t_PtrOwn> {perm_x.current} {MutBorrow.get_id perm_x}
          (fun (_ret: MutBorrow.t t_PtrOwn) ->
            [ &_40 <- _ret ] -{inv'3 _ret.final}-
            [ &perm_x <- { perm_x with current = _ret.final } ] s1)
      | s1 = disjoint_lemma {_40} {perm_y.current} (fun (_ret: ()) -> [ &_39 <- _ret ] s2)
      | s2 = bb13 ]
    | bb13 = s0
      [ s0 = {[@expl:type invariant] inv'16 perm_y} s1
      | s1 = -{resolve'2 perm_y}- s2
      | s2 = {[@expl:type invariant] inv'15 m} s3
      | s3 = -{resolve'4 m}- s4
      | s4 = {[@expl:type invariant] inv'16 perm_x} s5
      | s5 = -{resolve'2 perm_x}- s6
      | s6 = {[@expl:type invariant] inv'12 uf'1} s7
      | s7 = -{resolve'8 uf'1}- s8
      | s8 = {[@expl:type invariant] inv'10 _11} s9
      | s9 = -{resolve'10 _11}- s10
      | s10 = {[@expl:type invariant] inv'8 uf'0} s11
      | s11 = -{resolve'14 uf'0}- s12
      | s12 = {false} any ]
    | bb14 = s0
      [ s0 = {[@expl:type invariant] inv'12 uf'1} s1
      | s1 = -{resolve'8 uf'1}- s2
      | s2 = {[@expl:type invariant] inv'10 _11} s3
      | s3 = -{resolve'10 _11}- s4
      | s4 = {[@expl:type invariant] inv'8 uf'0} s5
      | s5 = -{resolve'14 uf'0}- s6
      | s6 = new'0 {_21} (fun (_ret: ()) -> [ &_20 <- _ret ] s7)
      | s7 = bb15 ]
    | bb15 = s0 [ s0 = [ &_0 <- x'0 ] s1 | s1 = bb54 ]
    | bb16 = s0
      [ s0 = {inv'12 uf'1}
        MutBorrow.borrow_mut <MutBorrow.t t_UFInner> {uf'1}
          (fun (_ret: MutBorrow.t (MutBorrow.t t_UFInner)) ->
            [ &_50 <- _ret ] -{inv'12 _ret.final}-
            [ &uf'1 <- _ret.final ] s1)
      | s1 = deref_mut'0 {_50} (fun (_ret: MutBorrow.t (MutBorrow.t t_UFInner)) -> [ &_49 <- _ret ] s2)
      | s2 = bb17 ]
    | bb17 = s0
      [ s0 = [ &_52 <- x'0 ] s1
      | s1 = {inv'4 ((_49.current).current).t_UFInner__perms}
        MutBorrow.borrow_mut <t_FMap> {((_49.current).current).t_UFInner__perms}
          (fun (_ret: MutBorrow.t t_FMap) ->
            [ &_48 <- _ret ] -{inv'4 _ret.final}-
            [ &_49 <- { _49 with current = { _49.current with current = { (_49.current).current with t_UFInner__perms = _ret.final } } } ]
            s2)
      | s2 = split_mut_ghost {_48} {_52} (fun (_ret: tuple) -> [ &_47 <- _ret ] s3)
      | s3 = bb18 ]
    | bb18 = s0
      [ s0 = {[@expl:type invariant] inv'14 _49} s1
      | s1 = -{resolve'0 _49}- s2
      | s2 = new'1 {_47} (fun (_ret: tuple) -> [ &_46 <- _ret ] s3)
      | s3 = bb19 ]
    | bb19 = s0 [ s0 = split {_46} (fun (_ret: tuple'0) -> [ &_45 <- _ret ] s1) | s1 = bb20 ]
    | bb20 = s0
      [ s0 = [ &perm_x'0 <- _45._p0'0 ] s1
      | s1 = [ &m'0 <- _45._p1'0 ] s2
      | s2 = as_mut {x'0.t_Elem__0} {perm_x'0} (fun (_ret: MutBorrow.t t_Node) -> [ &_54 <- _ret ] s3)
      | s3 = bb21 ]
    | bb21 = s0
      [ s0 = {inv'1 _54.current}
        MutBorrow.borrow_final <t_Node> {_54.current} {MutBorrow.get_id _54}
          (fun (_ret: MutBorrow.t t_Node) ->
            [ &bx <- _ret ] -{inv'1 _ret.final}-
            [ &_54 <- { _54 with current = _ret.final } ] s1)
      | s1 = {[@expl:type invariant] inv'24 _54} s2
      | s2 = -{resolve'16 _54}- s3
      | s3 = {inv'22 m'0}
        MutBorrow.borrow_mut <MutBorrow.t t_FMap> {m'0}
          (fun (_ret: MutBorrow.t (MutBorrow.t t_FMap)) ->
            [ &_67 <- _ret ] -{inv'22 _ret.final}-
            [ &m'0 <- _ret.final ] s4)
      | s4 = deref_mut'1 {_67} (fun (_ret: MutBorrow.t (MutBorrow.t t_FMap)) -> [ &_66 <- _ret ] s5)
      | s5 = bb22 ]
    | bb22 = s0
      [ s0 = [ &_69 <- y'0 ] s1
      | s1 = {inv'4 (_66.current).current}
        MutBorrow.borrow_mut <t_FMap> {(_66.current).current}
          (fun (_ret: MutBorrow.t t_FMap) ->
            [ &_65 <- _ret ] -{inv'4 _ret.final}-
            [ &_66 <- { _66 with current = { _66.current with current = _ret.final } } ] s2)
      | s2 = get_mut_ghost {_65} {_69} (fun (_ret: t_Option'0) -> [ &_64 <- _ret ] s3)
      | s3 = bb23 ]
    | bb23 = s0 [ s0 = unwrap {_64} (fun (_ret: MutBorrow.t t_PtrOwn) -> [ &_63 <- _ret ] s1) | s1 = bb24 ]
    | bb24 = s0
      [ s0 = {inv'3 _63.current}
        MutBorrow.borrow_final <t_PtrOwn> {_63.current} {MutBorrow.get_id _63}
          (fun (_ret: MutBorrow.t t_PtrOwn) ->
            [ &_62 <- _ret ] -{inv'3 _ret.final}-
            [ &_63 <- { _63 with current = _ret.final } ] s1)
      | s1 = {[@expl:type invariant] inv'26 _66} s2
      | s2 = -{resolve'18 _66}- s3
      | s3 = {[@expl:type invariant] inv'16 _63} s4
      | s4 = -{resolve'2 _63}- s5
      | s5 = {inv'3 _62.current}
        MutBorrow.borrow_final <t_PtrOwn> {_62.current} {MutBorrow.get_id _62}
          (fun (_ret: MutBorrow.t t_PtrOwn) ->
            [ &_61 <- _ret ] -{inv'3 _ret.final}-
            [ &_62 <- { _62 with current = _ret.final } ] s6)
      | s6 = new'2 {_61} (fun (_ret: MutBorrow.t t_PtrOwn) -> [ &_60 <- _ret ] s7)
      | s7 = bb25 ]
    | bb25 = s0
      [ s0 = {[@expl:type invariant] inv'16 _62} s1
      | s1 = -{resolve'2 _62}- s2
      | s2 = as_mut {y'0.t_Elem__0} {_60} (fun (_ret: MutBorrow.t t_Node) -> [ &_58 <- _ret ] s3)
      | s3 = bb26 ]
    | bb26 = s0
      [ s0 = {inv'1 _58.current}
        MutBorrow.borrow_final <t_Node> {_58.current} {MutBorrow.get_id _58}
          (fun (_ret: MutBorrow.t t_Node) ->
            [ &by' <- _ret ] -{inv'1 _ret.final}-
            [ &_58 <- { _58 with current = _ret.final } ] s1)
      | s1 = {[@expl:type invariant] inv'24 _58} s2
      | s2 = -{resolve'16 _58}- s3
      | s3 = any
        [ br0 (x0: t_PeanoInt) (x1: t_T) -> {bx.current = C_Root x0 x1} (! bb29)
        | br1 (x0: t_Elem) -> {bx.current = C_Link x0} (! bb27) ] ]
    | bb27 = s0
      [ s0 = {[@expl:type invariant] inv'24 by'} s1
      | s1 = -{resolve'16 by'}- s2
      | s2 = {[@expl:type invariant] inv'24 bx} s3
      | s3 = -{resolve'16 bx}- s4
      | s4 = {false} any ]
    | bb29 = s0
      [ s0 = v_Root {bx.current}
          (fun (rrank: t_PeanoInt) (rpayload: t_T) ->
            MutBorrow.borrow_mut <t_PeanoInt> {rrank}
              (fun (_ret: MutBorrow.t t_PeanoInt) ->
                [ &rx <- _ret ] [ &bx <- { bx with current = C_Root _ret.final rpayload } ] s1))
      | s1 = any
        [ br0 (x0: t_PeanoInt) (x1: t_T) -> {by'.current = C_Root x0 x1} (! bb32)
        | br1 (x0: t_Elem) -> {by'.current = C_Link x0} (! bb30) ] ]
    | bb30 = s0
      [ s0 = -{resolve'20 rx}- s1
      | s1 = {[@expl:type invariant] inv'24 by'} s2
      | s2 = -{resolve'16 by'}- s3
      | s3 = {false} any ]
    | bb32 = s0
      [ s0 = v_Root {by'.current}
          (fun (rrank: t_PeanoInt) (rpayload: t_T) ->
            MutBorrow.borrow_mut <t_PeanoInt> {rrank}
              (fun (_ret: MutBorrow.t t_PeanoInt) ->
                [ &ry <- _ret ] [ &by' <- { by' with current = C_Root _ret.final rpayload } ] s1))
      | s1 = MutBorrow.borrow_final <t_PeanoInt> {ry.current} {MutBorrow.get_id ry}
          (fun (_ret: MutBorrow.t t_PeanoInt) -> [ &_79 <- _ret ] [ &ry <- { ry with current = _ret.final } ] s2)
      | s2 = lt {rx} {_79} (fun (_ret: bool) -> [ &_76 <- _ret ] s3)
      | s3 = bb33 ]
    | bb33 = s0 [ s0 = -{resolve'20 _79}- s1 | s1 = any [ br0 -> {_76 = false} (! bb41) | br1 -> {_76} (! bb34) ] ]
    | bb34 = s0
      [ s0 = -{resolve'20 ry}- s1
      | s1 = -{resolve'20 rx}- s2
      | s2 = {[@expl:type invariant] inv'24 by'} s3
      | s3 = -{resolve'16 by'}- s4
      | s4 = {[@expl:type invariant] inv'22 m'0} s5
      | s5 = -{resolve'22 m'0}- s6
      | s6 = [ &_80 <- C_Link y'0 ] s7
      | s7 = bb35 ]
    | bb35 = s0
      [ s0 = {[@expl:type invariant] inv'1 bx.current} s1
      | s1 = [ &bx <- { bx with current = _80 } ] s2
      | s2 = {[@expl:type invariant] inv'24 bx} s3
      | s3 = -{resolve'16 bx}- s4
      | s4 = bb37 ]
    | bb37 = s0
      [ s0 = [ &_84 <- [%#sunion_find_cpp'0] fun (z: t_Elem) -> if index_logic'1 (uf'1.current).t_UFInner__roots z
        = x'0 then
          y'0
        else
          index_logic'1 (uf'1.current).t_UFInner__roots z
         ] s1
      | s1 = bb38 ]
    | bb38 = s0
      [ s0 = {inv'12 uf'1}
        MutBorrow.borrow_mut <MutBorrow.t t_UFInner> {uf'1}
          (fun (_ret: MutBorrow.t (MutBorrow.t t_UFInner)) ->
            [ &_87 <- _ret ] -{inv'12 _ret.final}-
            [ &uf'1 <- _ret.final ] s1)
      | s1 = deref_mut'0 {_87} (fun (_ret: MutBorrow.t (MutBorrow.t t_UFInner)) -> [ &_86 <- _ret ] s2)
      | s2 = bb39 ]
    | bb39 = s0
      [ s0 =
        [ &_86 <- { _86 with current = { _86.current with current = { (_86.current).current with t_UFInner__roots = _84 } } } ]
        s1
      | s1 = {[@expl:type invariant] inv'14 _86} s2
      | s2 = -{resolve'0 _86}- s3
      | s3 = {[@expl:type invariant] inv'12 uf'1} s4
      | s4 = -{resolve'8 uf'1}- s5
      | s5 = {[@expl:type invariant] inv'10 _11} s6
      | s6 = -{resolve'10 _11}- s7
      | s7 = {[@expl:type invariant] inv'8 uf'0} s8
      | s8 = -{resolve'14 uf'0}- s9
      | s9 = new'0 {_83} (fun (_ret: ()) -> [ &_82 <- _ret ] s10)
      | s10 = bb40 ]
    | bb40 = s0 [ s0 = [ &_0 <- y'0 ] s1 | s1 = bb54 ]
    | bb41 = s0 [ s0 = eq'0 {rx} {ry} (fun (_ret: bool) -> [ &_89 <- _ret ] s1) | s1 = bb42 ]
    | bb42 = s0 [ s0 = -{resolve'20 ry}- s1 | s1 = any [ br0 -> {_89 = false} (! bb45) | br1 -> {_89} (! bb43) ] ]
    | bb43 = s0
      [ s0 = -{resolve'20 rx}- s1 | s1 = incr {rx.current} (fun (_ret: t_PeanoInt) -> [ &_92 <- _ret ] s2) | s2 = bb44 ]
    | bb44 = s0 [ s0 = {[@expl:type invariant] inv'24 bx} s1 | s1 = -{resolve'16 bx}- s2 | s2 = bb46 ]
    | bb45 = s0
      [ s0 = -{resolve'20 rx}- s1 | s1 = {[@expl:type invariant] inv'24 bx} s2 | s2 = -{resolve'16 bx}- s3 | s3 = bb46 ]
    | bb46 = s0 [ s0 = [ &_94 <- C_Link x'0 ] s1 | s1 = bb47 ]
    | bb47 = s0
      [ s0 = {[@expl:type invariant] inv'1 by'.current} s1
      | s1 = [ &by' <- { by' with current = _94 } ] s2
      | s2 = {[@expl:type invariant] inv'24 by'} s3
      | s3 = -{resolve'16 by'}- s4
      | s4 = {[@expl:type invariant] inv'22 m'0} s5
      | s5 = -{resolve'22 m'0}- s6
      | s6 = bb49 ]
    | bb49 = s0
      [ s0 = [ &_98 <- [%#sunion_find_cpp'1] fun (z: t_Elem) -> if index_logic'1 (uf'1.current).t_UFInner__roots z
        = y'0 then
          x'0
        else
          index_logic'1 (uf'1.current).t_UFInner__roots z
         ] s1
      | s1 = bb50 ]
    | bb50 = s0
      [ s0 = {inv'12 uf'1}
        MutBorrow.borrow_mut <MutBorrow.t t_UFInner> {uf'1}
          (fun (_ret: MutBorrow.t (MutBorrow.t t_UFInner)) ->
            [ &_101 <- _ret ] -{inv'12 _ret.final}-
            [ &uf'1 <- _ret.final ] s1)
      | s1 = deref_mut'0 {_101} (fun (_ret: MutBorrow.t (MutBorrow.t t_UFInner)) -> [ &_100 <- _ret ] s2)
      | s2 = bb51 ]
    | bb51 = s0
      [ s0 =
        [ &_100 <- { _100 with current = { _100.current with current = { (_100.current).current with t_UFInner__roots = _98 } } } ]
        s1
      | s1 = {[@expl:type invariant] inv'14 _100} s2
      | s2 = -{resolve'0 _100}- s3
      | s3 = {[@expl:type invariant] inv'12 uf'1} s4
      | s4 = -{resolve'8 uf'1}- s5
      | s5 = {[@expl:type invariant] inv'10 _11} s6
      | s6 = -{resolve'10 _11}- s7
      | s7 = {[@expl:type invariant] inv'8 uf'0} s8
      | s8 = -{resolve'14 uf'0}- s9
      | s9 = new'0 {_97} (fun (_ret: ()) -> [ &_96 <- _ret ] s10)
      | s10 = bb52 ]
    | bb52 = s0 [ s0 = [ &_0 <- x'0 ] s1 | s1 = bb54 ]
    | bb54 = return''0 {_0} ]
    [ & _0: t_Elem = Any.any_l ()
    | & uf'0: MutBorrow.t t_UF = uf
    | & x'0: t_Elem = x
    | & y'0: t_Elem = y
    | & __temp: MutBorrow.t t_UFInner = Any.any_l ()
    | & _11: MutBorrow.t (MutBorrow.t t_UF) = Any.any_l ()
    | & _12: MutBorrow.t (MutBorrow.t t_UF) = Any.any_l ()
    | & uf'1: MutBorrow.t t_UFInner = Any.any_l ()
    | & _16: bool = Any.any_l ()
    | & _20: () = Any.any_l ()
    | & _21: () = Any.any_l ()
    | & _22: bool = Any.any_l ()
    | & _23: bool = Any.any_l ()
    | & _24: bool = Any.any_l ()
    | & perm_x: MutBorrow.t t_PtrOwn = Any.any_l ()
    | & m: MutBorrow.t t_FMap = Any.any_l ()
    | & _28: tuple = Any.any_l ()
    | & _29: MutBorrow.t t_FMap = Any.any_l ()
    | & _30: MutBorrow.t (MutBorrow.t t_UFInner) = Any.any_l ()
    | & _31: MutBorrow.t (MutBorrow.t t_UFInner) = Any.any_l ()
    | & _33: t_Elem = Any.any_l ()
    | & perm_y: MutBorrow.t t_PtrOwn = Any.any_l ()
    | & _35: t_Option'0 = Any.any_l ()
    | & _36: MutBorrow.t t_FMap = Any.any_l ()
    | & _38: t_Elem = Any.any_l ()
    | & _39: () = Any.any_l ()
    | & _40: MutBorrow.t t_PtrOwn = Any.any_l ()
    | & perm_x'0: MutBorrow.t t_PtrOwn = Any.any_l ()
    | & m'0: MutBorrow.t t_FMap = Any.any_l ()
    | & _45: tuple'0 = Any.any_l ()
    | & _46: tuple = Any.any_l ()
    | & _47: tuple = Any.any_l ()
    | & _48: MutBorrow.t t_FMap = Any.any_l ()
    | & _49: MutBorrow.t (MutBorrow.t t_UFInner) = Any.any_l ()
    | & _50: MutBorrow.t (MutBorrow.t t_UFInner) = Any.any_l ()
    | & _52: t_Elem = Any.any_l ()
    | & bx: MutBorrow.t t_Node = Any.any_l ()
    | & _54: MutBorrow.t t_Node = Any.any_l ()
    | & by': MutBorrow.t t_Node = Any.any_l ()
    | & _58: MutBorrow.t t_Node = Any.any_l ()
    | & _60: MutBorrow.t t_PtrOwn = Any.any_l ()
    | & _61: MutBorrow.t t_PtrOwn = Any.any_l ()
    | & _62: MutBorrow.t t_PtrOwn = Any.any_l ()
    | & _63: MutBorrow.t t_PtrOwn = Any.any_l ()
    | & _64: t_Option'0 = Any.any_l ()
    | & _65: MutBorrow.t t_FMap = Any.any_l ()
    | & _66: MutBorrow.t (MutBorrow.t t_FMap) = Any.any_l ()
    | & _67: MutBorrow.t (MutBorrow.t t_FMap) = Any.any_l ()
    | & _69: t_Elem = Any.any_l ()
    | & rx: MutBorrow.t t_PeanoInt = Any.any_l ()
    | & ry: MutBorrow.t t_PeanoInt = Any.any_l ()
    | & _76: bool = Any.any_l ()
    | & _79: MutBorrow.t t_PeanoInt = Any.any_l ()
    | & _80: t_Node = Any.any_l ()
    | & _82: () = Any.any_l ()
    | & _83: () = Any.any_l ()
    | & _84: Map.map t_Elem t_Elem = Any.any_l ()
    | & _86: MutBorrow.t (MutBorrow.t t_UFInner) = Any.any_l ()
    | & _87: MutBorrow.t (MutBorrow.t t_UFInner) = Any.any_l ()
    | & _89: bool = Any.any_l ()
    | & _92: t_PeanoInt = Any.any_l ()
    | & _94: t_Node = Any.any_l ()
    | & _96: () = Any.any_l ()
    | & _97: () = Any.any_l ()
    | & _98: Map.map t_Elem t_Elem = Any.any_l ()
    | & _100: MutBorrow.t (MutBorrow.t t_UFInner) = Any.any_l ()
    | & _101: MutBorrow.t (MutBorrow.t t_UFInner) = Any.any_l () ])
    [ return''0 (result: t_Elem) -> {[@expl:link ensures #0] [%#sunion_find_cpp'5] domain_unchanged uf
      /\ payloads_unchanged uf}
      {[@expl:link ensures #1] [%#sunion_find_cpp'6] result = root uf.current x \/ result = root uf.current y}
      {[@expl:link ensures #2] [%#sunion_find_cpp'7] result = root (fin'0 uf) result}
      {[@expl:link ensures #3] [%#sunion_find_cpp'8] forall z: t_Elem. in_domain uf.current z
        -> root (fin'0 uf) z
        = (if root uf.current z = root uf.current x \/ root uf.current z = root uf.current y then
          result
        else
          root uf.current z
        )}
      (! return' {result}) ]
end
<<<<<<< HEAD
module M_union_find_cpp__implementation__union [#"union_find_cpp.rs" 285 4 285 81]
  let%span sunion_find_cpp = "union_find_cpp.rs" 285 24 285 26
  let%span sunion_find_cpp'0 = "union_find_cpp.rs" 277 4 277 51
  let%span sunion_find_cpp'1 = "union_find_cpp.rs" 278 4 278 64
  let%span sunion_find_cpp'2 = "union_find_cpp.rs" 279 14 279 58
  let%span sunion_find_cpp'3 = "union_find_cpp.rs" 280 14 283 31
  let%span sunion_find_cpp'4 = "union_find_cpp.rs" 203 23 203 25
  let%span sunion_find_cpp'5 = "union_find_cpp.rs" 200 4 200 35
  let%span sunion_find_cpp'6 = "union_find_cpp.rs" 201 14 201 37
  let%span sunion_find_cpp'7 = "union_find_cpp.rs" 202 4 202 30
  let%span sunion_find_cpp'8 = "union_find_cpp.rs" 242 19 242 21
  let%span sunion_find_cpp'9 = "union_find_cpp.rs" 233 4 233 51
  let%span sunion_find_cpp'10 = "union_find_cpp.rs" 234 15 234 49
  let%span sunion_find_cpp'11 = "union_find_cpp.rs" 235 4 235 64
  let%span sunion_find_cpp'12 = "union_find_cpp.rs" 236 14 236 58
  let%span sunion_find_cpp'13 = "union_find_cpp.rs" 237 14 237 42
  let%span sunion_find_cpp'14 = "union_find_cpp.rs" 238 14 240 98
  let%span sunion_find_cpp'15 = "union_find_cpp.rs" 95 8 95 22
  let%span sunion_find_cpp'16 = "union_find_cpp.rs" 151 24 151 60
  let%span sunion_find_cpp'17 = "union_find_cpp.rs" 157 24 157 72
  let%span sunion_find_cpp'18 = "union_find_cpp.rs" 118 8 118 22
  let%span sunion_find_cpp'19 = "union_find_cpp.rs" 142 16 144 64
  let%span sunion_find_cpp'20 = "union_find_cpp.rs" 87 8 87 16
  let%span sunion_find_cpp'21 = "union_find_cpp.rs" 124 8 124 16
  let%span sunion_find_cpp'22 = "union_find_cpp.rs" 105 19 105 28
  let%span sunion_find_cpp'23 = "union_find_cpp.rs" 106 18 108 42
  let%span sunion_find_cpp'24 = "union_find_cpp.rs" 104 8 104 16
  let%span sunion_find_cpp'25 = "union_find_cpp.rs" 67 12 80 17
  let%span sptr = "../../creusot-contracts/src/std/ptr.rs" 57 14 57 53
  let%span sptr'0 = "../../creusot-contracts/src/std/ptr.rs" 59 8 59 35
  let%span smapping = "../../creusot-contracts/src/logic/mapping.rs" 62 4 62 26
  let%span sfset = "../../creusot-contracts/src/logic/fset.rs" 39 8 39 26
  let%span sfmap = "../../creusot-contracts/src/logic/fmap.rs" 108 8 108 27
  let%span sfmap'0 = "../../creusot-contracts/src/logic/fmap.rs" 258 4 258 26
  let%span sfmap'1 = "../../creusot-contracts/src/logic/fmap.rs" 92 4 92 26
  let%span sfmap'2 = "../../creusot-contracts/src/logic/fmap.rs" 100 4 100 26
  let%span sfmap'3 = "../../creusot-contracts/src/logic/fmap.rs" 498 20 498 76
  let%span soption = "../../creusot-contracts/src/std/option.rs" 732 15 732 27
  let%span soption'0 = "../../creusot-contracts/src/std/option.rs" 734 8 737 9
  let%span slogic = "../../creusot-contracts/src/logic.rs" 32 11 32 28
  let%span slogic'0 = "../../creusot-contracts/src/logic.rs" 33 0 33 21
  let%span sptr_own = "../../creusot-contracts/src/ghost/ptr_own.rs" 42 4 42 26
  let%span sboxed = "../../creusot-contracts/src/std/boxed.rs" 30 8 30 18
  let%span sghost = "../../creusot-contracts/src/ghost.rs" 91 22 91 26
  let%span sghost'0 = "../../creusot-contracts/src/ghost.rs" 91 4 91 48
  let%span sghost'1 = "../../creusot-contracts/src/ghost.rs" 89 14 89 35
  let%span sghost'2 = "../../creusot-contracts/src/ghost.rs" 181 15 181 16
  let%span sghost'3 = "../../creusot-contracts/src/ghost.rs" 181 4 183 17
  let%span sghost'4 = "../../creusot-contracts/src/ghost.rs" 179 14 179 26
=======
module M_union_find_cpp__implementation__union [#"union_find_cpp.rs" 292 4 292 81]
  let%span sunion_find_cpp = "union_find_cpp.rs" 292 24 292 26
  let%span sunion_find_cpp'0 = "union_find_cpp.rs" 284 4 284 51
  let%span sunion_find_cpp'1 = "union_find_cpp.rs" 285 4 285 64
  let%span sunion_find_cpp'2 = "union_find_cpp.rs" 286 14 286 58
  let%span sunion_find_cpp'3 = "union_find_cpp.rs" 287 14 290 31
  let%span sunion_find_cpp'4 = "union_find_cpp.rs" 210 23 210 25
  let%span sunion_find_cpp'5 = "union_find_cpp.rs" 207 4 207 35
  let%span sunion_find_cpp'6 = "union_find_cpp.rs" 208 14 208 37
  let%span sunion_find_cpp'7 = "union_find_cpp.rs" 209 4 209 30
  let%span sunion_find_cpp'8 = "union_find_cpp.rs" 249 19 249 21
  let%span sunion_find_cpp'9 = "union_find_cpp.rs" 240 4 240 51
  let%span sunion_find_cpp'10 = "union_find_cpp.rs" 241 15 241 49
  let%span sunion_find_cpp'11 = "union_find_cpp.rs" 242 4 242 64
  let%span sunion_find_cpp'12 = "union_find_cpp.rs" 243 14 243 58
  let%span sunion_find_cpp'13 = "union_find_cpp.rs" 244 14 244 42
  let%span sunion_find_cpp'14 = "union_find_cpp.rs" 245 14 247 98
  let%span sunion_find_cpp'15 = "union_find_cpp.rs" 96 8 96 16
  let%span sunion_find_cpp'16 = "union_find_cpp.rs" 157 24 157 60
  let%span sunion_find_cpp'17 = "union_find_cpp.rs" 164 24 164 72
  let%span sunion_find_cpp'18 = "union_find_cpp.rs" 120 8 120 16
  let%span sunion_find_cpp'19 = "union_find_cpp.rs" 147 16 149 64
  let%span sunion_find_cpp'20 = "union_find_cpp.rs" 88 8 88 16
  let%span sunion_find_cpp'21 = "union_find_cpp.rs" 127 8 127 16
  let%span sunion_find_cpp'22 = "union_find_cpp.rs" 107 19 107 28
  let%span sunion_find_cpp'23 = "union_find_cpp.rs" 108 18 110 42
  let%span sunion_find_cpp'24 = "union_find_cpp.rs" 106 8 106 16
  let%span sunion_find_cpp'25 = "union_find_cpp.rs" 68 12 81 17
  let%span sptr = "../../creusot-contracts/src/std/ptr.rs" 103 14 103 53
  let%span sptr'0 = "../../creusot-contracts/src/std/ptr.rs" 105 8 105 35
  let%span smapping = "../../creusot-contracts/src/logic/mapping.rs" 67 4 67 12
  let%span sfset = "../../creusot-contracts/src/logic/fset.rs" 43 8 43 26
  let%span sfmap = "../../creusot-contracts/src/logic/fmap.rs" 116 8 116 27
  let%span sfmap'0 = "../../creusot-contracts/src/logic/fmap.rs" 271 4 271 12
  let%span sfmap'1 = "../../creusot-contracts/src/logic/fmap.rs" 94 4 94 12
  let%span sfmap'2 = "../../creusot-contracts/src/logic/fmap.rs" 104 4 104 12
  let%span sfmap'3 = "../../creusot-contracts/src/logic/fmap.rs" 514 20 514 76
  let%span soption = "../../creusot-contracts/src/std/option.rs" 756 15 756 27
  let%span soption'0 = "../../creusot-contracts/src/std/option.rs" 758 8 761 9
  let%span slogic = "../../creusot-contracts/src/logic.rs" 32 11 32 28
  let%span slogic'0 = "../../creusot-contracts/src/logic.rs" 33 0 33 21
  let%span sptr_own = "../../creusot-contracts/src/ghost/ptr_own.rs" 44 4 44 12
  let%span sboxed = "../../creusot-contracts/src/std/boxed.rs" 33 8 33 18
  let%span sghost = "../../creusot-contracts/src/ghost.rs" 89 22 89 26
  let%span sghost'0 = "../../creusot-contracts/src/ghost.rs" 89 4 89 48
  let%span sghost'1 = "../../creusot-contracts/src/ghost.rs" 88 14 88 35
  let%span sghost'2 = "../../creusot-contracts/src/ghost.rs" 183 15 183 16
  let%span sghost'3 = "../../creusot-contracts/src/ghost.rs" 183 4 185 17
  let%span sghost'4 = "../../creusot-contracts/src/ghost.rs" 181 14 181 26
>>>>>>> 46c4bce5
  let%span sghost'5 = "../../creusot-contracts/src/ghost.rs" 109 20 109 27
  let%span sghost'6 = "../../creusot-contracts/src/ghost.rs" 118 8 118 18
  let%span sresolve = "../../creusot-contracts/src/resolve.rs" 44 20 44 34
  let%span sinvariant = "../../creusot-contracts/src/invariant.rs" 100 20 100 44
  
  use creusot.prelude.MutBorrow
  use creusot.prelude.Opaque
  use set.Fset
  use map.Map
  use creusot.int.UInt64
  use creusot.prelude.Any
  
  type t_Elem = { t_Elem__0: Opaque.ptr }
  
  type t_FMap
  
  type t_T
  
  type t_UFInner = {
    t_UFInner__domain: Fset.fset t_Elem;
    t_UFInner__perms: t_FMap;
    t_UFInner__payloads: Map.map t_Elem t_T;
    t_UFInner__roots: Map.map t_Elem t_Elem }
  
  type t_UF = { t_UF__0: t_UFInner }
  
  predicate contains [@inline:trivial] (self: Fset.fset t_Elem) (e: t_Elem) = [%#sfset] Fset.mem e self
  
  meta "rewrite_def" predicate contains
  
  type t_PeanoInt = { t_PeanoInt__0: UInt64.t }
  
  type t_Node = C_Root t_PeanoInt t_T | C_Link t_Elem
  
  type t_PtrOwn = { t_PtrOwn__ptr: Opaque.ptr; t_PtrOwn__val: t_Node }
  
  type t_Option = C_None | C_Some t_PtrOwn
  
  function view (self: t_FMap) : Map.map t_Elem t_Option
  
  function get [@inline:trivial] (self: t_FMap) (k: t_Elem) : t_Option = [%#sfmap'1] Map.get (view self) k
  
  meta "rewrite_def" function get
  
  predicate contains'0 [@inline:trivial] (self: t_FMap) (k: t_Elem) = [%#sfmap] get self k <> C_None
  
  meta "rewrite_def" predicate contains'0
  
  function ptr (self: t_PtrOwn) : Opaque.ptr
  
  predicate index_logic [@inline:trivial] (self: Map.map t_PtrOwn bool) (a: t_PtrOwn) = [%#smapping] Map.get self a
  
  meta "rewrite_def" predicate index_logic
  
  function such_that (p: Map.map t_PtrOwn bool) : t_PtrOwn
  
  axiom such_that_spec: forall p: Map.map t_PtrOwn bool. ([%#slogic] exists x: t_PtrOwn. index_logic p x)
      -> ([%#slogic'0] index_logic p (such_that p))
  
  function unwrap_logic (self: t_Option) : t_PtrOwn = [%#soption'0] match self with
      | C_Some x -> x
      | C_None -> such_that (fun (__0: t_PtrOwn) -> true)
      end
  
  function lookup [@inline:trivial] (self: t_FMap) (k: t_Elem) : t_PtrOwn = [%#sfmap'2] unwrap_logic (get self k)
  
  meta "rewrite_def" function lookup
  
  function index_logic'0 [@inline:trivial] (self: t_FMap) (key: t_Elem) : t_PtrOwn = [%#sfmap'0] lookup self key
  
  meta "rewrite_def" function index_logic'0
  
  function index_logic'1 [@inline:trivial] (self: Map.map t_Elem t_Elem) (a: t_Elem) : t_Elem =
    [%#smapping] Map.get self a
  
  meta "rewrite_def" function index_logic'1
  
  function val' (self: t_PtrOwn) : t_Node
  
  function index_logic'2 [@inline:trivial] (self: Map.map t_Elem t_T) (a: t_Elem) : t_T = [%#smapping] Map.get self a
  
  meta "rewrite_def" function index_logic'2
  
  predicate invariant' [#"union_find_cpp.rs" 65 8 65 34] [@inline:trivial] (self: t_UF) =
    [%#sunion_find_cpp'25] forall e: t_Elem. contains (self.t_UF__0).t_UFInner__domain e
      -> contains'0 (self.t_UF__0).t_UFInner__perms e
      /\ ptr (index_logic'0 (self.t_UF__0).t_UFInner__perms e) = e.t_Elem__0
      /\ contains (self.t_UF__0).t_UFInner__domain (index_logic'1 (self.t_UF__0).t_UFInner__roots e)
      /\ index_logic'1 (self.t_UF__0).t_UFInner__roots (index_logic'1 (self.t_UF__0).t_UFInner__roots e)
        = index_logic'1 (self.t_UF__0).t_UFInner__roots e
      /\ match val' (index_logic'0 (self.t_UF__0).t_UFInner__perms e) with
        | C_Link e2 -> contains (self.t_UF__0).t_UFInner__domain e2
        /\ index_logic'1 (self.t_UF__0).t_UFInner__roots e <> e
        /\ index_logic'1 (self.t_UF__0).t_UFInner__roots e = index_logic'1 (self.t_UF__0).t_UFInner__roots e2
        | C_Root _ payload -> index_logic'1 (self.t_UF__0).t_UFInner__roots e = e
        /\ index_logic'2 (self.t_UF__0).t_UFInner__payloads e = payload
        end
  
  meta "rewrite_def" predicate invariant'
  
  predicate inv (_0: t_Elem)
  
  axiom inv_axiom [@rewrite]: forall x: t_Elem [inv x]. inv x = true
  
  function addr_logic (self: Opaque.ptr) : UInt64.t
  
  predicate is_null_logic (self: Opaque.ptr) = [%#sptr'0] addr_logic self = (0: UInt64.t)
  
  axiom is_null_logic_spec: forall self: Opaque.ptr. [%#sptr] is_null_logic self = (addr_logic self = (0: UInt64.t))
  
<<<<<<< HEAD
  predicate invariant''0 [@inline:trivial] (self: t_PtrOwn) = [%#sptr_own] not is_null_logic (ptr self)
  
  meta "rewrite_def" predicate invariant''0
=======
  predicate metadata_matches (_value: t_Node) (_metadata: ()) = true
  
  function metadata_logic (_0: Opaque.ptr) : ()
  
  predicate invariant''0 (self: t_PtrOwn) =
    [%#sptr_own] not is_null_logic (ptr self) /\ metadata_matches (val' self) (metadata_logic (ptr self))
>>>>>>> 46c4bce5
  
  predicate inv'0 (_0: t_T)
  
  predicate inv'1 (_0: t_Node)
  
  axiom inv_axiom'0 [@rewrite]: forall x: t_Node [inv'1 x]. inv'1 x
      = match x with
        | C_Root rank payload -> inv'0 payload
        | C_Link a_0 -> true
        end
  
  predicate invariant''1 (self: t_Node) = [%#sboxed] inv'1 self
  
  predicate inv'2 (_0: t_Node)
  
  axiom inv_axiom'1 [@rewrite]: forall x: t_Node [inv'2 x]. inv'2 x = invariant''1 x
  
  predicate inv'3 (_0: t_PtrOwn)
  
  axiom inv_axiom'2 [@rewrite]: forall x: t_PtrOwn [inv'3 x]. inv'3 x
      = (invariant''0 x
      /\ match x with
        | {t_PtrOwn__ptr = ptr'0; t_PtrOwn__val = val''0} -> inv'2 val''0
        end)
  
  predicate invariant''2 [@inline:trivial] (self: t_FMap) =
    [%#sfmap'3] forall k: t_Elem. contains'0 self k -> inv k /\ inv'3 (index_logic'0 self k)
  
  meta "rewrite_def" predicate invariant''2
  
  predicate inv'4 (_0: t_FMap)
  
  axiom inv_axiom'3 [@rewrite]: forall x: t_FMap [inv'4 x]. inv'4 x = invariant''2 x
  
  predicate inv'5 (_0: t_UFInner)
  
  axiom inv_axiom'4 [@rewrite]: forall x: t_UFInner [inv'5 x]. inv'5 x
      = match x with
        | {t_UFInner__domain = domain; t_UFInner__perms = perms; t_UFInner__payloads = payloads; t_UFInner__roots = roots} -> inv'4 perms
        end
  
  predicate inv'6 (_0: t_UF)
  
  axiom inv_axiom'5 [@rewrite]: forall x: t_UF [inv'6 x]. inv'6 x
      = (invariant' x
      /\ match x with
        | {t_UF__0 = a_0} -> inv'5 a_0
        end)
  
  predicate invariant''3 [@inline:trivial] (self: MutBorrow.t t_UF) =
    [%#sinvariant] inv'6 self.current /\ inv'6 self.final
  
  meta "rewrite_def" predicate invariant''3
  
  predicate inv'7 (_0: MutBorrow.t t_UF)
  
  axiom inv_axiom'6 [@rewrite]: forall x: MutBorrow.t t_UF [inv'7 x]. inv'7 x = invariant''3 x
  
  predicate invariant''4 [@inline:trivial] (self: MutBorrow.t t_UF) = [%#sghost'6] inv'7 self
  
  meta "rewrite_def" predicate invariant''4
  
  predicate inv'8 (_0: MutBorrow.t t_UF)
  
  axiom inv_axiom'7 [@rewrite]: forall x: MutBorrow.t t_UF [inv'8 x]. inv'8 x = invariant''4 x
  
  predicate invariant''5 [@inline:trivial] (self: MutBorrow.t (MutBorrow.t t_UF)) =
    [%#sinvariant] inv'8 self.current /\ inv'8 self.final
  
  meta "rewrite_def" predicate invariant''5
  
  predicate inv'9 (_0: MutBorrow.t (MutBorrow.t t_UF))
  
  axiom inv_axiom'8 [@rewrite]: forall x: MutBorrow.t (MutBorrow.t t_UF) [inv'9 x]. inv'9 x = invariant''5 x
  
  predicate invariant''6 [@inline:trivial] (self: MutBorrow.t (MutBorrow.t t_UF)) =
    [%#sinvariant] inv'7 self.current /\ inv'7 self.final
  
  meta "rewrite_def" predicate invariant''6
  
  predicate inv'10 (_0: MutBorrow.t (MutBorrow.t t_UF))
  
  axiom inv_axiom'9 [@rewrite]: forall x: MutBorrow.t (MutBorrow.t t_UF) [inv'10 x]. inv'10 x = invariant''6 x
  
  let rec deref_mut (self: MutBorrow.t (MutBorrow.t t_UF)) (return' (x: MutBorrow.t (MutBorrow.t t_UF))) =
    {[@expl:deref_mut 'self' type invariant] [%#sghost] inv'9 self}
    any
    [ return''0 (result: MutBorrow.t (MutBorrow.t t_UF)) -> {[%#sghost'0] inv'10 result}
      {[%#sghost'1] result = self}
      (! return' {result}) ]
  
  predicate resolve [@inline:trivial] (self: MutBorrow.t (MutBorrow.t t_UF)) = [%#sresolve] self.final = self.current
  
  meta "rewrite_def" predicate resolve
  
  predicate resolve'0 [@inline:trivial] (_0: MutBorrow.t (MutBorrow.t t_UF)) = resolve _0
  
  meta "rewrite_def" predicate resolve'0
  
  predicate resolve'1 [@inline:trivial] (self: MutBorrow.t t_UF) = [%#sresolve] self.final = self.current
  
  meta "rewrite_def" predicate resolve'1
  
  predicate resolve'2 [@inline:trivial] (_0: MutBorrow.t t_UF) = resolve'1 _0
  
  meta "rewrite_def" predicate resolve'2
  
  let rec new (x: MutBorrow.t t_UF) (return' (x'0: MutBorrow.t t_UF)) =
    {[@expl:new 'x' type invariant] [%#sghost'2] inv'7 x}
    any
    [ return''0 (result: MutBorrow.t t_UF) -> {[%#sghost'3] inv'8 result}
      {[%#sghost'4] result = x}
      (! return' {result}) ]
  
  function domain [#"union_find_cpp.rs" 90 8 90 44] (self: t_UF) : Fset.fset t_Elem =
    [%#sunion_find_cpp'20] (self.t_UF__0).t_UFInner__domain
  
  predicate in_domain [#"union_find_cpp.rs" 96 8 96 50] (self: t_UF) (e: t_Elem) =
    [%#sunion_find_cpp'15] contains (domain self) e
  
  function roots_map [#"union_find_cpp.rs" 110 8 110 59] (self: t_UF) : Map.map t_Elem t_Elem =
    [%#sunion_find_cpp'24] (self.t_UF__0).t_UFInner__roots
  
  axiom roots_map_spec: forall self: t_UF. ([%#sunion_find_cpp'22] inv'6 self)
      -> ([%#sunion_find_cpp'23] forall e: t_Elem. in_domain self e
        -> in_domain self (index_logic'1 (roots_map self) e)
        /\ index_logic'1 (roots_map self) e = index_logic'1 (roots_map self) (index_logic'1 (roots_map self) e))
  
  function root [#"union_find_cpp.rs" 119 8 119 48] (self: t_UF) (e: t_Elem) : t_Elem =
    [%#sunion_find_cpp'18] index_logic'1 (roots_map self) e
  
  function payloads_map [#"union_find_cpp.rs" 125 8 125 56] (self: t_UF) : Map.map t_Elem t_T =
    [%#sunion_find_cpp'21] (self.t_UF__0).t_UFInner__payloads
  
  predicate unchanged [#"union_find_cpp.rs" 140 8 140 43] (self: MutBorrow.t t_UF) =
    [%#sunion_find_cpp'19] domain self.current = domain self.final
    /\ roots_map self.current = roots_map self.final /\ payloads_map self.current = payloads_map self.final
  
  let rec find (uf: MutBorrow.t t_UF) (elem: t_Elem) (return' (x: t_Elem)) =
    {[@expl:find 'uf' type invariant] [%#sunion_find_cpp'4] inv'8 uf}
    {[@expl:find requires] [%#sunion_find_cpp'5] in_domain uf.current elem}
    any
    [ return''0 (result: t_Elem) -> {[%#sunion_find_cpp'6] result = root uf.current elem}
      {[%#sunion_find_cpp'7] unchanged uf}
      (! return' {result}) ]
  
  predicate domain_unchanged [#"union_find_cpp.rs" 150 8 150 50] (self: MutBorrow.t t_UF) =
    [%#sunion_find_cpp'16] domain self.current = domain self.final
  
  predicate payloads_unchanged [#"union_find_cpp.rs" 156 8 156 52] (self: MutBorrow.t t_UF) =
    [%#sunion_find_cpp'17] payloads_map self.current = payloads_map self.final
  
  function fin [@inline:trivial] (self: MutBorrow.t t_UF) : t_UF = [%#sghost'5] self.final
  
  meta "rewrite_def" function fin
  
  let rec link (uf: MutBorrow.t t_UF) (x: t_Elem) (y: t_Elem) (return' (x'0: t_Elem)) =
    {[@expl:link 'uf' type invariant] [%#sunion_find_cpp'8] inv'8 uf}
    {[@expl:link requires #0] [%#sunion_find_cpp'9] in_domain uf.current x /\ in_domain uf.current y}
    {[@expl:link requires #1] [%#sunion_find_cpp'10] root uf.current x = x /\ root uf.current y = y}
    any
    [ return''0 (result: t_Elem) -> {[%#sunion_find_cpp'11] domain_unchanged uf /\ payloads_unchanged uf}
      {[%#sunion_find_cpp'12] result = root uf.current x \/ result = root uf.current y}
      {[%#sunion_find_cpp'13] result = root (fin uf) result}
      {[%#sunion_find_cpp'14] forall z: t_Elem. in_domain uf.current z
        -> root (fin uf) z
        = (if root uf.current z = root uf.current x \/ root uf.current z = root uf.current y then
          result
        else
          root uf.current z
        )}
      (! return' {result}) ]
  
  meta "compute_max_steps" 1000000
  
  meta "select_lsinst" "all"
  
  let rec union [#"union_find_cpp.rs" 285 4 285 81] (uf: MutBorrow.t t_UF) (x: t_Elem) (y: t_Elem)
    (return' (x'0: t_Elem)) = {[@expl:union 'uf' type invariant] [%#sunion_find_cpp] inv'8 uf}
    {[@expl:union requires] [%#sunion_find_cpp'0] in_domain uf.current x /\ in_domain uf.current y}
    (! bb0
    [ bb0 = s0
      [ s0 = {inv'8 uf'0}
        MutBorrow.borrow_mut <MutBorrow.t t_UF> {uf'0}
          (fun (_ret: MutBorrow.t (MutBorrow.t t_UF)) ->
            [ &_14 <- _ret ] -{inv'8 _ret.final}-
            [ &uf'0 <- _ret.final ] s1)
      | s1 = deref_mut {_14} (fun (_ret: MutBorrow.t (MutBorrow.t t_UF)) -> [ &_13 <- _ret ] s2)
      | s2 = bb1 ]
    | bb1 = s0
      [ s0 = {inv'6 (_13.current).current}
        MutBorrow.borrow_mut <t_UF> {(_13.current).current}
          (fun (_ret: MutBorrow.t t_UF) ->
            [ &_12 <- _ret ] -{inv'6 _ret.final}-
            [ &_13 <- { _13 with current = { _13.current with current = _ret.final } } ] s1)
      | s1 = {inv'6 _12.current}
        MutBorrow.borrow_final <t_UF> {_12.current} {MutBorrow.get_id _12}
          (fun (_ret: MutBorrow.t t_UF) ->
            [ &_11 <- _ret ] -{inv'6 _ret.final}-
            [ &_12 <- { _12 with current = _ret.final } ] s2)
      | s2 = {[@expl:type invariant] inv'10 _13} s3
      | s3 = -{resolve'0 _13}- s4
      | s4 = {[@expl:type invariant] inv'7 _12} s5
      | s5 = -{resolve'2 _12}- s6
      | s6 = {inv'6 _11.current}
        MutBorrow.borrow_final <t_UF> {_11.current} {MutBorrow.get_id _11}
          (fun (_ret: MutBorrow.t t_UF) ->
            [ &_10 <- _ret ] -{inv'6 _ret.final}-
            [ &_11 <- { _11 with current = _ret.final } ] s7)
      | s7 = new {_10} (fun (_ret: MutBorrow.t t_UF) -> [ &_9 <- _ret ] s8)
      | s8 = bb2 ]
    | bb2 = s0
      [ s0 = {[@expl:type invariant] inv'7 _11} s1
      | s1 = -{resolve'2 _11}- s2
      | s2 = find {_9} {x'0} (fun (_ret: t_Elem) -> [ &rx <- _ret ] s3)
      | s3 = bb3 ]
    | bb3 = s0
      [ s0 = {inv'8 uf'0}
        MutBorrow.borrow_mut <MutBorrow.t t_UF> {uf'0}
          (fun (_ret: MutBorrow.t (MutBorrow.t t_UF)) ->
            [ &_22 <- _ret ] -{inv'8 _ret.final}-
            [ &uf'0 <- _ret.final ] s1)
      | s1 = deref_mut {_22} (fun (_ret: MutBorrow.t (MutBorrow.t t_UF)) -> [ &_21 <- _ret ] s2)
      | s2 = bb4 ]
    | bb4 = s0
      [ s0 = {inv'6 (_21.current).current}
        MutBorrow.borrow_mut <t_UF> {(_21.current).current}
          (fun (_ret: MutBorrow.t t_UF) ->
            [ &_20 <- _ret ] -{inv'6 _ret.final}-
            [ &_21 <- { _21 with current = { _21.current with current = _ret.final } } ] s1)
      | s1 = {inv'6 _20.current}
        MutBorrow.borrow_final <t_UF> {_20.current} {MutBorrow.get_id _20}
          (fun (_ret: MutBorrow.t t_UF) ->
            [ &_19 <- _ret ] -{inv'6 _ret.final}-
            [ &_20 <- { _20 with current = _ret.final } ] s2)
      | s2 = {[@expl:type invariant] inv'10 _21} s3
      | s3 = -{resolve'0 _21}- s4
      | s4 = {[@expl:type invariant] inv'7 _20} s5
      | s5 = -{resolve'2 _20}- s6
      | s6 = {inv'6 _19.current}
        MutBorrow.borrow_final <t_UF> {_19.current} {MutBorrow.get_id _19}
          (fun (_ret: MutBorrow.t t_UF) ->
            [ &_18 <- _ret ] -{inv'6 _ret.final}-
            [ &_19 <- { _19 with current = _ret.final } ] s7)
      | s7 = new {_18} (fun (_ret: MutBorrow.t t_UF) -> [ &_17 <- _ret ] s8)
      | s8 = bb5 ]
    | bb5 = s0
      [ s0 = {[@expl:type invariant] inv'7 _19} s1
      | s1 = -{resolve'2 _19}- s2
      | s2 = find {_17} {y'0} (fun (_ret: t_Elem) -> [ &ry <- _ret ] s3)
      | s3 = bb6 ]
    | bb6 = s0 [ s0 = link {uf'0} {rx} {ry} (fun (_ret: t_Elem) -> [ &_0 <- _ret ] s1) | s1 = bb7 ]
    | bb7 = return''0 {_0} ]
    [ & _0: t_Elem = Any.any_l ()
    | & uf'0: MutBorrow.t t_UF = uf
    | & x'0: t_Elem = x
    | & y'0: t_Elem = y
    | & rx: t_Elem = Any.any_l ()
    | & _9: MutBorrow.t t_UF = Any.any_l ()
    | & _10: MutBorrow.t t_UF = Any.any_l ()
    | & _11: MutBorrow.t t_UF = Any.any_l ()
    | & _12: MutBorrow.t t_UF = Any.any_l ()
    | & _13: MutBorrow.t (MutBorrow.t t_UF) = Any.any_l ()
    | & _14: MutBorrow.t (MutBorrow.t t_UF) = Any.any_l ()
    | & ry: t_Elem = Any.any_l ()
    | & _17: MutBorrow.t t_UF = Any.any_l ()
    | & _18: MutBorrow.t t_UF = Any.any_l ()
    | & _19: MutBorrow.t t_UF = Any.any_l ()
    | & _20: MutBorrow.t t_UF = Any.any_l ()
    | & _21: MutBorrow.t (MutBorrow.t t_UF) = Any.any_l ()
    | & _22: MutBorrow.t (MutBorrow.t t_UF) = Any.any_l () ])
    [ return''0 (result: t_Elem) -> {[@expl:union ensures #0] [%#sunion_find_cpp'1] domain_unchanged uf
      /\ payloads_unchanged uf}
      {[@expl:union ensures #1] [%#sunion_find_cpp'2] result = root uf.current x \/ result = root uf.current y}
      {[@expl:union ensures #2] [%#sunion_find_cpp'3] forall z: t_Elem. in_domain uf.current z
        -> root (fin uf) z
        = (if root uf.current z = root uf.current x \/ root uf.current z = root uf.current y then
          result
        else
          root uf.current z
        )}
      (! return' {result}) ]
end
<<<<<<< HEAD
module M_union_find_cpp__example [#"union_find_cpp.rs" 294 0 294 16]
  let%span sunion_find_cpp = "union_find_cpp.rs" 297 34 297 35
  let%span sunion_find_cpp'0 = "union_find_cpp.rs" 298 34 298 35
  let%span sunion_find_cpp'1 = "union_find_cpp.rs" 299 34 299 35
  let%span sunion_find_cpp'2 = "union_find_cpp.rs" 301 36 301 37
  let%span sunion_find_cpp'3 = "union_find_cpp.rs" 302 36 302 37
  let%span sunion_find_cpp'4 = "union_find_cpp.rs" 303 36 303 37
  let%span sunion_find_cpp'5 = "union_find_cpp.rs" 311 36 311 37
  let%span sunion_find_cpp'6 = "union_find_cpp.rs" 311 12 311 37
  let%span sunion_find_cpp'7 = "union_find_cpp.rs" 310 12 310 58
  let%span sunion_find_cpp'8 = "union_find_cpp.rs" 303 12 303 37
  let%span sunion_find_cpp'9 = "union_find_cpp.rs" 302 12 302 37
  let%span sunion_find_cpp'10 = "union_find_cpp.rs" 301 12 301 37
  let%span sunion_find_cpp'11 = "union_find_cpp.rs" 162 23 162 35
  let%span sunion_find_cpp'12 = "union_find_cpp.rs" 161 4 161 42
  let%span sunion_find_cpp'13 = "union_find_cpp.rs" 179 23 179 25
  let%span sunion_find_cpp'14 = "union_find_cpp.rs" 175 4 175 37
  let%span sunion_find_cpp'15 = "union_find_cpp.rs" 176 14 176 58
  let%span sunion_find_cpp'16 = "union_find_cpp.rs" 177 14 177 69
  let%span sunion_find_cpp'17 = "union_find_cpp.rs" 178 14 178 76
  let%span sunion_find_cpp'18 = "union_find_cpp.rs" 224 18 224 20
  let%span sunion_find_cpp'19 = "union_find_cpp.rs" 221 4 221 35
  let%span sunion_find_cpp'20 = "union_find_cpp.rs" 222 15 222 36
  let%span sunion_find_cpp'21 = "union_find_cpp.rs" 223 14 223 41
  let%span sunion_find_cpp'22 = "union_find_cpp.rs" 285 24 285 26
  let%span sunion_find_cpp'23 = "union_find_cpp.rs" 277 4 277 51
  let%span sunion_find_cpp'24 = "union_find_cpp.rs" 278 4 278 64
  let%span sunion_find_cpp'25 = "union_find_cpp.rs" 279 14 279 58
  let%span sunion_find_cpp'26 = "union_find_cpp.rs" 280 14 283 31
  let%span sunion_find_cpp'27 = "union_find_cpp.rs" 203 23 203 25
  let%span sunion_find_cpp'28 = "union_find_cpp.rs" 200 4 200 35
  let%span sunion_find_cpp'29 = "union_find_cpp.rs" 201 14 201 37
  let%span sunion_find_cpp'30 = "union_find_cpp.rs" 202 4 202 30
  let%span sunion_find_cpp'31 = "union_find_cpp.rs" 95 8 95 22
  let%span sunion_find_cpp'32 = "union_find_cpp.rs" 105 19 105 28
  let%span sunion_find_cpp'33 = "union_find_cpp.rs" 106 18 108 42
  let%span sunion_find_cpp'34 = "union_find_cpp.rs" 118 8 118 22
  let%span sunion_find_cpp'35 = "union_find_cpp.rs" 133 8 133 22
  let%span sunion_find_cpp'36 = "union_find_cpp.rs" 151 24 151 60
  let%span sunion_find_cpp'37 = "union_find_cpp.rs" 157 24 157 72
  let%span sunion_find_cpp'38 = "union_find_cpp.rs" 142 16 144 64
  let%span sptr = "../../creusot-contracts/src/std/ptr.rs" 57 14 57 53
  let%span sptr'0 = "../../creusot-contracts/src/std/ptr.rs" 59 8 59 35
  let%span smapping = "../../creusot-contracts/src/logic/mapping.rs" 62 4 62 26
  let%span sfset = "../../creusot-contracts/src/logic/fset.rs" 55 8 55 26
  let%span sfset'0 = "../../creusot-contracts/src/logic/fset.rs" 39 8 39 26
  let%span sfmap = "../../creusot-contracts/src/logic/fmap.rs" 498 20 498 76
  let%span sfmap'0 = "../../creusot-contracts/src/logic/fmap.rs" 108 8 108 27
  let%span sfmap'1 = "../../creusot-contracts/src/logic/fmap.rs" 258 4 258 26
  let%span sfmap'2 = "../../creusot-contracts/src/logic/fmap.rs" 92 4 92 26
  let%span sfmap'3 = "../../creusot-contracts/src/logic/fmap.rs" 100 4 100 26
  let%span soption = "../../creusot-contracts/src/std/option.rs" 732 15 732 27
  let%span soption'0 = "../../creusot-contracts/src/std/option.rs" 734 8 737 9
  let%span slogic = "../../creusot-contracts/src/logic.rs" 32 11 32 28
  let%span slogic'0 = "../../creusot-contracts/src/logic.rs" 33 0 33 21
  let%span sptr_own = "../../creusot-contracts/src/ghost/ptr_own.rs" 42 4 42 26
  let%span sghost = "../../creusot-contracts/src/ghost.rs" 148 27 148 31
  let%span sghost'0 = "../../creusot-contracts/src/ghost.rs" 148 4 148 49
  let%span sghost'1 = "../../creusot-contracts/src/ghost.rs" 147 14 147 36
  let%span sghost'2 = "../../creusot-contracts/src/ghost.rs" 140 19 140 23
  let%span sghost'3 = "../../creusot-contracts/src/ghost.rs" 140 4 140 37
  let%span sghost'4 = "../../creusot-contracts/src/ghost.rs" 139 14 139 32
=======
module M_union_find_cpp__example [#"union_find_cpp.rs" 301 0 301 16]
  let%span sunion_find_cpp = "union_find_cpp.rs" 304 34 304 35
  let%span sunion_find_cpp'0 = "union_find_cpp.rs" 305 34 305 35
  let%span sunion_find_cpp'1 = "union_find_cpp.rs" 306 34 306 35
  let%span sunion_find_cpp'2 = "union_find_cpp.rs" 308 36 308 37
  let%span sunion_find_cpp'3 = "union_find_cpp.rs" 309 36 309 37
  let%span sunion_find_cpp'4 = "union_find_cpp.rs" 310 36 310 37
  let%span sunion_find_cpp'5 = "union_find_cpp.rs" 318 36 318 37
  let%span sunion_find_cpp'6 = "union_find_cpp.rs" 318 12 318 37
  let%span sunion_find_cpp'7 = "union_find_cpp.rs" 317 12 317 58
  let%span sunion_find_cpp'8 = "union_find_cpp.rs" 310 12 310 37
  let%span sunion_find_cpp'9 = "union_find_cpp.rs" 309 12 309 37
  let%span sunion_find_cpp'10 = "union_find_cpp.rs" 308 12 308 37
  let%span sunion_find_cpp'11 = "union_find_cpp.rs" 169 23 169 35
  let%span sunion_find_cpp'12 = "union_find_cpp.rs" 168 4 168 42
  let%span sunion_find_cpp'13 = "union_find_cpp.rs" 186 23 186 25
  let%span sunion_find_cpp'14 = "union_find_cpp.rs" 182 4 182 37
  let%span sunion_find_cpp'15 = "union_find_cpp.rs" 183 14 183 58
  let%span sunion_find_cpp'16 = "union_find_cpp.rs" 184 14 184 69
  let%span sunion_find_cpp'17 = "union_find_cpp.rs" 185 14 185 76
  let%span sunion_find_cpp'18 = "union_find_cpp.rs" 231 18 231 20
  let%span sunion_find_cpp'19 = "union_find_cpp.rs" 228 4 228 35
  let%span sunion_find_cpp'20 = "union_find_cpp.rs" 229 15 229 36
  let%span sunion_find_cpp'21 = "union_find_cpp.rs" 230 14 230 41
  let%span sunion_find_cpp'22 = "union_find_cpp.rs" 292 24 292 26
  let%span sunion_find_cpp'23 = "union_find_cpp.rs" 284 4 284 51
  let%span sunion_find_cpp'24 = "union_find_cpp.rs" 285 4 285 64
  let%span sunion_find_cpp'25 = "union_find_cpp.rs" 286 14 286 58
  let%span sunion_find_cpp'26 = "union_find_cpp.rs" 287 14 290 31
  let%span sunion_find_cpp'27 = "union_find_cpp.rs" 210 23 210 25
  let%span sunion_find_cpp'28 = "union_find_cpp.rs" 207 4 207 35
  let%span sunion_find_cpp'29 = "union_find_cpp.rs" 208 14 208 37
  let%span sunion_find_cpp'30 = "union_find_cpp.rs" 209 4 209 30
  let%span sunion_find_cpp'31 = "union_find_cpp.rs" 96 8 96 16
  let%span sunion_find_cpp'32 = "union_find_cpp.rs" 107 19 107 28
  let%span sunion_find_cpp'33 = "union_find_cpp.rs" 108 18 110 42
  let%span sunion_find_cpp'34 = "union_find_cpp.rs" 120 8 120 16
  let%span sunion_find_cpp'35 = "union_find_cpp.rs" 136 8 136 16
  let%span sunion_find_cpp'36 = "union_find_cpp.rs" 157 24 157 60
  let%span sunion_find_cpp'37 = "union_find_cpp.rs" 164 24 164 72
  let%span sunion_find_cpp'38 = "union_find_cpp.rs" 147 16 149 64
  let%span sptr = "../../creusot-contracts/src/std/ptr.rs" 103 14 103 53
  let%span sptr'0 = "../../creusot-contracts/src/std/ptr.rs" 105 8 105 35
  let%span smapping = "../../creusot-contracts/src/logic/mapping.rs" 67 4 67 12
  let%span sfset = "../../creusot-contracts/src/logic/fset.rs" 62 8 62 26
  let%span sfset'0 = "../../creusot-contracts/src/logic/fset.rs" 43 8 43 26
  let%span sfmap = "../../creusot-contracts/src/logic/fmap.rs" 514 20 514 76
  let%span sfmap'0 = "../../creusot-contracts/src/logic/fmap.rs" 116 8 116 27
  let%span sfmap'1 = "../../creusot-contracts/src/logic/fmap.rs" 271 4 271 12
  let%span sfmap'2 = "../../creusot-contracts/src/logic/fmap.rs" 94 4 94 12
  let%span sfmap'3 = "../../creusot-contracts/src/logic/fmap.rs" 104 4 104 12
  let%span soption = "../../creusot-contracts/src/std/option.rs" 756 15 756 27
  let%span soption'0 = "../../creusot-contracts/src/std/option.rs" 758 8 761 9
  let%span slogic = "../../creusot-contracts/src/logic.rs" 32 11 32 28
  let%span slogic'0 = "../../creusot-contracts/src/logic.rs" 33 0 33 21
  let%span sptr_own = "../../creusot-contracts/src/ghost/ptr_own.rs" 44 4 44 12
  let%span sghost = "../../creusot-contracts/src/ghost.rs" 150 27 150 31
  let%span sghost'0 = "../../creusot-contracts/src/ghost.rs" 150 4 150 49
  let%span sghost'1 = "../../creusot-contracts/src/ghost.rs" 149 14 149 36
  let%span sghost'2 = "../../creusot-contracts/src/ghost.rs" 142 19 142 23
  let%span sghost'3 = "../../creusot-contracts/src/ghost.rs" 142 4 142 37
  let%span sghost'4 = "../../creusot-contracts/src/ghost.rs" 141 14 141 32
>>>>>>> 46c4bce5
  let%span sghost'5 = "../../creusot-contracts/src/ghost.rs" 109 20 109 27
  let%span sghost'6 = "../../creusot-contracts/src/ghost.rs" 118 8 118 18
  let%span sinvariant = "../../creusot-contracts/src/invariant.rs" 100 20 100 44
  let%span sinvariant'0 = "../../creusot-contracts/src/invariant.rs" 91 8 91 18
  
  use creusot.prelude.Opaque
  use set.Fset
  use creusot.int.Int32
  use map.Map
  use creusot.int.UInt64
  use creusot.prelude.MutBorrow
  use creusot.prelude.Any
  
  type t_Elem = { t_Elem__0: Opaque.ptr }
  
  type t_FMap
  
  type t_UFInner = {
    t_UFInner__domain: Fset.fset t_Elem;
    t_UFInner__perms: t_FMap;
    t_UFInner__payloads: Map.map t_Elem Int32.t;
    t_UFInner__roots: Map.map t_Elem t_Elem }
  
  type t_UF = { t_UF__0: t_UFInner }
  
  predicate invariant' [#"union_find_cpp.rs" 65 8 65 34] (self: t_UF)
  
  type t_PeanoInt = { t_PeanoInt__0: UInt64.t }
  
  type t_Node = C_Root t_PeanoInt Int32.t | C_Link t_Elem
  
  type t_PtrOwn = { t_PtrOwn__ptr: Opaque.ptr; t_PtrOwn__val: t_Node }
  
  type t_Option = C_None | C_Some t_PtrOwn
  
  function view (self: t_FMap) : Map.map t_Elem t_Option
  
  function get [@inline:trivial] (self: t_FMap) (k: t_Elem) : t_Option = [%#sfmap'2] Map.get (view self) k
  
  meta "rewrite_def" function get
  
  predicate contains [@inline:trivial] (self: t_FMap) (k: t_Elem) = [%#sfmap'0] get self k <> C_None
  
  meta "rewrite_def" predicate contains
  
  predicate inv (_0: t_Elem)
  
  axiom inv_axiom [@rewrite]: forall x: t_Elem [inv x]. inv x = true
  
  function addr_logic (self: Opaque.ptr) : UInt64.t
  
  predicate is_null_logic (self: Opaque.ptr) = [%#sptr'0] addr_logic self = (0: UInt64.t)
  
  axiom is_null_logic_spec: forall self: Opaque.ptr. [%#sptr] is_null_logic self = (addr_logic self = (0: UInt64.t))
  
  function ptr (self: t_PtrOwn) : Opaque.ptr
  
<<<<<<< HEAD
  predicate invariant''0 [@inline:trivial] (self: t_PtrOwn) = [%#sptr_own] not is_null_logic (ptr self)
  
  meta "rewrite_def" predicate invariant''0
=======
  predicate metadata_matches (_value: t_Node) (_metadata: ()) = true
  
  function val' (self: t_PtrOwn) : t_Node
  
  function metadata_logic (_0: Opaque.ptr) : ()
  
  predicate invariant''0 (self: t_PtrOwn) =
    [%#sptr_own] not is_null_logic (ptr self) /\ metadata_matches (val' self) (metadata_logic (ptr self))
>>>>>>> 46c4bce5
  
  predicate inv'0 (_0: t_PtrOwn)
  
  axiom inv_axiom'0 [@rewrite]: forall x: t_PtrOwn [inv'0 x]. inv'0 x
      = (invariant''0 x
      /\ match x with
        | {t_PtrOwn__ptr = ptr'0; t_PtrOwn__val = val''0} -> true
        end)
  
  predicate index_logic [@inline:trivial] (self: Map.map t_PtrOwn bool) (a: t_PtrOwn) = [%#smapping] Map.get self a
  
  meta "rewrite_def" predicate index_logic
  
  function such_that (p: Map.map t_PtrOwn bool) : t_PtrOwn
  
  axiom such_that_spec: forall p: Map.map t_PtrOwn bool. ([%#slogic] exists x: t_PtrOwn. index_logic p x)
      -> ([%#slogic'0] index_logic p (such_that p))
  
  function unwrap_logic (self: t_Option) : t_PtrOwn = [%#soption'0] match self with
      | C_Some x -> x
      | C_None -> such_that (fun (__0: t_PtrOwn) -> true)
      end
  
  function lookup [@inline:trivial] (self: t_FMap) (k: t_Elem) : t_PtrOwn = [%#sfmap'3] unwrap_logic (get self k)
  
  meta "rewrite_def" function lookup
  
  function index_logic'0 [@inline:trivial] (self: t_FMap) (key: t_Elem) : t_PtrOwn = [%#sfmap'1] lookup self key
  
  meta "rewrite_def" function index_logic'0
  
  predicate invariant''1 [@inline:trivial] (self: t_FMap) =
    [%#sfmap] forall k: t_Elem. contains self k -> inv k /\ inv'0 (index_logic'0 self k)
  
  meta "rewrite_def" predicate invariant''1
  
  predicate inv'1 (_0: t_FMap)
  
  axiom inv_axiom'1 [@rewrite]: forall x: t_FMap [inv'1 x]. inv'1 x = invariant''1 x
  
  predicate inv'2 (_0: t_UFInner)
  
  axiom inv_axiom'2 [@rewrite]: forall x: t_UFInner [inv'2 x]. inv'2 x
      = match x with
        | {t_UFInner__domain = domain; t_UFInner__perms = perms; t_UFInner__payloads = payloads; t_UFInner__roots = roots} -> inv'1 perms
        end
  
  predicate inv'3 (_0: t_UF)
  
  axiom inv_axiom'3 [@rewrite]: forall x: t_UF [inv'3 x]. inv'3 x
      = (invariant' x
      /\ match x with
        | {t_UF__0 = a_0} -> inv'2 a_0
        end)
  
  predicate invariant''2 [@inline:trivial] (self: t_UF) = [%#sghost'6] inv'3 self
  
  meta "rewrite_def" predicate invariant''2
  
  predicate inv'4 (_0: t_UF)
  
  axiom inv_axiom'4 [@rewrite]: forall x: t_UF [inv'4 x]. inv'4 x = invariant''2 x
  
  function domain [#"union_find_cpp.rs" 90 8 90 44] (self: t_UF) : Fset.fset t_Elem
  
  let rec new (return' (x: t_UF)) = any
    [ return''0 (result: t_UF) -> {[%#sunion_find_cpp'11] inv'4 result}
      {[%#sunion_find_cpp'12] Fset.is_empty (domain result)}
      (! return' {result}) ]
  
  predicate invariant''3 [@inline:trivial] (self: MutBorrow.t t_UF) =
    [%#sinvariant] inv'4 self.current /\ inv'4 self.final
  
  meta "rewrite_def" predicate invariant''3
  
  predicate inv'5 (_0: MutBorrow.t t_UF)
  
  axiom inv_axiom'5 [@rewrite]: forall x: MutBorrow.t t_UF [inv'5 x]. inv'5 x = invariant''3 x
  
  predicate invariant''4 [@inline:trivial] (self: MutBorrow.t t_UF) =
    [%#sinvariant] inv'3 self.current /\ inv'3 self.final
  
  meta "rewrite_def" predicate invariant''4
  
  predicate inv'6 (_0: MutBorrow.t t_UF)
  
  axiom inv_axiom'6 [@rewrite]: forall x: MutBorrow.t t_UF [inv'6 x]. inv'6 x = invariant''4 x
  
  predicate invariant''5 [@inline:trivial] (self: MutBorrow.t t_UF) = [%#sghost'6] inv'6 self
  
  meta "rewrite_def" predicate invariant''5
  
  predicate inv'7 (_0: MutBorrow.t t_UF)
  
  axiom inv_axiom'7 [@rewrite]: forall x: MutBorrow.t t_UF [inv'7 x]. inv'7 x = invariant''5 x
  
  let rec borrow_mut (self: MutBorrow.t t_UF) (return' (x: MutBorrow.t t_UF)) =
    {[@expl:borrow_mut 'self' type invariant] [%#sghost] inv'5 self}
    any
    [ return''0 (result: MutBorrow.t t_UF) -> {[%#sghost'0] inv'7 result}
      {[%#sghost'1] result = self}
      (! return' {result}) ]
  
  predicate contains'0 [@inline:trivial] (self: Fset.fset t_Elem) (e: t_Elem) = [%#sfset'0] Fset.mem e self
  
  meta "rewrite_def" predicate contains'0
  
  predicate in_domain [#"union_find_cpp.rs" 96 8 96 50] (self: t_UF) (e: t_Elem) =
    [%#sunion_find_cpp'31] contains'0 (domain self) e
  
  function fin [@inline:trivial] (self: MutBorrow.t t_UF) : t_UF = [%#sghost'5] self.final
  
  meta "rewrite_def" function fin
  
  function insert [@inline:trivial] (self: Fset.fset t_Elem) (e: t_Elem) : Fset.fset t_Elem = [%#sfset] Fset.add e self
  
  meta "rewrite_def" function insert
  
  function index_logic'1 [@inline:trivial] (self: Map.map t_Elem t_Elem) (a: t_Elem) : t_Elem =
    [%#smapping] Map.get self a
  
  meta "rewrite_def" function index_logic'1
  
  function roots_map [#"union_find_cpp.rs" 110 8 110 59] (self: t_UF) : Map.map t_Elem t_Elem
  
  axiom roots_map_spec: forall self: t_UF. ([%#sunion_find_cpp'32] inv'3 self)
      -> ([%#sunion_find_cpp'33] forall e: t_Elem. in_domain self e
        -> in_domain self (index_logic'1 (roots_map self) e)
        /\ index_logic'1 (roots_map self) e = index_logic'1 (roots_map self) (index_logic'1 (roots_map self) e))
  
  function payloads_map [#"union_find_cpp.rs" 125 8 125 56] (self: t_UF) : Map.map t_Elem Int32.t
  
  let rec make (uf: MutBorrow.t t_UF) (payload: Int32.t) (return' (x: t_Elem)) =
    {[@expl:make 'uf' type invariant] [%#sunion_find_cpp'13] inv'7 uf}
    any
    [ return''0 (result: t_Elem) -> {[%#sunion_find_cpp'14] not in_domain uf.current result}
      {[%#sunion_find_cpp'15] domain (fin uf) = insert (domain uf.current) result}
      {[%#sunion_find_cpp'16] roots_map (fin uf) = Map.set (roots_map uf.current) result result}
      {[%#sunion_find_cpp'17] payloads_map (fin uf) = Map.set (payloads_map uf.current) result payload}
      (! return' {result}) ]
  
  predicate invariant''6 [@inline:trivial] (self: t_UF) = [%#sinvariant'0] inv'4 self
  
  meta "rewrite_def" predicate invariant''6
  
  predicate inv'8 (_0: t_UF)
  
  axiom inv_axiom'8 [@rewrite]: forall x: t_UF [inv'8 x]. inv'8 x = invariant''6 x
  
  predicate invariant''7 [@inline:trivial] (self: t_UF) = [%#sinvariant'0] inv'3 self
  
  meta "rewrite_def" predicate invariant''7
  
  predicate inv'9 (_0: t_UF)
  
  axiom inv_axiom'9 [@rewrite]: forall x: t_UF [inv'9 x]. inv'9 x = invariant''7 x
  
  predicate invariant''8 [@inline:trivial] (self: t_UF) = [%#sghost'6] inv'9 self
  
  meta "rewrite_def" predicate invariant''8
  
  predicate inv'10 (_0: t_UF)
  
  axiom inv_axiom'10 [@rewrite]: forall x: t_UF [inv'10 x]. inv'10 x = invariant''8 x
  
  let rec borrow (self: t_UF) (return' (x: t_UF)) = {[@expl:borrow 'self' type invariant] [%#sghost'2] inv'8 self}
    any [ return''0 (result: t_UF) -> {[%#sghost'3] inv'10 result} {[%#sghost'4] result = self} (! return' {result}) ]
  
  function root [#"union_find_cpp.rs" 119 8 119 48] (self: t_UF) (e: t_Elem) : t_Elem =
    [%#sunion_find_cpp'34] index_logic'1 (roots_map self) e
  
  function index_logic'2 [@inline:trivial] (self: Map.map t_Elem Int32.t) (a: t_Elem) : Int32.t =
    [%#smapping] Map.get self a
  
  meta "rewrite_def" function index_logic'2
  
  function payload [#"union_find_cpp.rs" 134 8 134 45] (self: t_UF) (e: t_Elem) : Int32.t =
    [%#sunion_find_cpp'35] index_logic'2 (payloads_map self) e
  
  let rec get'0 (uf: t_UF) (elem: t_Elem) (return' (x: Int32.t)) =
    {[@expl:get 'uf' type invariant] [%#sunion_find_cpp'18] inv'10 uf}
    {[@expl:get requires #0] [%#sunion_find_cpp'19] in_domain uf elem}
    {[@expl:get requires #1] [%#sunion_find_cpp'20] root uf elem = elem}
    any [ return''0 (result: Int32.t) -> {[%#sunion_find_cpp'21] result = payload uf elem} (! return' {result}) ]
  
  predicate domain_unchanged [#"union_find_cpp.rs" 150 8 150 50] (self: MutBorrow.t t_UF) =
    [%#sunion_find_cpp'36] domain self.current = domain self.final
  
  predicate payloads_unchanged [#"union_find_cpp.rs" 156 8 156 52] (self: MutBorrow.t t_UF) =
    [%#sunion_find_cpp'37] payloads_map self.current = payloads_map self.final
  
  let rec union (uf: MutBorrow.t t_UF) (x: t_Elem) (y: t_Elem) (return' (x'0: t_Elem)) =
    {[@expl:union 'uf' type invariant] [%#sunion_find_cpp'22] inv'7 uf}
    {[@expl:union requires] [%#sunion_find_cpp'23] in_domain uf.current x /\ in_domain uf.current y}
    any
    [ return''0 (result: t_Elem) -> {[%#sunion_find_cpp'24] domain_unchanged uf /\ payloads_unchanged uf}
      {[%#sunion_find_cpp'25] result = root uf.current x \/ result = root uf.current y}
      {[%#sunion_find_cpp'26] forall z: t_Elem. in_domain uf.current z
        -> root (fin uf) z
        = (if root uf.current z = root uf.current x \/ root uf.current z = root uf.current y then
          result
        else
          root uf.current z
        )}
      (! return' {result}) ]
  
  predicate unchanged [#"union_find_cpp.rs" 140 8 140 43] (self: MutBorrow.t t_UF) =
    [%#sunion_find_cpp'38] domain self.current = domain self.final
    /\ roots_map self.current = roots_map self.final /\ payloads_map self.current = payloads_map self.final
  
  let rec find (uf: MutBorrow.t t_UF) (elem: t_Elem) (return' (x: t_Elem)) =
    {[@expl:find 'uf' type invariant] [%#sunion_find_cpp'27] inv'7 uf}
    {[@expl:find requires] [%#sunion_find_cpp'28] in_domain uf.current elem}
    any
    [ return''0 (result: t_Elem) -> {[%#sunion_find_cpp'29] result = root uf.current elem}
      {[%#sunion_find_cpp'30] unchanged uf}
      (! return' {result}) ]
  
  meta "compute_max_steps" 1000000
  
  meta "select_lsinst" "all"
  
  let rec example [#"union_find_cpp.rs" 294 0 294 16] (return' (x: ())) = (! bb0
    [ bb0 = s0 [ s0 = new (fun (_ret: t_UF) -> [ &uf <- _ret ] s1) | s1 = bb1 ]
    | bb1 = s0
      [ s0 = {inv'4 uf}
        MutBorrow.borrow_mut <t_UF> {uf}
          (fun (_ret: MutBorrow.t t_UF) -> [ &_4 <- _ret ] -{inv'4 _ret.final}- [ &uf <- _ret.final ] s1)
      | s1 = borrow_mut {_4} (fun (_ret: MutBorrow.t t_UF) -> [ &_3 <- _ret ] s2)
      | s2 = bb2 ]
    | bb2 = s0
      [ s0 = make {_3} {[%#sunion_find_cpp] (1: Int32.t)} (fun (_ret: t_Elem) -> [ &x <- _ret ] s1) | s1 = bb3 ]
    | bb3 = s0
      [ s0 = {inv'4 uf}
        MutBorrow.borrow_mut <t_UF> {uf}
          (fun (_ret: MutBorrow.t t_UF) -> [ &_7 <- _ret ] -{inv'4 _ret.final}- [ &uf <- _ret.final ] s1)
      | s1 = borrow_mut {_7} (fun (_ret: MutBorrow.t t_UF) -> [ &_6 <- _ret ] s2)
      | s2 = bb4 ]
    | bb4 = s0
      [ s0 = make {_6} {[%#sunion_find_cpp'0] (2: Int32.t)} (fun (_ret: t_Elem) -> [ &y <- _ret ] s1) | s1 = bb5 ]
    | bb5 = s0
      [ s0 = {inv'4 uf}
        MutBorrow.borrow_mut <t_UF> {uf}
          (fun (_ret: MutBorrow.t t_UF) -> [ &_10 <- _ret ] -{inv'4 _ret.final}- [ &uf <- _ret.final ] s1)
      | s1 = borrow_mut {_10} (fun (_ret: MutBorrow.t t_UF) -> [ &_9 <- _ret ] s2)
      | s2 = bb6 ]
    | bb6 = s0
      [ s0 = make {_9} {[%#sunion_find_cpp'1] (3: Int32.t)} (fun (_ret: t_Elem) -> [ &z <- _ret ] s1) | s1 = bb7 ]
    | bb7 = s0 [ s0 = borrow {uf} (fun (_ret: t_UF) -> [ &_15 <- _ret ] s1) | s1 = bb8 ]
    | bb8 = s0 [ s0 = get'0 {_15} {x} (fun (_ret: Int32.t) -> [ &_14 <- _ret ] s1) | s1 = bb9 ]
    | bb9 = s0
      [ s0 = [ &_12 <- _14 = ([%#sunion_find_cpp'2] (1: Int32.t)) ] s1
      | s1 = any [ br0 -> {_12 = false} (! bb10) | br1 -> {_12} (! bb12) ] ]
    | bb12 = s0 [ s0 = borrow {uf} (fun (_ret: t_UF) -> [ &_23 <- _ret ] s1) | s1 = bb13 ]
    | bb13 = s0 [ s0 = get'0 {_23} {y} (fun (_ret: Int32.t) -> [ &_22 <- _ret ] s1) | s1 = bb14 ]
    | bb14 = s0
      [ s0 = [ &_20 <- _22 = ([%#sunion_find_cpp'3] (2: Int32.t)) ] s1
      | s1 = any [ br0 -> {_20 = false} (! bb15) | br1 -> {_20} (! bb17) ] ]
    | bb17 = s0 [ s0 = borrow {uf} (fun (_ret: t_UF) -> [ &_31 <- _ret ] s1) | s1 = bb18 ]
    | bb18 = s0 [ s0 = get'0 {_31} {z} (fun (_ret: Int32.t) -> [ &_30 <- _ret ] s1) | s1 = bb19 ]
    | bb19 = s0
      [ s0 = [ &_28 <- _30 = ([%#sunion_find_cpp'4] (3: Int32.t)) ] s1
      | s1 = any [ br0 -> {_28 = false} (! bb20) | br1 -> {_28} (! bb22) ] ]
    | bb22 = s0
      [ s0 = {inv'4 uf}
        MutBorrow.borrow_mut <t_UF> {uf}
          (fun (_ret: MutBorrow.t t_UF) -> [ &_37 <- _ret ] -{inv'4 _ret.final}- [ &uf <- _ret.final ] s1)
      | s1 = borrow_mut {_37} (fun (_ret: MutBorrow.t t_UF) -> [ &_36 <- _ret ] s2)
      | s2 = bb23 ]
    | bb23 = s0 [ s0 = union {_36} {x} {y} (fun (_ret: t_Elem) -> [ &_35 <- _ret ] s1) | s1 = bb24 ]
    | bb24 = s0
      [ s0 = {inv'4 uf}
        MutBorrow.borrow_mut <t_UF> {uf}
          (fun (_ret: MutBorrow.t t_UF) -> [ &_42 <- _ret ] -{inv'4 _ret.final}- [ &uf <- _ret.final ] s1)
      | s1 = borrow_mut {_42} (fun (_ret: MutBorrow.t t_UF) -> [ &_41 <- _ret ] s2)
      | s2 = bb25 ]
    | bb25 = s0 [ s0 = find {_41} {x} (fun (_ret: t_Elem) -> [ &xr <- _ret ] s1) | s1 = bb26 ]
    | bb26 = s0
      [ s0 = {inv'4 uf}
        MutBorrow.borrow_mut <t_UF> {uf}
          (fun (_ret: MutBorrow.t t_UF) -> [ &_46 <- _ret ] -{inv'4 _ret.final}- [ &uf <- _ret.final ] s1)
      | s1 = borrow_mut {_46} (fun (_ret: MutBorrow.t t_UF) -> [ &_45 <- _ret ] s2)
      | s2 = bb27 ]
    | bb27 = s0 [ s0 = find {_45} {y} (fun (_ret: t_Elem) -> [ &yr <- _ret ] s1) | s1 = bb28 ]
    | bb28 = s0 [ s0 = borrow {uf} (fun (_ret: t_UF) -> [ &_52 <- _ret ] s1) | s1 = bb29 ]
    | bb29 = s0 [ s0 = get'0 {_52} {xr} (fun (_ret: Int32.t) -> [ &_51 <- _ret ] s1) | s1 = bb30 ]
    | bb30 = s0 [ s0 = borrow {uf} (fun (_ret: t_UF) -> [ &_57 <- _ret ] s1) | s1 = bb31 ]
    | bb31 = s0 [ s0 = get'0 {_57} {yr} (fun (_ret: Int32.t) -> [ &_56 <- _ret ] s1) | s1 = bb32 ]
    | bb32 = s0 [ s0 = [ &_49 <- _51 = _56 ] s1 | s1 = any [ br0 -> {_49 = false} (! bb33) | br1 -> {_49} (! bb35) ] ]
    | bb35 = s0 [ s0 = borrow {uf} (fun (_ret: t_UF) -> [ &_65 <- _ret ] s1) | s1 = bb36 ]
    | bb36 = s0 [ s0 = get'0 {_65} {z} (fun (_ret: Int32.t) -> [ &_64 <- _ret ] s1) | s1 = bb37 ]
    | bb37 = s0
      [ s0 = [ &_62 <- _64 = ([%#sunion_find_cpp'5] (3: Int32.t)) ] s1
      | s1 = any [ br0 -> {_62 = false} (! bb38) | br1 -> {_62} (! bb40) ] ]
    | bb40 = return''0 {_0}
    | bb38 = {[%#sunion_find_cpp'6] false} any
    | bb33 = {[%#sunion_find_cpp'7] false} any
    | bb20 = {[%#sunion_find_cpp'8] false} any
    | bb15 = {[%#sunion_find_cpp'9] false} any
    | bb10 = {[%#sunion_find_cpp'10] false} any ]
    [ & _0: () = Any.any_l ()
    | & uf: t_UF = Any.any_l ()
    | & x: t_Elem = Any.any_l ()
    | & _3: MutBorrow.t t_UF = Any.any_l ()
    | & _4: MutBorrow.t t_UF = Any.any_l ()
    | & y: t_Elem = Any.any_l ()
    | & _6: MutBorrow.t t_UF = Any.any_l ()
    | & _7: MutBorrow.t t_UF = Any.any_l ()
    | & z: t_Elem = Any.any_l ()
    | & _9: MutBorrow.t t_UF = Any.any_l ()
    | & _10: MutBorrow.t t_UF = Any.any_l ()
    | & _12: bool = Any.any_l ()
    | & _14: Int32.t = Any.any_l ()
    | & _15: t_UF = Any.any_l ()
    | & _20: bool = Any.any_l ()
    | & _22: Int32.t = Any.any_l ()
    | & _23: t_UF = Any.any_l ()
    | & _28: bool = Any.any_l ()
    | & _30: Int32.t = Any.any_l ()
    | & _31: t_UF = Any.any_l ()
    | & _35: t_Elem = Any.any_l ()
    | & _36: MutBorrow.t t_UF = Any.any_l ()
    | & _37: MutBorrow.t t_UF = Any.any_l ()
    | & xr: t_Elem = Any.any_l ()
    | & _41: MutBorrow.t t_UF = Any.any_l ()
    | & _42: MutBorrow.t t_UF = Any.any_l ()
    | & yr: t_Elem = Any.any_l ()
    | & _45: MutBorrow.t t_UF = Any.any_l ()
    | & _46: MutBorrow.t t_UF = Any.any_l ()
    | & _49: bool = Any.any_l ()
    | & _51: Int32.t = Any.any_l ()
    | & _52: t_UF = Any.any_l ()
    | & _56: Int32.t = Any.any_l ()
    | & _57: t_UF = Any.any_l ()
    | & _62: bool = Any.any_l ()
    | & _64: Int32.t = Any.any_l ()
    | & _65: t_UF = Any.any_l () ]) [ return''0 (result: ()) -> (! return' {result}) ]
end
module M_union_find_cpp__implementation__qyi8727259475583274922__eq__refines [#"union_find_cpp.rs" 19 8 19 42] (* <implementation::Elem<T> as creusot_contracts::PartialEq> *)
  let%span sunion_find_cpp = "union_find_cpp.rs" 19 8 19 42
  let%span sunion_find_cpp'0 = "union_find_cpp.rs" 25 8 25 16
  let%span smodel = "../../creusot-contracts/src/model.rs" 35 8 35 28
  
  use creusot.prelude.Opaque
  use creusot.int.UInt64
  
  type t_Elem = { t_Elem__0: Opaque.ptr }
  
  function addr_logic (self: Opaque.ptr) : UInt64.t
  
  function deep_model [#"union_find_cpp.rs" 26 8 26 36] (self: t_Elem) : UInt64.t =
    [%#sunion_find_cpp'0] addr_logic self.t_Elem__0
  
  function deep_model'0 (self: t_Elem) : UInt64.t = [%#smodel] deep_model self
  
  meta "compute_max_steps" 1000000
  
  meta "select_lsinst" "all"
  
  goal refines: [%#sunion_find_cpp] forall self_: t_Elem. forall rhs: t_Elem. forall result: bool. result
            = (deep_model'0 self_ = deep_model'0 rhs) -> result = (deep_model'0 self_ = deep_model'0 rhs)
end<|MERGE_RESOLUTION|>--- conflicted
+++ resolved
@@ -1,13 +1,8 @@
 module M_union_find_cpp__implementation__qyi8727259475583274922__eq [#"union_find_cpp.rs" 19 8 19 42] (* <implementation::Elem<T> as creusot_contracts::PartialEq> *)
   let%span sunion_find_cpp = "union_find_cpp.rs" 18 18 18 69
   let%span sunion_find_cpp'0 = "union_find_cpp.rs" 25 8 25 16
-<<<<<<< HEAD
-  let%span sptr = "../../creusot-contracts/src/std/ptr.rs" 105 22 105 66
+  let%span sptr = "../../creusot-contracts/src/std/ptr.rs" 151 22 151 66
   let%span smodel = "../../creusot-contracts/src/model.rs" 35 8 35 28
-=======
-  let%span sptr = "../../creusot-contracts/src/std/ptr.rs" 160 22 160 66
-  let%span smodel = "../../creusot-contracts/src/model.rs" 36 8 36 28
->>>>>>> 46c4bce5
   
   use creusot.prelude.Opaque
   use creusot.int.UInt64
@@ -54,7 +49,6 @@
     [ & _0: t_Elem = Any.any_l () | & self'0: t_Elem = self ])
     [ return''0 (result: t_Elem) -> {[@expl:clone ensures] [%#sunion_find_cpp] self = result} (! return' {result}) ]
 end
-<<<<<<< HEAD
 module M_union_find_cpp__implementation__qyi10913086124150880335__roots_map [#"union_find_cpp.rs" 110 8 110 59] (* implementation::UF<T> *)
   let%span sunion_find_cpp = "union_find_cpp.rs" 105 19 105 28
   let%span sunion_find_cpp'0 = "union_find_cpp.rs" 106 18 108 42
@@ -62,8 +56,8 @@
   let%span sunion_find_cpp'2 = "union_find_cpp.rs" 95 8 95 22
   let%span sunion_find_cpp'3 = "union_find_cpp.rs" 87 8 87 16
   let%span sunion_find_cpp'4 = "union_find_cpp.rs" 67 12 80 17
-  let%span sptr = "../../creusot-contracts/src/std/ptr.rs" 57 14 57 53
-  let%span sptr'0 = "../../creusot-contracts/src/std/ptr.rs" 59 8 59 35
+  let%span sptr = "../../creusot-contracts/src/std/ptr.rs" 96 14 96 53
+  let%span sptr'0 = "../../creusot-contracts/src/std/ptr.rs" 98 8 98 35
   let%span smapping = "../../creusot-contracts/src/logic/mapping.rs" 62 4 62 26
   let%span sfset = "../../creusot-contracts/src/logic/fset.rs" 39 8 39 26
   let%span sfmap = "../../creusot-contracts/src/logic/fmap.rs" 108 8 108 27
@@ -71,36 +65,12 @@
   let%span sfmap'1 = "../../creusot-contracts/src/logic/fmap.rs" 92 4 92 26
   let%span sfmap'2 = "../../creusot-contracts/src/logic/fmap.rs" 100 4 100 26
   let%span sfmap'3 = "../../creusot-contracts/src/logic/fmap.rs" 498 20 498 76
-  let%span soption = "../../creusot-contracts/src/std/option.rs" 732 15 732 27
-  let%span soption'0 = "../../creusot-contracts/src/std/option.rs" 734 8 737 9
+  let%span soption = "../../creusot-contracts/src/std/option.rs" 744 15 744 27
+  let%span soption'0 = "../../creusot-contracts/src/std/option.rs" 746 8 749 9
   let%span slogic = "../../creusot-contracts/src/logic.rs" 32 11 32 28
   let%span slogic'0 = "../../creusot-contracts/src/logic.rs" 33 0 33 21
-  let%span sptr_own = "../../creusot-contracts/src/ghost/ptr_own.rs" 42 4 42 26
+  let%span sptr_own = "../../creusot-contracts/src/ghost/ptr_own.rs" 44 4 44 26
   let%span sboxed = "../../creusot-contracts/src/std/boxed.rs" 30 8 30 18
-=======
-module M_union_find_cpp__implementation__qyi10913086124150880335__roots_map [#"union_find_cpp.rs" 112 8 112 59] (* implementation::UF<T> *)
-  let%span sunion_find_cpp = "union_find_cpp.rs" 107 19 107 28
-  let%span sunion_find_cpp'0 = "union_find_cpp.rs" 108 18 110 42
-  let%span sunion_find_cpp'1 = "union_find_cpp.rs" 106 8 106 16
-  let%span sunion_find_cpp'2 = "union_find_cpp.rs" 96 8 96 16
-  let%span sunion_find_cpp'3 = "union_find_cpp.rs" 88 8 88 16
-  let%span sunion_find_cpp'4 = "union_find_cpp.rs" 68 12 81 17
-  let%span sptr = "../../creusot-contracts/src/std/ptr.rs" 103 14 103 53
-  let%span sptr'0 = "../../creusot-contracts/src/std/ptr.rs" 105 8 105 35
-  let%span smapping = "../../creusot-contracts/src/logic/mapping.rs" 67 4 67 12
-  let%span sfset = "../../creusot-contracts/src/logic/fset.rs" 43 8 43 26
-  let%span sfmap = "../../creusot-contracts/src/logic/fmap.rs" 116 8 116 27
-  let%span sfmap'0 = "../../creusot-contracts/src/logic/fmap.rs" 271 4 271 12
-  let%span sfmap'1 = "../../creusot-contracts/src/logic/fmap.rs" 94 4 94 12
-  let%span sfmap'2 = "../../creusot-contracts/src/logic/fmap.rs" 104 4 104 12
-  let%span sfmap'3 = "../../creusot-contracts/src/logic/fmap.rs" 514 20 514 76
-  let%span soption = "../../creusot-contracts/src/std/option.rs" 756 15 756 27
-  let%span soption'0 = "../../creusot-contracts/src/std/option.rs" 758 8 761 9
-  let%span slogic = "../../creusot-contracts/src/logic.rs" 32 11 32 28
-  let%span slogic'0 = "../../creusot-contracts/src/logic.rs" 33 0 33 21
-  let%span sptr_own = "../../creusot-contracts/src/ghost/ptr_own.rs" 44 4 44 12
-  let%span sboxed = "../../creusot-contracts/src/std/boxed.rs" 33 8 33 18
->>>>>>> 46c4bce5
   
   use creusot.prelude.Opaque
   use set.Fset
@@ -205,18 +175,14 @@
   
   axiom is_null_logic_spec: forall self: Opaque.ptr. [%#sptr] is_null_logic self = (addr_logic self = (0: UInt64.t))
   
-<<<<<<< HEAD
-  predicate invariant''0 [@inline:trivial] (self: t_PtrOwn) = [%#sptr_own] not is_null_logic (ptr self)
+  predicate metadata_matches (_value: t_Node) (_metadata: ())
+  
+  function metadata_logic (_0: Opaque.ptr) : ()
+  
+  predicate invariant''0 [@inline:trivial] (self: t_PtrOwn) =
+    [%#sptr_own] not is_null_logic (ptr self) /\ metadata_matches (val' self) (metadata_logic (ptr self))
   
   meta "rewrite_def" predicate invariant''0
-=======
-  predicate metadata_matches (_value: t_Node) (_metadata: ()) = true
-  
-  function metadata_logic (_0: Opaque.ptr) : ()
-  
-  predicate invariant''0 (self: t_PtrOwn) =
-    [%#sptr_own] not is_null_logic (ptr self) /\ metadata_matches (val' self) (metadata_logic (ptr self))
->>>>>>> 46c4bce5
   
   predicate inv'0 (_0: t_T)
   
@@ -285,7 +251,6 @@
       -> in_domain self (index_logic'1 result e)
       /\ index_logic'1 result e = index_logic'1 result (index_logic'1 result e))
 end
-<<<<<<< HEAD
 module M_union_find_cpp__implementation__new [#"union_find_cpp.rs" 162 4 162 35]
   let%span sunion_find_cpp = "union_find_cpp.rs" 166 28 166 52
   let%span sunion_find_cpp'0 = "union_find_cpp.rs" 168 30 168 60
@@ -294,8 +259,8 @@
   let%span sunion_find_cpp'3 = "union_find_cpp.rs" 161 4 161 42
   let%span sunion_find_cpp'4 = "union_find_cpp.rs" 87 8 87 16
   let%span sunion_find_cpp'5 = "union_find_cpp.rs" 67 12 80 17
-  let%span sptr = "../../creusot-contracts/src/std/ptr.rs" 57 14 57 53
-  let%span sptr'0 = "../../creusot-contracts/src/std/ptr.rs" 59 8 59 35
+  let%span sptr = "../../creusot-contracts/src/std/ptr.rs" 96 14 96 53
+  let%span sptr'0 = "../../creusot-contracts/src/std/ptr.rs" 98 8 98 35
   let%span smapping = "../../creusot-contracts/src/logic/mapping.rs" 62 4 62 26
   let%span sfset = "../../creusot-contracts/src/logic/fset.rs" 39 8 39 26
   let%span sfmap = "../../creusot-contracts/src/logic/fmap.rs" 271 4 271 31
@@ -311,11 +276,11 @@
   let%span sfmap'9 = "../../creusot-contracts/src/logic/fmap.rs" 108 8 108 27
   let%span sfmap'10 = "../../creusot-contracts/src/logic/fmap.rs" 258 4 258 26
   let%span sfmap'11 = "../../creusot-contracts/src/logic/fmap.rs" 100 4 100 26
-  let%span soption = "../../creusot-contracts/src/std/option.rs" 732 15 732 27
-  let%span soption'0 = "../../creusot-contracts/src/std/option.rs" 734 8 737 9
+  let%span soption = "../../creusot-contracts/src/std/option.rs" 744 15 744 27
+  let%span soption'0 = "../../creusot-contracts/src/std/option.rs" 746 8 749 9
   let%span slogic = "../../creusot-contracts/src/logic.rs" 32 11 32 28
   let%span slogic'0 = "../../creusot-contracts/src/logic.rs" 33 0 33 21
-  let%span sptr_own = "../../creusot-contracts/src/ghost/ptr_own.rs" 42 4 42 26
+  let%span sptr_own = "../../creusot-contracts/src/ghost/ptr_own.rs" 44 4 44 26
   let%span sboxed = "../../creusot-contracts/src/std/boxed.rs" 30 8 30 18
   let%span sghost = "../../creusot-contracts/src/ghost.rs" 203 22 203 26
   let%span sghost'0 = "../../creusot-contracts/src/ghost.rs" 203 4 205 17
@@ -324,46 +289,6 @@
   let%span sghost'3 = "../../creusot-contracts/src/ghost.rs" 181 4 183 17
   let%span sghost'4 = "../../creusot-contracts/src/ghost.rs" 179 14 179 26
   let%span sghost'5 = "../../creusot-contracts/src/ghost.rs" 118 8 118 18
-=======
-module M_union_find_cpp__implementation__new [#"union_find_cpp.rs" 169 4 169 35]
-  let%span sunion_find_cpp = "union_find_cpp.rs" 173 28 173 52
-  let%span sunion_find_cpp'0 = "union_find_cpp.rs" 175 30 175 60
-  let%span sunion_find_cpp'1 = "union_find_cpp.rs" 176 27 176 57
-  let%span sunion_find_cpp'2 = "union_find_cpp.rs" 169 23 169 35
-  let%span sunion_find_cpp'3 = "union_find_cpp.rs" 168 4 168 42
-  let%span sunion_find_cpp'4 = "union_find_cpp.rs" 88 8 88 16
-  let%span sunion_find_cpp'5 = "union_find_cpp.rs" 68 12 81 17
-  let%span sptr = "../../creusot-contracts/src/std/ptr.rs" 103 14 103 53
-  let%span sptr'0 = "../../creusot-contracts/src/std/ptr.rs" 105 8 105 35
-  let%span smapping = "../../creusot-contracts/src/logic/mapping.rs" 67 4 67 12
-  let%span sfset = "../../creusot-contracts/src/logic/fset.rs" 43 8 43 26
-  let%span sfmap = "../../creusot-contracts/src/logic/fmap.rs" 286 4 286 31
-  let%span sfmap'0 = "../../creusot-contracts/src/logic/fmap.rs" 284 4 284 33
-  let%span sfmap'1 = "../../creusot-contracts/src/logic/fmap.rs" 120 4 120 12
-  let%span sfmap'2 = "../../creusot-contracts/src/logic/fmap.rs" 186 14 186 39
-  let%span sfmap'3 = "../../creusot-contracts/src/logic/fmap.rs" 189 12 189 35
-  let%span sfmap'4 = "../../creusot-contracts/src/logic/fmap.rs" 52 14 52 31
-  let%span sfmap'5 = "../../creusot-contracts/src/logic/fmap.rs" 53 14 53 43
-  let%span sfmap'6 = "../../creusot-contracts/src/logic/fmap.rs" 94 4 94 12
-  let%span sfmap'7 = "../../creusot-contracts/src/logic/fmap.rs" 61 14 61 25
-  let%span sfmap'8 = "../../creusot-contracts/src/logic/fmap.rs" 514 20 514 76
-  let%span sfmap'9 = "../../creusot-contracts/src/logic/fmap.rs" 116 8 116 27
-  let%span sfmap'10 = "../../creusot-contracts/src/logic/fmap.rs" 271 4 271 12
-  let%span sfmap'11 = "../../creusot-contracts/src/logic/fmap.rs" 104 4 104 12
-  let%span soption = "../../creusot-contracts/src/std/option.rs" 756 15 756 27
-  let%span soption'0 = "../../creusot-contracts/src/std/option.rs" 758 8 761 9
-  let%span slogic = "../../creusot-contracts/src/logic.rs" 32 11 32 28
-  let%span slogic'0 = "../../creusot-contracts/src/logic.rs" 33 0 33 21
-  let%span sptr_own = "../../creusot-contracts/src/ghost/ptr_own.rs" 44 4 44 12
-  let%span sboxed = "../../creusot-contracts/src/std/boxed.rs" 33 8 33 18
-  let%span sghost = "../../creusot-contracts/src/ghost.rs" 205 22 205 26
-  let%span sghost'0 = "../../creusot-contracts/src/ghost.rs" 205 4 207 17
-  let%span sghost'1 = "../../creusot-contracts/src/ghost.rs" 203 14 203 29
-  let%span sghost'2 = "../../creusot-contracts/src/ghost.rs" 183 15 183 16
-  let%span sghost'3 = "../../creusot-contracts/src/ghost.rs" 183 4 185 17
-  let%span sghost'4 = "../../creusot-contracts/src/ghost.rs" 181 14 181 26
-  let%span sghost'5 = "../../creusot-contracts/src/ghost.rs" 119 8 119 18
->>>>>>> 46c4bce5
   
   use set.Fset
   use creusot.prelude.Opaque
@@ -409,20 +334,16 @@
   
   function ptr (self: t_PtrOwn) : Opaque.ptr
   
-<<<<<<< HEAD
-  predicate invariant' [@inline:trivial] (self: t_PtrOwn) = [%#sptr_own] not is_null_logic (ptr self)
+  predicate metadata_matches (_value: t_Node) (_metadata: ())
+  
+  function val' (self: t_PtrOwn) : t_Node
+  
+  function metadata_logic (_0: Opaque.ptr) : ()
+  
+  predicate invariant' [@inline:trivial] (self: t_PtrOwn) =
+    [%#sptr_own] not is_null_logic (ptr self) /\ metadata_matches (val' self) (metadata_logic (ptr self))
   
   meta "rewrite_def" predicate invariant'
-=======
-  predicate metadata_matches (_value: t_Node) (_metadata: ()) = true
-  
-  function val' (self: t_PtrOwn) : t_Node
-  
-  function metadata_logic (_0: Opaque.ptr) : ()
-  
-  predicate invariant' (self: t_PtrOwn) =
-    [%#sptr_own] not is_null_logic (ptr self) /\ metadata_matches (val' self) (metadata_logic (ptr self))
->>>>>>> 46c4bce5
   
   predicate inv'0 (_0: t_T)
   
@@ -549,15 +470,9 @@
   
   meta "rewrite_def" function index_logic'3
   
-<<<<<<< HEAD
-  function val' (self: t_PtrOwn) : t_Node
-  
   function index_logic'4 [@inline:trivial] (self: Map.map t_Elem t_T) (a: t_Elem) : t_T = [%#smapping] Map.get self a
   
   meta "rewrite_def" function index_logic'4
-=======
-  function index_logic'4 (self: Map.map t_Elem t_T) (a: t_Elem) : t_T = [%#smapping] Map.get self a
->>>>>>> 46c4bce5
   
   predicate invariant''3 [#"union_find_cpp.rs" 65 8 65 34] [@inline:trivial] (self: t_UF) =
     [%#sunion_find_cpp'5] forall e: t_Elem. contains'0 (self.t_UF__0).t_UFInner__domain e
@@ -638,7 +553,6 @@
       {[@expl:new ensures] [%#sunion_find_cpp'3] Fset.is_empty (domain result)}
       (! return' {result}) ]
 end
-<<<<<<< HEAD
 module M_union_find_cpp__implementation__make [#"union_find_cpp.rs" 179 4 179 68]
   let%span sunion_find_cpp = "union_find_cpp.rs" 180 27 180 45
   let%span sunion_find_cpp'0 = "union_find_cpp.rs" 192 26 192 60
@@ -657,8 +571,8 @@
   let%span sunion_find_cpp'13 = "union_find_cpp.rs" 104 8 104 16
   let%span sunion_find_cpp'14 = "union_find_cpp.rs" 124 8 124 16
   let%span sunion_find_cpp'15 = "union_find_cpp.rs" 67 12 80 17
-  let%span sptr = "../../creusot-contracts/src/std/ptr.rs" 57 14 57 53
-  let%span sptr'0 = "../../creusot-contracts/src/std/ptr.rs" 59 8 59 35
+  let%span sptr = "../../creusot-contracts/src/std/ptr.rs" 96 14 96 53
+  let%span sptr'0 = "../../creusot-contracts/src/std/ptr.rs" 98 8 98 35
   let%span smapping = "../../creusot-contracts/src/logic/mapping.rs" 62 4 62 26
   let%span sfset = "../../creusot-contracts/src/logic/fset.rs" 55 8 55 26
   let%span sfset'0 = "../../creusot-contracts/src/logic/fset.rs" 39 8 39 26
@@ -678,20 +592,20 @@
   let%span sfmap'12 = "../../creusot-contracts/src/logic/fmap.rs" 108 8 108 27
   let%span sfmap'13 = "../../creusot-contracts/src/logic/fmap.rs" 258 4 258 26
   let%span sfmap'14 = "../../creusot-contracts/src/logic/fmap.rs" 100 4 100 26
-  let%span soption = "../../creusot-contracts/src/std/option.rs" 750 8 753 9
-  let%span soption'0 = "../../creusot-contracts/src/std/option.rs" 760 8 763 9
-  let%span soption'1 = "../../creusot-contracts/src/std/option.rs" 732 15 732 27
-  let%span soption'2 = "../../creusot-contracts/src/std/option.rs" 734 8 737 9
+  let%span soption = "../../creusot-contracts/src/std/option.rs" 762 8 765 9
+  let%span soption'0 = "../../creusot-contracts/src/std/option.rs" 772 8 775 9
+  let%span soption'1 = "../../creusot-contracts/src/std/option.rs" 744 15 744 27
+  let%span soption'2 = "../../creusot-contracts/src/std/option.rs" 746 8 749 9
   let%span slogic = "../../creusot-contracts/src/logic.rs" 32 11 32 28
   let%span slogic'0 = "../../creusot-contracts/src/logic.rs" 33 0 33 21
-  let%span sptr_own = "../../creusot-contracts/src/ghost/ptr_own.rs" 52 15 52 16
-  let%span sptr_own'0 = "../../creusot-contracts/src/ghost/ptr_own.rs" 52 4 52 52
-  let%span sptr_own'1 = "../../creusot-contracts/src/ghost/ptr_own.rs" 51 14 51 64
-  let%span sptr_own'2 = "../../creusot-contracts/src/ghost/ptr_own.rs" 135 26 135 30
-  let%span sptr_own'3 = "../../creusot-contracts/src/ghost/ptr_own.rs" 135 48 135 52
-  let%span sptr_own'4 = "../../creusot-contracts/src/ghost/ptr_own.rs" 132 14 132 64
-  let%span sptr_own'5 = "../../creusot-contracts/src/ghost/ptr_own.rs" 133 14 133 28
-  let%span sptr_own'6 = "../../creusot-contracts/src/ghost/ptr_own.rs" 42 4 42 26
+  let%span sptr_own = "../../creusot-contracts/src/ghost/ptr_own.rs" 55 15 55 16
+  let%span sptr_own'0 = "../../creusot-contracts/src/ghost/ptr_own.rs" 55 4 55 52
+  let%span sptr_own'1 = "../../creusot-contracts/src/ghost/ptr_own.rs" 54 14 54 64
+  let%span sptr_own'2 = "../../creusot-contracts/src/ghost/ptr_own.rs" 208 26 208 30
+  let%span sptr_own'3 = "../../creusot-contracts/src/ghost/ptr_own.rs" 208 48 208 52
+  let%span sptr_own'4 = "../../creusot-contracts/src/ghost/ptr_own.rs" 205 14 205 64
+  let%span sptr_own'5 = "../../creusot-contracts/src/ghost/ptr_own.rs" 206 14 206 28
+  let%span sptr_own'6 = "../../creusot-contracts/src/ghost/ptr_own.rs" 44 4 44 26
   let%span sboxed = "../../creusot-contracts/src/std/boxed.rs" 30 8 30 18
   let%span sghost = "../../creusot-contracts/src/ghost.rs" 203 22 203 26
   let%span sghost'0 = "../../creusot-contracts/src/ghost.rs" 203 4 205 17
@@ -699,76 +613,10 @@
   let%span sghost'2 = "../../creusot-contracts/src/ghost.rs" 179 14 179 26
   let%span sghost'3 = "../../creusot-contracts/src/ghost.rs" 109 20 109 27
   let%span sghost'4 = "../../creusot-contracts/src/ghost.rs" 118 8 118 18
-  let%span speano = "../../creusot-contracts/src/peano.rs" 104 14 104 30
+  let%span speano = "../../creusot-contracts/src/peano.rs" 128 14 128 30
   let%span sresolve = "../../creusot-contracts/src/resolve.rs" 44 20 44 34
-  let%span sinvariant = "../../creusot-contracts/src/invariant.rs" 100 20 100 44
-  let%span sinvariant'0 = "../../creusot-contracts/src/invariant.rs" 91 8 91 18
-=======
-module M_union_find_cpp__implementation__make [#"union_find_cpp.rs" 186 4 186 68]
-  let%span sunion_find_cpp = "union_find_cpp.rs" 187 27 187 45
-  let%span sunion_find_cpp'0 = "union_find_cpp.rs" 199 26 199 60
-  let%span sunion_find_cpp'1 = "union_find_cpp.rs" 200 28 200 76
-  let%span sunion_find_cpp'2 = "union_find_cpp.rs" 201 25 201 60
-  let%span sunion_find_cpp'3 = "union_find_cpp.rs" 186 23 186 25
-  let%span sunion_find_cpp'4 = "union_find_cpp.rs" 186 46 186 53
-  let%span sunion_find_cpp'5 = "union_find_cpp.rs" 182 4 182 37
-  let%span sunion_find_cpp'6 = "union_find_cpp.rs" 183 14 183 58
-  let%span sunion_find_cpp'7 = "union_find_cpp.rs" 184 14 184 69
-  let%span sunion_find_cpp'8 = "union_find_cpp.rs" 185 14 185 76
-  let%span sunion_find_cpp'9 = "union_find_cpp.rs" 96 8 96 16
-  let%span sunion_find_cpp'10 = "union_find_cpp.rs" 88 8 88 16
-  let%span sunion_find_cpp'11 = "union_find_cpp.rs" 107 19 107 28
-  let%span sunion_find_cpp'12 = "union_find_cpp.rs" 108 18 110 42
-  let%span sunion_find_cpp'13 = "union_find_cpp.rs" 106 8 106 16
-  let%span sunion_find_cpp'14 = "union_find_cpp.rs" 127 8 127 16
-  let%span sunion_find_cpp'15 = "union_find_cpp.rs" 68 12 81 17
-  let%span sptr = "../../creusot-contracts/src/std/ptr.rs" 103 14 103 53
-  let%span sptr'0 = "../../creusot-contracts/src/std/ptr.rs" 105 8 105 35
-  let%span smapping = "../../creusot-contracts/src/logic/mapping.rs" 67 4 67 12
-  let%span sfset = "../../creusot-contracts/src/logic/fset.rs" 62 8 62 26
-  let%span sfset'0 = "../../creusot-contracts/src/logic/fset.rs" 43 8 43 26
-  let%span sfmap = "../../creusot-contracts/src/logic/fmap.rs" 354 22 354 26
-  let%span sfmap'0 = "../../creusot-contracts/src/logic/fmap.rs" 354 4 354 50
-  let%span sfmap'1 = "../../creusot-contracts/src/logic/fmap.rs" 353 14 353 55
-  let%span sfmap'2 = "../../creusot-contracts/src/logic/fmap.rs" 445 29 445 33
-  let%span sfmap'3 = "../../creusot-contracts/src/logic/fmap.rs" 445 43 445 48
-  let%span sfmap'4 = "../../creusot-contracts/src/logic/fmap.rs" 445 4 445 65
-  let%span sfmap'5 = "../../creusot-contracts/src/logic/fmap.rs" 443 14 443 49
-  let%span sfmap'6 = "../../creusot-contracts/src/logic/fmap.rs" 444 14 444 40
-  let%span sfmap'7 = "../../creusot-contracts/src/logic/fmap.rs" 94 4 94 12
-  let%span sfmap'8 = "../../creusot-contracts/src/logic/fmap.rs" 69 14 69 46
-  let%span sfmap'9 = "../../creusot-contracts/src/logic/fmap.rs" 70 14 70 88
-  let%span sfmap'10 = "../../creusot-contracts/src/logic/fmap.rs" 514 20 514 76
-  let%span sfmap'11 = "../../creusot-contracts/src/logic/fmap.rs" 61 14 61 25
-  let%span sfmap'12 = "../../creusot-contracts/src/logic/fmap.rs" 116 8 116 27
-  let%span sfmap'13 = "../../creusot-contracts/src/logic/fmap.rs" 271 4 271 12
-  let%span sfmap'14 = "../../creusot-contracts/src/logic/fmap.rs" 104 4 104 12
-  let%span soption = "../../creusot-contracts/src/std/option.rs" 776 8 779 9
-  let%span soption'0 = "../../creusot-contracts/src/std/option.rs" 787 8 790 9
-  let%span soption'1 = "../../creusot-contracts/src/std/option.rs" 756 15 756 27
-  let%span soption'2 = "../../creusot-contracts/src/std/option.rs" 758 8 761 9
-  let%span slogic = "../../creusot-contracts/src/logic.rs" 32 11 32 28
-  let%span slogic'0 = "../../creusot-contracts/src/logic.rs" 33 0 33 21
-  let%span sptr_own = "../../creusot-contracts/src/ghost/ptr_own.rs" 56 15 56 16
-  let%span sptr_own'0 = "../../creusot-contracts/src/ghost/ptr_own.rs" 56 4 56 52
-  let%span sptr_own'1 = "../../creusot-contracts/src/ghost/ptr_own.rs" 55 14 55 64
-  let%span sptr_own'2 = "../../creusot-contracts/src/ghost/ptr_own.rs" 209 26 209 30
-  let%span sptr_own'3 = "../../creusot-contracts/src/ghost/ptr_own.rs" 209 48 209 52
-  let%span sptr_own'4 = "../../creusot-contracts/src/ghost/ptr_own.rs" 206 14 206 64
-  let%span sptr_own'5 = "../../creusot-contracts/src/ghost/ptr_own.rs" 207 14 207 28
-  let%span sptr_own'6 = "../../creusot-contracts/src/ghost/ptr_own.rs" 44 4 44 12
-  let%span sboxed = "../../creusot-contracts/src/std/boxed.rs" 33 8 33 18
-  let%span sghost = "../../creusot-contracts/src/ghost.rs" 205 22 205 26
-  let%span sghost'0 = "../../creusot-contracts/src/ghost.rs" 205 4 207 17
-  let%span sghost'1 = "../../creusot-contracts/src/ghost.rs" 203 14 203 29
-  let%span sghost'2 = "../../creusot-contracts/src/ghost.rs" 181 14 181 26
-  let%span sghost'3 = "../../creusot-contracts/src/ghost.rs" 109 20 109 27
-  let%span sghost'4 = "../../creusot-contracts/src/ghost.rs" 119 8 119 18
-  let%span speano = "../../creusot-contracts/src/peano.rs" 135 14 135 30
-  let%span sresolve = "../../creusot-contracts/src/resolve.rs" 52 20 52 34
-  let%span sinvariant = "../../creusot-contracts/src/invariant.rs" 106 20 106 44
-  let%span sinvariant'0 = "../../creusot-contracts/src/invariant.rs" 95 8 95 18
->>>>>>> 46c4bce5
+  let%span sinvariant = "../../creusot-contracts/src/invariant.rs" 99 20 99 44
+  let%span sinvariant'0 = "../../creusot-contracts/src/invariant.rs" 90 8 90 18
   
   use creusot.int.UInt64
   use creusot.prelude.Opaque
@@ -811,20 +659,16 @@
   
   function ptr (self: t_PtrOwn) : Opaque.ptr
   
-<<<<<<< HEAD
-  predicate invariant' [@inline:trivial] (self: t_PtrOwn) = [%#sptr_own'6] not is_null_logic (ptr self)
+  predicate metadata_matches (_value: t_Node) (_metadata: ())
+  
+  function val' (self: t_PtrOwn) : t_Node
+  
+  function metadata_logic (_0: Opaque.ptr) : ()
+  
+  predicate invariant' [@inline:trivial] (self: t_PtrOwn) =
+    [%#sptr_own'6] not is_null_logic (ptr self) /\ metadata_matches (val' self) (metadata_logic (ptr self))
   
   meta "rewrite_def" predicate invariant'
-=======
-  predicate metadata_matches (_value: t_Node) (_metadata: ()) = true
-  
-  function val' (self: t_PtrOwn) : t_Node
-  
-  function metadata_logic (_0: Opaque.ptr) : ()
-  
-  predicate invariant' (self: t_PtrOwn) =
-    [%#sptr_own'6] not is_null_logic (ptr self) /\ metadata_matches (val' self) (metadata_logic (ptr self))
->>>>>>> 46c4bce5
   
   predicate invariant''0 (self: t_Node) = [%#sboxed] inv'0 self
   
@@ -1256,7 +1100,6 @@
       = Map.set (payloads_map uf.current) result payload}
       (! return' {result}) ]
 end
-<<<<<<< HEAD
 module M_union_find_cpp__implementation__find [#"union_find_cpp.rs" 203 4 203 71]
   let%span sunion_find_cpp = "union_find_cpp.rs" 203 23 203 25
   let%span sunion_find_cpp'0 = "union_find_cpp.rs" 200 4 200 35
@@ -1271,8 +1114,8 @@
   let%span sunion_find_cpp'9 = "union_find_cpp.rs" 104 8 104 16
   let%span sunion_find_cpp'10 = "union_find_cpp.rs" 124 8 124 16
   let%span sunion_find_cpp'11 = "union_find_cpp.rs" 67 12 80 17
-  let%span sptr = "../../creusot-contracts/src/std/ptr.rs" 57 14 57 53
-  let%span sptr'0 = "../../creusot-contracts/src/std/ptr.rs" 59 8 59 35
+  let%span sptr = "../../creusot-contracts/src/std/ptr.rs" 96 14 96 53
+  let%span sptr'0 = "../../creusot-contracts/src/std/ptr.rs" 98 8 98 35
   let%span smapping = "../../creusot-contracts/src/logic/mapping.rs" 62 4 62 26
   let%span sfset = "../../creusot-contracts/src/logic/fset.rs" 39 8 39 26
   let%span sfmap = "../../creusot-contracts/src/logic/fmap.rs" 339 22 339 26
@@ -1289,25 +1132,25 @@
   let%span sfmap'10 = "../../creusot-contracts/src/logic/fmap.rs" 60 14 60 25
   let%span sfmap'11 = "../../creusot-contracts/src/logic/fmap.rs" 498 20 498 76
   let%span sfmap'12 = "../../creusot-contracts/src/logic/fmap.rs" 100 4 100 26
-  let%span soption = "../../creusot-contracts/src/std/option.rs" 144 16 144 17
-  let%span soption'0 = "../../creusot-contracts/src/std/option.rs" 145 27 145 39
-  let%span soption'1 = "../../creusot-contracts/src/std/option.rs" 146 26 146 46
-  let%span soption'2 = "../../creusot-contracts/src/std/option.rs" 750 8 753 9
-  let%span soption'3 = "../../creusot-contracts/src/std/option.rs" 732 15 732 27
-  let%span soption'4 = "../../creusot-contracts/src/std/option.rs" 734 8 737 9
+  let%span soption = "../../creusot-contracts/src/std/option.rs" 148 16 148 17
+  let%span soption'0 = "../../creusot-contracts/src/std/option.rs" 149 27 149 39
+  let%span soption'1 = "../../creusot-contracts/src/std/option.rs" 150 26 150 46
+  let%span soption'2 = "../../creusot-contracts/src/std/option.rs" 762 8 765 9
+  let%span soption'3 = "../../creusot-contracts/src/std/option.rs" 744 15 744 27
+  let%span soption'4 = "../../creusot-contracts/src/std/option.rs" 746 8 749 9
   let%span slogic = "../../creusot-contracts/src/logic.rs" 32 11 32 28
   let%span slogic'0 = "../../creusot-contracts/src/logic.rs" 33 0 33 21
-  let%span sptr_own = "../../creusot-contracts/src/ghost/ptr_own.rs" 78 40 78 43
-  let%span sptr_own'0 = "../../creusot-contracts/src/ghost/ptr_own.rs" 75 15 75 31
-  let%span sptr_own'1 = "../../creusot-contracts/src/ghost/ptr_own.rs" 78 4 78 69
-  let%span sptr_own'2 = "../../creusot-contracts/src/ghost/ptr_own.rs" 76 14 76 35
-  let%span sptr_own'3 = "../../creusot-contracts/src/ghost/ptr_own.rs" 96 40 96 43
-  let%span sptr_own'4 = "../../creusot-contracts/src/ghost/ptr_own.rs" 92 15 92 31
-  let%span sptr_own'5 = "../../creusot-contracts/src/ghost/ptr_own.rs" 96 4 96 77
-  let%span sptr_own'6 = "../../creusot-contracts/src/ghost/ptr_own.rs" 93 14 93 35
-  let%span sptr_own'7 = "../../creusot-contracts/src/ghost/ptr_own.rs" 94 14 94 39
-  let%span sptr_own'8 = "../../creusot-contracts/src/ghost/ptr_own.rs" 95 14 95 38
-  let%span sptr_own'9 = "../../creusot-contracts/src/ghost/ptr_own.rs" 42 4 42 26
+  let%span sptr_own = "../../creusot-contracts/src/ghost/ptr_own.rs" 136 40 136 43
+  let%span sptr_own'0 = "../../creusot-contracts/src/ghost/ptr_own.rs" 132 15 132 31
+  let%span sptr_own'1 = "../../creusot-contracts/src/ghost/ptr_own.rs" 136 4 136 69
+  let%span sptr_own'2 = "../../creusot-contracts/src/ghost/ptr_own.rs" 133 14 133 35
+  let%span sptr_own'3 = "../../creusot-contracts/src/ghost/ptr_own.rs" 166 40 166 43
+  let%span sptr_own'4 = "../../creusot-contracts/src/ghost/ptr_own.rs" 161 15 161 31
+  let%span sptr_own'5 = "../../creusot-contracts/src/ghost/ptr_own.rs" 166 4 166 77
+  let%span sptr_own'6 = "../../creusot-contracts/src/ghost/ptr_own.rs" 162 14 162 35
+  let%span sptr_own'7 = "../../creusot-contracts/src/ghost/ptr_own.rs" 163 14 163 39
+  let%span sptr_own'8 = "../../creusot-contracts/src/ghost/ptr_own.rs" 164 14 164 38
+  let%span sptr_own'9 = "../../creusot-contracts/src/ghost/ptr_own.rs" 44 4 44 26
   let%span sboxed = "../../creusot-contracts/src/std/boxed.rs" 30 8 30 18
   let%span sghost = "../../creusot-contracts/src/ghost.rs" 80 14 80 18
   let%span sghost'0 = "../../creusot-contracts/src/ghost.rs" 80 4 80 36
@@ -1318,75 +1161,12 @@
   let%span sghost'5 = "../../creusot-contracts/src/ghost.rs" 91 22 91 26
   let%span sghost'6 = "../../creusot-contracts/src/ghost.rs" 91 4 91 48
   let%span sghost'7 = "../../creusot-contracts/src/ghost.rs" 89 14 89 35
-=======
-module M_union_find_cpp__implementation__find [#"union_find_cpp.rs" 210 4 210 71]
-  let%span sunion_find_cpp = "union_find_cpp.rs" 210 23 210 25
-  let%span sunion_find_cpp'0 = "union_find_cpp.rs" 207 4 207 35
-  let%span sunion_find_cpp'1 = "union_find_cpp.rs" 208 14 208 37
-  let%span sunion_find_cpp'2 = "union_find_cpp.rs" 209 4 209 30
-  let%span sunion_find_cpp'3 = "union_find_cpp.rs" 96 8 96 16
-  let%span sunion_find_cpp'4 = "union_find_cpp.rs" 120 8 120 16
-  let%span sunion_find_cpp'5 = "union_find_cpp.rs" 147 16 149 64
-  let%span sunion_find_cpp'6 = "union_find_cpp.rs" 88 8 88 16
-  let%span sunion_find_cpp'7 = "union_find_cpp.rs" 107 19 107 28
-  let%span sunion_find_cpp'8 = "union_find_cpp.rs" 108 18 110 42
-  let%span sunion_find_cpp'9 = "union_find_cpp.rs" 106 8 106 16
-  let%span sunion_find_cpp'10 = "union_find_cpp.rs" 127 8 127 16
-  let%span sunion_find_cpp'11 = "union_find_cpp.rs" 68 12 81 17
-  let%span sptr = "../../creusot-contracts/src/std/ptr.rs" 103 14 103 53
-  let%span sptr'0 = "../../creusot-contracts/src/std/ptr.rs" 105 8 105 35
-  let%span smapping = "../../creusot-contracts/src/logic/mapping.rs" 67 4 67 12
-  let%span sfset = "../../creusot-contracts/src/logic/fset.rs" 43 8 43 26
-  let%span sfmap = "../../creusot-contracts/src/logic/fmap.rs" 354 22 354 26
-  let%span sfmap'0 = "../../creusot-contracts/src/logic/fmap.rs" 354 4 354 50
-  let%span sfmap'1 = "../../creusot-contracts/src/logic/fmap.rs" 353 14 353 55
-  let%span sfmap'2 = "../../creusot-contracts/src/logic/fmap.rs" 387 30 387 34
-  let%span sfmap'3 = "../../creusot-contracts/src/logic/fmap.rs" 387 4 387 62
-  let%span sfmap'4 = "../../creusot-contracts/src/logic/fmap.rs" 376 14 384 9
-  let%span sfmap'5 = "../../creusot-contracts/src/logic/fmap.rs" 385 14 385 73
-  let%span sfmap'6 = "../../creusot-contracts/src/logic/fmap.rs" 386 14 386 44
-  let%span sfmap'7 = "../../creusot-contracts/src/logic/fmap.rs" 94 4 94 12
-  let%span sfmap'8 = "../../creusot-contracts/src/logic/fmap.rs" 116 8 116 27
-  let%span sfmap'9 = "../../creusot-contracts/src/logic/fmap.rs" 271 4 271 12
-  let%span sfmap'10 = "../../creusot-contracts/src/logic/fmap.rs" 61 14 61 25
-  let%span sfmap'11 = "../../creusot-contracts/src/logic/fmap.rs" 514 20 514 76
-  let%span sfmap'12 = "../../creusot-contracts/src/logic/fmap.rs" 104 4 104 12
-  let%span soption = "../../creusot-contracts/src/std/option.rs" 149 16 149 17
-  let%span soption'0 = "../../creusot-contracts/src/std/option.rs" 150 27 150 39
-  let%span soption'1 = "../../creusot-contracts/src/std/option.rs" 151 26 151 46
-  let%span soption'2 = "../../creusot-contracts/src/std/option.rs" 776 8 779 9
-  let%span soption'3 = "../../creusot-contracts/src/std/option.rs" 756 15 756 27
-  let%span soption'4 = "../../creusot-contracts/src/std/option.rs" 758 8 761 9
-  let%span slogic = "../../creusot-contracts/src/logic.rs" 32 11 32 28
-  let%span slogic'0 = "../../creusot-contracts/src/logic.rs" 33 0 33 21
-  let%span sptr_own = "../../creusot-contracts/src/ghost/ptr_own.rs" 137 40 137 43
-  let%span sptr_own'0 = "../../creusot-contracts/src/ghost/ptr_own.rs" 133 15 133 31
-  let%span sptr_own'1 = "../../creusot-contracts/src/ghost/ptr_own.rs" 137 4 137 69
-  let%span sptr_own'2 = "../../creusot-contracts/src/ghost/ptr_own.rs" 134 14 134 35
-  let%span sptr_own'3 = "../../creusot-contracts/src/ghost/ptr_own.rs" 167 40 167 43
-  let%span sptr_own'4 = "../../creusot-contracts/src/ghost/ptr_own.rs" 162 15 162 31
-  let%span sptr_own'5 = "../../creusot-contracts/src/ghost/ptr_own.rs" 167 4 167 77
-  let%span sptr_own'6 = "../../creusot-contracts/src/ghost/ptr_own.rs" 163 14 163 35
-  let%span sptr_own'7 = "../../creusot-contracts/src/ghost/ptr_own.rs" 164 14 164 39
-  let%span sptr_own'8 = "../../creusot-contracts/src/ghost/ptr_own.rs" 165 14 165 38
-  let%span sptr_own'9 = "../../creusot-contracts/src/ghost/ptr_own.rs" 44 4 44 12
-  let%span sboxed = "../../creusot-contracts/src/std/boxed.rs" 33 8 33 18
-  let%span sghost = "../../creusot-contracts/src/ghost.rs" 78 14 78 18
-  let%span sghost'0 = "../../creusot-contracts/src/ghost.rs" 78 4 78 36
-  let%span sghost'1 = "../../creusot-contracts/src/ghost.rs" 77 14 77 31
-  let%span sghost'2 = "../../creusot-contracts/src/ghost.rs" 183 15 183 16
-  let%span sghost'3 = "../../creusot-contracts/src/ghost.rs" 183 4 185 17
-  let%span sghost'4 = "../../creusot-contracts/src/ghost.rs" 181 14 181 26
-  let%span sghost'5 = "../../creusot-contracts/src/ghost.rs" 89 22 89 26
-  let%span sghost'6 = "../../creusot-contracts/src/ghost.rs" 89 4 89 48
-  let%span sghost'7 = "../../creusot-contracts/src/ghost.rs" 88 14 88 35
->>>>>>> 46c4bce5
   let%span sghost'8 = "../../creusot-contracts/src/ghost.rs" 109 20 109 27
   let%span sghost'9 = "../../creusot-contracts/src/ghost.rs" 125 8 125 22
   let%span sghost'10 = "../../creusot-contracts/src/ghost.rs" 118 8 118 18
   let%span sresolve = "../../creusot-contracts/src/resolve.rs" 44 20 44 34
-  let%span sinvariant = "../../creusot-contracts/src/invariant.rs" 100 20 100 44
-  let%span sinvariant'0 = "../../creusot-contracts/src/invariant.rs" 91 8 91 18
+  let%span sinvariant = "../../creusot-contracts/src/invariant.rs" 99 20 99 44
+  let%span sinvariant'0 = "../../creusot-contracts/src/invariant.rs" 90 8 90 18
   
   use creusot.prelude.MutBorrow
   use creusot.prelude.Opaque
@@ -1494,18 +1274,14 @@
   
   axiom is_null_logic_spec: forall self: Opaque.ptr. [%#sptr] is_null_logic self = (addr_logic self = (0: UInt64.t))
   
-<<<<<<< HEAD
-  predicate invariant''0 [@inline:trivial] (self: t_PtrOwn) = [%#sptr_own'9] not is_null_logic (ptr self)
+  predicate metadata_matches (_value: t_Node) (_metadata: ())
+  
+  function metadata_logic (_0: Opaque.ptr) : ()
+  
+  predicate invariant''0 [@inline:trivial] (self: t_PtrOwn) =
+    [%#sptr_own'9] not is_null_logic (ptr self) /\ metadata_matches (val' self) (metadata_logic (ptr self))
   
   meta "rewrite_def" predicate invariant''0
-=======
-  predicate metadata_matches (_value: t_Node) (_metadata: ()) = true
-  
-  function metadata_logic (_0: Opaque.ptr) : ()
-  
-  predicate invariant''0 (self: t_PtrOwn) =
-    [%#sptr_own'9] not is_null_logic (ptr self) /\ metadata_matches (val' self) (metadata_logic (ptr self))
->>>>>>> 46c4bce5
   
   predicate inv'0 (_0: t_T)
   
@@ -2077,7 +1853,6 @@
       {[@expl:find ensures #1] [%#sunion_find_cpp'2] unchanged uf}
       (! return' {result}) ]
 end
-<<<<<<< HEAD
 module M_union_find_cpp__implementation__get [#"union_find_cpp.rs" 224 4 224 57]
   let%span sunion_find_cpp = "union_find_cpp.rs" 224 18 224 20
   let%span sunion_find_cpp'0 = "union_find_cpp.rs" 221 4 221 35
@@ -2093,8 +1868,8 @@
   let%span sunion_find_cpp'10 = "union_find_cpp.rs" 104 8 104 16
   let%span sunion_find_cpp'11 = "union_find_cpp.rs" 124 8 124 16
   let%span sunion_find_cpp'12 = "union_find_cpp.rs" 67 12 80 17
-  let%span sptr = "../../creusot-contracts/src/std/ptr.rs" 57 14 57 53
-  let%span sptr'0 = "../../creusot-contracts/src/std/ptr.rs" 59 8 59 35
+  let%span sptr = "../../creusot-contracts/src/std/ptr.rs" 96 14 96 53
+  let%span sptr'0 = "../../creusot-contracts/src/std/ptr.rs" 98 8 98 35
   let%span smapping = "../../creusot-contracts/src/logic/mapping.rs" 62 4 62 26
   let%span sfset = "../../creusot-contracts/src/logic/fset.rs" 39 8 39 26
   let%span sfmap = "../../creusot-contracts/src/logic/fmap.rs" 339 22 339 26
@@ -2105,19 +1880,19 @@
   let%span sfmap'4 = "../../creusot-contracts/src/logic/fmap.rs" 258 4 258 26
   let%span sfmap'5 = "../../creusot-contracts/src/logic/fmap.rs" 498 20 498 76
   let%span sfmap'6 = "../../creusot-contracts/src/logic/fmap.rs" 100 4 100 26
-  let%span soption = "../../creusot-contracts/src/std/option.rs" 144 16 144 17
-  let%span soption'0 = "../../creusot-contracts/src/std/option.rs" 145 27 145 39
-  let%span soption'1 = "../../creusot-contracts/src/std/option.rs" 146 26 146 46
-  let%span soption'2 = "../../creusot-contracts/src/std/option.rs" 750 8 753 9
-  let%span soption'3 = "../../creusot-contracts/src/std/option.rs" 732 15 732 27
-  let%span soption'4 = "../../creusot-contracts/src/std/option.rs" 734 8 737 9
+  let%span soption = "../../creusot-contracts/src/std/option.rs" 148 16 148 17
+  let%span soption'0 = "../../creusot-contracts/src/std/option.rs" 149 27 149 39
+  let%span soption'1 = "../../creusot-contracts/src/std/option.rs" 150 26 150 46
+  let%span soption'2 = "../../creusot-contracts/src/std/option.rs" 762 8 765 9
+  let%span soption'3 = "../../creusot-contracts/src/std/option.rs" 744 15 744 27
+  let%span soption'4 = "../../creusot-contracts/src/std/option.rs" 746 8 749 9
   let%span slogic = "../../creusot-contracts/src/logic.rs" 32 11 32 28
   let%span slogic'0 = "../../creusot-contracts/src/logic.rs" 33 0 33 21
-  let%span sptr_own = "../../creusot-contracts/src/ghost/ptr_own.rs" 78 40 78 43
-  let%span sptr_own'0 = "../../creusot-contracts/src/ghost/ptr_own.rs" 75 15 75 31
-  let%span sptr_own'1 = "../../creusot-contracts/src/ghost/ptr_own.rs" 78 4 78 69
-  let%span sptr_own'2 = "../../creusot-contracts/src/ghost/ptr_own.rs" 76 14 76 35
-  let%span sptr_own'3 = "../../creusot-contracts/src/ghost/ptr_own.rs" 42 4 42 26
+  let%span sptr_own = "../../creusot-contracts/src/ghost/ptr_own.rs" 136 40 136 43
+  let%span sptr_own'0 = "../../creusot-contracts/src/ghost/ptr_own.rs" 132 15 132 31
+  let%span sptr_own'1 = "../../creusot-contracts/src/ghost/ptr_own.rs" 136 4 136 69
+  let%span sptr_own'2 = "../../creusot-contracts/src/ghost/ptr_own.rs" 133 14 133 35
+  let%span sptr_own'3 = "../../creusot-contracts/src/ghost/ptr_own.rs" 44 4 44 26
   let%span sboxed = "../../creusot-contracts/src/std/boxed.rs" 30 8 30 18
   let%span sghost = "../../creusot-contracts/src/ghost.rs" 80 14 80 18
   let%span sghost'0 = "../../creusot-contracts/src/ghost.rs" 80 4 80 36
@@ -2126,58 +1901,7 @@
   let%span sghost'3 = "../../creusot-contracts/src/ghost.rs" 181 4 183 17
   let%span sghost'4 = "../../creusot-contracts/src/ghost.rs" 179 14 179 26
   let%span sghost'5 = "../../creusot-contracts/src/ghost.rs" 118 8 118 18
-  let%span sinvariant = "../../creusot-contracts/src/invariant.rs" 91 8 91 18
-=======
-module M_union_find_cpp__implementation__get [#"union_find_cpp.rs" 231 4 231 57]
-  let%span sunion_find_cpp = "union_find_cpp.rs" 231 18 231 20
-  let%span sunion_find_cpp'0 = "union_find_cpp.rs" 228 4 228 35
-  let%span sunion_find_cpp'1 = "union_find_cpp.rs" 229 15 229 36
-  let%span sunion_find_cpp'2 = "union_find_cpp.rs" 231 55 231 57
-  let%span sunion_find_cpp'3 = "union_find_cpp.rs" 230 14 230 41
-  let%span sunion_find_cpp'4 = "union_find_cpp.rs" 96 8 96 16
-  let%span sunion_find_cpp'5 = "union_find_cpp.rs" 120 8 120 16
-  let%span sunion_find_cpp'6 = "union_find_cpp.rs" 136 8 136 16
-  let%span sunion_find_cpp'7 = "union_find_cpp.rs" 88 8 88 16
-  let%span sunion_find_cpp'8 = "union_find_cpp.rs" 107 19 107 28
-  let%span sunion_find_cpp'9 = "union_find_cpp.rs" 108 18 110 42
-  let%span sunion_find_cpp'10 = "union_find_cpp.rs" 106 8 106 16
-  let%span sunion_find_cpp'11 = "union_find_cpp.rs" 127 8 127 16
-  let%span sunion_find_cpp'12 = "union_find_cpp.rs" 68 12 81 17
-  let%span sptr = "../../creusot-contracts/src/std/ptr.rs" 103 14 103 53
-  let%span sptr'0 = "../../creusot-contracts/src/std/ptr.rs" 105 8 105 35
-  let%span smapping = "../../creusot-contracts/src/logic/mapping.rs" 67 4 67 12
-  let%span sfset = "../../creusot-contracts/src/logic/fset.rs" 43 8 43 26
-  let%span sfmap = "../../creusot-contracts/src/logic/fmap.rs" 354 22 354 26
-  let%span sfmap'0 = "../../creusot-contracts/src/logic/fmap.rs" 354 4 354 50
-  let%span sfmap'1 = "../../creusot-contracts/src/logic/fmap.rs" 353 14 353 55
-  let%span sfmap'2 = "../../creusot-contracts/src/logic/fmap.rs" 94 4 94 12
-  let%span sfmap'3 = "../../creusot-contracts/src/logic/fmap.rs" 116 8 116 27
-  let%span sfmap'4 = "../../creusot-contracts/src/logic/fmap.rs" 271 4 271 12
-  let%span sfmap'5 = "../../creusot-contracts/src/logic/fmap.rs" 514 20 514 76
-  let%span sfmap'6 = "../../creusot-contracts/src/logic/fmap.rs" 104 4 104 12
-  let%span soption = "../../creusot-contracts/src/std/option.rs" 149 16 149 17
-  let%span soption'0 = "../../creusot-contracts/src/std/option.rs" 150 27 150 39
-  let%span soption'1 = "../../creusot-contracts/src/std/option.rs" 151 26 151 46
-  let%span soption'2 = "../../creusot-contracts/src/std/option.rs" 776 8 779 9
-  let%span soption'3 = "../../creusot-contracts/src/std/option.rs" 756 15 756 27
-  let%span soption'4 = "../../creusot-contracts/src/std/option.rs" 758 8 761 9
-  let%span slogic = "../../creusot-contracts/src/logic.rs" 32 11 32 28
-  let%span slogic'0 = "../../creusot-contracts/src/logic.rs" 33 0 33 21
-  let%span sptr_own = "../../creusot-contracts/src/ghost/ptr_own.rs" 137 40 137 43
-  let%span sptr_own'0 = "../../creusot-contracts/src/ghost/ptr_own.rs" 133 15 133 31
-  let%span sptr_own'1 = "../../creusot-contracts/src/ghost/ptr_own.rs" 137 4 137 69
-  let%span sptr_own'2 = "../../creusot-contracts/src/ghost/ptr_own.rs" 134 14 134 35
-  let%span sptr_own'3 = "../../creusot-contracts/src/ghost/ptr_own.rs" 44 4 44 12
-  let%span sboxed = "../../creusot-contracts/src/std/boxed.rs" 33 8 33 18
-  let%span sghost = "../../creusot-contracts/src/ghost.rs" 78 14 78 18
-  let%span sghost'0 = "../../creusot-contracts/src/ghost.rs" 78 4 78 36
-  let%span sghost'1 = "../../creusot-contracts/src/ghost.rs" 77 14 77 31
-  let%span sghost'2 = "../../creusot-contracts/src/ghost.rs" 183 15 183 16
-  let%span sghost'3 = "../../creusot-contracts/src/ghost.rs" 183 4 185 17
-  let%span sghost'4 = "../../creusot-contracts/src/ghost.rs" 181 14 181 26
-  let%span sghost'5 = "../../creusot-contracts/src/ghost.rs" 119 8 119 18
-  let%span sinvariant = "../../creusot-contracts/src/invariant.rs" 95 8 95 18
->>>>>>> 46c4bce5
+  let%span sinvariant = "../../creusot-contracts/src/invariant.rs" 90 8 90 18
   
   use creusot.prelude.Opaque
   use set.Fset
@@ -2283,18 +2007,14 @@
   
   axiom is_null_logic_spec: forall self: Opaque.ptr. [%#sptr] is_null_logic self = (addr_logic self = (0: UInt64.t))
   
-<<<<<<< HEAD
-  predicate invariant''0 [@inline:trivial] (self: t_PtrOwn) = [%#sptr_own'3] not is_null_logic (ptr self)
+  predicate metadata_matches (_value: t_Node) (_metadata: ())
+  
+  function metadata_logic (_0: Opaque.ptr) : ()
+  
+  predicate invariant''0 [@inline:trivial] (self: t_PtrOwn) =
+    [%#sptr_own'3] not is_null_logic (ptr self) /\ metadata_matches (val' self) (metadata_logic (ptr self))
   
   meta "rewrite_def" predicate invariant''0
-=======
-  predicate metadata_matches (_value: t_Node) (_metadata: ()) = true
-  
-  function metadata_logic (_0: Opaque.ptr) : ()
-  
-  predicate invariant''0 (self: t_PtrOwn) =
-    [%#sptr_own'3] not is_null_logic (ptr self) /\ metadata_matches (val' self) (metadata_logic (ptr self))
->>>>>>> 46c4bce5
   
   predicate inv'0 (_0: t_T)
   
@@ -2546,10 +2266,9 @@
   let%span sunion_find_cpp'17 = "union_find_cpp.rs" 104 8 104 16
   let%span sunion_find_cpp'18 = "union_find_cpp.rs" 124 8 124 16
   let%span sunion_find_cpp'19 = "union_find_cpp.rs" 25 8 25 16
-<<<<<<< HEAD
   let%span sunion_find_cpp'20 = "union_find_cpp.rs" 67 12 80 17
-  let%span sptr = "../../creusot-contracts/src/std/ptr.rs" 57 14 57 53
-  let%span sptr'0 = "../../creusot-contracts/src/std/ptr.rs" 59 8 59 35
+  let%span sptr = "../../creusot-contracts/src/std/ptr.rs" 96 14 96 53
+  let%span sptr'0 = "../../creusot-contracts/src/std/ptr.rs" 98 8 98 35
   let%span smodel = "../../creusot-contracts/src/model.rs" 35 8 35 28
   let%span smodel'0 = "../../creusot-contracts/src/model.rs" 51 8 51 28
   let%span smapping = "../../creusot-contracts/src/logic/mapping.rs" 62 4 62 26
@@ -2574,24 +2293,24 @@
   let%span sfmap'16 = "../../creusot-contracts/src/logic/fmap.rs" 60 14 60 25
   let%span sfmap'17 = "../../creusot-contracts/src/logic/fmap.rs" 498 20 498 76
   let%span sfmap'18 = "../../creusot-contracts/src/logic/fmap.rs" 100 4 100 26
-  let%span soption = "../../creusot-contracts/src/std/option.rs" 144 16 144 17
-  let%span soption'0 = "../../creusot-contracts/src/std/option.rs" 145 27 145 39
-  let%span soption'1 = "../../creusot-contracts/src/std/option.rs" 146 26 146 46
-  let%span soption'2 = "../../creusot-contracts/src/std/option.rs" 732 15 732 27
-  let%span soption'3 = "../../creusot-contracts/src/std/option.rs" 734 8 737 9
+  let%span soption = "../../creusot-contracts/src/std/option.rs" 148 16 148 17
+  let%span soption'0 = "../../creusot-contracts/src/std/option.rs" 149 27 149 39
+  let%span soption'1 = "../../creusot-contracts/src/std/option.rs" 150 26 150 46
+  let%span soption'2 = "../../creusot-contracts/src/std/option.rs" 744 15 744 27
+  let%span soption'3 = "../../creusot-contracts/src/std/option.rs" 746 8 749 9
   let%span slogic = "../../creusot-contracts/src/logic.rs" 32 11 32 28
   let%span slogic'0 = "../../creusot-contracts/src/logic.rs" 33 0 33 21
-  let%span sptr_own = "../../creusot-contracts/src/ghost/ptr_own.rs" 135 26 135 30
-  let%span sptr_own'0 = "../../creusot-contracts/src/ghost/ptr_own.rs" 135 48 135 52
-  let%span sptr_own'1 = "../../creusot-contracts/src/ghost/ptr_own.rs" 132 14 132 64
-  let%span sptr_own'2 = "../../creusot-contracts/src/ghost/ptr_own.rs" 133 14 133 28
-  let%span sptr_own'3 = "../../creusot-contracts/src/ghost/ptr_own.rs" 96 40 96 43
-  let%span sptr_own'4 = "../../creusot-contracts/src/ghost/ptr_own.rs" 92 15 92 31
-  let%span sptr_own'5 = "../../creusot-contracts/src/ghost/ptr_own.rs" 96 4 96 77
-  let%span sptr_own'6 = "../../creusot-contracts/src/ghost/ptr_own.rs" 93 14 93 35
-  let%span sptr_own'7 = "../../creusot-contracts/src/ghost/ptr_own.rs" 94 14 94 39
-  let%span sptr_own'8 = "../../creusot-contracts/src/ghost/ptr_own.rs" 95 14 95 38
-  let%span sptr_own'9 = "../../creusot-contracts/src/ghost/ptr_own.rs" 42 4 42 26
+  let%span sptr_own = "../../creusot-contracts/src/ghost/ptr_own.rs" 208 26 208 30
+  let%span sptr_own'0 = "../../creusot-contracts/src/ghost/ptr_own.rs" 208 48 208 52
+  let%span sptr_own'1 = "../../creusot-contracts/src/ghost/ptr_own.rs" 205 14 205 64
+  let%span sptr_own'2 = "../../creusot-contracts/src/ghost/ptr_own.rs" 206 14 206 28
+  let%span sptr_own'3 = "../../creusot-contracts/src/ghost/ptr_own.rs" 166 40 166 43
+  let%span sptr_own'4 = "../../creusot-contracts/src/ghost/ptr_own.rs" 161 15 161 31
+  let%span sptr_own'5 = "../../creusot-contracts/src/ghost/ptr_own.rs" 166 4 166 77
+  let%span sptr_own'6 = "../../creusot-contracts/src/ghost/ptr_own.rs" 162 14 162 35
+  let%span sptr_own'7 = "../../creusot-contracts/src/ghost/ptr_own.rs" 163 14 163 39
+  let%span sptr_own'8 = "../../creusot-contracts/src/ghost/ptr_own.rs" 164 14 164 38
+  let%span sptr_own'9 = "../../creusot-contracts/src/ghost/ptr_own.rs" 44 4 44 26
   let%span sboxed = "../../creusot-contracts/src/std/boxed.rs" 30 8 30 18
   let%span sghost = "../../creusot-contracts/src/ghost.rs" 91 22 91 26
   let%span sghost'0 = "../../creusot-contracts/src/ghost.rs" 91 4 91 48
@@ -2607,11 +2326,11 @@
   let%span sghost'10 = "../../creusot-contracts/src/ghost.rs" 109 20 109 27
   let%span sghost'11 = "../../creusot-contracts/src/ghost.rs" 125 8 125 22
   let%span sghost'12 = "../../creusot-contracts/src/ghost.rs" 118 8 118 18
-  let%span speano = "../../creusot-contracts/src/peano.rs" 125 14 125 38
+  let%span speano = "../../creusot-contracts/src/peano.rs" 149 14 149 38
   let%span speano'0 = "../../creusot-contracts/src/peano.rs" 41 4 41 18
   let%span sresolve = "../../creusot-contracts/src/resolve.rs" 44 20 44 34
-  let%span sinvariant = "../../creusot-contracts/src/invariant.rs" 100 20 100 44
-  let%span sinvariant'0 = "../../creusot-contracts/src/invariant.rs" 91 8 91 18
+  let%span sinvariant = "../../creusot-contracts/src/invariant.rs" 99 20 99 44
+  let%span sinvariant'0 = "../../creusot-contracts/src/invariant.rs" 90 8 90 18
   let%span ssnapshot = "../../creusot-contracts/src/snapshot.rs" 119 14 119 30
   let%span scmp = "../../creusot-contracts/src/std/cmp.rs" 35 26 35 76
   let%span scmp'0 = "../../creusot-contracts/src/std/cmp.rs" 11 26 11 75
@@ -2628,91 +2347,7 @@
   let%span sord'9 = "../../creusot-contracts/src/logic/ord.rs" 155 40 155 73
   let%span sord'10 = "../../creusot-contracts/src/logic/ord.rs" 156 39 156 69
   let%span sord'11 = "../../creusot-contracts/src/logic/ord.rs" 160 39 160 84
-  let%span sord'12 = "../../creusot-contracts/src/logic/ord.rs" 211 16 217 17
-=======
-  let%span sunion_find_cpp'20 = "union_find_cpp.rs" 68 12 81 17
-  let%span sptr = "../../creusot-contracts/src/std/ptr.rs" 103 14 103 53
-  let%span sptr'0 = "../../creusot-contracts/src/std/ptr.rs" 105 8 105 35
-  let%span smodel = "../../creusot-contracts/src/model.rs" 36 8 36 28
-  let%span smodel'0 = "../../creusot-contracts/src/model.rs" 54 8 54 28
-  let%span smapping = "../../creusot-contracts/src/logic/mapping.rs" 67 4 67 12
-  let%span sfset = "../../creusot-contracts/src/logic/fset.rs" 43 8 43 26
-  let%span sfmap = "../../creusot-contracts/src/logic/fmap.rs" 417 32 417 36
-  let%span sfmap'0 = "../../creusot-contracts/src/logic/fmap.rs" 414 4 414 36
-  let%span sfmap'1 = "../../creusot-contracts/src/logic/fmap.rs" 417 4 417 69
-  let%span sfmap'2 = "../../creusot-contracts/src/logic/fmap.rs" 415 14 415 47
-  let%span sfmap'3 = "../../creusot-contracts/src/logic/fmap.rs" 416 14 416 85
-  let%span sfmap'4 = "../../creusot-contracts/src/logic/fmap.rs" 387 30 387 34
-  let%span sfmap'5 = "../../creusot-contracts/src/logic/fmap.rs" 387 4 387 62
-  let%span sfmap'6 = "../../creusot-contracts/src/logic/fmap.rs" 376 14 384 9
-  let%span sfmap'7 = "../../creusot-contracts/src/logic/fmap.rs" 385 14 385 73
-  let%span sfmap'8 = "../../creusot-contracts/src/logic/fmap.rs" 386 14 386 44
-  let%span sfmap'9 = "../../creusot-contracts/src/logic/fmap.rs" 116 8 116 27
-  let%span sfmap'10 = "../../creusot-contracts/src/logic/fmap.rs" 85 14 85 43
-  let%span sfmap'11 = "../../creusot-contracts/src/logic/fmap.rs" 86 14 86 84
-  let%span sfmap'12 = "../../creusot-contracts/src/logic/fmap.rs" 271 4 271 12
-  let%span sfmap'13 = "../../creusot-contracts/src/logic/fmap.rs" 69 14 69 46
-  let%span sfmap'14 = "../../creusot-contracts/src/logic/fmap.rs" 70 14 70 88
-  let%span sfmap'15 = "../../creusot-contracts/src/logic/fmap.rs" 94 4 94 12
-  let%span sfmap'16 = "../../creusot-contracts/src/logic/fmap.rs" 61 14 61 25
-  let%span sfmap'17 = "../../creusot-contracts/src/logic/fmap.rs" 514 20 514 76
-  let%span sfmap'18 = "../../creusot-contracts/src/logic/fmap.rs" 104 4 104 12
-  let%span soption = "../../creusot-contracts/src/std/option.rs" 149 16 149 17
-  let%span soption'0 = "../../creusot-contracts/src/std/option.rs" 150 27 150 39
-  let%span soption'1 = "../../creusot-contracts/src/std/option.rs" 151 26 151 46
-  let%span soption'2 = "../../creusot-contracts/src/std/option.rs" 756 15 756 27
-  let%span soption'3 = "../../creusot-contracts/src/std/option.rs" 758 8 761 9
-  let%span slogic = "../../creusot-contracts/src/logic.rs" 32 11 32 28
-  let%span slogic'0 = "../../creusot-contracts/src/logic.rs" 33 0 33 21
-  let%span sptr_own = "../../creusot-contracts/src/ghost/ptr_own.rs" 209 26 209 30
-  let%span sptr_own'0 = "../../creusot-contracts/src/ghost/ptr_own.rs" 209 48 209 52
-  let%span sptr_own'1 = "../../creusot-contracts/src/ghost/ptr_own.rs" 206 14 206 64
-  let%span sptr_own'2 = "../../creusot-contracts/src/ghost/ptr_own.rs" 207 14 207 28
-  let%span sptr_own'3 = "../../creusot-contracts/src/ghost/ptr_own.rs" 167 40 167 43
-  let%span sptr_own'4 = "../../creusot-contracts/src/ghost/ptr_own.rs" 162 15 162 31
-  let%span sptr_own'5 = "../../creusot-contracts/src/ghost/ptr_own.rs" 167 4 167 77
-  let%span sptr_own'6 = "../../creusot-contracts/src/ghost/ptr_own.rs" 163 14 163 35
-  let%span sptr_own'7 = "../../creusot-contracts/src/ghost/ptr_own.rs" 164 14 164 39
-  let%span sptr_own'8 = "../../creusot-contracts/src/ghost/ptr_own.rs" 165 14 165 38
-  let%span sptr_own'9 = "../../creusot-contracts/src/ghost/ptr_own.rs" 44 4 44 12
-  let%span sboxed = "../../creusot-contracts/src/std/boxed.rs" 33 8 33 18
-  let%span sghost = "../../creusot-contracts/src/ghost.rs" 89 22 89 26
-  let%span sghost'0 = "../../creusot-contracts/src/ghost.rs" 89 4 89 48
-  let%span sghost'1 = "../../creusot-contracts/src/ghost.rs" 88 14 88 35
-  let%span sghost'2 = "../../creusot-contracts/src/ghost.rs" 183 15 183 16
-  let%span sghost'3 = "../../creusot-contracts/src/ghost.rs" 183 4 185 17
-  let%span sghost'4 = "../../creusot-contracts/src/ghost.rs" 181 14 181 26
-  let%span sghost'5 = "../../creusot-contracts/src/ghost.rs" 203 14 203 29
-  let%span sghost'6 = "../../creusot-contracts/src/ghost.rs" 232 17 232 21
-  let%span sghost'7 = "../../creusot-contracts/src/ghost.rs" 232 4 232 46
-  let%span sghost'8 = "../../creusot-contracts/src/ghost.rs" 230 14 230 36
-  let%span sghost'9 = "../../creusot-contracts/src/ghost.rs" 231 14 231 36
-  let%span sghost'10 = "../../creusot-contracts/src/ghost.rs" 109 20 109 27
-  let%span sghost'11 = "../../creusot-contracts/src/ghost.rs" 127 8 127 22
-  let%span sghost'12 = "../../creusot-contracts/src/ghost.rs" 119 8 119 18
-  let%span speano = "../../creusot-contracts/src/peano.rs" 156 14 156 38
-  let%span speano'0 = "../../creusot-contracts/src/peano.rs" 41 4 41 12
-  let%span sresolve = "../../creusot-contracts/src/resolve.rs" 52 20 52 34
-  let%span sinvariant = "../../creusot-contracts/src/invariant.rs" 106 20 106 44
-  let%span sinvariant'0 = "../../creusot-contracts/src/invariant.rs" 95 8 95 18
-  let%span ssnapshot = "../../creusot-contracts/src/snapshot.rs" 125 14 125 30
-  let%span scmp = "../../creusot-contracts/src/std/cmp.rs" 35 26 35 76
-  let%span scmp'0 = "../../creusot-contracts/src/std/cmp.rs" 11 26 11 75
-  let%span sord = "../../creusot-contracts/src/logic/ord.rs" 129 39 129 89
-  let%span sord'0 = "../../creusot-contracts/src/logic/ord.rs" 134 39 134 86
-  let%span sord'1 = "../../creusot-contracts/src/logic/ord.rs" 139 39 139 86
-  let%span sord'2 = "../../creusot-contracts/src/logic/ord.rs" 144 39 144 89
-  let%span sord'3 = "../../creusot-contracts/src/logic/ord.rs" 149 39 149 70
-  let%span sord'4 = "../../creusot-contracts/src/logic/ord.rs" 154 40 154 57
-  let%span sord'5 = "../../creusot-contracts/src/logic/ord.rs" 155 40 155 57
-  let%span sord'6 = "../../creusot-contracts/src/logic/ord.rs" 156 39 156 56
-  let%span sord'7 = "../../creusot-contracts/src/logic/ord.rs" 161 40 161 70
-  let%span sord'8 = "../../creusot-contracts/src/logic/ord.rs" 162 39 162 72
-  let%span sord'9 = "../../creusot-contracts/src/logic/ord.rs" 167 40 167 73
-  let%span sord'10 = "../../creusot-contracts/src/logic/ord.rs" 168 39 168 69
-  let%span sord'11 = "../../creusot-contracts/src/logic/ord.rs" 173 39 173 84
-  let%span sord'12 = "../../creusot-contracts/src/logic/ord.rs" 260 16 266 17
->>>>>>> 46c4bce5
+  let%span sord'12 = "../../creusot-contracts/src/logic/ord.rs" 240 16 246 17
   
   use creusot.prelude.MutBorrow
   use creusot.prelude.Opaque
@@ -2820,18 +2455,14 @@
   
   axiom is_null_logic_spec: forall self: Opaque.ptr. [%#sptr] is_null_logic self = (addr_logic self = (0: UInt64.t))
   
-<<<<<<< HEAD
-  predicate invariant''0 [@inline:trivial] (self: t_PtrOwn) = [%#sptr_own'9] not is_null_logic (ptr self)
+  predicate metadata_matches (_value: t_Node) (_metadata: ())
+  
+  function metadata_logic (_0: Opaque.ptr) : ()
+  
+  predicate invariant''0 [@inline:trivial] (self: t_PtrOwn) =
+    [%#sptr_own'9] not is_null_logic (ptr self) /\ metadata_matches (val' self) (metadata_logic (ptr self))
   
   meta "rewrite_def" predicate invariant''0
-=======
-  predicate metadata_matches (_value: t_Node) (_metadata: ()) = true
-  
-  function metadata_logic (_0: Opaque.ptr) : ()
-  
-  predicate invariant''0 (self: t_PtrOwn) =
-    [%#sptr_own'9] not is_null_logic (ptr self) /\ metadata_matches (val' self) (metadata_logic (ptr self))
->>>>>>> 46c4bce5
   
   predicate inv'0 (_0: t_T)
   
@@ -3777,7 +3408,6 @@
         )}
       (! return' {result}) ]
 end
-<<<<<<< HEAD
 module M_union_find_cpp__implementation__union [#"union_find_cpp.rs" 285 4 285 81]
   let%span sunion_find_cpp = "union_find_cpp.rs" 285 24 285 26
   let%span sunion_find_cpp'0 = "union_find_cpp.rs" 277 4 277 51
@@ -3806,8 +3436,8 @@
   let%span sunion_find_cpp'23 = "union_find_cpp.rs" 106 18 108 42
   let%span sunion_find_cpp'24 = "union_find_cpp.rs" 104 8 104 16
   let%span sunion_find_cpp'25 = "union_find_cpp.rs" 67 12 80 17
-  let%span sptr = "../../creusot-contracts/src/std/ptr.rs" 57 14 57 53
-  let%span sptr'0 = "../../creusot-contracts/src/std/ptr.rs" 59 8 59 35
+  let%span sptr = "../../creusot-contracts/src/std/ptr.rs" 96 14 96 53
+  let%span sptr'0 = "../../creusot-contracts/src/std/ptr.rs" 98 8 98 35
   let%span smapping = "../../creusot-contracts/src/logic/mapping.rs" 62 4 62 26
   let%span sfset = "../../creusot-contracts/src/logic/fset.rs" 39 8 39 26
   let%span sfmap = "../../creusot-contracts/src/logic/fmap.rs" 108 8 108 27
@@ -3815,11 +3445,11 @@
   let%span sfmap'1 = "../../creusot-contracts/src/logic/fmap.rs" 92 4 92 26
   let%span sfmap'2 = "../../creusot-contracts/src/logic/fmap.rs" 100 4 100 26
   let%span sfmap'3 = "../../creusot-contracts/src/logic/fmap.rs" 498 20 498 76
-  let%span soption = "../../creusot-contracts/src/std/option.rs" 732 15 732 27
-  let%span soption'0 = "../../creusot-contracts/src/std/option.rs" 734 8 737 9
+  let%span soption = "../../creusot-contracts/src/std/option.rs" 744 15 744 27
+  let%span soption'0 = "../../creusot-contracts/src/std/option.rs" 746 8 749 9
   let%span slogic = "../../creusot-contracts/src/logic.rs" 32 11 32 28
   let%span slogic'0 = "../../creusot-contracts/src/logic.rs" 33 0 33 21
-  let%span sptr_own = "../../creusot-contracts/src/ghost/ptr_own.rs" 42 4 42 26
+  let%span sptr_own = "../../creusot-contracts/src/ghost/ptr_own.rs" 44 4 44 26
   let%span sboxed = "../../creusot-contracts/src/std/boxed.rs" 30 8 30 18
   let%span sghost = "../../creusot-contracts/src/ghost.rs" 91 22 91 26
   let%span sghost'0 = "../../creusot-contracts/src/ghost.rs" 91 4 91 48
@@ -3827,61 +3457,10 @@
   let%span sghost'2 = "../../creusot-contracts/src/ghost.rs" 181 15 181 16
   let%span sghost'3 = "../../creusot-contracts/src/ghost.rs" 181 4 183 17
   let%span sghost'4 = "../../creusot-contracts/src/ghost.rs" 179 14 179 26
-=======
-module M_union_find_cpp__implementation__union [#"union_find_cpp.rs" 292 4 292 81]
-  let%span sunion_find_cpp = "union_find_cpp.rs" 292 24 292 26
-  let%span sunion_find_cpp'0 = "union_find_cpp.rs" 284 4 284 51
-  let%span sunion_find_cpp'1 = "union_find_cpp.rs" 285 4 285 64
-  let%span sunion_find_cpp'2 = "union_find_cpp.rs" 286 14 286 58
-  let%span sunion_find_cpp'3 = "union_find_cpp.rs" 287 14 290 31
-  let%span sunion_find_cpp'4 = "union_find_cpp.rs" 210 23 210 25
-  let%span sunion_find_cpp'5 = "union_find_cpp.rs" 207 4 207 35
-  let%span sunion_find_cpp'6 = "union_find_cpp.rs" 208 14 208 37
-  let%span sunion_find_cpp'7 = "union_find_cpp.rs" 209 4 209 30
-  let%span sunion_find_cpp'8 = "union_find_cpp.rs" 249 19 249 21
-  let%span sunion_find_cpp'9 = "union_find_cpp.rs" 240 4 240 51
-  let%span sunion_find_cpp'10 = "union_find_cpp.rs" 241 15 241 49
-  let%span sunion_find_cpp'11 = "union_find_cpp.rs" 242 4 242 64
-  let%span sunion_find_cpp'12 = "union_find_cpp.rs" 243 14 243 58
-  let%span sunion_find_cpp'13 = "union_find_cpp.rs" 244 14 244 42
-  let%span sunion_find_cpp'14 = "union_find_cpp.rs" 245 14 247 98
-  let%span sunion_find_cpp'15 = "union_find_cpp.rs" 96 8 96 16
-  let%span sunion_find_cpp'16 = "union_find_cpp.rs" 157 24 157 60
-  let%span sunion_find_cpp'17 = "union_find_cpp.rs" 164 24 164 72
-  let%span sunion_find_cpp'18 = "union_find_cpp.rs" 120 8 120 16
-  let%span sunion_find_cpp'19 = "union_find_cpp.rs" 147 16 149 64
-  let%span sunion_find_cpp'20 = "union_find_cpp.rs" 88 8 88 16
-  let%span sunion_find_cpp'21 = "union_find_cpp.rs" 127 8 127 16
-  let%span sunion_find_cpp'22 = "union_find_cpp.rs" 107 19 107 28
-  let%span sunion_find_cpp'23 = "union_find_cpp.rs" 108 18 110 42
-  let%span sunion_find_cpp'24 = "union_find_cpp.rs" 106 8 106 16
-  let%span sunion_find_cpp'25 = "union_find_cpp.rs" 68 12 81 17
-  let%span sptr = "../../creusot-contracts/src/std/ptr.rs" 103 14 103 53
-  let%span sptr'0 = "../../creusot-contracts/src/std/ptr.rs" 105 8 105 35
-  let%span smapping = "../../creusot-contracts/src/logic/mapping.rs" 67 4 67 12
-  let%span sfset = "../../creusot-contracts/src/logic/fset.rs" 43 8 43 26
-  let%span sfmap = "../../creusot-contracts/src/logic/fmap.rs" 116 8 116 27
-  let%span sfmap'0 = "../../creusot-contracts/src/logic/fmap.rs" 271 4 271 12
-  let%span sfmap'1 = "../../creusot-contracts/src/logic/fmap.rs" 94 4 94 12
-  let%span sfmap'2 = "../../creusot-contracts/src/logic/fmap.rs" 104 4 104 12
-  let%span sfmap'3 = "../../creusot-contracts/src/logic/fmap.rs" 514 20 514 76
-  let%span soption = "../../creusot-contracts/src/std/option.rs" 756 15 756 27
-  let%span soption'0 = "../../creusot-contracts/src/std/option.rs" 758 8 761 9
-  let%span slogic = "../../creusot-contracts/src/logic.rs" 32 11 32 28
-  let%span slogic'0 = "../../creusot-contracts/src/logic.rs" 33 0 33 21
-  let%span sptr_own = "../../creusot-contracts/src/ghost/ptr_own.rs" 44 4 44 12
-  let%span sboxed = "../../creusot-contracts/src/std/boxed.rs" 33 8 33 18
-  let%span sghost = "../../creusot-contracts/src/ghost.rs" 89 22 89 26
-  let%span sghost'0 = "../../creusot-contracts/src/ghost.rs" 89 4 89 48
-  let%span sghost'1 = "../../creusot-contracts/src/ghost.rs" 88 14 88 35
-  let%span sghost'2 = "../../creusot-contracts/src/ghost.rs" 183 15 183 16
-  let%span sghost'3 = "../../creusot-contracts/src/ghost.rs" 183 4 185 17
-  let%span sghost'4 = "../../creusot-contracts/src/ghost.rs" 181 14 181 26
->>>>>>> 46c4bce5
   let%span sghost'5 = "../../creusot-contracts/src/ghost.rs" 109 20 109 27
   let%span sghost'6 = "../../creusot-contracts/src/ghost.rs" 118 8 118 18
   let%span sresolve = "../../creusot-contracts/src/resolve.rs" 44 20 44 34
-  let%span sinvariant = "../../creusot-contracts/src/invariant.rs" 100 20 100 44
+  let%span sinvariant = "../../creusot-contracts/src/invariant.rs" 99 20 99 44
   
   use creusot.prelude.MutBorrow
   use creusot.prelude.Opaque
@@ -3988,18 +3567,14 @@
   
   axiom is_null_logic_spec: forall self: Opaque.ptr. [%#sptr] is_null_logic self = (addr_logic self = (0: UInt64.t))
   
-<<<<<<< HEAD
-  predicate invariant''0 [@inline:trivial] (self: t_PtrOwn) = [%#sptr_own] not is_null_logic (ptr self)
+  predicate metadata_matches (_value: t_Node) (_metadata: ())
+  
+  function metadata_logic (_0: Opaque.ptr) : ()
+  
+  predicate invariant''0 [@inline:trivial] (self: t_PtrOwn) =
+    [%#sptr_own] not is_null_logic (ptr self) /\ metadata_matches (val' self) (metadata_logic (ptr self))
   
   meta "rewrite_def" predicate invariant''0
-=======
-  predicate metadata_matches (_value: t_Node) (_metadata: ()) = true
-  
-  function metadata_logic (_0: Opaque.ptr) : ()
-  
-  predicate invariant''0 (self: t_PtrOwn) =
-    [%#sptr_own] not is_null_logic (ptr self) /\ metadata_matches (val' self) (metadata_logic (ptr self))
->>>>>>> 46c4bce5
   
   predicate inv'0 (_0: t_T)
   
@@ -4283,7 +3858,6 @@
         )}
       (! return' {result}) ]
 end
-<<<<<<< HEAD
 module M_union_find_cpp__example [#"union_find_cpp.rs" 294 0 294 16]
   let%span sunion_find_cpp = "union_find_cpp.rs" 297 34 297 35
   let%span sunion_find_cpp'0 = "union_find_cpp.rs" 298 34 298 35
@@ -4325,8 +3899,8 @@
   let%span sunion_find_cpp'36 = "union_find_cpp.rs" 151 24 151 60
   let%span sunion_find_cpp'37 = "union_find_cpp.rs" 157 24 157 72
   let%span sunion_find_cpp'38 = "union_find_cpp.rs" 142 16 144 64
-  let%span sptr = "../../creusot-contracts/src/std/ptr.rs" 57 14 57 53
-  let%span sptr'0 = "../../creusot-contracts/src/std/ptr.rs" 59 8 59 35
+  let%span sptr = "../../creusot-contracts/src/std/ptr.rs" 96 14 96 53
+  let%span sptr'0 = "../../creusot-contracts/src/std/ptr.rs" 98 8 98 35
   let%span smapping = "../../creusot-contracts/src/logic/mapping.rs" 62 4 62 26
   let%span sfset = "../../creusot-contracts/src/logic/fset.rs" 55 8 55 26
   let%span sfset'0 = "../../creusot-contracts/src/logic/fset.rs" 39 8 39 26
@@ -4335,85 +3909,21 @@
   let%span sfmap'1 = "../../creusot-contracts/src/logic/fmap.rs" 258 4 258 26
   let%span sfmap'2 = "../../creusot-contracts/src/logic/fmap.rs" 92 4 92 26
   let%span sfmap'3 = "../../creusot-contracts/src/logic/fmap.rs" 100 4 100 26
-  let%span soption = "../../creusot-contracts/src/std/option.rs" 732 15 732 27
-  let%span soption'0 = "../../creusot-contracts/src/std/option.rs" 734 8 737 9
+  let%span soption = "../../creusot-contracts/src/std/option.rs" 744 15 744 27
+  let%span soption'0 = "../../creusot-contracts/src/std/option.rs" 746 8 749 9
   let%span slogic = "../../creusot-contracts/src/logic.rs" 32 11 32 28
   let%span slogic'0 = "../../creusot-contracts/src/logic.rs" 33 0 33 21
-  let%span sptr_own = "../../creusot-contracts/src/ghost/ptr_own.rs" 42 4 42 26
+  let%span sptr_own = "../../creusot-contracts/src/ghost/ptr_own.rs" 44 4 44 26
   let%span sghost = "../../creusot-contracts/src/ghost.rs" 148 27 148 31
   let%span sghost'0 = "../../creusot-contracts/src/ghost.rs" 148 4 148 49
   let%span sghost'1 = "../../creusot-contracts/src/ghost.rs" 147 14 147 36
   let%span sghost'2 = "../../creusot-contracts/src/ghost.rs" 140 19 140 23
   let%span sghost'3 = "../../creusot-contracts/src/ghost.rs" 140 4 140 37
   let%span sghost'4 = "../../creusot-contracts/src/ghost.rs" 139 14 139 32
-=======
-module M_union_find_cpp__example [#"union_find_cpp.rs" 301 0 301 16]
-  let%span sunion_find_cpp = "union_find_cpp.rs" 304 34 304 35
-  let%span sunion_find_cpp'0 = "union_find_cpp.rs" 305 34 305 35
-  let%span sunion_find_cpp'1 = "union_find_cpp.rs" 306 34 306 35
-  let%span sunion_find_cpp'2 = "union_find_cpp.rs" 308 36 308 37
-  let%span sunion_find_cpp'3 = "union_find_cpp.rs" 309 36 309 37
-  let%span sunion_find_cpp'4 = "union_find_cpp.rs" 310 36 310 37
-  let%span sunion_find_cpp'5 = "union_find_cpp.rs" 318 36 318 37
-  let%span sunion_find_cpp'6 = "union_find_cpp.rs" 318 12 318 37
-  let%span sunion_find_cpp'7 = "union_find_cpp.rs" 317 12 317 58
-  let%span sunion_find_cpp'8 = "union_find_cpp.rs" 310 12 310 37
-  let%span sunion_find_cpp'9 = "union_find_cpp.rs" 309 12 309 37
-  let%span sunion_find_cpp'10 = "union_find_cpp.rs" 308 12 308 37
-  let%span sunion_find_cpp'11 = "union_find_cpp.rs" 169 23 169 35
-  let%span sunion_find_cpp'12 = "union_find_cpp.rs" 168 4 168 42
-  let%span sunion_find_cpp'13 = "union_find_cpp.rs" 186 23 186 25
-  let%span sunion_find_cpp'14 = "union_find_cpp.rs" 182 4 182 37
-  let%span sunion_find_cpp'15 = "union_find_cpp.rs" 183 14 183 58
-  let%span sunion_find_cpp'16 = "union_find_cpp.rs" 184 14 184 69
-  let%span sunion_find_cpp'17 = "union_find_cpp.rs" 185 14 185 76
-  let%span sunion_find_cpp'18 = "union_find_cpp.rs" 231 18 231 20
-  let%span sunion_find_cpp'19 = "union_find_cpp.rs" 228 4 228 35
-  let%span sunion_find_cpp'20 = "union_find_cpp.rs" 229 15 229 36
-  let%span sunion_find_cpp'21 = "union_find_cpp.rs" 230 14 230 41
-  let%span sunion_find_cpp'22 = "union_find_cpp.rs" 292 24 292 26
-  let%span sunion_find_cpp'23 = "union_find_cpp.rs" 284 4 284 51
-  let%span sunion_find_cpp'24 = "union_find_cpp.rs" 285 4 285 64
-  let%span sunion_find_cpp'25 = "union_find_cpp.rs" 286 14 286 58
-  let%span sunion_find_cpp'26 = "union_find_cpp.rs" 287 14 290 31
-  let%span sunion_find_cpp'27 = "union_find_cpp.rs" 210 23 210 25
-  let%span sunion_find_cpp'28 = "union_find_cpp.rs" 207 4 207 35
-  let%span sunion_find_cpp'29 = "union_find_cpp.rs" 208 14 208 37
-  let%span sunion_find_cpp'30 = "union_find_cpp.rs" 209 4 209 30
-  let%span sunion_find_cpp'31 = "union_find_cpp.rs" 96 8 96 16
-  let%span sunion_find_cpp'32 = "union_find_cpp.rs" 107 19 107 28
-  let%span sunion_find_cpp'33 = "union_find_cpp.rs" 108 18 110 42
-  let%span sunion_find_cpp'34 = "union_find_cpp.rs" 120 8 120 16
-  let%span sunion_find_cpp'35 = "union_find_cpp.rs" 136 8 136 16
-  let%span sunion_find_cpp'36 = "union_find_cpp.rs" 157 24 157 60
-  let%span sunion_find_cpp'37 = "union_find_cpp.rs" 164 24 164 72
-  let%span sunion_find_cpp'38 = "union_find_cpp.rs" 147 16 149 64
-  let%span sptr = "../../creusot-contracts/src/std/ptr.rs" 103 14 103 53
-  let%span sptr'0 = "../../creusot-contracts/src/std/ptr.rs" 105 8 105 35
-  let%span smapping = "../../creusot-contracts/src/logic/mapping.rs" 67 4 67 12
-  let%span sfset = "../../creusot-contracts/src/logic/fset.rs" 62 8 62 26
-  let%span sfset'0 = "../../creusot-contracts/src/logic/fset.rs" 43 8 43 26
-  let%span sfmap = "../../creusot-contracts/src/logic/fmap.rs" 514 20 514 76
-  let%span sfmap'0 = "../../creusot-contracts/src/logic/fmap.rs" 116 8 116 27
-  let%span sfmap'1 = "../../creusot-contracts/src/logic/fmap.rs" 271 4 271 12
-  let%span sfmap'2 = "../../creusot-contracts/src/logic/fmap.rs" 94 4 94 12
-  let%span sfmap'3 = "../../creusot-contracts/src/logic/fmap.rs" 104 4 104 12
-  let%span soption = "../../creusot-contracts/src/std/option.rs" 756 15 756 27
-  let%span soption'0 = "../../creusot-contracts/src/std/option.rs" 758 8 761 9
-  let%span slogic = "../../creusot-contracts/src/logic.rs" 32 11 32 28
-  let%span slogic'0 = "../../creusot-contracts/src/logic.rs" 33 0 33 21
-  let%span sptr_own = "../../creusot-contracts/src/ghost/ptr_own.rs" 44 4 44 12
-  let%span sghost = "../../creusot-contracts/src/ghost.rs" 150 27 150 31
-  let%span sghost'0 = "../../creusot-contracts/src/ghost.rs" 150 4 150 49
-  let%span sghost'1 = "../../creusot-contracts/src/ghost.rs" 149 14 149 36
-  let%span sghost'2 = "../../creusot-contracts/src/ghost.rs" 142 19 142 23
-  let%span sghost'3 = "../../creusot-contracts/src/ghost.rs" 142 4 142 37
-  let%span sghost'4 = "../../creusot-contracts/src/ghost.rs" 141 14 141 32
->>>>>>> 46c4bce5
   let%span sghost'5 = "../../creusot-contracts/src/ghost.rs" 109 20 109 27
   let%span sghost'6 = "../../creusot-contracts/src/ghost.rs" 118 8 118 18
-  let%span sinvariant = "../../creusot-contracts/src/invariant.rs" 100 20 100 44
-  let%span sinvariant'0 = "../../creusot-contracts/src/invariant.rs" 91 8 91 18
+  let%span sinvariant = "../../creusot-contracts/src/invariant.rs" 99 20 99 44
+  let%span sinvariant'0 = "../../creusot-contracts/src/invariant.rs" 90 8 90 18
   
   use creusot.prelude.Opaque
   use set.Fset
@@ -4467,20 +3977,16 @@
   
   function ptr (self: t_PtrOwn) : Opaque.ptr
   
-<<<<<<< HEAD
-  predicate invariant''0 [@inline:trivial] (self: t_PtrOwn) = [%#sptr_own] not is_null_logic (ptr self)
+  predicate metadata_matches (_value: t_Node) (_metadata: ())
+  
+  function val' (self: t_PtrOwn) : t_Node
+  
+  function metadata_logic (_0: Opaque.ptr) : ()
+  
+  predicate invariant''0 [@inline:trivial] (self: t_PtrOwn) =
+    [%#sptr_own] not is_null_logic (ptr self) /\ metadata_matches (val' self) (metadata_logic (ptr self))
   
   meta "rewrite_def" predicate invariant''0
-=======
-  predicate metadata_matches (_value: t_Node) (_metadata: ()) = true
-  
-  function val' (self: t_PtrOwn) : t_Node
-  
-  function metadata_logic (_0: Opaque.ptr) : ()
-  
-  predicate invariant''0 (self: t_PtrOwn) =
-    [%#sptr_own] not is_null_logic (ptr self) /\ metadata_matches (val' self) (metadata_logic (ptr self))
->>>>>>> 46c4bce5
   
   predicate inv'0 (_0: t_PtrOwn)
   
